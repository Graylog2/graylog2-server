--- conflicted
+++ resolved
@@ -23,11 +23,7 @@
     <parent>
         <groupId>org.graylog</groupId>
         <artifactId>graylog-project-parent</artifactId>
-<<<<<<< HEAD
-        <version>4.0.4-SNAPSHOT</version>
-=======
         <version>4.0.5-SNAPSHOT</version>
->>>>>>> 17bf49be
         <relativePath>../graylog-project-parent</relativePath>
     </parent>
 
