/*
 * Copyright (C) 2020 Graylog, Inc.
 *
 * This program is free software: you can redistribute it and/or modify
 * it under the terms of the Server Side Public License, version 1,
 * as published by MongoDB, Inc.
 *
 * This program is distributed in the hope that it will be useful,
 * but WITHOUT ANY WARRANTY; without even the implied warranty of
 * MERCHANTABILITY or FITNESS FOR A PARTICULAR PURPOSE. See the
 * Server Side Public License for more details.
 *
 * You should have received a copy of the Server Side Public License
 * along with this program. If not, see
 * <http://www.mongodb.com/licensing/server-side-public-license>.
 */
package org.graylog2.streams;

import com.github.rholder.retry.RetryException;
import io.restassured.response.ValidatableResponse;
import org.graylog.testing.completebackend.Lifecycle;
import org.graylog.testing.completebackend.apis.GraylogApis;
import org.graylog.testing.containermatrix.annotations.ContainerMatrixTest;
import org.graylog.testing.containermatrix.annotations.GraylogBackendConfiguration;
import org.graylog2.rest.bulk.model.BulkOperationRequest;
import org.junit.jupiter.api.AfterAll;
import org.junit.jupiter.api.BeforeAll;

import java.util.ArrayList;
import java.util.List;
import java.util.concurrent.ExecutionException;

import static io.restassured.RestAssured.given;
import static org.graylog2.rest.models.tools.responses.PageListResponse.ELEMENTS_FIELD_NAME;
import static org.hamcrest.Matchers.equalTo;

@GraylogBackendConfiguration(serverLifecycle = Lifecycle.CLASS)
public class StreamsIT {
    private static final String STREAMS_RESOURCE = "/streams";

    private static GraylogApis api;
    private final List<String> createdStreamsIds = new ArrayList<>();
    private final List<String> createdIndexSetIds = new ArrayList<>();

    @BeforeAll
<<<<<<< HEAD
    void beforeAll(GraylogApis graylogApis) {
        api = graylogApis;
=======
    void beforeAll() throws ExecutionException, RetryException {
>>>>>>> b59eb030
        final String defaultIndexSetId = api.indices().defaultIndexSetId();
        final String newIndexSetId = api.indices().createIndexSet("Test Indices", "Some test indices", "streamstest");
        final String newIndexSetId2 = api.indices().createIndexSet("More Test Indices", "Some more test indices", "moretest");
        this.createdIndexSetIds.add(newIndexSetId);
        this.createdIndexSetIds.add(newIndexSetId2);
        createdStreamsIds.add(api.streams().createStream("New Stream", newIndexSetId));
        createdStreamsIds.add(api.streams().createStream("New Stream 2", defaultIndexSetId));
        createdStreamsIds.add(api.streams().createStream("New Stream 3", newIndexSetId2));

        createdStreamsIds.add(api.streams().createStream("sorttest: aaaaa", defaultIndexSetId));
        createdStreamsIds.add(api.streams().createStream("sorttest: ZZZZZZ", defaultIndexSetId, false));
        createdStreamsIds.add(api.streams().createStream("sorttest: 12345", defaultIndexSetId, false));
    }

    @AfterAll
    void afterAll() {
        createdStreamsIds.forEach(streamId -> api.streams().deleteStream(streamId));
        createdIndexSetIds.forEach(indexSetId -> api.indices().deleteIndexSet(indexSetId, true));
    }

    @ContainerMatrixTest
    void bulkPauseAndResumeWorksCorrectly() {
        //Testing pause and resume in the same test, as other test checks sorting by status, so I want to bring back original situation

        //picking "New Stream" and "sorttest: aaaaa" for test, adding one wrong ID
        final List<String> bulkEntityIds = List.of(
                createdStreamsIds.get(0),
                createdStreamsIds.get(3),
                "wrong ID!");

        //test bulk pause
        given()
                .spec(api.requestSpecification())
                .log().ifValidationFails()
                .when()
                .body(new BulkOperationRequest(bulkEntityIds))
                .post(STREAMS_RESOURCE + "/bulk_pause")
                .then()
                .log().ifValidationFails()
                .assertThat()
                .statusCode(200)
                .body("successfully_performed", equalTo(2))
                .body("failures[0].entity_id", equalTo("wrong ID!"));

        api.streams().getStream(createdStreamsIds.get(0)).body("disabled", equalTo(true));
        api.streams().getStream(createdStreamsIds.get(3)).body("disabled", equalTo(true));

        //test bulk resume
        given()
                .spec(api.requestSpecification())
                .log().ifValidationFails()
                .when()
                .body(new BulkOperationRequest(bulkEntityIds))
                .post(STREAMS_RESOURCE + "/bulk_resume")
                .then()
                .log().ifValidationFails()
                .assertThat()
                .statusCode(200)
                .body("successfully_performed", equalTo(2))
                .body("failures[0].entity_id", equalTo("wrong ID!"));

        api.streams().getStream(createdStreamsIds.get(0)).body("disabled", equalTo(false));
        api.streams().getStream(createdStreamsIds.get(3)).body("disabled", equalTo(false));
    }

    @ContainerMatrixTest
    void sortByIndexSetTitle() {
        paginatedByFieldWithOrder("New", "title", "asc")
                .assertThat()
                .body(ELEMENTS_FIELD_NAME + "*.title", equalTo(List.of("New Stream", "New Stream 2", "New Stream 3")));
        paginatedByFieldWithOrder("New", "title", "desc")
                .assertThat()
                .body(ELEMENTS_FIELD_NAME + "*.title", equalTo(List.of("New Stream 3", "New Stream 2", "New Stream")));
        paginatedByFieldWithOrder("New", "index_set_title", "asc")
                .assertThat()
                .body(ELEMENTS_FIELD_NAME + "*.title", equalTo(List.of("New Stream 2", "New Stream 3", "New Stream")));
        paginatedByFieldWithOrder("New", "index_set_title", "desc")
                .assertThat()
                .body(ELEMENTS_FIELD_NAME + "*.title", equalTo(List.of("New Stream", "New Stream 3", "New Stream 2")));
    }

    @ContainerMatrixTest
    void sortByTitleCaseInsensitive() {
        paginatedByFieldWithOrder("sorttest", "title", "asc")
                .assertThat()
                .body(ELEMENTS_FIELD_NAME + "*.title", equalTo(List.of("sorttest: 12345", "sorttest: aaaaa", "sorttest: ZZZZZZ")));
        paginatedByFieldWithOrder("sorttest", "title", "desc")
                .assertThat()
                .body(ELEMENTS_FIELD_NAME + "*.title", equalTo(List.of("sorttest: ZZZZZZ", "sorttest: aaaaa", "sorttest: 12345")));
    }

    @ContainerMatrixTest
    void sortByStatus() {
        paginatedByFieldWithOrder("sorttest", "disabled", "asc")
                .assertThat()
                .body(ELEMENTS_FIELD_NAME + "*.title", equalTo(List.of("sorttest: aaaaa", "sorttest: ZZZZZZ", "sorttest: 12345")));
        paginatedByFieldWithOrder("sorttest", "disabled", "desc")
                .assertThat()
                .body(ELEMENTS_FIELD_NAME + "*.title", equalTo(List.of("sorttest: ZZZZZZ", "sorttest: 12345", "sorttest: aaaaa")));
    }

    private ValidatableResponse paginatedByFieldWithOrder(String query, String field, String order) {
        return given()
                .spec(api.requestSpecification())
                .log().ifValidationFails()
                .when()
                .queryParam("query", query)
                .queryParam("sort", field)
                .queryParam("order", order)
                .get(STREAMS_RESOURCE + "/paginated")
                .then()
                .log().ifValidationFails();
    }
}<|MERGE_RESOLUTION|>--- conflicted
+++ resolved
@@ -43,12 +43,8 @@
     private final List<String> createdIndexSetIds = new ArrayList<>();
 
     @BeforeAll
-<<<<<<< HEAD
-    void beforeAll(GraylogApis graylogApis) {
+    void beforeAll(GraylogApis graylogApis) throws ExecutionException, RetryException {
         api = graylogApis;
-=======
-    void beforeAll() throws ExecutionException, RetryException {
->>>>>>> b59eb030
         final String defaultIndexSetId = api.indices().defaultIndexSetId();
         final String newIndexSetId = api.indices().createIndexSet("Test Indices", "Some test indices", "streamstest");
         final String newIndexSetId2 = api.indices().createIndexSet("More Test Indices", "Some more test indices", "moretest");
