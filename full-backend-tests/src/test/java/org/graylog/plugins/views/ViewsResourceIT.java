/*
 * Copyright (C) 2020 Graylog, Inc.
 *
 * This program is free software: you can redistribute it and/or modify
 * it under the terms of the Server Side Public License, version 1,
 * as published by MongoDB, Inc.
 *
 * This program is distributed in the hope that it will be useful,
 * but WITHOUT ANY WARRANTY; without even the implied warranty of
 * MERCHANTABILITY or FITNESS FOR A PARTICULAR PURPOSE. See the
 * Server Side Public License for more details.
 *
 * You should have received a copy of the Server Side Public License
 * along with this program. If not, see
 * <http://www.mongodb.com/licensing/server-side-public-license>.
 */
package org.graylog.plugins.views;

import io.restassured.specification.RequestSpecification;
import org.graylog.testing.completebackend.apis.GraylogApis;
import org.graylog.testing.containermatrix.MongodbServer;
import org.graylog.testing.containermatrix.SearchServer;
import org.graylog.testing.containermatrix.annotations.ContainerMatrixTest;
import org.graylog.testing.containermatrix.annotations.ContainerMatrixTestsConfiguration;

import static io.restassured.RestAssured.given;
import static org.hamcrest.Matchers.not;
import static org.hamcrest.core.IsEqual.equalTo;

@ContainerMatrixTestsConfiguration
public class ViewsResourceIT {
    private final RequestSpecification requestSpec;
    private final GraylogApis api;

    public ViewsResourceIT(RequestSpecification requestSpec, GraylogApis apis) {
        this.requestSpec = requestSpec;
        this.api = apis;
    }

    @ContainerMatrixTest
    void testEmptyBody() {
        api.post("/views", null, 400)
                 .assertThat().body("message[0]", equalTo("View is mandatory"));
    }

    @ContainerMatrixTest
    void testCreateViewRequestWithoutPersistedSearch() {
        api.postWithResource("/views", "org/graylog/plugins/views/views-request.json", 400);
    }

    @ContainerMatrixTest
    void testCreateSearchPersistView() {
        api.postWithResource("/views/search", "org/graylog/plugins/views/save-search-request.json", 201);
        api.postWithResource("/views", "org/graylog/plugins/views/views-request.json", 200);
    }

    @ContainerMatrixTest
    void testInvalidSearchType() {
<<<<<<< HEAD
        given()
                .spec(requestSpec)
                .when()
                .body(getClass().getClassLoader().getResourceAsStream("org/graylog/plugins/views/save-search-request-invalid.json"))
                .post("/views/search")
                .then()
                .log().ifStatusCodeMatches(not(201))
                .statusCode(201);

        given()
                .spec(requestSpec)
                .when()
                .body(getClass().getClassLoader().getResourceAsStream("org/graylog/plugins/views/views-request-invalid-search-type.json"))
                .post("/views")
                .then()
                .statusCode(400)
=======
        api.postWithResource("/views/search", "org/graylog/plugins/views/save-search-request-invalid.json", 201);
        api.postWithResource("/views", "org/graylog/plugins/views/views-request-invalid-search-type.json", 400)
>>>>>>> 78be67a6
                .assertThat()
                .body("message", equalTo("Search types do not correspond to view/search types, missing searches [967d2217-fd99-48a6-b829-5acdab906808]; search types: [967d2217-fd99-48a6-b829-5acdab906807]; state types: [967d2217-fd99-48a6-b829-5acdab906808]"));
    }
}<|MERGE_RESOLUTION|>--- conflicted
+++ resolved
@@ -56,27 +56,8 @@
 
     @ContainerMatrixTest
     void testInvalidSearchType() {
-<<<<<<< HEAD
-        given()
-                .spec(requestSpec)
-                .when()
-                .body(getClass().getClassLoader().getResourceAsStream("org/graylog/plugins/views/save-search-request-invalid.json"))
-                .post("/views/search")
-                .then()
-                .log().ifStatusCodeMatches(not(201))
-                .statusCode(201);
-
-        given()
-                .spec(requestSpec)
-                .when()
-                .body(getClass().getClassLoader().getResourceAsStream("org/graylog/plugins/views/views-request-invalid-search-type.json"))
-                .post("/views")
-                .then()
-                .statusCode(400)
-=======
         api.postWithResource("/views/search", "org/graylog/plugins/views/save-search-request-invalid.json", 201);
         api.postWithResource("/views", "org/graylog/plugins/views/views-request-invalid-search-type.json", 400)
->>>>>>> 78be67a6
                 .assertThat()
                 .body("message", equalTo("Search types do not correspond to view/search types, missing searches [967d2217-fd99-48a6-b829-5acdab906808]; search types: [967d2217-fd99-48a6-b829-5acdab906807]; state types: [967d2217-fd99-48a6-b829-5acdab906808]"));
     }
