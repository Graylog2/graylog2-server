--- conflicted
+++ resolved
@@ -18,36 +18,25 @@
 
 import org.graylog.testing.completebackend.apis.GraylogApis;
 import org.graylog.testing.completebackend.apis.inputs.PortBoundGelfInputApi;
-<<<<<<< HEAD
 import org.graylog.testing.containermatrix.annotations.FullBackendTest;
 import org.graylog.testing.containermatrix.annotations.GraylogBackendConfiguration;
 import org.graylog2.plugin.streams.StreamRuleType;
 import org.junit.jupiter.api.BeforeAll;
 import org.junit.jupiter.api.BeforeEach;
-=======
-import org.graylog.testing.containermatrix.annotations.ContainerMatrixTest;
-import org.graylog.testing.containermatrix.annotations.ContainerMatrixTestsConfiguration;
->>>>>>> af3122dc
 
 import java.util.Map;
 
 @GraylogBackendConfiguration
 public class CompoundFieldsAggregationIT {
-<<<<<<< HEAD
 
     private static GraylogApis api;
 
     @BeforeAll
     static void beforeAll(GraylogApis graylogApis) {
         api = graylogApis;
-=======
-    private final GraylogApis api;
-    public CompoundFieldsAggregationIT(GraylogApis api) {
-        this.api = api;
->>>>>>> af3122dc
     }
 
-    @ContainerMatrixTest
+    @FullBackendTest
     void aggregate() throws Exception {
         final PortBoundGelfInputApi gelf = api.gelf().createGelfHttpInput();
         try (final var env1 = api.createEnvironment(gelf)) {
@@ -63,14 +52,7 @@
                         "_my_ip", "192.168.1.1"
                 ));
 
-<<<<<<< HEAD
-    @FullBackendTest
-    void aggregate() {
-        final GraylogApiResponse responseAsc =
-                new GraylogApiResponse(api.post("/search/aggregate","""
-=======
                 api.post("/search/aggregate", """
->>>>>>> af3122dc
                         {
                         	"group_by": [
                         		{
@@ -85,13 +67,9 @@
                         		}
                         	]
                         }
-<<<<<<< HEAD
-                        """, 200));
-=======
                         """, 200);
             }
         }
 
->>>>>>> af3122dc
     }
 }