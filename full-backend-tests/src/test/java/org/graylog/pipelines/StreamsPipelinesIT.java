--- conflicted
+++ resolved
@@ -48,8 +48,7 @@
     private static String pipeline2Id;
 
     @BeforeAll
-<<<<<<< HEAD
-    static void beforeAll(GraylogApis graylogApis) {
+    static void beforeAll(GraylogApis graylogApis) throws ExecutionException, RetryException {
         api = graylogApis;
         indexSetId = api.indices().createIndexSet("Test Indices", "Some test indices", "streamstest");
         stream1Id = api.streams().createStream("New Stream 1", indexSetId);
@@ -57,15 +56,6 @@
         stream3Id = api.streams().createStream("New Stream 3", indexSetId);
         pipeline1Id = api.pipelines().create(pipeline1Title, Set.of(stream1Id, stream2Id));
         pipeline2Id = api.pipelines().create(pipeline2Title, Set.of(stream1Id, stream3Id));
-=======
-    void beforeAll() throws ExecutionException, RetryException {
-        this.indexSetId = api.indices().createIndexSet("Test Indices", "Some test indices", "streamstest");
-        this.stream1Id = api.streams().createStream("New Stream 1", this.indexSetId);
-        this.stream2Id = api.streams().createStream("New Stream 2", this.indexSetId);
-        this.stream3Id = api.streams().createStream("New Stream 3", this.indexSetId);
-        this.pipeline1Id = api.pipelines().create(pipeline1Title, Set.of(stream1Id, stream2Id));
-        this.pipeline2Id = api.pipelines().create(pipeline2Title, Set.of(stream1Id, stream3Id));
->>>>>>> b59eb030
     }
 
     @AfterAll
