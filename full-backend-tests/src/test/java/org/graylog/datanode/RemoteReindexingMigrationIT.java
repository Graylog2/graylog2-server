--- conflicted
+++ resolved
@@ -101,11 +101,7 @@
 
         LOG.info("Requesting remote reindex: " + request);
 
-<<<<<<< HEAD
-        final ValidatableResponse migrationResponse = apis.post("/migration/remoteReindex", request, 500);
-=======
         final ValidatableResponse migrationResponse = apis.post("/remote-reindex-migration/remoteReindex", request, 200);
->>>>>>> fee68766
 
         // one document migrated
         migrationResponse.assertThat().body("indices", Matchers.hasSize(1));
