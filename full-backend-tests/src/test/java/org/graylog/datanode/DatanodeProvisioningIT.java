/*
 * Copyright (C) 2020 Graylog, Inc.
 *
 * This program is free software: you can redistribute it and/or modify
 * it under the terms of the Server Side Public License, version 1,
 * as published by MongoDB, Inc.
 *
 * This program is distributed in the hope that it will be useful,
 * but WITHOUT ANY WARRANTY; without even the implied warranty of
 * MERCHANTABILITY or FITNESS FOR A PARTICULAR PURPOSE. See the
 * Server Side Public License for more details.
 *
 * You should have received a copy of the Server Side Public License
 * along with this program. If not, see
 * <http://www.mongodb.com/licensing/server-side-public-license>.
 */
package org.graylog.datanode;

import com.fasterxml.jackson.annotation.JsonProperty;
import com.github.joschi.jadconfig.util.Duration;
import com.github.rholder.retry.RetryException;
import com.github.rholder.retry.RetryerBuilder;
import com.github.rholder.retry.StopStrategies;
import com.github.rholder.retry.WaitStrategies;
import io.restassured.common.mapper.TypeRef;
import io.restassured.http.ContentType;
import io.restassured.response.ValidatableResponse;
import jakarta.annotation.Nonnull;
import jakarta.ws.rs.core.MediaType;
import org.apache.http.HttpStatus;
import org.assertj.core.api.Assertions;
import org.graylog.datanode.restoperations.DatanodeOpensearchWait;
import org.graylog.datanode.restoperations.RestOperationParameters;
import org.graylog.datanode.testinfra.DatanodeContainerizedBackend;
import org.graylog.datanode.testinfra.DatanodeDevContainerBuilder;
import org.graylog.security.certutil.CertConstants;
import org.graylog.security.certutil.CertutilCa;
import org.graylog.security.certutil.console.TestableConsole;
import org.graylog.testing.completebackend.Lifecycle;
import org.graylog.testing.completebackend.apis.GraylogApis;
import org.graylog.testing.containermatrix.SearchServer;
import org.graylog.testing.containermatrix.annotations.ContainerMatrixTest;
import org.graylog.testing.containermatrix.annotations.ContainerMatrixTestsConfiguration;
import org.graylog2.cluster.preflight.DataNodeProvisioningConfig;
import org.graylog2.security.IndexerJwtAuthTokenProvider;
import org.junit.jupiter.api.io.TempDir;
import org.slf4j.Logger;
import org.slf4j.LoggerFactory;

import java.io.ByteArrayInputStream;
import java.io.IOException;
import java.nio.charset.StandardCharsets;
import java.nio.file.Path;
import java.security.KeyStore;
import java.security.KeyStoreException;
import java.security.NoSuchAlgorithmException;
import java.security.cert.Certificate;
import java.security.cert.CertificateException;
import java.security.cert.CertificateFactory;
import java.util.List;
import java.util.concurrent.ExecutionException;
import java.util.concurrent.TimeUnit;
import java.util.regex.Matcher;
import java.util.regex.Pattern;

import static io.restassured.RestAssured.given;

@ContainerMatrixTestsConfiguration(serverLifecycle = Lifecycle.CLASS, searchVersions = SearchServer.DATANODE_DEV,
                                   additionalConfigurationParameters = {
                                           @ContainerMatrixTestsConfiguration.ConfigurationParameter(key = DatanodeDevContainerBuilder.ENV_INSECURE_STARTUP, value = "false"),
                                           @ContainerMatrixTestsConfiguration.ConfigurationParameter(key = "GRAYLOG_ELASTICSEARCH_HOSTS", value = ""),
                                   })
public class DatanodeProvisioningIT {

    private final Logger log = LoggerFactory.getLogger(DatanodeProvisioningIT.class);

    private final GraylogApis apis;

    @TempDir
    private Path tempDir;

    public DatanodeProvisioningIT(GraylogApis apis) {
        this.apis = apis;
    }

    @ContainerMatrixTest
    void provisionDatanodeGenerateCA() throws ExecutionException, RetryException, KeyStoreException, CertificateException, IOException, NoSuchAlgorithmException {
        final BasicAuthCredentials basicAuth = extractBasicAuthFromLogs(apis.backend().getLogs());

        createSelfSignedCA(basicAuth);

        configureAutomaticCertRenewalPolicy(basicAuth);
        triggerDatanodeProvisioning(basicAuth);
        // Wait till all the datanodes become CONNECTED (=stated with certificates)
        final List<DatanodeStatus> connectedDatanodes = waitForDatanodesConnected(basicAuth);
        // verify that we have one connected datanode
        Assertions.assertThat(connectedDatanodes)
                .hasSize(1);

        testEncryptedConnectionToOpensearch(basicAuth);
    }

    private void testEncryptedConnectionToOpensearch(BasicAuthCredentials basicAuth) throws ExecutionException, RetryException, KeyStoreException, CertificateException, IOException, NoSuchAlgorithmException {
<<<<<<< HEAD
        try {
            new DatanodeOpensearchWait(RestOperationParameters.builder()
                    .port(getOpensearchPort())
                    .truststore(keystoreFromApiCertificate(basicAuth))
                    .jwtToken(jwtToken())
                    .attempts_count(3)
                    .build())
                    .waitForNodesCount(1);
        } catch (Exception e) {
            log.error("Could not connect to Opensearch\n" + apis.backend().getSearchLogs());
            throw e;
        }
=======
        new DatanodeOpensearchWait(RestOperationParameters.builder()
                .port(getOpensearchPort())
                .truststore(keystoreFromApiCertificate(basicAuth))
                .jwtTokenProvider(DatanodeContainerizedBackend.JWT_AUTH_TOKEN_PROVIDER)
                .build())
                .waitForNodesCount(1);
>>>>>>> e098d672
    }

    private List<DatanodeStatus> waitForDatanodesConnected(BasicAuthCredentials basicAuth) throws ExecutionException, RetryException {
        List<DatanodeStatus> connectedDatanodes = null;
        try {
            connectedDatanodes = RetryerBuilder.<List<DatanodeStatus>>newBuilder()
                    .withWaitStrategy(WaitStrategies.fixedWait(1, TimeUnit.SECONDS))
                    .withStopStrategy(StopStrategies.stopAfterAttempt(60))
                    .retryIfResult(list -> list.isEmpty() || !list.stream().allMatch(node -> node.status().equals(DataNodeProvisioningConfig.State.CONNECTED.name())))
                    .build()
                    .call(() -> getDatanodes(basicAuth));
        } catch (ExecutionException | RetryException | IllegalStateException e) {
            log.error("Datanode not started:\n" + apis.backend().getSearchLogs());
            throw e;
        }
        return connectedDatanodes;
    }

    private ValidatableResponse triggerDatanodeProvisioning(BasicAuthCredentials basicAuth) {
        return given()
                .spec(apis.requestSpecification())
                .body("")
                .auth().basic(basicAuth.username, basicAuth.password)
                .post("/generate")
                .then()
                .statusCode(HttpStatus.SC_NO_CONTENT);
    }

    private ValidatableResponse createSelfSignedCA(BasicAuthCredentials basicAuth) {
        return given()
                .spec(apis.requestSpecification())
                .body("{\"organization\":\"Graylog CA\"}")
                .auth().basic(basicAuth.username, basicAuth.password)
                .post("/ca/create")
                .then()
                .statusCode(HttpStatus.SC_CREATED);
    }

    private ValidatableResponse configureAutomaticCertRenewalPolicy(BasicAuthCredentials basicAuth) {
        return given()
                .spec(apis.requestSpecification())
                .body("{\"mode\":\"Automatic\",\"certificate_lifetime\":\"P30D\"}")
                .auth().basic(basicAuth.username, basicAuth.password)
                .post("/renewal_policy")
                .then()
                .statusCode(HttpStatus.SC_NO_CONTENT);
    }

    @ContainerMatrixTest
    void provisionDatanodeUploadCA() throws ExecutionException, RetryException, CertificateException, KeyStoreException, IOException, NoSuchAlgorithmException {

        final Path caKeystore = createCA();
        final BasicAuthCredentials basicAuth = extractBasicAuthFromLogs(apis.backend().getLogs());

        uploadCA(basicAuth, caKeystore);
        configureAutomaticCertRenewalPolicy(basicAuth);
        triggerDatanodeProvisioning(basicAuth);
        // Wait till all the datanodes become CONNECTED (=stated with certificates)
        final List<DatanodeStatus> connectedDatanodes = waitForDatanodesConnected(basicAuth);
        // verify that we have one connected datanode
        Assertions.assertThat(connectedDatanodes)
                .hasSize(1);

        testEncryptedConnectionToOpensearch(basicAuth);
    }

    private ValidatableResponse uploadCA(BasicAuthCredentials basicAuth, Path caKeystore) {
        return given()
                .spec(apis.requestSpecification())
                .auth().basic(basicAuth.username, basicAuth.password)
                .contentType(MediaType.MULTIPART_FORM_DATA)
                .multiPart("files", caKeystore.toFile())
                .multiPart("password", "my-secret-password")
                .post("/ca/upload")
                .then()
                .statusCode(HttpStatus.SC_OK);
    }

    private Path createCA() {
        final Path certPath = tempDir.resolve("test-ca.p12");

        final TestableConsole input = TestableConsole.empty()
                .register(CertutilCa.PROMPT_ENTER_CA_PASSWORD, "my-secret-password");

        final CertutilCa command = new CertutilCa(certPath.toAbsolutePath().toString(), input);
        command.run();
        return certPath;
    }

    @Nonnull
    private KeyStore keystoreFromApiCertificate(BasicAuthCredentials basicAuth) throws KeyStoreException, CertificateException, IOException, NoSuchAlgorithmException {
        final byte[] certificate = given()
                .spec(apis.requestSpecification())
                .auth().basic(basicAuth.username, basicAuth.password)
                .accept(ContentType.TEXT)
                .get("/ca/certificate")
                .then().extract().body().asByteArray();
        final KeyStore keystore = KeyStore.getInstance(CertConstants.PKCS12);
        keystore.load(null, null);
        CertificateFactory cf = CertificateFactory.getInstance("X.509");
        Certificate cert = cf.generateCertificate(new ByteArrayInputStream(certificate));
        keystore.setCertificateEntry("ca", cert);
        return keystore;
    }

    private int getOpensearchPort() {
        final String indexerHostAddress = apis.backend().searchServerInstance().getHttpHostAddress();
        return Integer.parseInt(indexerHostAddress.split(":")[1]);
    }

    private List<DatanodeStatus> getDatanodes(BasicAuthCredentials basicAuth) {
        return given()
                .spec(apis.requestSpecification())
                .auth().basic(basicAuth.username, basicAuth.password)
                .get("/data_nodes")
                .then()
                .extract().body().as(new TypeRef<List<DatanodeStatus>>() {});

    }

    private BasicAuthCredentials extractBasicAuthFromLogs(String logs) {
        final Pattern pattern = Pattern.compile("Initial configuration is accessible at .+ with username '(.+)' and password '(.+)'", Pattern.MULTILINE);
        final Matcher matcher = pattern.matcher(logs);
        if (matcher.find()) {
            return new BasicAuthCredentials(matcher.group(1), matcher.group(2));
        } else {
            throw new IllegalStateException("Couldn't find preflight auth credentials in logs: " + logs);
        }
    }

    private record BasicAuthCredentials(String username, String password) {}

    private record DatanodeStatus(
            @JsonProperty("node_id") String nodeId,
            @JsonProperty("transport_address") String transportAddress,
            @JsonProperty("status") String status,
            @JsonProperty("error_msg") String errorMsg,
            @JsonProperty("hostname") String hostname,
            @JsonProperty("short_node_id") String shortNodeId
    ) {
    }
}<|MERGE_RESOLUTION|>--- conflicted
+++ resolved
@@ -101,12 +101,11 @@
     }
 
     private void testEncryptedConnectionToOpensearch(BasicAuthCredentials basicAuth) throws ExecutionException, RetryException, KeyStoreException, CertificateException, IOException, NoSuchAlgorithmException {
-<<<<<<< HEAD
         try {
             new DatanodeOpensearchWait(RestOperationParameters.builder()
                     .port(getOpensearchPort())
                     .truststore(keystoreFromApiCertificate(basicAuth))
-                    .jwtToken(jwtToken())
+                    .jwtTokenProvider(DatanodeContainerizedBackend.JWT_AUTH_TOKEN_PROVIDER)
                     .attempts_count(3)
                     .build())
                     .waitForNodesCount(1);
@@ -114,14 +113,6 @@
             log.error("Could not connect to Opensearch\n" + apis.backend().getSearchLogs());
             throw e;
         }
-=======
-        new DatanodeOpensearchWait(RestOperationParameters.builder()
-                .port(getOpensearchPort())
-                .truststore(keystoreFromApiCertificate(basicAuth))
-                .jwtTokenProvider(DatanodeContainerizedBackend.JWT_AUTH_TOKEN_PROVIDER)
-                .build())
-                .waitForNodesCount(1);
->>>>>>> e098d672
     }
 
     private List<DatanodeStatus> waitForDatanodesConnected(BasicAuthCredentials basicAuth) throws ExecutionException, RetryException {
