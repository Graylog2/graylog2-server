/*
 * Copyright (C) 2020 Graylog, Inc.
 *
 * This program is free software: you can redistribute it and/or modify
 * it under the terms of the Server Side Public License, version 1,
 * as published by MongoDB, Inc.
 *
 * This program is distributed in the hope that it will be useful,
 * but WITHOUT ANY WARRANTY; without even the implied warranty of
 * MERCHANTABILITY or FITNESS FOR A PARTICULAR PURPOSE. See the
 * Server Side Public License for more details.
 *
 * You should have received a copy of the Server Side Public License
 * along with this program. If not, see
 * <http://www.mongodb.com/licensing/server-side-public-license>.
 */
package org.graylog.events.processor.aggregation;

import com.github.rholder.retry.RetryException;
import org.graylog.testing.completebackend.Lifecycle;
import org.graylog.testing.completebackend.WebhookServerInstance;
import org.graylog.testing.completebackend.apis.GraylogApis;
import org.graylog.testing.containermatrix.SearchServer;
import org.graylog.testing.containermatrix.annotations.ContainerMatrixTest;
import org.graylog.testing.containermatrix.annotations.GraylogBackendConfiguration;
import org.junit.jupiter.api.BeforeAll;

import java.util.concurrent.ExecutionException;

@GraylogBackendConfiguration(serverLifecycle = Lifecycle.CLASS, searchVersions = {SearchServer.DATANODE_DEV}, withWebhookServerEnabled = true)
public class EventNotificationsResourceIT {
    private static GraylogApis apis;
    private static WebhookServerInstance webhookServerInstance;


<<<<<<< HEAD
    @BeforeAll
    static void setUp(GraylogApis graylogApis) {
        apis = graylogApis;
        webhookServerInstance = apis.backend().getWebhookServerInstance().orElseThrow();
        graylogApis.system().urlWhitelist(webhookServerInstance.getContainerizedCollectorURI());
=======
    @BeforeEach
    void setUp() {
        graylogApis.system().urlAllowlist(webhookTester.getContainerizedCollectorURI());
>>>>>>> b59eb030
    }

    @ContainerMatrixTest
    void testNotificationTestTrigger() throws ExecutionException, RetryException {

        final String httpNotificationID = apis.eventsNotifications().createHttpNotification(webhookServerInstance.getContainerizedCollectorURI());

        // now trigger the test of the notification, we should immediately see one recorded webhook afterward
        apis.post("/events/notifications/" + httpNotificationID + "/test", "", 200);

        // wait for the just triggered notification
        webhookServerInstance.waitForRequests(webhookRequest -> webhookRequest.body().contains("TEST_NOTIFICATION_ID"));

        // the wait succeeded, cleanup
        apis.eventsNotifications().deleteNotification(httpNotificationID);

    }
}<|MERGE_RESOLUTION|>--- conflicted
+++ resolved
@@ -33,17 +33,11 @@
     private static WebhookServerInstance webhookServerInstance;
 
 
-<<<<<<< HEAD
     @BeforeAll
     static void setUp(GraylogApis graylogApis) {
         apis = graylogApis;
         webhookServerInstance = apis.backend().getWebhookServerInstance().orElseThrow();
-        graylogApis.system().urlWhitelist(webhookServerInstance.getContainerizedCollectorURI());
-=======
-    @BeforeEach
-    void setUp() {
-        graylogApis.system().urlAllowlist(webhookTester.getContainerizedCollectorURI());
->>>>>>> b59eb030
+        graylogApis.system().urlAllowlist(webhookServerInstance.getContainerizedCollectorURI());
     }
 
     @ContainerMatrixTest
