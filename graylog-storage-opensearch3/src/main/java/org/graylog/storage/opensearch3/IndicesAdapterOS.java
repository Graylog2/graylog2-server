/*
 * Copyright (C) 2020 Graylog, Inc.
 *
 * This program is free software: you can redistribute it and/or modify
 * it under the terms of the Server Side Public License, version 1,
 * as published by MongoDB, Inc.
 *
 * This program is distributed in the hope that it will be useful,
 * but WITHOUT ANY WARRANTY; without even the implied warranty of
 * MERCHANTABILITY or FITNESS FOR A PARTICULAR PURPOSE. See the
 * Server Side Public License for more details.
 *
 * You should have received a copy of the Server Side Public License
 * along with this program. If not, see
 * <http://www.mongodb.com/licensing/server-side-public-license>.
 */
package org.graylog.storage.opensearch3;

import com.fasterxml.jackson.core.JsonProcessingException;
import com.fasterxml.jackson.core.type.TypeReference;
import com.fasterxml.jackson.databind.JsonNode;
import com.fasterxml.jackson.databind.ObjectMapper;
import com.fasterxml.jackson.databind.node.ObjectNode;
import com.github.joschi.jadconfig.util.Duration;
import jakarta.inject.Inject;
import jakarta.json.stream.JsonParser;
import org.apache.commons.lang3.EnumUtils;
import org.graylog.storage.opensearch3.blocks.BlockSettingsParser;
import org.graylog.storage.opensearch3.cluster.ClusterStateApi;
import org.graylog.storage.opensearch3.stats.ClusterStatsApi;
import org.graylog.storage.opensearch3.stats.IndexStatisticsBuilder;
import org.graylog.storage.opensearch3.stats.StatsApi;
import org.graylog2.datatiering.WarmIndexInfo;
import org.graylog2.indexer.IndexNotFoundException;
import org.graylog2.indexer.indices.HealthStatus;
import org.graylog2.indexer.indices.IndexMoveResult;
import org.graylog2.indexer.indices.IndexSettings;
import org.graylog2.indexer.indices.Indices;
import org.graylog2.indexer.indices.IndicesAdapter;
import org.graylog2.indexer.indices.ShardsInfo;
import org.graylog2.indexer.indices.Template;
import org.graylog2.indexer.indices.blocks.IndicesBlockStatus;
import org.graylog2.indexer.indices.stats.IndexStatistics;
import org.graylog2.indexer.searches.IndexRangeStats;
import org.graylog2.plugin.Message;
import org.graylog2.rest.resources.system.indexer.responses.IndexSetStats;
import org.graylog2.shared.bindings.providers.ObjectMapperProvider;
import org.joda.time.DateTime;
import org.joda.time.DateTimeZone;
import org.opensearch.client.json.JsonData;
import org.opensearch.client.json.JsonpMapper;
import org.opensearch.client.opensearch._types.ExpandWildcard;
import org.opensearch.client.opensearch._types.OpenSearchException;
import org.opensearch.client.opensearch._types.aggregations.FilterAggregate;
import org.opensearch.client.opensearch._types.aggregations.MaxAggregate;
import org.opensearch.client.opensearch._types.aggregations.MinAggregate;
import org.opensearch.client.opensearch._types.aggregations.MultiTermsAggregate;
import org.opensearch.client.opensearch._types.aggregations.MultiTermsBucket;
import org.opensearch.client.opensearch._types.mapping.TypeMapping;
import org.opensearch.client.opensearch.cat.IndicesRequest;
import org.opensearch.client.opensearch.cat.IndicesResponse;
import org.opensearch.client.opensearch.cat.OpenSearchCatClient;
import org.opensearch.client.opensearch.cat.indices.IndicesRecord;
import org.opensearch.client.opensearch.core.ReindexResponse;
import org.opensearch.client.opensearch.core.reindex.Destination;
import org.opensearch.client.opensearch.core.reindex.Source;
import org.opensearch.client.opensearch.generic.Body;
import org.opensearch.client.opensearch.generic.OpenSearchGenericClient;
import org.opensearch.client.opensearch.generic.Request;
import org.opensearch.client.opensearch.indices.CreateIndexRequest;
import org.opensearch.client.opensearch.indices.ForcemergeRequest;
import org.opensearch.client.opensearch.indices.GetAliasRequest;
import org.opensearch.client.opensearch.indices.GetAliasResponse;
import org.opensearch.client.opensearch.indices.GetIndexRequest;
import org.opensearch.client.opensearch.indices.GetIndexResponse;
import org.opensearch.client.opensearch.indices.GetIndicesSettingsRequest;
import org.opensearch.client.opensearch.indices.GetIndicesSettingsResponse;
import org.opensearch.client.opensearch.indices.GetMappingResponse;
import org.opensearch.client.opensearch.indices.OpenSearchIndicesClient;
import org.opensearch.client.opensearch.indices.PutIndicesSettingsRequest;
import org.opensearch.client.opensearch.indices.RefreshRequest;
import org.opensearch.client.opensearch.indices.get_mapping.IndexMappingRecord;
import org.opensearch.client.opensearch.indices.stats.IndicesStats;
import org.opensearch.client.opensearch.indices.update_aliases.AddAction;
import org.opensearch.client.opensearch.indices.update_aliases.RemoveAction;
import org.slf4j.Logger;
import org.slf4j.LoggerFactory;

import javax.annotation.Nonnull;
import javax.annotation.Nullable;
import java.io.IOException;
import java.io.StringReader;
import java.util.ArrayList;
import java.util.Arrays;
import java.util.Collection;
import java.util.Collections;
import java.util.HashMap;
import java.util.List;
import java.util.Locale;
import java.util.Map;
import java.util.Objects;
import java.util.Optional;
import java.util.Set;
import java.util.function.Consumer;
import java.util.stream.Collectors;

import static java.util.stream.Collectors.toList;
import static org.apache.commons.lang3.ObjectUtils.getIfNull;
import static org.graylog.storage.opensearch3.OfficialOpensearchClient.mapException;

public class IndicesAdapterOS implements IndicesAdapter {
    private static final Logger LOG = LoggerFactory.getLogger(IndicesAdapterOS.class);
    private final OfficialOpensearchClient c;
    private final StatsApi statsApi;
    private final ClusterStatsApi clusterStatsApi;
    private final ClusterStateApi clusterStateApi;
    private final IndexTemplateAdapter indexTemplateAdapter;
    private final IndexStatisticsBuilder indexStatisticsBuilder;
    private final ObjectMapper objectMapper;

    private final org.opensearch.client.opensearch.OpenSearchClient openSearchClient;
    private final OpenSearchIndicesClient indicesClient;
    private final OpenSearchCatClient catClient;
    private final OpenSearchGenericClient genericClient;

    // this is the maximum amount of bytes that the index list is supposed to fill in a request,
    // it assumes that these don't need url encoding. If we exceed the maximum, we request settings for all indices
    // and filter after wards
    private final int MAX_INDICES_URL_LENGTH = 3000;

    @Inject
    public IndicesAdapterOS(OfficialOpensearchClient c,
                            StatsApi statsApi,
                            ClusterStatsApi clusterStatsApi,
                            ClusterStateApi clusterStateApi,
                            IndexTemplateAdapter indexTemplateAdapter,
                            IndexStatisticsBuilder indexStatisticsBuilder,
                            ObjectMapper objectMapper) {
        this.c = c;
        this.statsApi = statsApi;
        this.clusterStatsApi = clusterStatsApi;
        this.clusterStateApi = clusterStateApi;
        this.indexTemplateAdapter = indexTemplateAdapter;
        this.indexStatisticsBuilder = indexStatisticsBuilder;
        this.objectMapper = objectMapper;
        this.openSearchClient = c.sync();
        this.indicesClient = openSearchClient.indices();
        this.catClient = openSearchClient.cat();
        this.genericClient = openSearchClient.generic();
    }

    @Override
    public void move(String source, String target, Consumer<IndexMoveResult> resultCallback) {
        ReindexResponse result = c.execute(() -> openSearchClient.reindex(
                        org.opensearch.client.opensearch.core.ReindexRequest.builder()
                                .source(Source.builder().index(source).build())
                                .dest(Destination.builder().index(target).build())
                                .build()),
                "Error moving index " + source + " to " + target);

        final IndexMoveResult indexMoveResult = IndexMoveResult.create(
                Math.toIntExact(getIfNull(result.total(), 0L)),
                getIfNull(result.took(), 0L),
                !result.failures().isEmpty()
        );
        resultCallback.accept(indexMoveResult);
    }

    @Override
    public void delete(String index) {
        c.execute(() -> indicesClient.delete(
                        org.opensearch.client.opensearch.indices.DeleteIndexRequest.builder()
                                .index(index)
                                .build()),
                "Error removing index " + index);
    }

    @Override
    public Set<String> resolveAlias(String alias) {
        if (!aliasExists(alias)) { // needed to ensure same behavior as old client
            return Collections.emptySet();
        }
        GetAliasResponse result = c.execute(() -> indicesClient.getAlias(GetAliasRequest.builder()
                .name(alias)
                .build()), "Error resolving alias " + alias);
        return result.result().keySet();
    }

    @Override
    public void create(String index, IndexSettings indexSettings) {
        executeCreateIndexRequest(index, createIndexRequest(index, indexSettings, null));
    }

    @Override
    public void create(String index, IndexSettings indexSettings, @Nullable Map<String, Object> mapping) {
        executeCreateIndexRequest(index, createIndexRequest(index, indexSettings, mapping));
    }

    private CreateIndexRequest createIndexRequest(String index,
                                                  IndexSettings indexSettings,
                                                  @Nullable Map<String, Object> mapping) {

        CreateIndexRequest.Builder builder = new CreateIndexRequest.Builder()
                .index(index)
                .settings(createIndexSettings(indexSettings));
        if (mapping != null) {
            try {
                builder.mappings(typeMappingFromMap(mapping));
            } catch (JsonProcessingException e) {
                throw new RuntimeException(e);
            }
        }
        return builder.build();
    }

    private org.opensearch.client.opensearch.indices.IndexSettings createIndexSettings(IndexSettings indexSettings) {

        Map<String, JsonData> jsonSettings = indexSettings.map().entrySet().stream()
                .collect(Collectors.toMap(
                        Map.Entry::getKey,
                        entry -> JsonData.of(entry.getValue())
                ));

        org.opensearch.client.opensearch.indices.IndexSettings.Builder builder = org.opensearch.client.opensearch.indices.IndexSettings.builder();
        builder.customSettings(jsonSettings);
        return builder.build();
    }


    private void executeCreateIndexRequest(String index, CreateIndexRequest request) {
        c.execute(() -> indicesClient.create(request), "Unable to create index " + index);
    }

    @Override
    public void updateIndexMapping(@Nonnull String indexName,
                                   @Nonnull String mappingType,
                                   @Nonnull Map<String, Object> mapping) {
        try {
            Request request = org.opensearch.client.opensearch.generic.Requests.builder()
                    .endpoint("/" + indexName + "/_mapping")
                    .method("PUT")
                    .body(Body.from(objectMapper.writeValueAsBytes(mapping), "application/json"))
                    .build();
            c.execute(() -> genericClient.execute(request),
                    "Unable to update index mapping " + indexName);
        } catch (JsonProcessingException e) {
            throw new RuntimeException("Unable to update index mapping " + indexName, e);
        }
    }

    @Override
    public Map<String, Object> getIndexMapping(@Nonnull String index) {
        return c.execute(() -> {
            GetMappingResponse response = indicesClient.getMapping(r -> r.index(index)
                    .allowNoIndices(true)
                    .ignoreUnavailable(true)
                    .expandWildcards(ExpandWildcard.All));
            IndexMappingRecord indexMappingRecord = response.get(index);
            return typeMappingToMap(indexMappingRecord.mappings());
        }, "Couldn't read mapping of index " + index);
    }

    private Map<String, Object> typeMappingToMap(TypeMapping mapping) throws JsonProcessingException {
        return objectMapper.readValue(mapping.toJsonString(), new TypeReference<>() {});
    }

    private TypeMapping typeMappingFromMap(Map<String, Object> mapping) throws JsonProcessingException {
        String json = objectMapper.writeValueAsString(mapping);
        JsonpMapper mapper = c.sync()._transport().jsonpMapper();
        JsonParser parser = mapper.jsonProvider().createParser(new StringReader(json));
        return TypeMapping._DESERIALIZER.deserialize(parser, mapper);
    }

    @Override
    public Map<String, Object> getStructuredIndexSettings(@Nonnull String index) {
        return c.execute(() -> {
            GetIndicesSettingsResponse result = indicesClient.getSettings(b -> b.index(index)
                    .ignoreUnavailable(true)
                    .allowNoIndices(true)
                    .expandWildcards(ExpandWildcard.Open)
            );
            org.opensearch.client.opensearch.indices.IndexSettings settings = result.get(index).settings();
            if (settings == null) {
                return Map.of();
            }
            return objectMapper.readValue(settings.toJsonString(), new TypeReference<>() {});
        }, "Couldn't read settings of index " + index);
    }

    /**
     * returns a map of flat (i.e. with dot notation) index settings
     */
    private Map<String, Object> getFlatIndexSettings(String index) {
        return c.execute(() -> {
            GetIndicesSettingsResponse result = indicesClient.getSettings(b -> b.index(index)
                    .ignoreUnavailable(true)
                    .allowNoIndices(true)
                    .expandWildcards(ExpandWildcard.Open)
                    .flatSettings(true)
            );
            return toIndexSettings(result, index);
        }, "Couldn't read settings for index " + index);
    }

    /**
     * serializes a flat(!) GetIndicesSettingsResponse into a HashMap
     *
     * @param response GetIndicesSettingsResponse (Attention: use flatSettings param for retrieval)
     * @param index    index to get settings for
     * @return Map of settings
     */
    public static Map<String, Object> toIndexSettings(GetIndicesSettingsResponse response, String index) {
        org.opensearch.client.opensearch.indices.IndexSettings indexSettings = response.get(index).settings();
        if (indexSettings == null) {
            throw new RuntimeException("Couldn't read settings for index " + index);
        }
        Map<String, Object> settings;
        try {
            settings = new ObjectMapperProvider().get().readValue(indexSettings.toJsonString(), new TypeReference<>() {});
        } catch (JsonProcessingException e) {
            throw new RuntimeException("Couldn't read settings for index " + index, e);
        }
        return settings.entrySet().stream().collect(
                Collectors.toMap(
                        (entry) -> (entry.getKey().startsWith("index.") ? entry.getKey() : "index." + entry.getKey()),
                        Map.Entry::getValue));
    }

    @Override
    public void updateIndexMetaData(@Nonnull String index, @Nonnull Map<String, Object> metadata, boolean mergeExisting) {
        Map<String, Object> metaUpdate = new HashMap<>();
        if (mergeExisting) {
            final Map<String, Object> oldMetaData = getIndexMetaData(index);
            metaUpdate.putAll(oldMetaData);
        }
        metaUpdate.putAll(metadata);
        updateIndexMapping(index, "ignored", Map.of("_meta", metaUpdate));
    }

    @Override
    public Map<String, Object> getIndexMetaData(@Nonnull String index) {
        final Object metaData = getIndexMapping(index).get("_meta");
        //noinspection rawtypes
        if (metaData instanceof Map map) {
            //noinspection unchecked
            return map;
        }
        return Map.of();
    }

    @Override
    public boolean ensureIndexTemplate(String templateName, Template template) {
        return indexTemplateAdapter.ensureIndexTemplate(templateName, template);
    }

    @Override
    public boolean indexTemplateExists(String templateName) {
        return indexTemplateAdapter.indexTemplateExists(templateName);
    }

    @Override
    public boolean deleteIndexTemplate(String templateName) {
        return indexTemplateAdapter.deleteIndexTemplate(templateName);
    }

    @Override
    public Optional<DateTime> indexCreationDate(String index) {
        Map<String, Object> settings = getFlatIndexSettings(index);
        Optional<String> creationDate = Optional.ofNullable(settings.get("index.creation_date")).map(String::valueOf);
        return creationDate
                .map(Long::valueOf)
                .map(instant -> new DateTime(instant, DateTimeZone.UTC));
    }

    @Override
    public Optional<DateTime> indexClosingDate(String index) {
        final Map<String, Object> indexMetaData = getIndexMetaData(index);
        return Optional.ofNullable(indexMetaData.get("closing_date")).filter(Long.class::isInstance).map(Long.class::cast)
                .map(instant -> new DateTime(instant, DateTimeZone.UTC));
    }

    @Override
    public void openIndex(String index) {
        c.execute(() -> indicesClient.open(r -> r.index(index)), "Couldn't open index " + index);
    }

    @Override
    public void setReadOnly(String index) {
        // https://www.elastic.co/guide/en/elasticsearch/reference/7.8/indices-update-settings.html
        // https://www.elastic.co/guide/en/elasticsearch/reference/7.10/index-modules-blocks.html
        PutIndicesSettingsRequest request = PutIndicesSettingsRequest.of(r -> r
                .index(index)
                .settings(s -> s
                        .blocksWrite(true)
                        .blocksRead(false)
                        .blocksMetadata(false)
                )
        );

        c.execute(() -> indicesClient.putSettings(request), "Couldn't set index " + index + " to read-only");
    }

    @Override
    public void flush(String index) {
        c.execute(() -> indicesClient.flush(r -> r.index(index)), "Unable to flush index " + index);
    }

    @Override
    public void markIndexReopened(String index) {
        final String aliasName = index + Indices.REOPENED_ALIAS_SUFFIX;
        c.execute(() -> indicesClient.updateAliases(request ->
                request.actions(action ->
                        action.add(addAction ->
                                addAction.index(index).alias(aliasName)
                        )
                )
        ), "Couldn't create reopened alias for index " + index);
    }

    @Override
    public void removeAlias(String index, String alias) {
        removeAliases(Set.of(index), alias);
    }

    @Override
    public void close(String index) {
        c.execute(() -> indicesClient.close(r -> r.index(index)), "Unable to close index " + index);
    }

<<<<<<< HEAD
    @Override
    public long numberOfMessages(final String index) {
        return statsApi.numberOfMessagesInIndex(index);
=======
    private GetSettingsResponse settingsFor(String indexOrAlias) {
        final GetSettingsRequest request = new GetSettingsRequest().indices(indexOrAlias)
                .indicesOptions(IndicesOptions.LENIENT_EXPAND_OPEN_CLOSED);
        return client.execute((c, requestOptions) -> c.indices().getSettings(request, requestOptions),
                "Unable to retrieve settings for index/alias " + indexOrAlias);
>>>>>>> 0072e6a4
    }

    @Override
    public Map<String, Set<String>> aliases(String indexPattern) {
        GetAliasRequest request = GetAliasRequest.of(r -> r
                .index(indexPattern)
                .ignoreUnavailable(false)
                .allowNoIndices(false)
                .expandWildcards(ExpandWildcard.Open)
        );
        return c.execute(() -> {
            GetAliasResponse aliases = indicesClient.getAlias(request);
            return aliases.result().entrySet().stream()
                    .collect(Collectors.toMap(Map.Entry::getKey,
                            entry -> entry.getValue().aliases().keySet()
                    ));
        }, "Couldn't collect aliases for index pattern " + indexPattern);
    }

    @Override
    public Map<String, Set<String>> fieldsInIndices(String[] writeIndexWildcards) {
        final List<String> indexWildCards = Arrays.asList(writeIndexWildcards);
        return clusterStateApi.fields(indexWildCards);
    }

    @Override
    public Set<String> closedIndices(Collection<String> indices) {
        return c.execute(() -> {
            List<IndicesRecord> indicesRecords = catClient.indices(r -> r.index(indices.stream().toList())
                            .expandWildcards(ExpandWildcard.Closed))
                    .valueBody();
            return indicesRecords.stream()
                    .filter(i -> Objects.nonNull(i.status()))
                    .filter(i -> i.status().equals("close"))
                    .map(IndicesRecord::index)
                    .collect(Collectors.toSet());
        }, "Unable to retrieve list of closed indices for " + indices);
    }

    @Override
    public Set<IndexStatistics> indicesStats(final Collection<String> indices) {
        return statsApi.indicesStatsWithShardLevel(indices).entrySet()
                .stream()
                .map(entry -> {
                    final String index = entry.getKey();
                    final IndicesStats indexStats = entry.getValue();
                    if (indexStats != null) {
                        return indexStatisticsBuilder.build(index, indexStats);
                    } else {
                        return null;
                    }
                })
                .filter(Objects::nonNull)
                .collect(Collectors.toSet());
    }

    @Override
    public Optional<IndexStatistics> getIndexStats(final String index) {
        final IndicesStats indicesStats = statsApi.indexStatsWithShardLevel(index);
        return indicesStats == null
                ? Optional.empty()
                : Optional.of(indexStatisticsBuilder.build(index, indicesStats));
    }

    @Override
    public JsonNode getIndexStats(Collection<String> indices) {

        try {
            final Map<String, IndicesStats> stringIndicesStatsMap = statsApi.indicesStatsWithDocsAndStore(indices);
            ObjectNode node = objectMapper.createObjectNode();
            for (Map.Entry<String, IndicesStats> entry : stringIndicesStatsMap.entrySet()) {
                final JsonNode statsNode = objectMapper.readTree(entry.getValue().toJsonString());
                node.set(entry.getKey(), statsNode);
            }
            return node;
        } catch (JsonProcessingException e) {
            LOG.error("Unable to convert indices stats to JSON", e);
            return null;
        }

    }

    @Override
    public IndexSetStats getIndexSetStats() {
        return clusterStatsApi.clusterStats();
    }

    @Override
    public List<ShardsInfo> getShardsInfo(String indexName) {
        return c.execute(() -> catClient.shards().valueBody().stream()
                .map(shardsRecord -> new ShardsInfo(
                        shardsRecord.index(), Integer.parseInt(getIfNull(shardsRecord.shard(), "0")),
                        ShardsInfo.ShardType.fromString(getIfNull(shardsRecord.prirep(), "UNKNOWN")),
                        EnumUtils.getEnumIgnoreCase(ShardsInfo.State.class, shardsRecord.state(), ShardsInfo.State.UNKNOWN),
                        Long.parseLong(getIfNull(shardsRecord.docs(), "0")), shardsRecord.store(),
                        shardsRecord.ip(), shardsRecord.node())
                ).toList(), "Error getting shards information for " + indexName);
    }


    @Override
    public IndicesBlockStatus getIndicesBlocksStatus(final List<String> indices) {
        if (indices == null || indices.isEmpty()) {
            throw new IllegalArgumentException("Expecting list of indices with at least one index present.");
        }
        final var maxLengthExceeded = String.join(",", indices).length() > MAX_INDICES_URL_LENGTH;
        final List<String> safeIndices = maxLengthExceeded ? new ArrayList<>() : indices;

        GetIndicesSettingsRequest request = GetIndicesSettingsRequest.of(r -> r
                .ignoreUnavailable(false)
                .allowNoIndices(true)
                .expandWildcards(ExpandWildcard.Open, ExpandWildcard.Closed)
                .flatSettings(true)
                .name("index.blocks.read", "index.blocks.write", "index.blocks.metadata", "index.blocks.read_only", "index.blocks.read_only_allow_delete")
                .index(safeIndices)
        );

        return c.execute(() -> {
            GetIndicesSettingsResponse settingsResponse = indicesClient.getSettings(request);
            return BlockSettingsParser.parseBlockSettings(settingsResponse, maxLengthExceeded ? Optional.of(indices) : Optional.empty());
        }, "Error getting indices settings for " + indices);
    }

    @Override
    public boolean exists(String index) {
        try {
            indicesClient.get(r -> r.index(index).ignoreUnavailable(false));
            return true;
        } catch (IOException | OpenSearchException e) {
            if (e instanceof OpenSearchException && e.getMessage().contains("no such index")) {
                return false;
            }
            throw mapException(e, "Unable to determine if index exists " + index);
        }
    }

    @Override
    public boolean aliasExists(String alias) {
        return c.execute(() -> indicesClient.existsAlias(r -> r.name(alias)).value(),
                "Error trying to check if alias exists: " + alias);
    }

    @Override
    public Set<String> indices(String indexWildcard, List<String> status, String indexSetId) {
        return c.execute(() -> {
            GetIndexResponse result = indicesClient.get(GetIndexRequest.of(b -> b
                    .index(indexWildcard)
                    .expandWildcards(status.stream().map(ExpandWildcard::valueOf).collect(Collectors.toList()))
                    .ignoreUnavailable(true)));
            return result.result().keySet();
        }, "Couldn't get index list for index set <" + indexSetId + ">");
    }

    @Override
    public Optional<Long> storeSizeInBytes(String index) {
        return statsApi.storeSizes(index);
    }

    @Override
    public void cycleAlias(String aliasName, String targetIndex) {
        c.execute(() -> indicesClient.updateAliases(request ->
                request.actions(action ->
                        action.add(addAction ->
                                addAction.index(targetIndex).alias(aliasName)
                        )
                )
        ), "Couldn't point alias " + aliasName + " to index " + targetIndex);
    }

    @Override
    public void cycleAlias(String aliasName, String targetIndex, String oldIndex) {
        c.execute(() -> indicesClient.updateAliases(request ->
                request.actions(
                        new RemoveAction.Builder().index(oldIndex).alias(aliasName).build().toAction(),
                        new AddAction.Builder().index(targetIndex).alias(aliasName).build().toAction()
                )
        ), "Couldn't switch alias " + aliasName + " from index " + oldIndex + " to index " + targetIndex);
    }

    @Override
    public void removeAliases(Set<String> indices, String alias) {
        c.execute(() -> indicesClient.updateAliases(request ->
                request.actions(action ->
                        action.remove(removeAction ->
                                removeAction.indices(indices.stream().toList()).alias(alias)
                        )
                )
        ), "Couldn't remove alias " + alias + " from indices " + indices);
    }

    @Override
    public void optimizeIndex(String index, int maxNumSegments, Duration timeout) {
        ForcemergeRequest request = ForcemergeRequest.of(b -> b
                .index(index)
                .maxNumSegments(Integer.toUnsignedLong(maxNumSegments))
                .flush(true)
        );

        c.execute(() -> OfficialOpensearchClient.withTimeout(indicesClient, timeout).forcemerge(request), "Unable to forcemerge index " + index);

    }

    @Override
    public IndexRangeStats indexRangeStatsOfIndex(String index) {
        org.opensearch.client.opensearch.core.SearchRequest request = org.opensearch.client.opensearch.core.SearchRequest.of(r -> r
                .index(index)
                .aggregations("agg", a -> a
                        .filter(f -> f.exists(e -> e.field(Message.FIELD_TIMESTAMP)))
                )
                .aggregations("ts_min", sub -> sub
                        .min(m -> m.field(Message.FIELD_TIMESTAMP))
                )
                .aggregations("ts_max", sub -> sub
                        .max(m -> m.field(Message.FIELD_TIMESTAMP))
                )
                .aggregations("streams", sub -> sub
                        .terms(t -> t
                                .field(Message.FIELD_STREAMS)
                                .size(Integer.MAX_VALUE)
                        )
                )
                .searchType(org.opensearch.client.opensearch._types.SearchType.DfsQueryThenFetch)
                .ignoreUnavailable(false)
                .allowNoIndices(true)
                .expandWildcards(ExpandWildcard.All)
        );

        org.opensearch.client.opensearch.core.SearchResponse<Void> result = c.execute(() -> c.sync().search(request, Void.class),
                "Couldn't build index range of index " + index);

        if (result.shards().total() == 0 || result.aggregations() == null) {
            throw new IndexNotFoundException("Couldn't build index range of index " + index + " because it doesn't exist.");
        }
        final FilterAggregate f = result.aggregations().get("agg").filter();
        if (f == null) {
            throw new IndexNotFoundException("Couldn't build index range of index " + index + " because it doesn't exist.");
        } else if (f.docCount() == 0L) {
            LOG.debug("No documents with attribute \"timestamp\" found in index <{}>", index);
            return IndexRangeStats.EMPTY;
        }

        final MinAggregate minAgg = f.aggregations().get("ts_min").min();
        final long minUnixTime = (minAgg.value() == null) ? 0 : minAgg.value().longValue();
        final DateTime min = new DateTime(minUnixTime, DateTimeZone.UTC);
        final MaxAggregate maxAgg = f.aggregations().get("ts_max").max();
        final long maxUnixTime = (maxAgg.value() == null) ? 0 : maxAgg.value().longValue();
        final DateTime max = new DateTime(maxUnixTime, DateTimeZone.UTC);
        // make sure we return an empty list, so we can differentiate between old indices that don't have this information
        // and newer ones that simply have no streams.
        final MultiTermsAggregate streams = f.aggregations().get("streams").multiTerms();
        final List<String> streamIds = streams.buckets().array().stream()
                .map(MultiTermsBucket::keyAsString)
                .collect(toList());

        return IndexRangeStats.create(min, max, streamIds);
    }

    @Override
    public HealthStatus waitForRecovery(String index) {
        return waitForRecovery(index, 30);
    }

    @Override
    public HealthStatus waitForRecovery(String index, int timeout) {
        return c.execute(() -> HealthStatus.fromString(
                c.sync().cluster().health(r -> r
                        .index(index)
                        .timeout(t -> t.time(timeout + "s"))
                        .waitForStatus(org.opensearch.client.opensearch._types.HealthStatus.Green)
                ).status().jsonValue()), "Error waiting for index recovery");
    }

    @Override
    public boolean isOpen(String index) {
        return indexHasState(index, State.Open);
    }

    @Override
    public boolean isClosed(String index) {
        return indexHasState(index, State.Closed);
    }

    @Override
    public void refresh(String... indices) {
        c.execute(() -> indicesClient.refresh(RefreshRequest.of(r -> r.index(Arrays.stream(indices).toList()))),
                "Unable to refresh indices " + Arrays.toString(indices));
    }

    private Boolean indexHasState(String index, State open) {
        return indexState(index)
                .map(state -> state.equals(open))
                .orElseThrow(() -> new IndexNotFoundException("Unable to determine state for absent index " + index));
    }

    private Optional<State> indexState(String index) {
        return c.execute(() -> {
            IndicesResponse indices = catClient.indices(IndicesRequest.of(b -> b.index(index).headers("index", "status")));
            return indices.valueBody().stream()
                    .map(IndicesRecord::status)
                    .filter(Objects::nonNull)
                    .map(State::parse)
                    .findFirst();
        }, "Unable to retrieve index stats for " + index);
    }

    enum State {
        Open,
        Closed;

        static State parse(String state) {
            return switch (state.toLowerCase(Locale.ENGLISH)) {
                case "open" -> Open;
                case "close" -> Closed;
                default -> throw new IllegalStateException("Unable to parse invalid index state: " + state);
            };

        }
    }

    @Override
    public String getIndexId(String index) {
        return getFlatIndexSettings(index).get("index.uuid").toString();
    }

    @Override
    public Optional<WarmIndexInfo> getWarmIndexInfo(String index) {
        return Optional.ofNullable(getFlatIndexSettings(index))
                .filter(settings -> "remote_snapshot".equals(settings.get("index.store.type")))
                .map(settings -> mapIndexSettingsToSearchableSnapshot(index, settings));
    }

    private WarmIndexInfo mapIndexSettingsToSearchableSnapshot(String index, Map<String, Object> settings) {
        String initialIndexName = settings.get("index.provided_name").toString();
        String repository = settings.get("index.searchable_snapshot.repository").toString();
        String snapshotName = settings.get("index.searchable_snapshot.snapshot_id.name").toString();

        return new WarmIndexInfo(index, initialIndexName, repository, snapshotName);
    }
}<|MERGE_RESOLUTION|>--- conflicted
+++ resolved
@@ -427,19 +427,6 @@
         c.execute(() -> indicesClient.close(r -> r.index(index)), "Unable to close index " + index);
     }
 
-<<<<<<< HEAD
-    @Override
-    public long numberOfMessages(final String index) {
-        return statsApi.numberOfMessagesInIndex(index);
-=======
-    private GetSettingsResponse settingsFor(String indexOrAlias) {
-        final GetSettingsRequest request = new GetSettingsRequest().indices(indexOrAlias)
-                .indicesOptions(IndicesOptions.LENIENT_EXPAND_OPEN_CLOSED);
-        return client.execute((c, requestOptions) -> c.indices().getSettings(request, requestOptions),
-                "Unable to retrieve settings for index/alias " + indexOrAlias);
->>>>>>> 0072e6a4
-    }
-
     @Override
     public Map<String, Set<String>> aliases(String indexPattern) {
         GetAliasRequest request = GetAliasRequest.of(r -> r
