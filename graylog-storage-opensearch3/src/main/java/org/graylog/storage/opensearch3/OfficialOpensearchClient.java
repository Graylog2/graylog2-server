/*
 * Copyright (C) 2020 Graylog, Inc.
 *
 * This program is free software: you can redistribute it and/or modify
 * it under the terms of the Server Side Public License, version 1,
 * as published by MongoDB, Inc.
 *
 * This program is distributed in the hope that it will be useful,
 * but WITHOUT ANY WARRANTY; without even the implied warranty of
 * MERCHANTABILITY or FITNESS FOR A PARTICULAR PURPOSE. See the
 * Server Side Public License for more details.
 *
 * You should have received a copy of the Server Side Public License
 * along with this program. If not, see
 * <http://www.mongodb.com/licensing/server-side-public-license>.
 */
package org.graylog.storage.opensearch3;

import com.github.joschi.jadconfig.util.Duration;
import org.apache.hc.client5.http.config.RequestConfig;
import org.apache.hc.core5.http.ContentTooLongException;
import org.graylog2.indexer.BatchSizeTooLargeException;
import org.graylog2.indexer.IndexNotFoundException;
import org.graylog2.indexer.InvalidWriteTargetException;
import org.graylog2.indexer.MapperParsingException;
import org.graylog2.indexer.MasterNotDiscoveredException;
import org.opensearch.client.ApiClient;
import org.opensearch.client.opensearch.OpenSearchAsyncClient;
import org.opensearch.client.opensearch.OpenSearchClient;
import org.opensearch.client.opensearch._types.ErrorCause;
import org.opensearch.client.opensearch._types.OpenSearchException;
import org.opensearch.client.transport.httpclient5.ApacheHttpClient5Options;
import org.opensearch.client.transport.httpclient5.ResponseException;
import org.slf4j.Logger;
import org.slf4j.LoggerFactory;

import java.io.IOException;
<<<<<<< HEAD
import java.util.Optional;
=======
import java.util.List;
>>>>>>> 43309b93
import java.util.concurrent.CompletableFuture;
import java.util.concurrent.TimeUnit;
import java.util.regex.Matcher;
import java.util.regex.Pattern;

import static org.apache.commons.lang3.ObjectUtils.getIfNull;

public record OfficialOpensearchClient(OpenSearchClient sync, OpenSearchAsyncClient async) {
    private static final Logger LOG = LoggerFactory.getLogger(OfficialOpensearchClient.class);
    private static final Pattern invalidWriteTarget = Pattern.compile("no write index is defined for alias \\[(?<target>[\\w_]+)\\]");

    public <T> T execute(ThrowingSupplier<T> operation, String errorMessage) {
        try {
            return operation.get();
        } catch (Throwable t) {
            throw mapException(t, errorMessage);
        }
    }

    public <T> T sync(ThrowingFunction<T> operation, String errorMessage) {
        try {
            return operation.apply(sync);
        } catch (Throwable t) {
            throw mapException(t, errorMessage);
        }
    }

    public <T> CompletableFuture<T> executeAsync(ThrowingSupplier<CompletableFuture<T>> operation, String errorMessage) {
        try {
            return operation.get().exceptionally(ex -> {
                throw mapException(ex, errorMessage);
            });
        } catch (Throwable t) {
            throw mapException(t, errorMessage);
        }
    }

    public <T> CompletableFuture<T> async(ThrowingAsyncFunction<CompletableFuture<T>> operation, String errorMessage) {
        try {
            return operation.apply(async).exceptionally(ex -> {
                throw mapException(ex, errorMessage);
            });
        } catch (Throwable t) {
            throw mapException(t, errorMessage);
        }
    }

    public void close() {
        try {
            sync()._transport().close();
        } catch (IOException e) {
            LOG.error("Error closing OpenSearch client", e);
        }
        try {
            async()._transport().close();
        } catch (IOException e) {
            LOG.error("Error closing async OpenSearch client", e);
        }
    }

    public static <T extends ApiClient<?, ?>> T withTimeout(T apiClient, Duration timeout) {
        ApacheHttpClient5Options options = (ApacheHttpClient5Options) getIfNull(apiClient._transportOptions(), ApacheHttpClient5Options.DEFAULT);
        RequestConfig requestConfig = getIfNull(options.getRequestConfig(), RequestConfig.DEFAULT);
        ApacheHttpClient5Options optionsWithTimeout = options.toBuilder().setRequestConfig(
                RequestConfig
                        .copy(requestConfig)
                        .setResponseTimeout(timeout.toMilliseconds(), TimeUnit.MILLISECONDS)
                        .build()
        ).build();
        return (T) apiClient.withTransportOptions(optionsWithTimeout);
    }

    @FunctionalInterface
    public interface ThrowingSupplier<T> {
        T get() throws Exception;
    }

    @FunctionalInterface
    public interface ThrowingFunction<T> {
        T apply(OpenSearchClient syncClient) throws Exception;
    }

    @FunctionalInterface
    public interface ThrowingAsyncFunction<T> {
        T apply(OpenSearchAsyncClient syncClient) throws Exception;
    }

    public static RuntimeException mapException(Throwable t, String message) {
        if (t instanceof OpenSearchException openSearchException) {
            if (isIndexNotFoundException(openSearchException)) {
<<<<<<< HEAD
                return Optional.ofNullable(openSearchException.response().error())
                        .map(ErrorCause::metadata)
                        .map(metadata -> IndexNotFoundException.create(message + metadata.get("resource.id").toString(), metadata.get("index").toString()))
                        .orElse(new IndexNotFoundException(t.getMessage()));
=======
                return new IndexNotFoundException(message, List.of(t.getMessage(), "Try recalculating your index ranges"));
>>>>>>> 43309b93
            }
            if (isMasterNotDiscoveredException(openSearchException)) {
                return new MasterNotDiscoveredException();
            }
            if (isInvalidWriteTargetException(openSearchException)) {
                final Matcher matcher = invalidWriteTarget.matcher(openSearchException.getMessage());
                if (matcher.find()) {
                    final String target = matcher.group("target");
                    return InvalidWriteTargetException.create(target);
                }
            }
            if (isBatchSizeTooLargeException(openSearchException)) {
                return new BatchSizeTooLargeException(openSearchException.getMessage());
            }
            if (isMapperParsingExceptionException(openSearchException)) {
                return new MapperParsingException(openSearchException.getMessage());
            }
        } else if (t instanceof ResponseException responseException) {
            if (responseException.status() == 429) {
                return new BatchSizeTooLargeException(t.getMessage());
            }
        } else if (t instanceof IOException && t.getCause() instanceof ContentTooLongException) {
            return new BatchSizeTooLargeException(t.getMessage());
        }
        return new RuntimeException(message, t);
    }

    private static boolean isInvalidWriteTargetException(OpenSearchException openSearchException) {
        try {
            final ParsedOpenSearchException parsedException = ParsedOpenSearchException.from(openSearchException.getMessage());
            return parsedException.reason().startsWith("no write index is defined for alias");
        } catch (Exception e) {
            return false;
        }
    }

    private static boolean isMasterNotDiscoveredException(OpenSearchException openSearchException) {
        try {
            final ParsedOpenSearchException parsedException = ParsedOpenSearchException.from(openSearchException.getMessage());
            return parsedException.type().equals("master_not_discovered_exception")
                    || (parsedException.type().equals("cluster_block_exception") && parsedException.reason().contains("no master"));
        } catch (Exception e) {
            return false;
        }
    }

    private static boolean isIndexNotFoundException(OpenSearchException openSearchException) {
        return openSearchException.getMessage().contains("index_not_found_exception");
    }

    private static boolean isMapperParsingExceptionException(OpenSearchException openSearchException) {
        return openSearchException.getMessage().contains("mapper_parsing_exception");
    }

    private static boolean isBatchSizeTooLargeException(OpenSearchException openSearchException) {
        try {
            final ParsedOpenSearchException parsedException = ParsedOpenSearchException.from(openSearchException.getMessage());
            if (parsedException.type().equals("search_phase_execution_exception")) {
                ParsedOpenSearchException parsedCause = ParsedOpenSearchException.from(openSearchException.getCause().getMessage());
                return parsedCause.reason().contains("Batch size is too large");
            }
        } catch (Exception e) {
            return false;
        }
        return false;
    }
}<|MERGE_RESOLUTION|>--- conflicted
+++ resolved
@@ -35,11 +35,8 @@
 import org.slf4j.LoggerFactory;
 
 import java.io.IOException;
-<<<<<<< HEAD
+import java.util.List;
 import java.util.Optional;
-=======
-import java.util.List;
->>>>>>> 43309b93
 import java.util.concurrent.CompletableFuture;
 import java.util.concurrent.TimeUnit;
 import java.util.regex.Matcher;
@@ -130,14 +127,10 @@
     public static RuntimeException mapException(Throwable t, String message) {
         if (t instanceof OpenSearchException openSearchException) {
             if (isIndexNotFoundException(openSearchException)) {
-<<<<<<< HEAD
                 return Optional.ofNullable(openSearchException.response().error())
                         .map(ErrorCause::metadata)
                         .map(metadata -> IndexNotFoundException.create(message + metadata.get("resource.id").toString(), metadata.get("index").toString()))
                         .orElse(new IndexNotFoundException(t.getMessage()));
-=======
-                return new IndexNotFoundException(message, List.of(t.getMessage(), "Try recalculating your index ranges"));
->>>>>>> 43309b93
             }
             if (isMasterNotDiscoveredException(openSearchException)) {
                 return new MasterNotDiscoveredException();
