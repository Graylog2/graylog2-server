--- conflicted
+++ resolved
@@ -20,26 +20,18 @@
 import org.graylog.shaded.opensearch2.org.opensearch.action.index.IndexResponse;
 import org.graylog.shaded.opensearch2.org.opensearch.core.rest.RestStatus;
 import org.graylog.storage.opensearch3.testing.OpenSearchInstance;
-<<<<<<< HEAD
 import org.graylog.testing.elasticsearch.SearchInstance;
-=======
 import org.graylog.storage.opensearch3.testing.OpenSearchInstanceBuilder;
->>>>>>> d081b09f
 import org.graylog.testing.elasticsearch.SearchServerInstance;
 import org.graylog2.indexer.messages.MessagesIT;
 
 import java.util.Map;
 
 public class MessagesOS2IT extends MessagesIT {
-<<<<<<< HEAD
     @SearchInstance
-    public final OpenSearchInstance openSearchInstance = OpenSearchInstance.create();
-=======
-    @Rule
     public final OpenSearchInstance openSearchInstance = OpenSearchInstanceBuilder.builder()
             .heapSize("2g")
             .build();
->>>>>>> d081b09f
 
     @Override
     protected SearchServerInstance searchServer() {
