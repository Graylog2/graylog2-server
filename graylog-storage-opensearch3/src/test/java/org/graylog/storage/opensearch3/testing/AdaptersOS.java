--- conflicted
+++ resolved
@@ -79,13 +79,8 @@
     public IndicesAdapter indicesAdapter() {
         return new IndicesAdapterOS(officialOpensearchClient,
                 new org.graylog.storage.opensearch3.stats.StatsApi(officialOpensearchClient),
-<<<<<<< HEAD
-                new org.graylog.storage.opensearch3.stats.ClusterStatsApi(objectMapper, new PlainJsonApi(objectMapper, client)),
+                new org.graylog.storage.opensearch3.stats.ClusterStatsApi(officialOpensearchClient),
                 new org.graylog.storage.opensearch3.cluster.ClusterStateApi(officialOpensearchClient),
-=======
-                new org.graylog.storage.opensearch3.stats.ClusterStatsApi(officialOpensearchClient),
-                new org.graylog.storage.opensearch3.cluster.ClusterStateApi(objectMapper, client),
->>>>>>> ddf82fb0
                 featureFlags.contains(COMPOSABLE_INDEX_TEMPLATES_FEATURE) ? new ComposableIndexTemplateAdapter(client, objectMapper) : new LegacyIndexTemplateAdapter(client),
                 new IndexStatisticsBuilder(),
                 objectMapper
