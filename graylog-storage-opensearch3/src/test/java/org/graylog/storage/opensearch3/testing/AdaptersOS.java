/*
 * Copyright (C) 2020 Graylog, Inc.
 *
 * This program is free software: you can redistribute it and/or modify
 * it under the terms of the Server Side Public License, version 1,
 * as published by MongoDB, Inc.
 *
 * This program is distributed in the hope that it will be useful,
 * but WITHOUT ANY WARRANTY; without even the implied warranty of
 * MERCHANTABILITY or FITNESS FOR A PARTICULAR PURPOSE. See the
 * Server Side Public License for more details.
 *
 * You should have received a copy of the Server Side Public License
 * along with this program. If not, see
 * <http://www.mongodb.com/licensing/server-side-public-license>.
 */
package org.graylog.storage.opensearch3.testing;

import com.codahale.metrics.MetricRegistry;
import com.fasterxml.jackson.databind.ObjectMapper;
import org.graylog.plugins.views.search.searchfilters.db.IgnoreSearchFilters;
import org.graylog.storage.opensearch3.CountsAdapterOS;
import org.graylog.storage.opensearch3.IndexFieldTypePollerAdapterOS;
import org.graylog.storage.opensearch3.IndexToolsAdapterOS2;
import org.graylog.storage.opensearch3.IndicesAdapterOS;
import org.graylog.storage.opensearch3.MessagesAdapterOS2;
import org.graylog.storage.opensearch3.NodeAdapterOS;
import org.graylog.storage.opensearch3.OfficialOpensearchClient;
import org.graylog.storage.opensearch3.OpenSearchClient;
import org.graylog.storage.opensearch3.PlainJsonApi;
import org.graylog.storage.opensearch3.Scroll;
import org.graylog.storage.opensearch3.ScrollResultOS2;
import org.graylog.storage.opensearch3.SearchRequestFactory;
import org.graylog.storage.opensearch3.SearchesAdapterOS;
import org.graylog.storage.opensearch3.fieldtypes.streams.StreamsForFieldRetrieverOS;
import org.graylog.storage.opensearch3.indextemplates.ComposableIndexTemplateAdapter;
import org.graylog.storage.opensearch3.indextemplates.LegacyIndexTemplateAdapter;
import org.graylog.storage.opensearch3.indextemplates.OSSerializationUtils;
import org.graylog.storage.opensearch3.mapping.FieldMappingApi;
import org.graylog.storage.opensearch3.stats.IndexStatisticsBuilder;
import org.graylog.testing.elasticsearch.Adapters;
import org.graylog2.Configuration;
import org.graylog2.indexer.IndexToolsAdapter;
import org.graylog2.indexer.cluster.NodeAdapter;
import org.graylog2.indexer.counts.CountsAdapter;
import org.graylog2.indexer.fieldtypes.IndexFieldTypePollerAdapter;
import org.graylog2.indexer.indices.IndexTemplateAdapter;
import org.graylog2.indexer.indices.IndicesAdapter;
import org.graylog2.indexer.messages.ChunkedBulkIndexer;
import org.graylog2.indexer.messages.MessagesAdapter;
import org.graylog2.indexer.results.ResultMessageFactory;
import org.graylog2.indexer.results.TestResultMessageFactory;
import org.graylog2.indexer.searches.SearchesAdapter;
import org.graylog2.shared.bindings.providers.ObjectMapperProvider;

import java.util.List;

import static org.graylog2.indexer.Constants.COMPOSABLE_INDEX_TEMPLATES_FEATURE;

public class AdaptersOS implements Adapters {

    @Deprecated
    private final OpenSearchClient client;
    private final OfficialOpensearchClient officialOpensearchClient;
    private final List<String> featureFlags;
    private final ObjectMapper objectMapper;
    private final ResultMessageFactory resultMessageFactory = new TestResultMessageFactory();

    public AdaptersOS(@Deprecated OpenSearchClient client, OfficialOpensearchClient officialOpensearchClient, List<String> featureFlags) {
        this.client = client;
        this.officialOpensearchClient = officialOpensearchClient;
        this.featureFlags = featureFlags;
        this.objectMapper = new ObjectMapperProvider().get();
    }

    @Override
    public CountsAdapter countsAdapter() {
        return new CountsAdapterOS(officialOpensearchClient);
    }

    @Override
    public IndicesAdapter indicesAdapter() {
        return new IndicesAdapterOS(officialOpensearchClient,
                new org.graylog.storage.opensearch3.stats.StatsApi(officialOpensearchClient),
                new org.graylog.storage.opensearch3.stats.ClusterStatsApi(officialOpensearchClient),
                new org.graylog.storage.opensearch3.cluster.ClusterStateApi(officialOpensearchClient),
<<<<<<< HEAD
                indexTemplateAdapter(),
=======
                featureFlags.contains(COMPOSABLE_INDEX_TEMPLATES_FEATURE) ? new ComposableIndexTemplateAdapter(officialOpensearchClient, osSerializationUtils) : new LegacyIndexTemplateAdapter(officialOpensearchClient, osSerializationUtils),
>>>>>>> 84b6544b
                new IndexStatisticsBuilder(),
                objectMapper,
                new PlainJsonApi(objectMapper, client, officialOpensearchClient),
                new OSSerializationUtils()
        );
    }

    @Override
    public NodeAdapter nodeAdapter() {
        return new NodeAdapterOS(officialOpensearchClient);
    }

    @Override
    public IndexToolsAdapter indexToolsAdapter() {
        return new IndexToolsAdapterOS2(client);
    }

    @Override
    public SearchesAdapter searchesAdapter() {
        final ScrollResultOS2.Factory scrollResultFactory = (initialResult, query, scroll, fields, limit) -> new ScrollResultOS2(
                resultMessageFactory, client, initialResult, query, scroll, fields, limit
        );
        final boolean allowHighlighting = true;
        final boolean allowLeadingWildcardSearches = true;

        final SearchRequestFactory searchRequestFactory = new SearchRequestFactory(allowHighlighting, allowLeadingWildcardSearches, new IgnoreSearchFilters());
        return new SearchesAdapterOS(client,
                new Scroll(client,
                        scrollResultFactory,
                        searchRequestFactory),
                searchRequestFactory, resultMessageFactory);
    }

    @Override
    public MessagesAdapter messagesAdapter() {
        return new MessagesAdapterOS2(resultMessageFactory, client, new MetricRegistry(), new ChunkedBulkIndexer(), objectMapper);
    }

    @Override
    public IndexFieldTypePollerAdapter indexFieldTypePollerAdapter() {
        return indexFieldTypePollerAdapter(new Configuration());
    }

    @Override
    public IndexFieldTypePollerAdapter indexFieldTypePollerAdapter(final Configuration configuration) {
        return new IndexFieldTypePollerAdapterOS(new FieldMappingApi(officialOpensearchClient), configuration, new StreamsForFieldRetrieverOS(officialOpensearchClient));
    }

    @Override
    public IndexTemplateAdapter indexTemplateAdapter() {
        if(featureFlags.contains(COMPOSABLE_INDEX_TEMPLATES_FEATURE)) {
            return new ComposableIndexTemplateAdapter(officialOpensearchClient, objectMapper);
        } else {
            return new LegacyIndexTemplateAdapter(officialOpensearchClient, objectMapper);
        }
    }
}<|MERGE_RESOLUTION|>--- conflicted
+++ resolved
@@ -65,13 +65,16 @@
     private final List<String> featureFlags;
     private final ObjectMapper objectMapper;
     private final ResultMessageFactory resultMessageFactory = new TestResultMessageFactory();
+    private final OSSerializationUtils osSerializationUtils;
 
     public AdaptersOS(@Deprecated OpenSearchClient client, OfficialOpensearchClient officialOpensearchClient, List<String> featureFlags) {
         this.client = client;
         this.officialOpensearchClient = officialOpensearchClient;
         this.featureFlags = featureFlags;
         this.objectMapper = new ObjectMapperProvider().get();
+        osSerializationUtils = new OSSerializationUtils();
     }
+
 
     @Override
     public CountsAdapter countsAdapter() {
@@ -84,15 +87,11 @@
                 new org.graylog.storage.opensearch3.stats.StatsApi(officialOpensearchClient),
                 new org.graylog.storage.opensearch3.stats.ClusterStatsApi(officialOpensearchClient),
                 new org.graylog.storage.opensearch3.cluster.ClusterStateApi(officialOpensearchClient),
-<<<<<<< HEAD
                 indexTemplateAdapter(),
-=======
-                featureFlags.contains(COMPOSABLE_INDEX_TEMPLATES_FEATURE) ? new ComposableIndexTemplateAdapter(officialOpensearchClient, osSerializationUtils) : new LegacyIndexTemplateAdapter(officialOpensearchClient, osSerializationUtils),
->>>>>>> 84b6544b
                 new IndexStatisticsBuilder(),
                 objectMapper,
                 new PlainJsonApi(objectMapper, client, officialOpensearchClient),
-                new OSSerializationUtils()
+                osSerializationUtils
         );
     }
 
@@ -140,9 +139,9 @@
     @Override
     public IndexTemplateAdapter indexTemplateAdapter() {
         if(featureFlags.contains(COMPOSABLE_INDEX_TEMPLATES_FEATURE)) {
-            return new ComposableIndexTemplateAdapter(officialOpensearchClient, objectMapper);
+            return new ComposableIndexTemplateAdapter(officialOpensearchClient, osSerializationUtils);
         } else {
-            return new LegacyIndexTemplateAdapter(officialOpensearchClient, objectMapper);
+            return new LegacyIndexTemplateAdapter(officialOpensearchClient, osSerializationUtils);
         }
     }
 }