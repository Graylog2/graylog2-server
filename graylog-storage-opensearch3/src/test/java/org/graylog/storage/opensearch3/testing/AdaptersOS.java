/*
 * Copyright (C) 2020 Graylog, Inc.
 *
 * This program is free software: you can redistribute it and/or modify
 * it under the terms of the Server Side Public License, version 1,
 * as published by MongoDB, Inc.
 *
 * This program is distributed in the hope that it will be useful,
 * but WITHOUT ANY WARRANTY; without even the implied warranty of
 * MERCHANTABILITY or FITNESS FOR A PARTICULAR PURPOSE. See the
 * Server Side Public License for more details.
 *
 * You should have received a copy of the Server Side Public License
 * along with this program. If not, see
 * <http://www.mongodb.com/licensing/server-side-public-license>.
 */
package org.graylog.storage.opensearch3.testing;

import com.codahale.metrics.MetricRegistry;
import com.fasterxml.jackson.databind.ObjectMapper;
import org.graylog.plugins.views.search.searchfilters.db.IgnoreSearchFilters;
import org.graylog.storage.opensearch3.ComposableIndexTemplateAdapter;
import org.graylog.storage.opensearch3.CountsAdapterOS;
import org.graylog.storage.opensearch3.IndexFieldTypePollerAdapterOS2;
import org.graylog.storage.opensearch3.IndexToolsAdapterOS2;
import org.graylog.storage.opensearch3.IndicesAdapterOS;
import org.graylog.storage.opensearch3.LegacyIndexTemplateAdapter;
import org.graylog.storage.opensearch3.MessagesAdapterOS2;
import org.graylog.storage.opensearch3.NodeAdapterOS;
import org.graylog.storage.opensearch3.OfficialOpensearchClient;
import org.graylog.storage.opensearch3.OpenSearchClient;
import org.graylog.storage.opensearch3.Scroll;
import org.graylog.storage.opensearch3.ScrollResultOS2;
import org.graylog.storage.opensearch3.SearchRequestFactory;
import org.graylog.storage.opensearch3.SearchesAdapterOS;
import org.graylog.storage.opensearch3.fieldtypes.streams.StreamsForFieldRetrieverOS2;
import org.graylog.storage.opensearch3.mapping.FieldMappingApi;
import org.graylog.storage.opensearch3.stats.IndexStatisticsBuilder;
import org.graylog.testing.elasticsearch.Adapters;
import org.graylog2.Configuration;
import org.graylog2.indexer.IndexToolsAdapter;
import org.graylog2.indexer.cluster.NodeAdapter;
import org.graylog2.indexer.counts.CountsAdapter;
import org.graylog2.indexer.fieldtypes.IndexFieldTypePollerAdapter;
import org.graylog2.indexer.indices.IndicesAdapter;
import org.graylog2.indexer.messages.ChunkedBulkIndexer;
import org.graylog2.indexer.messages.MessagesAdapter;
import org.graylog2.indexer.results.ResultMessageFactory;
import org.graylog2.indexer.results.TestResultMessageFactory;
import org.graylog2.indexer.searches.SearchesAdapter;
import org.graylog2.shared.bindings.providers.ObjectMapperProvider;

import java.util.List;

import static org.graylog2.indexer.Constants.COMPOSABLE_INDEX_TEMPLATES_FEATURE;

public class AdaptersOS implements Adapters {

    @Deprecated
    private final OpenSearchClient client;
    private final OfficialOpensearchClient officialOpensearchClient;
    private final List<String> featureFlags;
    private final ObjectMapper objectMapper;
    private final ResultMessageFactory resultMessageFactory = new TestResultMessageFactory();

    public AdaptersOS(@Deprecated OpenSearchClient client, OfficialOpensearchClient officialOpensearchClient, List<String> featureFlags) {
        this.client = client;
        this.officialOpensearchClient = officialOpensearchClient;
        this.featureFlags = featureFlags;
        this.objectMapper = new ObjectMapperProvider().get();
    }

    @Override
    public CountsAdapter countsAdapter() {
        return new CountsAdapterOS(officialOpensearchClient);
    }

    @Override
    public IndicesAdapter indicesAdapter() {
        return new IndicesAdapterOS(officialOpensearchClient,
                new org.graylog.storage.opensearch3.stats.StatsApi(officialOpensearchClient),
<<<<<<< HEAD
                new org.graylog.storage.opensearch3.stats.ClusterStatsApi(officialOpensearchClient),
                new org.graylog.storage.opensearch3.cat.CatApi(objectMapper, client),
=======
                new org.graylog.storage.opensearch3.stats.ClusterStatsApi(objectMapper, new PlainJsonApi(objectMapper, client)),
>>>>>>> 0ea111a7
                new org.graylog.storage.opensearch3.cluster.ClusterStateApi(objectMapper, client),
                featureFlags.contains(COMPOSABLE_INDEX_TEMPLATES_FEATURE) ? new ComposableIndexTemplateAdapter(client, objectMapper) : new LegacyIndexTemplateAdapter(client),
                new IndexStatisticsBuilder(),
                objectMapper
        );
    }

    @Override
    public NodeAdapter nodeAdapter() {
        return new NodeAdapterOS(officialOpensearchClient);
    }

    @Override
    public IndexToolsAdapter indexToolsAdapter() {
        return new IndexToolsAdapterOS2(client);
    }

    @Override
    public SearchesAdapter searchesAdapter() {
        final ScrollResultOS2.Factory scrollResultFactory = (initialResult, query, scroll, fields, limit) -> new ScrollResultOS2(
                resultMessageFactory, client, initialResult, query, scroll, fields, limit
        );
        final boolean allowHighlighting = true;
        final boolean allowLeadingWildcardSearches = true;

        final SearchRequestFactory searchRequestFactory = new SearchRequestFactory(allowHighlighting, allowLeadingWildcardSearches, new IgnoreSearchFilters());
        return new SearchesAdapterOS(client,
                new Scroll(client,
                        scrollResultFactory,
                        searchRequestFactory),
                searchRequestFactory, resultMessageFactory);
    }

    @Override
    public MessagesAdapter messagesAdapter() {
        return new MessagesAdapterOS2(resultMessageFactory, client, new MetricRegistry(), new ChunkedBulkIndexer(), objectMapper);
    }

    @Override
    public IndexFieldTypePollerAdapter indexFieldTypePollerAdapter() {
        return indexFieldTypePollerAdapter(new Configuration());
    }

    @Override
    public IndexFieldTypePollerAdapter indexFieldTypePollerAdapter(final Configuration configuration) {
        return new IndexFieldTypePollerAdapterOS2(new FieldMappingApi(client), configuration, new StreamsForFieldRetrieverOS2(client));
    }

}<|MERGE_RESOLUTION|>--- conflicted
+++ resolved
@@ -79,12 +79,7 @@
     public IndicesAdapter indicesAdapter() {
         return new IndicesAdapterOS(officialOpensearchClient,
                 new org.graylog.storage.opensearch3.stats.StatsApi(officialOpensearchClient),
-<<<<<<< HEAD
                 new org.graylog.storage.opensearch3.stats.ClusterStatsApi(officialOpensearchClient),
-                new org.graylog.storage.opensearch3.cat.CatApi(objectMapper, client),
-=======
-                new org.graylog.storage.opensearch3.stats.ClusterStatsApi(objectMapper, new PlainJsonApi(objectMapper, client)),
->>>>>>> 0ea111a7
                 new org.graylog.storage.opensearch3.cluster.ClusterStateApi(objectMapper, client),
                 featureFlags.contains(COMPOSABLE_INDEX_TEMPLATES_FEATURE) ? new ComposableIndexTemplateAdapter(client, objectMapper) : new LegacyIndexTemplateAdapter(client),
                 new IndexStatisticsBuilder(),
