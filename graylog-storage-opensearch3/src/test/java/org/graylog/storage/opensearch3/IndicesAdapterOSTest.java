--- conflicted
+++ resolved
@@ -84,12 +84,8 @@
                 indexTemplateAdapter,
                 indexStatisticsBuilder,
                 objectMapper,
-<<<<<<< HEAD
                 jsonApi,
-                new OSSerializationUtils(objectMapper, opensearchClient)
-=======
                 new OSSerializationUtils()
->>>>>>> b86e2a16
         );
     }
 
