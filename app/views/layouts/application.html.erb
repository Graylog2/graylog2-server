<!DOCTYPE html PUBLIC "-//W3C//DTD XHTML 1.0 Transitional//EN"
  "http://www.w3.org/TR/xhtml1/DTD/xhtml1-transitional.dtd">
<html xmlns="http://www.w3.org/1999/xhtml" xml:lang="en" lang="en">
  <head>
  <title>Graylog2</title>
  <meta http-equiv="Content-Type" content="text/html; charset=UTF-8" />
  <link rel="shortcut icon" href="/favicon.ico" />
  <%= stylesheet_link_tag "reset" %>
  <%= stylesheet_link_tag "core" %>
  <%= stylesheet_link_tag "sections" %>
  <%= stylesheet_link_tag "messages" %>
  <%= stylesheet_link_tag "jquery.gritter" %>
  <%= javascript_include_tag "jquery-1.4.2.min" %>
  <%= javascript_include_tag "jquery.gritter.min" %>
  <%= javascript_include_tag "jquery.autocomplete.min"  %>
  <%= javascript_include_tag "application" %>
</head>
<body>

  <div id="pageload" style="display: none;"><%= Time.now.to_i %></div>
  
  <div id="notification-notice" style="display: none;"><%=raw flash[:notice] %></div>
  <div id="notification-error" style="display: none;"><%=raw flash[:error] %></div>

  <div id="top">
    <div id="userbar">
      Logged in as <%= current_user.login %> &nbsp;<%= link_to "(Log out)", "/logout" %>
    </div>
    <%= link_to image_tag("graylog.png", :id => "toplogo"), (permitted_to?(:index, :messages) ? "/" : streams_path)%>
    <ul id="topmenu">
<<<<<<< HEAD
      <% permitted_to? :index, :messages do %><%= menu_item({ :title => "Messages", :controller => "/" }) %><% end %>
      <% permitted_to? :index, :streams do %><%= menu_item({ :title => "Streams", :controller => "streams" }) %><% end %>
      <% permitted_to? :index, :hosts do %><%= menu_item({ :title => "Hosts", :controller => "hosts" }) %><% end %>
      <% permitted_to? :index, :blacklists do %><%= menu_item({ :title => "Blacklists", :controller => "blacklists" }) %><% end %>
      <% permitted_to? :index, :settings do %><%= menu_item({ :title => "Settings", :controller => "settings" }) %><% end %>
      <% permitted_to? :index, :users do %><%= menu_item({ :title => "Users", :controller => "users" }) %><% end %>
=======
      <%=raw menu_item({ :title => "Messages", :controller => "/" }) %>
      <%=raw menu_item({ :title => "Streams", :controller => "streams" }) %>
      <%=raw menu_item({ :title => "Hosts", :controller => "hosts" }) %>
      <%=raw menu_item({ :title => "Blacklists", :controller => "blacklists" }) %>
      <%=raw menu_item({ :title => "Settings", :controller => "settings" }) %>
      <%=raw menu_item({ :title => "Users", :controller => "users" }) %>
>>>>>>> e7675e0c
    </ul>

    <% message_count_interval = Setting.get_message_count_interval(current_user) %>
    <div id="new-message-count"><strong><%= Message.count_of_last_minutes(message_count_interval) %></strong> / <%=h message_count_interval %> minutes</div>
  </div>

  <br style="clear: both;" />
  <div id="new-messages-bar" style="display: none;"></div>

  <div id="content">
    <%= yield %>
  </div>
  <div id="content-bottom">
    <div id="content-bottom-left"><%= image_tag "contentedge_l.png" %></div>
    <div id="content-bottom-right"><%= image_tag "contentedge_r.png" %></div>
    <br style="clear: both;">
  </div>

</body>
</html><|MERGE_RESOLUTION|>--- conflicted
+++ resolved
@@ -28,21 +28,12 @@
     </div>
     <%= link_to image_tag("graylog.png", :id => "toplogo"), (permitted_to?(:index, :messages) ? "/" : streams_path)%>
     <ul id="topmenu">
-<<<<<<< HEAD
-      <% permitted_to? :index, :messages do %><%= menu_item({ :title => "Messages", :controller => "/" }) %><% end %>
-      <% permitted_to? :index, :streams do %><%= menu_item({ :title => "Streams", :controller => "streams" }) %><% end %>
-      <% permitted_to? :index, :hosts do %><%= menu_item({ :title => "Hosts", :controller => "hosts" }) %><% end %>
-      <% permitted_to? :index, :blacklists do %><%= menu_item({ :title => "Blacklists", :controller => "blacklists" }) %><% end %>
-      <% permitted_to? :index, :settings do %><%= menu_item({ :title => "Settings", :controller => "settings" }) %><% end %>
-      <% permitted_to? :index, :users do %><%= menu_item({ :title => "Users", :controller => "users" }) %><% end %>
-=======
-      <%=raw menu_item({ :title => "Messages", :controller => "/" }) %>
-      <%=raw menu_item({ :title => "Streams", :controller => "streams" }) %>
-      <%=raw menu_item({ :title => "Hosts", :controller => "hosts" }) %>
-      <%=raw menu_item({ :title => "Blacklists", :controller => "blacklists" }) %>
-      <%=raw menu_item({ :title => "Settings", :controller => "settings" }) %>
-      <%=raw menu_item({ :title => "Users", :controller => "users" }) %>
->>>>>>> e7675e0c
+      <% permitted_to? :index, :messages do %><%=raw menu_item({ :title => "Messages", :controller => "/" }) %><% end %>
+      <% permitted_to? :index, :streams do %><%=raw menu_item({ :title => "Streams", :controller => "streams" }) %><% end %>
+      <% permitted_to? :index, :hosts do %><%=raw menu_item({ :title => "Hosts", :controller => "hosts" }) %><% end %>
+      <% permitted_to? :index, :blacklists do %><%=raw menu_item({ :title => "Blacklists", :controller => "blacklists" }) %><% end %>
+      <% permitted_to? :index, :settings do %><%=raw menu_item({ :title => "Settings", :controller => "settings" }) %><% end %>
+      <% permitted_to? :index, :users do %><%=raw menu_item({ :title => "Users", :controller => "users" }) %><% end %>
     </ul>
 
     <% message_count_interval = Setting.get_message_count_interval(current_user) %>
