--- conflicted
+++ resolved
@@ -87,14 +87,9 @@
         <maven.compiler.useIncrementalCompilation>false</maven.compiler.useIncrementalCompilation>
 
         <!-- Dependencies -->
-        <opensearch.shaded.version>2.9.0-1</opensearch.shaded.version>
-<<<<<<< HEAD
-        <airline.version>2.7.2</airline.version>
+        <opensearch.shaded.version>2.9.0-1</opensearch.sh
+        <airline.version>2.9.0</airline.version>
         <amqp-client.version>5.19.0</amqp-client.version>
-=======
-        <airline.version>2.9.0</airline.version>
-        <amqp-client.version>5.8.0</amqp-client.version>
->>>>>>> 760a0d3d
         <antlr.version>4.8-1</antlr.version>
         <apache-directory-version>1.0.3</apache-directory-version>
         <apache-httpclient.version>4.5.14</apache-httpclient.version>
