--- conflicted
+++ resolved
@@ -187,13 +187,8 @@
         <apacheds-server.version>2.0.0-M24</apacheds-server.version>
         <assertj-core.version>3.24.2</assertj-core.version>
         <assertj-joda-time.version>2.2.0</assertj-joda-time.version>
-<<<<<<< HEAD
-        <awaitility.version>3.1.3</awaitility.version>
+        <awaitility.version>4.2.0</awaitility.version>
         <equalsverifier.version>3.15.1</equalsverifier.version>
-=======
-        <awaitility.version>4.2.0</awaitility.version>
-        <equalsverifier.version>3.10</equalsverifier.version>
->>>>>>> fbdc901a
         <jukito.version>1.5</jukito.version>
         <junit.version>4.13.1</junit.version>
         <junit-jupiter.version>5.9.1</junit-jupiter.version>
