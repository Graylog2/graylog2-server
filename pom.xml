--- conflicted
+++ resolved
@@ -166,15 +166,9 @@
         <semver4j.version>2.2.0-graylog.1</semver4j.version>
         <shiro.version>1.12.0</shiro.version>
         <snakeyaml.version>2.2</snakeyaml.version>
-<<<<<<< HEAD
-        <snappy-java.version>1.1.10.4</snappy-java.version>
+        <snappy-java.version>1.1.10.5</snappy-java.version>
         <oshi.version>6.4.6</oshi.version>
-        <siv-mode.version>1.4.1</siv-mode.version>
-=======
-        <snappy-java.version>1.1.10.5</snappy-java.version>
-        <oshi.version>5.3.7</oshi.version>
         <siv-mode.version>1.4.4</siv-mode.version>
->>>>>>> 8ab78cbc
         <slf4j.version>2.0.9</slf4j.version>
         <streamex.version>0.8.2</streamex.version>
         <swagger.version>1.5.13</swagger.version>
