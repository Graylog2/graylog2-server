<?xml version="1.0" encoding="UTF-8"?>
<!--

    Copyright (C) 2020 Graylog, Inc.

    This program is free software: you can redistribute it and/or modify
    it under the terms of the Server Side Public License, version 1,
    as published by MongoDB, Inc.

    This program is distributed in the hope that it will be useful,
    but WITHOUT ANY WARRANTY; without even the implied warranty of
    MERCHANTABILITY or FITNESS FOR A PARTICULAR PURPOSE. See the
    Server Side Public License for more details.

    You should have received a copy of the Server Side Public License
    along with this program. If not, see
    <http://www.mongodb.com/licensing/server-side-public-license>.

-->
<project xmlns="http://maven.apache.org/POM/4.0.0" xmlns:xsi="http://www.w3.org/2001/XMLSchema-instance" xsi:schemaLocation="http://maven.apache.org/POM/4.0.0 http://maven.apache.org/xsd/maven-4.0.0.xsd">
    <modelVersion>4.0.0</modelVersion>
    <modules>
        <module>graylog-project-parent</module>
        <module>graylog-plugin-parent</module>
        <module>graylog-plugin-archetype</module>
        <module>graylog-storage-elasticsearch7</module>
        <module>graylog-storage-opensearch2</module>
        <module>distribution</module>
    </modules>

    <groupId>org.graylog</groupId>
    <artifactId>graylog-parent</artifactId>
    <version>6.2.0-SNAPSHOT</version>
    <packaging>pom</packaging>

    <name>Graylog Parent POM</name>
    <description>Graylog Parent POM</description>
    <url>https://www.graylog.org/</url>

    <licenses>
        <license>
            <name>Server Side Public License (SSPL) version 1</name>
            <url>https://www.mongodb.com/licensing/server-side-public-license</url>
            <distribution>repo</distribution>
        </license>
    </licenses>

    <organization>
        <name>Graylog, Inc.</name>
        <url>https://www.graylog.org/</url>
    </organization>

    <developers>
        <developer>
            <name>${project.organization.name}</name>
            <organization>${project.organization.name}</organization>
            <organizationUrl>${project.organization.url}</organizationUrl>
        </developer>
    </developers>

    <scm>
        <connection>scm:git:git@github.com:Graylog2/graylog2-server.git</connection>
        <developerConnection>scm:git:git@github.com:Graylog2/graylog2-server.git</developerConnection>
        <url>https://github.com/Graylog2/graylog2-server</url>
        <tag>HEAD</tag>
    </scm>

    <distributionManagement>
        <snapshotRepository>
            <id>sonatype-nexus-snapshots</id>
            <name>Sonatype Nexus Snapshots</name>
            <url>https://oss.sonatype.org/content/repositories/snapshots</url>
        </snapshotRepository>
        <repository>
            <id>sonatype-nexus-staging</id>
            <name>Nexus Release Repository</name>
            <url>https://oss.sonatype.org/service/local/staging/deploy/maven2/</url>
        </repository>
    </distributionManagement>

    <properties>
        <project.build.sourceEncoding>UTF-8</project.build.sourceEncoding>
        <project.reporting.outputEncoding>UTF-8</project.reporting.outputEncoding>
        <maven.compiler.release>17</maven.compiler.release>
        <maven.compiler.source>17</maven.compiler.source>
        <maven.compiler.target>17</maven.compiler.target>
        <maven.compiler.useIncrementalCompilation>false</maven.compiler.useIncrementalCompilation>

        <!-- Dependencies -->
        <opensearch.shaded.version>2.19.0-1</opensearch.shaded.version>
        <airline.version>3.0.0</airline.version>
        <amqp-client.version>5.25.0</amqp-client.version>
        <antlr.version>4.13.2</antlr.version>
        <apache-directory-version>2.1.7</apache-directory-version>
        <apache-httpclient.version>4.5.14</apache-httpclient.version>
        <apache-httpcore.version>4.4.16</apache-httpcore.version>
        <asm.version>9.7.1</asm.version>
        <auto-service.version>1.1.1</auto-service.version>
        <auto-value.version>1.11.0</auto-value.version>
        <auto-value-javabean.version>2.5.2</auto-value-javabean.version>
        <aws-java-sdk-1.version>1.12.675</aws-java-sdk-1.version>
        <aws-java-sdk-2.version>2.31.2</aws-java-sdk-2.version>
        <aws-kinesis-client.version>2.6.1</aws-kinesis-client.version>
        <aws-msk-iam-auth.version>2.3.1</aws-msk-iam-auth.version>
        <!-- When bumping bouncycastle.version, check if the explicit management for bcutil-jdk18on can/must be removed. -->
        <bouncycastle.version>1.80</bouncycastle.version>
        <caffeine.version>3.2.0</caffeine.version>
        <cef-parser.version>0.0.1.10</cef-parser.version>
        <classgraph.version>4.8.179</classgraph.version>
        <commons-codec.version>1.18.0</commons-codec.version>
        <commons-csv.version>1.14.0</commons-csv.version>
        <commons-email.version>1.6.0</commons-email.version>
        <commons-exec.version>1.4.0</commons-exec.version>
        <commons-lang3.version>3.17.0</commons-lang3.version>
        <commons-net.version>3.11.1</commons-net.version>
        <commons-validator.version>1.9.0</commons-validator.version>
        <commons-io.version>2.18.0</commons-io.version>
        <disruptor.version>4.0.0</disruptor.version>
        <error-prone.version>2.37.0</error-prone.version>
        <freemarker.version>2.3.34</freemarker.version>
        <gelfclient.version>1.5.1</gelfclient.version>
        <geoip2.version>4.2.1</geoip2.version>
        <grok.version>0.1.9-graylog-3</grok.version>
        <grpc.version>1.71.0</grpc.version>
        <guava-retrying.version>2.0.0</guava-retrying.version>
        <guava.version>33.4.0-jre</guava.version>
        <guice.version>7.0.0</guice.version>
        <HdrHistogram.version>2.2.2</HdrHistogram.version>
        <hamcrest.version>3.0</hamcrest.version>
        <hibernate-validator.version>8.0.2.Final</hibernate-validator.version>
        <hk2.version>3.1.1</hk2.version> <!-- The HK2 version should match the version being used by Jersey -->
        <jackson.version>2.18.3</jackson.version>
        <jadconfig.version>0.15.0</jadconfig.version>
        <java-semver.version>0.10.2</java-semver.version>
        <javax.annotation-api.version>1.3.2</javax.annotation-api.version>
        <jakarta.annotation-api.version>3.0.0</jakarta.annotation-api.version>
        <jakarta.inject.version>2.0.1</jakarta.inject.version>
        <jakarta.ws.rs-api.version>4.0.0</jakarta.ws.rs-api.version>
        <jaxb-api.version>2.3.1</jaxb-api.version>
        <jbcrypt.version>0.4</jbcrypt.version>
        <jcip-annotations.version>1.0</jcip-annotations.version>
        <jdot.version>1.0</jdot.version>
        <jersey.version>3.1.10</jersey.version>
        <jmte.version>7.0.3</jmte.version>
        <joda-time.version>2.13.1</joda-time.version>
        <jool.version>0.9.15</jool.version>
        <json-org.version>20250107</json-org.version>
        <json-path.version>2.9.0</json-path.version>
        <kafka.version>3.9.0</kafka.version>
        <kafka09.version>0.9.0.1-7</kafka09.version>
        <log4j.version>2.24.3</log4j.version>
        <lucene.version>9.12.0</lucene.version>
        <metrics.version>4.2.30</metrics.version>
        <mongodb-driver.version>5.3.1</mongodb-driver.version>
        <mongojack.version>5.0.2</mongojack.version>
        <natty.version>0.13</natty.version>
        <netty.version>4.1.119.Final</netty.version>
        <netty-tcnative-boringssl-static.version>2.0.70.Final</netty-tcnative-boringssl-static.version>
        <okhttp.version>4.12.0</okhttp.version>
        <opencsv.version>2.3</opencsv.version>
        <opentelemetry.version>1.32.0</opentelemetry.version>
        <opentelemetry-proto.version>1.3.2-alpha</opentelemetry-proto.version>
        <os-platform-finder.version>1.2.3</os-platform-finder.version>
        <pkts.version>3.0.10</pkts.version>
        <prometheus-client.version>0.16.0</prometheus-client.version>
        <protobuf.version>3.25.6</protobuf.version>
        <reflections.version>0.10.2</reflections.version>
        <retrofit.version>2.11.0</retrofit.version>
        <semver4j.version>2.2.0-graylog.1</semver4j.version>
        <shiro.version>2.0.2</shiro.version>
        <snakeyaml.version>2.4</snakeyaml.version>
        <snappy-java.version>1.1.10.7</snappy-java.version>
        <oshi.version>6.7.1</oshi.version>
        <siv-mode.version>1.6.1</siv-mode.version>
        <slf4j.version>2.0.17</slf4j.version>
        <streamex.version>0.8.3</streamex.version>
        <swagger.version>1.6.15</swagger.version>
        <syslog4j.version>0.9.61</syslog4j.version>
        <ulid.version>8.3.0</ulid.version>
        <unboundid-ldap.version>7.0.2</unboundid-ldap.version>
        <uuid.version>3.2.1</uuid.version>
        <validation-api.version>3.1.1</validation-api.version>
        <zstd.version>1.5.7-2</zstd.version>
        <cron-utils.version>9.2.1</cron-utils.version>
        <asciitable.version>0.3.2</asciitable.version>
        <jjwt.version>0.12.6</jjwt.version>
        <stateless4j.version>2.6.0</stateless4j.version>
        <poi.version>5.4.0</poi.version>

        <!-- Test dependencies -->
        <apacheds-server.version>2.0.0.AM27</apacheds-server.version>
        <assertj-core.version>3.27.3</assertj-core.version>
        <assertj-joda-time.version>2.2.0</assertj-joda-time.version>
        <awaitility.version>4.3.0</awaitility.version>
        <equalsverifier.version>3.19.2</equalsverifier.version>
        <jukito.version>1.5</jukito.version>
        <junit.version>4.13.2</junit.version>
<<<<<<< HEAD
        <junit-jupiter.version>5.12.1</junit-jupiter.version>
        <mockito.version>5.16.0</mockito.version>
=======
        <junit-jupiter.version>5.12.0</junit-jupiter.version>
        <mockito.version>5.16.1</mockito.version>
>>>>>>> fb5a047c
        <restassured.version>5.5.1</restassured.version>
        <system-rules.version>1.19.0</system-rules.version>
        <testcontainers.version>1.20.6</testcontainers.version>
        <testcontainers.opensearch.version>2.1.3</testcontainers.opensearch.version>

        <!-- Nodejs dependencies -->
        <nodejs.version>v20.17.0</nodejs.version>
        <yarn.version>v1.22.22</yarn.version>

        <!-- Plugin versions -->
        <license-maven.version>5.0.0</license-maven.version>
        <download-maven-plugin.version>1.6.8.1</download-maven-plugin.version>
        <os-maven-plugin.version>1.7.1</os-maven-plugin.version>
        <protobuf-maven-plugin.version>0.6.1</protobuf-maven-plugin.version>
    </properties>


    <!-- Ensure consistent versions across dependencies and transitive dependencies -->
    <dependencyManagement>
        <dependencies>
            <dependency>
                <groupId>org.apache.logging.log4j</groupId>
                <artifactId>log4j-bom</artifactId>
                <version>${log4j.version}</version>
                <type>pom</type>
                <scope>import</scope>
            </dependency>
            <dependency>
                <groupId>org.slf4j</groupId>
                <artifactId>slf4j-api</artifactId>
                <version>${slf4j.version}</version>
            </dependency>
            <dependency>
                <groupId>org.slf4j</groupId>
                <artifactId>jcl-over-slf4j</artifactId>
                <version>${slf4j.version}</version>
            </dependency>
            <dependency>
                <groupId>org.slf4j</groupId>
                <artifactId>log4j-over-slf4j</artifactId>
                <version>${slf4j.version}</version>
            </dependency>

            <dependency>
                <groupId>org.apache.httpcomponents</groupId>
                <artifactId>httpclient</artifactId>
                <version>${apache-httpclient.version}</version>
                <exclusions>
                    <exclusion>
                        <groupId>commons-logging</groupId>
                        <artifactId>commons-logging</artifactId>
                    </exclusion>
                </exclusions>
            </dependency>
            <dependency>
                <groupId>org.apache.httpcomponents</groupId>
                <artifactId>httpmime</artifactId>
                <version>${apache-httpclient.version}</version>
            </dependency>
            <dependency>
                <groupId>org.apache.httpcomponents</groupId>
                <artifactId>httpcore</artifactId>
                <version>${apache-httpcore.version}</version>
            </dependency>
            <dependency>
                <groupId>org.apache.httpcomponents</groupId>
                <artifactId>httpcore-nio</artifactId>
                <version>${apache-httpcore.version}</version>
            </dependency>
            <dependency>
                <groupId>io.netty</groupId>
                <artifactId>netty-bom</artifactId>
                <version>${netty.version}</version>
                <type>pom</type>
                <scope>import</scope>
            </dependency>
            <dependency>
                <groupId>software.amazon.awssdk</groupId>
                <artifactId>bom</artifactId>
                <version>${aws-java-sdk-2.version}</version>
                <type>pom</type>
                <scope>import</scope>
            </dependency>
            <dependency>
                <groupId>com.amazonaws</groupId>
                <artifactId>aws-java-sdk-bom</artifactId>
                <version>${aws-java-sdk-1.version}</version>
                <type>pom</type>
                <scope>import</scope>
            </dependency>
            <dependency>
                <groupId>io.netty</groupId>
                <artifactId>netty-tcnative-boringssl-static</artifactId>
                <version>${netty-tcnative-boringssl-static.version}</version>
                <classifier>osx-x86_64</classifier>
            </dependency>
            <dependency>
              <groupId>io.netty</groupId>
              <artifactId>netty-tcnative-boringssl-static</artifactId>
              <version>${netty-tcnative-boringssl-static.version}</version>
              <classifier>osx-aarch_64</classifier>
            </dependency>
            <dependency>
                <groupId>io.netty</groupId>
                <artifactId>netty-tcnative-boringssl-static</artifactId>
                <version>${netty-tcnative-boringssl-static.version}</version>
                <classifier>linux-x86_64</classifier>
            </dependency>
            <dependency>
              <groupId>io.netty</groupId>
              <artifactId>netty-tcnative-boringssl-static</artifactId>
              <version>${netty-tcnative-boringssl-static.version}</version>
              <classifier>linux-aarch_64</classifier>
            </dependency>
            <dependency>
                <groupId>org.apache.commons</groupId>
                <artifactId>commons-lang3</artifactId>
                <version>${commons-lang3.version}</version>
            </dependency>
            <dependency>
                <groupId>com.github.luben</groupId>
                <artifactId>zstd-jni</artifactId>
                <version>${zstd.version}</version>
            </dependency>
            <dependency>
                <groupId>com.jayway.jsonpath</groupId>
                <artifactId>json-path</artifactId>
                <version>${json-path.version}</version>
            </dependency>
            <!-- Manage json-smart to version >= 2.5.2 to address CVE-2024-57699. json-smart is only used as a
                 transitive dependency (e.g. for json-path), so when updating the version here, check if we still need
                 to manage the version ourselves. -->
            <dependency>
                <groupId>net.minidev</groupId>
                <artifactId>json-smart</artifactId>
                <version>2.5.2</version>
            </dependency>
            <dependency>
                <groupId>org.ow2.asm</groupId>
                <artifactId>asm</artifactId>
                <version>${asm.version}</version>
            </dependency>
            <dependency>
                <groupId>joda-time</groupId>
                <artifactId>joda-time</artifactId>
                <version>${joda-time.version}</version>
            </dependency>
            <dependency>
                <groupId>com.fasterxml.jackson</groupId>
                <artifactId>jackson-bom</artifactId>
                <version>${jackson.version}</version>
                <type>pom</type>
                <scope>import</scope>
            </dependency>
            <dependency>
                <groupId>org.yaml</groupId>
                <artifactId>snakeyaml</artifactId>
                <version>${snakeyaml.version}</version>
            </dependency>
            <dependency>
                <groupId>org.json</groupId>
                <artifactId>json</artifactId>
                <version>${json-org.version}</version>
            </dependency>
            <dependency>
                <groupId>io.jsonwebtoken</groupId>
                <artifactId>jjwt-api</artifactId>
                <version>${jjwt.version}</version>
            </dependency>
            <dependency>
                <groupId>io.jsonwebtoken</groupId>
                <artifactId>jjwt-impl</artifactId>
                <version>${jjwt.version}</version>
            </dependency>
            <dependency>
                <groupId>io.jsonwebtoken</groupId>
                <artifactId>jjwt-jackson</artifactId>
                <version>${jjwt.version}</version>
            </dependency>
            <dependency>
                <groupId>org.xerial.snappy</groupId>
                <artifactId>snappy-java</artifactId>
                <version>${snappy-java.version}</version>
            </dependency>
            <dependency>
                <groupId>com.google.protobuf</groupId>
                <artifactId>protobuf-bom</artifactId>
                <version>${protobuf.version}</version>
                <type>pom</type>
                <scope>import</scope>
            </dependency>
            <!-- Still needed because the protobuf compiler adds javax.annotation.Generated
                 annotations to generated classes -->
            <dependency>
                <groupId>javax.annotation</groupId>
                <artifactId>javax.annotation-api</artifactId>
                <version>${javax.annotation-api.version}</version>
            </dependency>
            <dependency>
                <groupId>io.grpc</groupId>
                <artifactId>grpc-bom</artifactId>
                <version>${grpc.version}</version>
                <type>pom</type>
                <scope>import</scope>
            </dependency>
            <dependency>
                <groupId>com.cronutils</groupId>
                <artifactId>cron-utils</artifactId>
                <version>${cron-utils.version}</version>
            </dependency>
            <dependency>
                <groupId>com.squareup.okhttp3</groupId>
                <artifactId>okhttp</artifactId>
                <version>${okhttp.version}</version>
            </dependency>
            <dependency>
                <groupId>com.squareup.okhttp3</groupId>
                <artifactId>okhttp-tls</artifactId>
                <version>${okhttp.version}</version>
            </dependency>
            <!-- Explicitly manage avro to fix CVE-2023-39410. We are using this only as a transitive dependency in
                 plugins. Remove once its usages are updated and the fixed version is pulled in automatically. -->
            <dependency>
                <groupId>org.apache.avro</groupId>
                <artifactId>avro</artifactId>
                <version>1.12.0</version>
            </dependency>
            <!-- Explicitly manage commons-compress to fix CVE-2023-42503. We are using this only as a transitive
                 dependency in plugins. Remove once its usages are updated and the fixed version is pulled in
                 automatically. -->
            <dependency>
                <groupId>org.apache.commons</groupId>
                <artifactId>commons-compress</artifactId>
                <version>1.27.1</version>
            </dependency>

            <dependency>
                <groupId>commons-net</groupId>
                <artifactId>commons-net</artifactId>
                <version>${commons-net.version}</version>
            </dependency>

            <dependency>
                <groupId>org.apache.commons</groupId>
                <artifactId>commons-exec</artifactId>
                <version>${commons-exec.version}</version>
            </dependency>
            <dependency>
                <groupId>org.apache.commons</groupId>
                <artifactId>commons-csv</artifactId>
                <version>${commons-csv.version}</version>
            </dependency>

            <dependency>
                <groupId>io.dropwizard.metrics</groupId>
                <artifactId>metrics-bom</artifactId>
                <version>${metrics.version}</version>
                <type>pom</type>
                <scope>import</scope>
            </dependency>

            <!-- Always check mongojack dependencies to see if we need to adjust our mongodb-driver dependencies -->
            <dependency>
                <groupId>org.mongodb</groupId>
                <artifactId>mongodb-driver-sync</artifactId>
                <version>${mongodb-driver.version}</version>
            </dependency>
            <dependency>
                <groupId>org.mongodb</groupId>
                <artifactId>mongodb-driver-legacy</artifactId>
                <version>${mongodb-driver.version}</version>
            </dependency>
            <dependency>
                <groupId>org.mongojack</groupId>
                <artifactId>mongojack</artifactId>
                <version>${mongojack.version}</version>
            </dependency>

            <dependency>
                <groupId>org.bouncycastle</groupId>
                <artifactId>bcprov-jdk18on</artifactId>
                <version>${bouncycastle.version}</version>
            </dependency>
            <dependency>
                <groupId>org.bouncycastle</groupId>
                <artifactId>bcpkix-jdk18on</artifactId>
                <version>${bouncycastle.version}</version>
            </dependency>
            <!-- Manage bcutil-jdk18on, because bcpkix-jdk18on version 1.80 declares it as a dependency with a dynamic
            version of [1.80,1.81). We enforce deterministic versions with the enforcer plugin, though. When updating
            bouncycastle versions, check if this management can or must be removed again. -->
            <dependency>
                <groupId>org.bouncycastle</groupId>
                <artifactId>bcutil-jdk18on</artifactId>
                <version>${bouncycastle.version}</version>
            </dependency>

            <!-- test -->
            <dependency>
                <groupId>org.junit</groupId>
                <artifactId>junit-bom</artifactId>
                <version>${junit-jupiter.version}</version>
                <type>pom</type>
                <scope>import</scope>
            </dependency>
            <dependency>
                <groupId>org.mockito</groupId>
                <artifactId>mockito-bom</artifactId>
                <version>${mockito.version}</version>
                <type>pom</type>
                <scope>import</scope>
            </dependency>
            <dependency>
                <groupId>org.hamcrest</groupId>
                <artifactId>hamcrest</artifactId>
                <version>${hamcrest.version}</version>
            </dependency>
            <dependency>
                <groupId>org.awaitility</groupId>
                <artifactId>awaitility</artifactId>
                <version>${awaitility.version}</version>
            </dependency>
            <dependency>
                <groupId>com.google.auto.service</groupId>
                <artifactId>auto-service-annotations</artifactId>
                <version>${auto-service.version}</version>
            </dependency>
            <dependency>
                <groupId>com.google.auto.value</groupId>
                <artifactId>auto-value-annotations</artifactId>
                <version>${auto-value.version}</version>
            </dependency>
            <dependency>
                <groupId>org.graylog.autovalue</groupId>
                <artifactId>auto-value-javabean</artifactId>
                <version>${auto-value-javabean.version}</version>
            </dependency>
            <dependency>
                <groupId>io.opentelemetry.proto</groupId>
                <artifactId>opentelemetry-proto</artifactId>
                <version>${opentelemetry-proto.version}</version>
            </dependency>

            <!-- Explicitly manage mina-core to fix CVE-2024-52046. We are only using mina-core as a transitive
                 dependency for the Apache DS server in our tests. Remove once its usages are updated and the fixed
                 version is pulled in automatically. -->
            <dependency>
                <groupId>org.apache.mina</groupId>
                <artifactId>mina-core</artifactId>
                <version>2.2.4</version>
            </dependency>
        </dependencies>
    </dependencyManagement>

    <build>
        <extensions>
            <extension>
                <groupId>kr.motd.maven</groupId>
                <artifactId>os-maven-plugin</artifactId>
                <version>${os-maven-plugin.version}</version>
            </extension>
        </extensions>
        <pluginManagement>
            <plugins>
                <plugin>
                    <groupId>org.apache.maven.plugins</groupId>
                    <artifactId>maven-clean-plugin</artifactId>
                    <version>3.4.1</version>
                </plugin>
                <plugin>
                    <groupId>org.apache.maven.plugins</groupId>
                    <artifactId>maven-install-plugin</artifactId>
                    <version>3.1.4</version>
                </plugin>
                <plugin>
                    <groupId>org.apache.maven.plugins</groupId>
                    <artifactId>maven-compiler-plugin</artifactId>
                    <version>3.14.0</version>
                </plugin>
                <plugin>
                    <groupId>org.apache.maven.plugins</groupId>
                    <artifactId>maven-resources-plugin</artifactId>
                    <version>3.3.1</version>
                </plugin>
                <plugin>
                    <groupId>org.apache.maven.plugins</groupId>
                    <artifactId>maven-assembly-plugin</artifactId>
                    <version>3.7.1</version>
                </plugin>
                <plugin>
                    <groupId>org.apache.maven.plugins</groupId>
                    <artifactId>maven-javadoc-plugin</artifactId>
                    <version>3.11.2</version>
                </plugin>
                <plugin>
                    <groupId>org.apache.maven.plugins</groupId>
                    <artifactId>maven-jar-plugin</artifactId>
                    <version>3.4.2</version>
                </plugin>
                <plugin>
                    <groupId>org.apache.maven.plugins</groupId>
                    <artifactId>maven-source-plugin</artifactId>
                    <version>3.3.1</version>
                </plugin>
                <plugin>
                    <groupId>org.apache.maven.plugins</groupId>
                    <artifactId>maven-shade-plugin</artifactId>
                    <version>3.6.0</version>
                </plugin>
                <plugin>
                    <groupId>org.apache.maven.plugins</groupId>
                    <artifactId>maven-deploy-plugin</artifactId>
                    <version>3.1.4</version>
                </plugin>
                <plugin>
                    <groupId>org.apache.maven.plugins</groupId>
                    <artifactId>maven-release-plugin</artifactId>
                    <version>3.1.1</version>
                </plugin>
                <plugin>
                    <groupId>org.apache.maven.plugins</groupId>
                    <artifactId>maven-pmd-plugin</artifactId>
                    <version>3.26.0</version>
                </plugin>
                <plugin>
                    <groupId>org.apache.maven.plugins</groupId>
                    <artifactId>maven-gpg-plugin</artifactId>
                    <version>3.2.7</version>
                </plugin>
                <plugin>
                    <groupId>org.apache.maven.plugins</groupId>
                    <artifactId>maven-surefire-plugin</artifactId>
                    <version>3.5.2</version>
                </plugin>
                <plugin>
                    <groupId>org.apache.maven.plugins</groupId>
                    <artifactId>maven-failsafe-plugin</artifactId>
                    <version>3.5.2</version>
                </plugin>
                <plugin>
                    <groupId>org.codehaus.mojo</groupId>
                    <artifactId>versions-maven-plugin</artifactId>
                    <version>2.18.0</version>
                </plugin>
                <plugin>
                    <groupId>com.github.spotbugs</groupId>
                    <artifactId>spotbugs-maven-plugin</artifactId>
                    <version>4.9.3.0</version>
                </plugin>
                <plugin>
                    <groupId>de.thetaphi</groupId>
                    <artifactId>forbiddenapis</artifactId>
                    <version>3.8</version>
                </plugin>
                <plugin>
                    <groupId>com.github.eirslett</groupId>
                    <artifactId>frontend-maven-plugin</artifactId>
                    <version>1.15.1</version>
                </plugin>
                <plugin>
                    <groupId>org.antlr</groupId>
                    <artifactId>antlr4-maven-plugin</artifactId>
                    <version>${antlr.version}</version>
                </plugin>
                <plugin>
                    <groupId>com.mycila</groupId>
                    <artifactId>license-maven-plugin</artifactId>
                    <version>${license-maven.version}</version>
                </plugin>
                <plugin>
                    <groupId>org.apache.maven.plugins</groupId>
                    <artifactId>maven-enforcer-plugin</artifactId>
                    <version>3.5.0</version>
                </plugin>
                <plugin>
                    <groupId>org.cyclonedx</groupId>
                    <artifactId>cyclonedx-maven-plugin</artifactId>
                    <version>2.9.1</version>
                </plugin>
                <plugin>
                    <groupId>org.apache.maven.plugins</groupId>
                    <artifactId>maven-antrun-plugin</artifactId>
                    <version>3.1.0</version>
                </plugin>
                <plugin>
                    <groupId>org.xolstice.maven.plugins</groupId>
                    <artifactId>protobuf-maven-plugin</artifactId>
                    <version>${protobuf-maven-plugin.version}</version>
                </plugin>
            </plugins>
        </pluginManagement>

        <plugins>
            <plugin>
                <groupId>org.apache.maven.plugins</groupId>
                <artifactId>maven-failsafe-plugin</artifactId>
                <configuration>
                    <forkCount>1</forkCount>
                    <skip>false</skip>
                </configuration>
                <executions>
                    <execution>
                        <goals>
                            <goal>integration-test</goal>
                            <goal>verify</goal>
                        </goals>
                    </execution>
                </executions>
            </plugin>
            <plugin>
                <groupId>org.apache.maven.plugins</groupId>
                <artifactId>maven-enforcer-plugin</artifactId>
                <executions>
                    <execution>
                        <id>enforce-versions</id>
                        <phase>validate</phase>
                        <goals>
                            <goal>enforce</goal>
                        </goals>
                        <configuration>
                            <fail>true</fail>
                            <failFast>false</failFast>
                            <rules>
                                <bannedDependencies>
                                    <searchTransitive>true</searchTransitive>
                                    <excludes>
                                        <!-- We use log4j-over-slf4j, so we need to make sure we don't pull in
                                             the actual log4j 1.x dependency to avoid conflicts. http://www.slf4j.org/legacy.html#log4j-over-slf4j -->
                                        <exclude>log4j:log4j</exclude>
                                        <!-- This dependency also pulls in log4j 1.x -->
                                        <exclude>org.apache.log4j.wso2:log4j</exclude>
                                        <!-- We use jcl-over-slf4j, so we need to make sure we don't pull in
                                             the actual commons-logging dependency to avoid conflicts. http://www.slf4j.org/legacy.html#jclOverSLF4J -->
                                        <exclude>commons-logging:commons-logging</exclude>
                                        <!-- Make sure we don't pull in vulnerable log4j2 versions (CVE-2021-45046, CVE-2021-44228) -->
                                        <exclude>org.apache.logging.log4j:*:(,2.16)</exclude>
                                        <!-- Pulling in slf4j-simple creates warnings about multiple SLF4J bindings on server startup -->
                                        <exclude>org.slf4j:slf4j-simple</exclude>
                                        <!-- Newer asm versions are published under the org.ow2.asm groupId. Avoid conflicts by banning the old one.  -->
                                        <exclude>asm:asm</exclude>
                                        <!-- Mockito should by now have all the features we need. -->
                                        <exclude>org.powermock</exclude>
                                        <!-- Ban AWS SDK bundle dependencies for v1 and v2. These would add hundreds of
                                             megabytes to our production artifacts and must be avoided. -->
                                        <exclude>com.amazonaws:aws-java-sdk-bundle</exclude>
                                        <exclude>software.amazon.awssdk:bundle</exclude>
                                        <!-- Ban some javax dependencies after the move to jakarta -->
                                        <exclude>javax.inject:*</exclude>
                                        <exclude>javax.ws.rs:javax.*</exclude>
                                        <exclude>com.fasterxml.jackson.jaxrs:*</exclude>
                                        <!-- Ban bouncycastle jdk15on dependencies. We are using jdk18on equivalents instead. -->
                                        <exclude>org.bouncycastle:bcprov-jdk15on</exclude>
                                        <exclude>org.bouncycastle:bcpkix-jdk15on</exclude>
                                        <exclude>org.bouncycastle:bcutil-jdk15on</exclude>
                                    </excludes>
                                </bannedDependencies>
                                <banDuplicatePomDependencyVersions/>
                                <banDynamicVersions>
                                    <ignores>
                                        <ignore>org.graylog2</ignore>
                                        <ignore>org.graylog</ignore>
                                        <ignore>org.graylog.plugins</ignore>
                                    </ignores>
                                </banDynamicVersions>
                                <RestrictImports>
                                    <groups>
                                        <group>
                                            <reason>Data Node packages must not be used outside the data-node/ module.</reason>
                                            <bannedImports>
                                                <bannedImport>org.graylog.datanode.**</bannedImport>
                                            </bannedImports>
                                        </group>
                                    </groups>
                                </RestrictImports>
                                <requireMavenVersion>
                                    <!-- Enforce the same version we define in the maven wrapper -->
                                    <version>[3.9.6,3.99.99]</version>
                                </requireMavenVersion>
                                <requireJavaVersion>
                                    <version>[17.0,17.99]</version>
                                </requireJavaVersion>
                                <requireOS>
                                    <family>unix</family>
                                </requireOS>
                            </rules>
                        </configuration>
                    </execution>
                </executions>
                <dependencies>
                    <dependency>
                        <groupId>de.skuzzle.enforcer</groupId>
                        <artifactId>restrict-imports-enforcer-rule</artifactId>
                        <version>2.6.0</version>
                        <scope>compile</scope>
                    </dependency>
                </dependencies>
            </plugin>
            <plugin>
                <groupId>de.thetaphi</groupId>
                <artifactId>forbiddenapis</artifactId>
                <configuration>
                    <suppressAnnotations>
                        <suppressAnnotation>org.graylog2.shared.SuppressForbidden</suppressAnnotation>
                    </suppressAnnotations>
                    <!-- if the used Java version is too new, don't fail, just do nothing: -->
                    <failOnUnsupportedJava>false</failOnUnsupportedJava>
                    <failOnViolation>true</failOnViolation>
                    <ignoreSignaturesOfMissingClasses>true</ignoreSignaturesOfMissingClasses>
                    <bundledSignatures>
                        <!-- We want to allow String#formatted without charset. -->
                        <bundledSignature>jdk-unsafe-14</bundledSignature>
                        <!-- This will automatically choose the right signatures based on 'maven.compiler.target': -->
                        <bundledSignature>jdk-deprecated</bundledSignature>
                        <bundledSignature>jdk-reflection</bundledSignature>
                        <!-- disallow undocumented classes like sun.misc.Unsafe: -->
                        <bundledSignature>jdk-non-portable</bundledSignature>
                        <!-- Workaround until signatures for ${commons-io.version} are released: -->
                        <bundledSignature>commons-io-unsafe-2.14.0</bundledSignature>
                    </bundledSignatures>
                    <signatures>
                        <![CDATA[
                            org.jboss.netty.** @ Migrate to Netty 4.x

                            @defaultMessage Use a custom thread factory to ensure proper thread naming.
                            java.util.concurrent.Executors#defaultThreadFactory()
                            java.util.concurrent.Executors#newCachedThreadPool()
                            java.util.concurrent.Executors#newFixedThreadPool(int)
                            java.util.concurrent.Executors#newScheduledThreadPool(int)
                            java.util.concurrent.Executors#newSingleThreadExecutor()
                            java.util.concurrent.Executors#newSingleThreadScheduledExecutor()
                            java.util.concurrent.Executors#privilegedThreadFactory()

                            @defaultMessage Constructing a DateTime without a time zone is dangerous
                            org.joda.time.DateTime#<init>()
                            org.joda.time.DateTime#<init>(long)
                            org.joda.time.DateTime#<init>(int, int, int, int, int)
                            org.joda.time.DateTime#<init>(int, int, int, int, int, int)
                            org.joda.time.DateTime#<init>(int, int, int, int, int, int, int)
                            org.joda.time.DateTime#now()
                            org.joda.time.DateTimeZone#getDefault()

                            @defaultMessage Please do not try to stop the world
                            java.lang.System#gc()

                            java.lang.Character#codePointBefore(char[],int) @ Implicit start offset is error-prone when the char[] is a buffer and the first chars are random chars
                            java.lang.Character#codePointAt(char[],int) @ Implicit end offset is error-prone when the char[] is a buffer and the last chars are random chars

                            @defaultMessage Only use wait / notify when really needed try to use concurrency primitives, latches or callbacks instead.
                            java.lang.Object#wait()
                            java.lang.Object#wait(long)
                            java.lang.Object#wait(long,int)
                            java.lang.Object#notify()
                            java.lang.Object#notifyAll()

                            @defaultMessage Beware of the behavior of this method on MIN_VALUE
                            java.lang.Math#abs(int)
                            java.lang.Math#abs(long)

                            @defaultMessage Use Channels.* methods to write to channels. Do not read/write directly.
                            java.nio.channels.WritableByteChannel#write(java.nio.ByteBuffer)
                            java.nio.channels.FileChannel#write(java.nio.ByteBuffer, long)
                            java.nio.channels.GatheringByteChannel#write(java.nio.ByteBuffer[], int, int)
                            java.nio.channels.GatheringByteChannel#write(java.nio.ByteBuffer[])
                            java.nio.channels.ReadableByteChannel#read(java.nio.ByteBuffer)
                            java.nio.channels.ScatteringByteChannel#read(java.nio.ByteBuffer[])
                            java.nio.channels.ScatteringByteChannel#read(java.nio.ByteBuffer[], int, int)
                            java.nio.channels.FileChannel#read(java.nio.ByteBuffer, long)

                            @defaultMessage Convert to URI
                            java.net.URL#getPath()
                            java.net.URL#getFile()

                            @defaultMessage Use java.nio.file instead of java.io.File API
                            # java.util.jar.JarFile
                            # java.util.zip.ZipFile
                            # java.io.File
                            # java.io.FileInputStream
                            # java.io.FileOutputStream
                            java.io.PrintStream#<init>(java.lang.String,java.lang.String)
                            java.io.PrintWriter#<init>(java.lang.String,java.lang.String)
                            java.util.Formatter#<init>(java.lang.String,java.lang.String,java.util.Locale)
                            java.io.RandomAccessFile
                            # java.nio.file.Path#toFile()

                            @defaultMessage Specify a location for the temp file/directory instead.
                            java.nio.file.Files#createTempDirectory(java.lang.String,java.nio.file.attribute.FileAttribute[])
                            java.nio.file.Files#createTempFile(java.lang.String,java.lang.String,java.nio.file.attribute.FileAttribute[])

                            com.google.common.collect.Iterators#emptyIterator() @ Use Collections.emptyIterator instead

                            @defaultMessage Don't use java serialization - this can break BWC without noticing it
                            java.io.ObjectOutputStream
                            java.io.ObjectOutput
                            java.io.ObjectInputStream
                            java.io.ObjectInput

                            @defaultMessage avoid DNS lookups by accident: if you have a valid reason, then use SuppressWarnings with that reason so its completely clear
                            java.net.InetAddress#getHostName()
                            java.net.InetAddress#getCanonicalHostName()

                            java.net.InetSocketAddress#getHostName() @ Use getHostString() instead, which avoids a DNS lookup

                            @defaultMessage Avoid unchecked warnings by using Collections#empty(List|Map|Set) methods
                            java.util.Collections#EMPTY_LIST
                            java.util.Collections#EMPTY_MAP
                            java.util.Collections#EMPTY_SET

                            java.util.Collections#shuffle(java.util.List) @ Use java.util.Collections#shuffle(java.util.List, java.util.Random) with a reproducible source of randomness

                            com.google.common.base.Charsets @ Use java.nio.charset.StandardCharsets

                            @defaultMessage Don't use imports from shaded or denied dependencies
                            joptsimple.internal.**
                            org.testcontainers.shaded.**
                            edu.emory.mathcs.backport.java.util.**
                            org.apache.directory.api.util.**
                            org.apache.groovy.util.**
                            org.apache.logging.log4j.util.Strings
                            org.graylog.shaded.kafka09.joptsimple.**
                            org.assertj.core.util.**
                            org.bouncycastle.util.Strings
                            org.junit.jupiter.params.shadow.**
                            org.apache.http.util.**
                            io.trino.hadoop.$internal.**

                            @defaultMessage Use jakarta.inject.
                            com.google.inject.Inject
                            com.google.inject.Scope
                            com.google.inject.Singleton
                            com.google.inject.Provider
                            com.google.inject.name.Named
                            javax.inject.**

                            javax.persistence.** @ Use jakarta.persistence.

                            @defaultMessage Use jakarta.annotation.
                            javax.annotation.sql.**
                            javax.annotation.security.**
                            javax.annotation.Resources
                            javax.annotation.Resource
                            javax.annotation.Resource$AuthenticationType
                            javax.annotation.ManagedBean
                            javax.annotation.Generated
                            javax.annotation.PreDestroy
                            javax.annotation.Priority
                            javax.annotation.PostConstruct

                            @defaultMessage Use jakarta.validation.
                            javax.validation.**

                            org.jetbrains.annotations.NotNull @ Use jakarta.annotation.Nonnull
                            org.jetbrains.annotations.Nullable @ Use jakarta.annotation.Nullable

                            com.mongodb.DuplicateKeyException @ Use org.graylog2.database.utils.MongoUtil#isDuplicateKeyError(MongoException)

                            @defaultMessage Use org.apache.lucene.
                            org.graylog.shaded.opensearch2.org.apache.lucene.index.**
                            org.graylog.shaded.opensearch2.org.apache.lucene.store.**
                        ]]>

                    </signatures>
                </configuration>
                <executions>
                    <execution>
                        <id>forbidden-apis-src</id>
                        <phase>compile</phase>
                        <goals>
                            <goal>check</goal>
                        </goals>
                    </execution>
                    <execution>
                        <id>forbidden-apis-test</id>
                        <phase>test-compile</phase>
                        <goals>
                            <goal>testCheck</goal>
                        </goals>
                    </execution>
                </executions>
            </plugin>
            <plugin>
                <groupId>org.apache.maven.plugins</groupId>
                <artifactId>maven-compiler-plugin</artifactId>
                <configuration>
                    <release>17</release>
                    <showWarnings>true</showWarnings>
                    <showDeprecation>true</showDeprecation>
                    <forceJavacCompilerUse>true</forceJavacCompilerUse>
                    <compilerArgs>
                        <arg>-XDcompilePolicy=simple</arg>
                        <arg>--should-stop=ifError=FLOW</arg>
                        <!--
                          We disabled checks that don't apply to us because we either don't use the platform or
                          library. (e.g., Android, Flogger) Disabling those checks improves compile times.
                          See available bug patterns: https://errorprone.info/bugpatterns
                        -->
                        <arg>
                            -Xplugin:ErrorProne
                            -Xep:DoNotMock:WARN
                            -XepDisableWarningsInGeneratedCode
                            -XepExcludedPaths:.*/target/generated-sources/.*
                            -Xep:AndroidInjectionBeforeSuper:OFF
                            -Xep:BugPatternNaming:OFF
                            -Xep:BundleDeserializationCast:OFF
                            -Xep:DaggerProvidesNull:OFF
                            -Xep:FloggerArgumentToString:OFF
                            -Xep:FloggerFormatString:OFF
                            -Xep:FloggerLogString:OFF
                            -Xep:FloggerLogVarargs:OFF
                            -Xep:FloggerLogWithCause:OFF
                            -Xep:FloggerMessageFormat:OFF
                            -Xep:FloggerRedundantIsEnabled:OFF
                            -Xep:FloggerRequiredModifiers:OFF
                            -Xep:FloggerSplitLogStatement:OFF
                            -Xep:FloggerStringConcatenation:OFF
                            -Xep:FloggerWithCause:OFF
                            -Xep:FloggerWithoutCause:OFF
                            -Xep:FragmentInjection:OFF
                            -Xep:FragmentNotInstantiable:OFF
                            -Xep:ICCProfileGetInstance:OFF
                            -Xep:IsLoggableTagLength:OFF
                            -Xep:JUnit3FloatingPointComparisonWithoutDelta:OFF
                            -Xep:JUnit3TestNotRun:OFF
                            -Xep:JUnit4ClassUsedInJUnit3:OFF
                            -Xep:JUnitAmbiguousTestClass:OFF
                            -Xep:MislabeledAndroidString:OFF
                            -Xep:MissingRefasterAnnotation:OFF
                            -Xep:OutlineNone:OFF
                            -Xep:ParcelableCreator:OFF
                            -Xep:RectIntersectReturnValueIgnored:OFF
                            -Xep:RobolectricShadowDirectlyOn:OFF
                            -Xep:StringCaseLocaleUsage:OFF
                            -Xep:SwigMemoryLeak:OFF
                            -Xep:ArrayRecordComponent:ERROR
                            -Xep:DefaultCharset:ERROR
                            -Xep:DoubleCheckedLocking:ERROR
                            -Xep:InconsistentHashCode:ERROR
                            -Xep:IncrementInForLoopAndHeader:ERROR
                            -Xep:NonAtomicVolatileUpdate:ERROR
                            -Xep:PrimitiveAtomicReference:ERROR
                            -Xep:WildcardImport:ERROR
                            -Xep:JavaDurationGetSecondsToToSeconds:ERROR
                        </arg>
                    </compilerArgs>
                    <annotationProcessorPaths>
                        <path>
                            <groupId>com.google.errorprone</groupId>
                            <artifactId>error_prone_core</artifactId>
                            <version>${error-prone.version}</version>
                        </path>
                        <path>
                            <groupId>com.google.auto.service</groupId>
                            <artifactId>auto-service</artifactId>
                            <version>${auto-service.version}</version>
                        </path>
                        <path>
                            <groupId>com.google.auto.value</groupId>
                            <artifactId>auto-value</artifactId>
                            <version>${auto-value.version}</version>
                        </path>
                        <path>
                            <groupId>org.graylog.autovalue</groupId>
                            <artifactId>auto-value-javabean</artifactId>
                            <version>${auto-value-javabean.version}</version>
                        </path>
                    </annotationProcessorPaths>
                </configuration>
            </plugin>
            <plugin>
                <groupId>org.apache.maven.plugins</groupId>
                <artifactId>maven-release-plugin</artifactId>
                <configuration>
                    <autoVersionSubmodules>true</autoVersionSubmodules>
                    <mavenExecutorId>forked-path</mavenExecutorId>
                    <tagNameFormat>@{project.version}</tagNameFormat>
                    <preparationGoals>clean test</preparationGoals>
                    <releaseProfiles>release-profile,release</releaseProfiles>
                </configuration>
            </plugin>
            <plugin>
                <groupId>org.apache.maven.plugins</groupId>
                <artifactId>maven-assembly-plugin</artifactId>
                <configuration>
                    <attach>true</attach>
                    <appendAssemblyId>false</appendAssemblyId>
                    <!-- we don't care about assembling the parent, just run the goal on the project, pretty please -->
                    <ignoreMissingDescriptor>true</ignoreMissingDescriptor>
                    <tarLongFileMode>posix</tarLongFileMode>
                </configuration>
            </plugin>
            <plugin>
                <groupId>org.graylog.repackaged</groupId>
                <artifactId>download-maven-plugin</artifactId>
                <version>${download-maven-plugin.version}</version>
                <configuration>
                    <!-- Avoid metadata problems with the cache directory of older plugin versions. Bump the rev when updating the download-maven-plugin. -->
                    <cacheDirectory>${settings.localRepository}/.cache/download-maven-plugin-rev1</cacheDirectory>
                    <followRedirects>true</followRedirects>
                    <retries>5</retries>
                </configuration>
            </plugin>
            <plugin>
                <groupId>com.mycila</groupId>
                <artifactId>license-maven-plugin</artifactId>
                <configuration>
                    <aggregate>false</aggregate>
                    <mapping>
                        <java>SLASHSTAR_STYLE</java>
                        <jsx>SLASHSTAR_STYLE</jsx>
                        <ts>SLASHSTAR_STYLE</ts>
                        <tsx>SLASHSTAR_STYLE</tsx>
                    </mapping>
                    <licenseSets>
                        <licenseSet>
                            <header>com/mycila/maven/plugin/license/templates/SSPL-1.txt</header>
                            <properties>
                                <year>2020</year>
                                <owner>Graylog, Inc.</owner>
                            </properties>
                            <keywords>
                                <keyword>Server Side Public License for more details</keyword>
                            </keywords>
                            <includes>
                                <include>**/src/main/java/**</include>
                                <include>**/src/test/java/**</include>
                                <include>**/pom.xml</include>

                                <include>*.js</include>
                                <include>src/web/**/*.js</include>
                                <include>src/web/**/*.jsx</include>
                                <include>src/web/**/*.ts</include>
                                <include>src/web/**/*.tsx</include>
                                <include>graylog2-web-interface/*.js</include>
                                <include>graylog2-web-interface/*.ts</include>
                                <include>graylog2-web-interface/config/**/*.js</include>
                                <include>graylog2-web-interface/config/**/*.ts</include>
                                <include>graylog2-web-interface/packages/**/*.js</include>
                                <include>graylog2-web-interface/packages/**/*.jsx</include>
                                <include>graylog2-web-interface/packages/**/*.ts</include>
                                <include>graylog2-web-interface/packages/**/*.tsx</include>
                                <include>graylog2-web-interface/src/**/*.js</include>
                                <include>graylog2-web-interface/src/**/*.jsx</include>
                                <include>graylog2-web-interface/src/**/*.ts</include>
                                <include>graylog2-web-interface/src/**/*.tsx</include>
                                <include>graylog2-web-interface/test/**/*.js</include>
                                <include>graylog2-web-interface/test/**/*.jsx</include>
                                <include>graylog2-web-interface/test/**/*.ts</include>
                                <include>graylog2-web-interface/test/**/*.tsx</include>
                                <include>graylog2-web-interface/webpack/**/*.js</include>
                                <include>graylog2-web-interface/webpack/**/*.ts</include>
                            </includes>
                            <excludes>
                                <exclude>**/resources/swagger/**</exclude>
                            </excludes>
                        </licenseSet>
                    </licenseSets>
                </configuration>
                <executions>
                    <execution>
                        <goals>
                            <goal>check</goal>
                        </goals>
                    </execution>
                </executions>
            </plugin>
        </plugins>
    </build>

    <profiles>
        <profile>
            <id>datanode</id>
            <activation>
                <property>
                    <name>!skip.datanode</name>
                </property>
            </activation>
            <modules>
                <module>data-node</module>
            </modules>
        </profile>
        <profile>
            <id>release</id>
            <build>
                <plugins>
                    <plugin>
                        <groupId>org.apache.maven.plugins</groupId>
                        <artifactId>maven-gpg-plugin</artifactId>
                        <configuration>
                            <keyname>B1606F22</keyname>
                        </configuration>
                        <executions>
                            <execution>
                                <id>sign-artifacts</id>
                                <phase>verify</phase>
                                <goals>
                                    <goal>sign</goal>
                                </goals>
                            </execution>
                        </executions>
                    </plugin>
                    <plugin>
                        <groupId>org.apache.maven.plugins</groupId>
                        <artifactId>maven-release-plugin</artifactId>
                        <configuration>
                            <goals>deploy</goals>
                        </configuration>
                    </plugin>
                    <plugin>
                      <groupId>org.apache.maven.plugins</groupId>
                      <artifactId>maven-deploy-plugin</artifactId>
                      <configuration>
                        <retryFailedDeploymentCount>5</retryFailedDeploymentCount>
                      </configuration>
                    </plugin>
                </plugins>
            </build>
        </profile>
    </profiles>
</project><|MERGE_RESOLUTION|>--- conflicted
+++ resolved
@@ -195,13 +195,8 @@
         <equalsverifier.version>3.19.2</equalsverifier.version>
         <jukito.version>1.5</jukito.version>
         <junit.version>4.13.2</junit.version>
-<<<<<<< HEAD
         <junit-jupiter.version>5.12.1</junit-jupiter.version>
-        <mockito.version>5.16.0</mockito.version>
-=======
-        <junit-jupiter.version>5.12.0</junit-jupiter.version>
         <mockito.version>5.16.1</mockito.version>
->>>>>>> fb5a047c
         <restassured.version>5.5.1</restassured.version>
         <system-rules.version>1.19.0</system-rules.version>
         <testcontainers.version>1.20.6</testcontainers.version>
