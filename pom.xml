--- conflicted
+++ resolved
@@ -155,13 +155,8 @@
         <mongodb-driver.version>5.5.0</mongodb-driver.version>
         <mongojack.version>5.0.2</mongojack.version>
         <natty.version>0.13</natty.version>
-<<<<<<< HEAD
-        <netty.version>4.1.119.Final</netty.version>
+        <netty.version>4.1.121.Final</netty.version>
         <netty-tcnative-boringssl-static.version>2.0.71.Final</netty-tcnative-boringssl-static.version>
-=======
-        <netty.version>4.1.121.Final</netty.version>
-        <netty-tcnative-boringssl-static.version>2.0.70.Final</netty-tcnative-boringssl-static.version>
->>>>>>> ba85b170
         <okhttp.version>4.12.0</okhttp.version>
         <opencsv.version>2.3</opencsv.version>
         <opentelemetry.version>1.32.0</opentelemetry.version>
