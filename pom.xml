<?xml version="1.0" encoding="UTF-8"?>
<!--

    Copyright (C) 2020 Graylog, Inc.

    This program is free software: you can redistribute it and/or modify
    it under the terms of the Server Side Public License, version 1,
    as published by MongoDB, Inc.

    This program is distributed in the hope that it will be useful,
    but WITHOUT ANY WARRANTY; without even the implied warranty of
    MERCHANTABILITY or FITNESS FOR A PARTICULAR PURPOSE. See the
    Server Side Public License for more details.

    You should have received a copy of the Server Side Public License
    along with this program. If not, see
    <http://www.mongodb.com/licensing/server-side-public-license>.

-->
<project xmlns="http://maven.apache.org/POM/4.0.0" xmlns:xsi="http://www.w3.org/2001/XMLSchema-instance" xsi:schemaLocation="http://maven.apache.org/POM/4.0.0 http://maven.apache.org/xsd/maven-4.0.0.xsd">
    <modelVersion>4.0.0</modelVersion>
    <modules>
        <module>graylog-project-parent</module>
        <module>graylog-plugin-parent</module>
        <module>graylog-plugin-archetype</module>
        <module>graylog-storage-elasticsearch7</module>
        <module>graylog-storage-opensearch2</module>
        <module>distribution</module>
    </modules>

    <groupId>org.graylog</groupId>
    <artifactId>graylog-parent</artifactId>
    <version>7.0.0-SNAPSHOT</version>
    <packaging>pom</packaging>

    <name>Graylog Parent POM</name>
    <description>Graylog Parent POM</description>
    <url>https://www.graylog.org/</url>

    <licenses>
        <license>
            <name>Server Side Public License (SSPL) version 1</name>
            <url>https://www.mongodb.com/licensing/server-side-public-license</url>
            <distribution>repo</distribution>
        </license>
    </licenses>

    <organization>
        <name>Graylog, Inc.</name>
        <url>https://www.graylog.org/</url>
    </organization>

    <developers>
        <developer>
            <name>${project.organization.name}</name>
            <organization>${project.organization.name}</organization>
            <organizationUrl>${project.organization.url}</organizationUrl>
        </developer>
    </developers>

    <scm>
        <connection>scm:git:git@github.com:Graylog2/graylog2-server.git</connection>
        <developerConnection>scm:git:git@github.com:Graylog2/graylog2-server.git</developerConnection>
        <url>https://github.com/Graylog2/graylog2-server</url>
        <tag>HEAD</tag>
    </scm>

    <distributionManagement>
        <snapshotRepository>
            <id>sonatype-nexus-snapshots</id>
            <name>Sonatype Nexus Snapshots</name>
            <url>https://oss.sonatype.org/content/repositories/snapshots</url>
        </snapshotRepository>
        <repository>
            <id>sonatype-nexus-staging</id>
            <name>Nexus Release Repository</name>
            <url>https://oss.sonatype.org/service/local/staging/deploy/maven2/</url>
        </repository>
    </distributionManagement>

    <properties>
        <project.build.sourceEncoding>UTF-8</project.build.sourceEncoding>
        <project.reporting.outputEncoding>UTF-8</project.reporting.outputEncoding>
        <maven.compiler.release>17</maven.compiler.release>
        <maven.compiler.source>17</maven.compiler.source>
        <maven.compiler.target>17</maven.compiler.target>
        <maven.compiler.useIncrementalCompilation>false</maven.compiler.useIncrementalCompilation>

        <!-- This property will be overridden during the release to collect all artifacts in a central location. -->
        <local.repo.path>${project.build.directory}/local-maven-repo</local.repo.path>

        <!-- Dependencies -->
        <opensearch.shaded.version>2.19.0-1</opensearch.shaded.version>
        <airline.version>3.1.0</airline.version>
        <amqp-client.version>5.25.0</amqp-client.version>
        <antlr.version>4.13.2</antlr.version>
        <apache-directory-version>2.1.7</apache-directory-version>
        <apache-httpclient.version>4.5.14</apache-httpclient.version>
        <apache-httpcore.version>4.4.16</apache-httpcore.version>
        <asm.version>9.8</asm.version>
        <auto-service.version>1.1.1</auto-service.version>
        <auto-value.version>1.11.0</auto-value.version>
        <auto-value-javabean.version>2.5.2</auto-value-javabean.version>
        <aws-java-sdk-1.version>1.12.675</aws-java-sdk-1.version>
        <aws-java-sdk-2.version>2.29.52</aws-java-sdk-2.version>
        <aws-kinesis-client.version>2.6.1</aws-kinesis-client.version>
        <aws-msk-iam-auth.version>2.3.2</aws-msk-iam-auth.version>
        <!-- When bumping bouncycastle.version, check if the explicit management for bcutil-jdk18on can/must be removed. -->
        <bouncycastle.version>1.81</bouncycastle.version>
        <caffeine.version>3.2.1</caffeine.version>
        <cef-parser.version>0.0.1.10</cef-parser.version>
        <classgraph.version>4.8.180</classgraph.version>
        <commons-codec.version>1.18.0</commons-codec.version>
        <commons-csv.version>1.14.0</commons-csv.version>
        <commons-email.version>1.6.0</commons-email.version>
        <commons-exec.version>1.5.0</commons-exec.version>
        <commons-lang3.version>3.17.0</commons-lang3.version>
        <commons-net.version>3.11.1</commons-net.version>
        <commons-validator.version>1.9.0</commons-validator.version>
        <commons-io.version>2.19.0</commons-io.version>
        <disruptor.version>4.0.0</disruptor.version>
        <error-prone.version>2.39.0</error-prone.version>
        <freemarker.version>2.3.34</freemarker.version>
        <gcs.version>2.53.2</gcs.version>
        <gelfclient.version>1.5.1</gelfclient.version>
        <geoip2.version>4.3.1</geoip2.version>
        <grok.version>0.1.9-graylog-3</grok.version>
        <grpc.version>1.73.0</grpc.version>
        <guava-retrying.version>2.0.0</guava-retrying.version>
        <guava.version>33.4.8-jre</guava.version>
        <guice.version>7.0.0</guice.version>
        <HdrHistogram.version>2.2.2</HdrHistogram.version>
        <hamcrest.version>3.0</hamcrest.version>
        <hibernate-validator.version>9.0.1.Final</hibernate-validator.version>
        <hk2.version>3.1.1</hk2.version> <!-- The HK2 version should match the version being used by Jersey -->
        <jackson.version>2.18.3</jackson.version>
        <jadconfig.version>0.15.0</jadconfig.version>
        <java-semver.version>0.10.2</java-semver.version>
        <javax.annotation-api.version>1.3.2</javax.annotation-api.version>
        <jakarta.annotation-api.version>3.0.0</jakarta.annotation-api.version>
        <jakarta.inject.version>2.0.1</jakarta.inject.version>
        <jakarta.ws.rs-api.version>4.0.0</jakarta.ws.rs-api.version>
        <jaxb-api.version>2.3.1</jaxb-api.version>
        <jbcrypt.version>0.4</jbcrypt.version>
        <jcip-annotations.version>1.0</jcip-annotations.version>
        <jdot.version>1.0</jdot.version>
        <jersey.version>3.1.10</jersey.version>
        <jmte.version>7.0.3</jmte.version>
        <joda-time.version>2.14.0</joda-time.version>
        <jool.version>0.9.15</jool.version>
        <json-org.version>20250517</json-org.version>
        <json-path.version>2.9.0</json-path.version>
        <jsoup.version>1.21.1</jsoup.version>
        <kafka.version>4.0.0</kafka.version>
        <kafka09.version>0.9.0.1-7</kafka09.version>
        <log4j.version>2.25.0</log4j.version>
        <lucene.version>9.12.2</lucene.version>
        <metrics.version>4.2.33</metrics.version>
        <mongodb-driver.version>5.5.1</mongodb-driver.version>
        <mongojack.version>5.0.2</mongojack.version>
        <natty.version>0.13</natty.version>
        <netty.version>4.1.121.Final</netty.version>
        <netty-tcnative-boringssl-static.version>2.0.70.Final</netty-tcnative-boringssl-static.version>
        <okhttp.version>4.12.0</okhttp.version>
        <opencsv.version>2.3</opencsv.version>
        <opentelemetry.version>1.51.0</opentelemetry.version>
        <opentelemetry-instrumentation.version>2.17.0</opentelemetry-instrumentation.version>
        <os-platform-finder.version>1.2.3</os-platform-finder.version>
        <pkts.version>3.0.18</pkts.version>
        <prometheus-client.version>0.16.0</prometheus-client.version>
        <protobuf.version>3.25.8</protobuf.version>
        <reflections.version>0.10.2</reflections.version>
        <retrofit.version>3.0.0</retrofit.version>
        <semver4j.version>2.2.0-graylog.1</semver4j.version>
        <shiro.version>2.0.4</shiro.version>
        <snakeyaml.version>2.4</snakeyaml.version>
        <snappy-java.version>1.1.10.7</snappy-java.version>
        <oshi.version>6.8.2</oshi.version>
        <siv-mode.version>1.6.1</siv-mode.version>
        <slf4j.version>2.0.17</slf4j.version>
        <streamex.version>0.8.3</streamex.version>
        <swagger.version>1.6.16</swagger.version>
        <syslog4j.version>0.9.61</syslog4j.version>
        <threeten-extra.version>1.8.0</threeten-extra.version>
        <ulid.version>8.3.0</ulid.version>
        <unboundid-ldap.version>7.0.3</unboundid-ldap.version>
        <uuid.version>3.2.1</uuid.version>
        <validation-api.version>3.1.1</validation-api.version>
        <zstd.version>1.5.7-4</zstd.version>
        <cron-utils.version>9.2.1</cron-utils.version>
        <asciitable.version>0.3.2</asciitable.version>
        <jjwt.version>0.12.6</jjwt.version>
        <stateless4j.version>2.6.0</stateless4j.version>
        <poi.version>5.4.1</poi.version>

        <!-- Test dependencies -->
        <apacheds-server.version>2.0.0.AM27</apacheds-server.version>
        <assertj-core.version>3.27.3</assertj-core.version>
        <assertj-joda-time.version>2.2.0</assertj-joda-time.version>
        <awaitility.version>4.3.0</awaitility.version>
        <equalsverifier.version>4.0.3</equalsverifier.version>
        <jukito.version>1.5</jukito.version>
        <junit.version>4.13.2</junit.version>
        <junit-jupiter.version>5.12.2</junit-jupiter.version>
        <mockito.version>5.18.0</mockito.version>
        <restassured.version>5.5.5</restassured.version>
        <system-rules.version>1.19.0</system-rules.version>
<<<<<<< HEAD
        <testcontainers.version>1.21.2</testcontainers.version>
        <testcontainers.opensearch.version>3.0.1</testcontainers.opensearch.version>
=======
        <testcontainers.version>1.21.3</testcontainers.version>
        <testcontainers.opensearch.version>2.1.3</testcontainers.opensearch.version>
>>>>>>> b610cf04
        <graalvm.version>24.2.1</graalvm.version>

        <!-- Nodejs dependencies -->
        <nodejs.version>v20.17.0</nodejs.version>
        <yarn.version>v1.22.22</yarn.version>

        <!-- Plugin versions -->
        <license-maven.version>5.0.0</license-maven.version>
        <download-maven-plugin.version>1.6.8.1</download-maven-plugin.version>
        <os-maven-plugin.version>1.7.1</os-maven-plugin.version>
        <protobuf-maven-plugin.version>0.6.1</protobuf-maven-plugin.version>
    </properties>


    <!-- Ensure consistent versions across dependencies and transitive dependencies -->
    <dependencyManagement>
        <dependencies>
            <dependency>
                <groupId>org.apache.logging.log4j</groupId>
                <artifactId>log4j-bom</artifactId>
                <version>${log4j.version}</version>
                <type>pom</type>
                <scope>import</scope>
            </dependency>
            <dependency>
                <groupId>org.slf4j</groupId>
                <artifactId>slf4j-api</artifactId>
                <version>${slf4j.version}</version>
            </dependency>
            <dependency>
                <groupId>org.slf4j</groupId>
                <artifactId>jcl-over-slf4j</artifactId>
                <version>${slf4j.version}</version>
            </dependency>
            <dependency>
                <groupId>org.slf4j</groupId>
                <artifactId>log4j-over-slf4j</artifactId>
                <version>${slf4j.version}</version>
            </dependency>

            <dependency>
                <groupId>org.apache.httpcomponents</groupId>
                <artifactId>httpclient</artifactId>
                <version>${apache-httpclient.version}</version>
                <exclusions>
                    <exclusion>
                        <groupId>commons-logging</groupId>
                        <artifactId>commons-logging</artifactId>
                    </exclusion>
                </exclusions>
            </dependency>
            <dependency>
                <groupId>org.apache.httpcomponents</groupId>
                <artifactId>httpmime</artifactId>
                <version>${apache-httpclient.version}</version>
            </dependency>
            <dependency>
                <groupId>org.apache.httpcomponents</groupId>
                <artifactId>httpcore</artifactId>
                <version>${apache-httpcore.version}</version>
            </dependency>
            <dependency>
                <groupId>org.apache.httpcomponents</groupId>
                <artifactId>httpcore-nio</artifactId>
                <version>${apache-httpcore.version}</version>
            </dependency>
            <dependency>
                <groupId>io.netty</groupId>
                <artifactId>netty-bom</artifactId>
                <version>${netty.version}</version>
                <type>pom</type>
                <scope>import</scope>
            </dependency>
            <dependency>
                <groupId>software.amazon.awssdk</groupId>
                <artifactId>bom</artifactId>
                <version>${aws-java-sdk-2.version}</version>
                <type>pom</type>
                <scope>import</scope>
            </dependency>
            <dependency>
                <groupId>com.amazonaws</groupId>
                <artifactId>aws-java-sdk-bom</artifactId>
                <version>${aws-java-sdk-1.version}</version>
                <type>pom</type>
                <scope>import</scope>
            </dependency>
            <dependency>
                <groupId>com.google.cloud</groupId>
                <artifactId>google-cloud-storage</artifactId>
                <version>${gcs.version}</version>
            </dependency>
            <dependency>
                <groupId>io.netty</groupId>
                <artifactId>netty-tcnative-boringssl-static</artifactId>
                <version>${netty-tcnative-boringssl-static.version}</version>
                <classifier>osx-x86_64</classifier>
            </dependency>
            <dependency>
              <groupId>io.netty</groupId>
              <artifactId>netty-tcnative-boringssl-static</artifactId>
              <version>${netty-tcnative-boringssl-static.version}</version>
              <classifier>osx-aarch_64</classifier>
            </dependency>
            <dependency>
                <groupId>io.netty</groupId>
                <artifactId>netty-tcnative-boringssl-static</artifactId>
                <version>${netty-tcnative-boringssl-static.version}</version>
                <classifier>linux-x86_64</classifier>
            </dependency>
            <dependency>
              <groupId>io.netty</groupId>
              <artifactId>netty-tcnative-boringssl-static</artifactId>
              <version>${netty-tcnative-boringssl-static.version}</version>
              <classifier>linux-aarch_64</classifier>
            </dependency>
            <dependency>
                <groupId>org.apache.commons</groupId>
                <artifactId>commons-lang3</artifactId>
                <version>${commons-lang3.version}</version>
            </dependency>
            <dependency>
                <groupId>com.github.luben</groupId>
                <artifactId>zstd-jni</artifactId>
                <version>${zstd.version}</version>
            </dependency>
            <dependency>
                <groupId>com.jayway.jsonpath</groupId>
                <artifactId>json-path</artifactId>
                <version>${json-path.version}</version>
            </dependency>
            <!-- Manage json-smart to version >= 2.5.2 to address CVE-2024-57699. json-smart is only used as a
                 transitive dependency (e.g. for json-path), so when updating the version here, check if we still need
                 to manage the version ourselves. -->
            <dependency>
                <groupId>net.minidev</groupId>
                <artifactId>json-smart</artifactId>
                <version>2.5.2</version>
            </dependency>
            <dependency>
                <groupId>org.ow2.asm</groupId>
                <artifactId>asm</artifactId>
                <version>${asm.version}</version>
            </dependency>
            <dependency>
                <groupId>joda-time</groupId>
                <artifactId>joda-time</artifactId>
                <version>${joda-time.version}</version>
            </dependency>
            <dependency>
                <groupId>com.fasterxml.jackson</groupId>
                <artifactId>jackson-bom</artifactId>
                <version>${jackson.version}</version>
                <type>pom</type>
                <scope>import</scope>
            </dependency>
            <dependency>
                <groupId>org.yaml</groupId>
                <artifactId>snakeyaml</artifactId>
                <version>${snakeyaml.version}</version>
            </dependency>
            <dependency>
                <groupId>org.json</groupId>
                <artifactId>json</artifactId>
                <version>${json-org.version}</version>
            </dependency>
            <dependency>
                <groupId>io.jsonwebtoken</groupId>
                <artifactId>jjwt-api</artifactId>
                <version>${jjwt.version}</version>
            </dependency>
            <dependency>
                <groupId>io.jsonwebtoken</groupId>
                <artifactId>jjwt-impl</artifactId>
                <version>${jjwt.version}</version>
            </dependency>
            <dependency>
                <groupId>io.jsonwebtoken</groupId>
                <artifactId>jjwt-jackson</artifactId>
                <version>${jjwt.version}</version>
            </dependency>
            <dependency>
                <groupId>org.xerial.snappy</groupId>
                <artifactId>snappy-java</artifactId>
                <version>${snappy-java.version}</version>
            </dependency>
            <dependency>
                <groupId>com.google.protobuf</groupId>
                <artifactId>protobuf-bom</artifactId>
                <version>${protobuf.version}</version>
                <type>pom</type>
                <scope>import</scope>
            </dependency>
            <!-- Still needed because the protobuf compiler adds javax.annotation.Generated
                 annotations to generated classes -->
            <dependency>
                <groupId>javax.annotation</groupId>
                <artifactId>javax.annotation-api</artifactId>
                <version>${javax.annotation-api.version}</version>
            </dependency>
            <dependency>
                <groupId>io.grpc</groupId>
                <artifactId>grpc-bom</artifactId>
                <version>${grpc.version}</version>
                <type>pom</type>
                <scope>import</scope>
            </dependency>
            <dependency>
                <groupId>com.cronutils</groupId>
                <artifactId>cron-utils</artifactId>
                <version>${cron-utils.version}</version>
            </dependency>
            <dependency>
                <groupId>com.squareup.okhttp3</groupId>
                <artifactId>okhttp</artifactId>
                <version>${okhttp.version}</version>
            </dependency>
            <dependency>
                <groupId>com.squareup.okhttp3</groupId>
                <artifactId>okhttp-tls</artifactId>
                <version>${okhttp.version}</version>
            </dependency>
            <dependency>
                <groupId>org.jsoup</groupId>
                <artifactId>jsoup</artifactId>
                <version>${jsoup.version}</version>
            </dependency>

            <!-- Explicitly manage avro to fix CVE-2023-39410. We are using this only as a transitive dependency in
                 plugins. Remove once its usages are updated and the fixed version is pulled in automatically. -->
            <dependency>
                <groupId>org.apache.avro</groupId>
                <artifactId>avro</artifactId>
                <version>1.12.0</version>
            </dependency>
            <!-- Explicitly manage commons-compress to fix CVE-2023-42503. We are using this only as a transitive
                 dependency in plugins. Remove once its usages are updated and the fixed version is pulled in
                 automatically. -->
            <dependency>
                <groupId>org.apache.commons</groupId>
                <artifactId>commons-compress</artifactId>
                <version>1.27.1</version>
            </dependency>

            <dependency>
                <groupId>commons-net</groupId>
                <artifactId>commons-net</artifactId>
                <version>${commons-net.version}</version>
            </dependency>

            <dependency>
                <groupId>org.apache.commons</groupId>
                <artifactId>commons-exec</artifactId>
                <version>${commons-exec.version}</version>
            </dependency>
            <dependency>
                <groupId>org.apache.commons</groupId>
                <artifactId>commons-csv</artifactId>
                <version>${commons-csv.version}</version>
            </dependency>

            <dependency>
                <groupId>io.dropwizard.metrics</groupId>
                <artifactId>metrics-bom</artifactId>
                <version>${metrics.version}</version>
                <type>pom</type>
                <scope>import</scope>
            </dependency>

            <!-- Always check mongojack dependencies to see if we need to adjust our mongodb-driver dependencies -->
            <dependency>
                <groupId>org.mongodb</groupId>
                <artifactId>mongodb-driver-sync</artifactId>
                <version>${mongodb-driver.version}</version>
            </dependency>
            <dependency>
                <groupId>org.mongodb</groupId>
                <artifactId>mongodb-driver-legacy</artifactId>
                <version>${mongodb-driver.version}</version>
            </dependency>
            <dependency>
                <groupId>org.mongojack</groupId>
                <artifactId>mongojack</artifactId>
                <version>${mongojack.version}</version>
            </dependency>

            <dependency>
                <groupId>org.bouncycastle</groupId>
                <artifactId>bcprov-jdk18on</artifactId>
                <version>${bouncycastle.version}</version>
            </dependency>
            <dependency>
                <groupId>org.bouncycastle</groupId>
                <artifactId>bcpkix-jdk18on</artifactId>
                <version>${bouncycastle.version}</version>
            </dependency>
            <!-- Manage bcutil-jdk18on, because bcpkix-jdk18on version 1.80 declares it as a dependency with a dynamic
            version of [1.80,1.81). We enforce deterministic versions with the enforcer plugin, though. When updating
            bouncycastle versions, check if this management can or must be removed again. -->
            <dependency>
                <groupId>org.bouncycastle</groupId>
                <artifactId>bcutil-jdk18on</artifactId>
                <version>${bouncycastle.version}</version>
            </dependency>
            <dependency>
                <groupId>org.threeten</groupId>
                <artifactId>threeten-extra</artifactId>
                <version>${threeten-extra.version}</version>
            </dependency>

            <!-- test -->
            <dependency>
                <groupId>org.junit</groupId>
                <artifactId>junit-bom</artifactId>
                <version>${junit-jupiter.version}</version>
                <type>pom</type>
                <scope>import</scope>
            </dependency>
            <dependency>
                <groupId>org.mockito</groupId>
                <artifactId>mockito-bom</artifactId>
                <version>${mockito.version}</version>
                <type>pom</type>
                <scope>import</scope>
            </dependency>
            <dependency>
                <groupId>org.hamcrest</groupId>
                <artifactId>hamcrest</artifactId>
                <version>${hamcrest.version}</version>
            </dependency>
            <dependency>
                <groupId>org.awaitility</groupId>
                <artifactId>awaitility</artifactId>
                <version>${awaitility.version}</version>
            </dependency>
            <dependency>
                <groupId>com.google.auto.service</groupId>
                <artifactId>auto-service-annotations</artifactId>
                <version>${auto-service.version}</version>
            </dependency>
            <dependency>
                <groupId>com.google.auto.value</groupId>
                <artifactId>auto-value-annotations</artifactId>
                <version>${auto-value.version}</version>
            </dependency>
            <dependency>
                <groupId>org.graylog.autovalue</groupId>
                <artifactId>auto-value-javabean</artifactId>
                <version>${auto-value-javabean.version}</version>
            </dependency>

            <!-- Explicitly manage mina-core to fix CVE-2024-52046. We are only using mina-core as a transitive
                 dependency for the Apache DS server in our tests. Remove once its usages are updated and the fixed
                 version is pulled in automatically. -->
            <dependency>
                <groupId>org.apache.mina</groupId>
                <artifactId>mina-core</artifactId>
                <version>2.2.4</version>
            </dependency>
        </dependencies>
    </dependencyManagement>

    <build>
        <extensions>
            <extension>
                <groupId>kr.motd.maven</groupId>
                <artifactId>os-maven-plugin</artifactId>
                <version>${os-maven-plugin.version}</version>
            </extension>
        </extensions>
        <pluginManagement>
            <plugins>
                <plugin>
                    <groupId>org.apache.maven.plugins</groupId>
                    <artifactId>maven-clean-plugin</artifactId>
                    <version>3.5.0</version>
                </plugin>
                <plugin>
                    <groupId>org.apache.maven.plugins</groupId>
                    <artifactId>maven-install-plugin</artifactId>
                    <version>3.1.4</version>
                </plugin>
                <plugin>
                    <groupId>org.apache.maven.plugins</groupId>
                    <artifactId>maven-compiler-plugin</artifactId>
                    <version>3.14.0</version>
                </plugin>
                <plugin>
                    <groupId>org.apache.maven.plugins</groupId>
                    <artifactId>maven-resources-plugin</artifactId>
                    <version>3.3.1</version>
                </plugin>
                <plugin>
                    <groupId>org.apache.maven.plugins</groupId>
                    <artifactId>maven-assembly-plugin</artifactId>
                    <version>3.7.1</version>
                </plugin>
                <plugin>
                    <groupId>org.apache.maven.plugins</groupId>
                    <artifactId>maven-javadoc-plugin</artifactId>
                    <version>3.11.2</version>
                </plugin>
                <plugin>
                    <groupId>org.apache.maven.plugins</groupId>
                    <artifactId>maven-jar-plugin</artifactId>
                    <version>3.4.2</version>
                </plugin>
                <plugin>
                    <groupId>org.apache.maven.plugins</groupId>
                    <artifactId>maven-source-plugin</artifactId>
                    <version>3.3.1</version>
                </plugin>
                <plugin>
                    <groupId>org.apache.maven.plugins</groupId>
                    <artifactId>maven-shade-plugin</artifactId>
                    <version>3.6.0</version>
                </plugin>
                <plugin>
                    <groupId>org.apache.maven.plugins</groupId>
                    <artifactId>maven-deploy-plugin</artifactId>
                    <version>3.1.4</version>
                </plugin>
                <plugin>
                    <groupId>org.apache.maven.plugins</groupId>
                    <artifactId>maven-release-plugin</artifactId>
                    <version>3.1.1</version>
                </plugin>
                <plugin>
                    <groupId>org.apache.maven.plugins</groupId>
                    <artifactId>maven-pmd-plugin</artifactId>
                    <version>3.27.0</version>
                </plugin>
                <plugin>
                    <groupId>org.apache.maven.plugins</groupId>
                    <artifactId>maven-gpg-plugin</artifactId>
                    <version>3.2.8</version>
                </plugin>
                <plugin>
                    <groupId>org.apache.maven.plugins</groupId>
                    <artifactId>maven-surefire-plugin</artifactId>
                    <version>3.5.3</version>
                </plugin>
                <plugin>
                    <groupId>org.apache.maven.plugins</groupId>
                    <artifactId>maven-failsafe-plugin</artifactId>
                    <version>3.5.3</version>
                </plugin>
                <plugin>
                    <groupId>org.codehaus.mojo</groupId>
                    <artifactId>versions-maven-plugin</artifactId>
                    <version>2.18.0</version>
                </plugin>
                <plugin>
                    <groupId>com.github.spotbugs</groupId>
                    <artifactId>spotbugs-maven-plugin</artifactId>
                    <version>4.9.3.2</version>
                </plugin>
                <plugin>
                    <groupId>de.thetaphi</groupId>
                    <artifactId>forbiddenapis</artifactId>
                    <version>3.9</version>
                </plugin>
                <plugin>
                    <groupId>com.github.eirslett</groupId>
                    <artifactId>frontend-maven-plugin</artifactId>
                    <version>1.15.1</version>
                </plugin>
                <plugin>
                    <groupId>org.antlr</groupId>
                    <artifactId>antlr4-maven-plugin</artifactId>
                    <version>${antlr.version}</version>
                </plugin>
                <plugin>
                    <groupId>com.mycila</groupId>
                    <artifactId>license-maven-plugin</artifactId>
                    <version>${license-maven.version}</version>
                </plugin>
                <plugin>
                    <groupId>org.apache.maven.plugins</groupId>
                    <artifactId>maven-enforcer-plugin</artifactId>
                    <version>3.5.0</version>
                </plugin>
                <plugin>
                    <groupId>org.cyclonedx</groupId>
                    <artifactId>cyclonedx-maven-plugin</artifactId>
                    <version>2.9.1</version>
                </plugin>
                <plugin>
                    <groupId>org.apache.maven.plugins</groupId>
                    <artifactId>maven-antrun-plugin</artifactId>
                    <version>3.1.0</version>
                </plugin>
                <plugin>
                    <groupId>org.xolstice.maven.plugins</groupId>
                    <artifactId>protobuf-maven-plugin</artifactId>
                    <version>${protobuf-maven-plugin.version}</version>
                </plugin>
            </plugins>
        </pluginManagement>

        <plugins>
            <plugin>
                <groupId>org.apache.maven.plugins</groupId>
                <artifactId>maven-failsafe-plugin</artifactId>
                <configuration>
                    <forkCount>1</forkCount>
                    <skip>false</skip>
                </configuration>
                <executions>
                    <execution>
                        <goals>
                            <goal>integration-test</goal>
                            <goal>verify</goal>
                        </goals>
                    </execution>
                </executions>
            </plugin>
            <plugin>
                <groupId>org.apache.maven.plugins</groupId>
                <artifactId>maven-enforcer-plugin</artifactId>
                <executions>
                    <execution>
                        <id>enforce-versions</id>
                        <phase>validate</phase>
                        <goals>
                            <goal>enforce</goal>
                        </goals>
                        <configuration>
                            <fail>true</fail>
                            <failFast>false</failFast>
                            <rules>
                                <bannedDependencies>
                                    <searchTransitive>true</searchTransitive>
                                    <excludes>
                                        <!-- We use log4j-over-slf4j, so we need to make sure we don't pull in
                                             the actual log4j 1.x dependency to avoid conflicts. http://www.slf4j.org/legacy.html#log4j-over-slf4j -->
                                        <exclude>log4j:log4j</exclude>
                                        <!-- This dependency also pulls in log4j 1.x -->
                                        <exclude>org.apache.log4j.wso2:log4j</exclude>
                                        <!-- We use jcl-over-slf4j, so we need to make sure we don't pull in
                                             the actual commons-logging dependency to avoid conflicts. http://www.slf4j.org/legacy.html#jclOverSLF4J -->
                                        <exclude>commons-logging:commons-logging</exclude>
                                        <!-- Make sure we don't pull in vulnerable log4j2 versions (CVE-2021-45046, CVE-2021-44228) -->
                                        <exclude>org.apache.logging.log4j:*:(,2.16)</exclude>
                                        <!-- Pulling in slf4j-simple creates warnings about multiple SLF4J bindings on server startup -->
                                        <exclude>org.slf4j:slf4j-simple</exclude>
                                        <!-- Newer asm versions are published under the org.ow2.asm groupId. Avoid conflicts by banning the old one.  -->
                                        <exclude>asm:asm</exclude>
                                        <!-- Mockito should by now have all the features we need. -->
                                        <exclude>org.powermock</exclude>
                                        <!-- Ban AWS SDK bundle dependencies for v1 and v2. These would add hundreds of
                                             megabytes to our production artifacts and must be avoided. -->
                                        <exclude>com.amazonaws:aws-java-sdk-bundle</exclude>
                                        <exclude>software.amazon.awssdk:bundle</exclude>
                                        <!-- Ban some javax dependencies after the move to jakarta -->
                                        <exclude>javax.inject:*</exclude>
                                        <exclude>javax.ws.rs:javax.*</exclude>
                                        <exclude>com.fasterxml.jackson.jaxrs:*</exclude>
                                        <!-- Ban bouncycastle jdk15on dependencies. We are using jdk18on equivalents instead. -->
                                        <exclude>org.bouncycastle:bcprov-jdk15on</exclude>
                                        <exclude>org.bouncycastle:bcpkix-jdk15on</exclude>
                                        <exclude>org.bouncycastle:bcutil-jdk15on</exclude>
                                    </excludes>
                                </bannedDependencies>
                                <banDuplicatePomDependencyVersions/>
                                <banDynamicVersions>
                                    <ignores>
                                        <ignore>org.graylog2</ignore>
                                        <ignore>org.graylog</ignore>
                                        <ignore>org.graylog.plugins</ignore>
                                    </ignores>
                                </banDynamicVersions>
                                <RestrictImports>
                                    <groups>
                                        <group>
                                            <reason>Data Node packages must not be used outside the data-node/ module.</reason>
                                            <bannedImports>
                                                <bannedImport>org.graylog.datanode.**</bannedImport>
                                            </bannedImports>
                                        </group>
                                    </groups>
                                </RestrictImports>
                                <requireMavenVersion>
                                    <!-- Enforce the same version we define in the maven wrapper -->
                                    <version>[3.9.6,3.99.99]</version>
                                </requireMavenVersion>
                                <requireJavaVersion>
                                    <version>[17.0,17.99]</version>
                                </requireJavaVersion>
                                <requireOS>
                                    <family>unix</family>
                                </requireOS>
                            </rules>
                        </configuration>
                    </execution>
                </executions>
                <dependencies>
                    <dependency>
                        <groupId>de.skuzzle.enforcer</groupId>
                        <artifactId>restrict-imports-enforcer-rule</artifactId>
                        <version>2.6.1</version>
                        <scope>compile</scope>
                    </dependency>
                </dependencies>
            </plugin>
            <plugin>
                <groupId>de.thetaphi</groupId>
                <artifactId>forbiddenapis</artifactId>
                <configuration>
                    <suppressAnnotations>
                        <suppressAnnotation>org.graylog2.shared.SuppressForbidden</suppressAnnotation>
                    </suppressAnnotations>
                    <!-- if the used Java version is too new, don't fail, just do nothing: -->
                    <failOnUnsupportedJava>false</failOnUnsupportedJava>
                    <failOnViolation>true</failOnViolation>
                    <ignoreSignaturesOfMissingClasses>true</ignoreSignaturesOfMissingClasses>
                    <bundledSignatures>
                        <!-- We want to allow String#formatted without charset. -->
                        <bundledSignature>jdk-unsafe-14</bundledSignature>
                        <!-- This will automatically choose the right signatures based on 'maven.compiler.target': -->
                        <bundledSignature>jdk-deprecated</bundledSignature>
                        <bundledSignature>jdk-reflection</bundledSignature>
                        <!-- disallow undocumented classes like sun.misc.Unsafe: -->
                        <bundledSignature>jdk-non-portable</bundledSignature>
                        <!-- Workaround until signatures for ${commons-io.version} are released: -->
                        <bundledSignature>commons-io-unsafe-2.14.0</bundledSignature>
                    </bundledSignatures>
                    <signatures>
                        <![CDATA[
                            org.jboss.netty.** @ Migrate to Netty 4.x

                            @defaultMessage Use a custom thread factory to ensure proper thread naming.
                            java.util.concurrent.Executors#defaultThreadFactory()
                            java.util.concurrent.Executors#newCachedThreadPool()
                            java.util.concurrent.Executors#newFixedThreadPool(int)
                            java.util.concurrent.Executors#newScheduledThreadPool(int)
                            java.util.concurrent.Executors#newSingleThreadExecutor()
                            java.util.concurrent.Executors#newSingleThreadScheduledExecutor()
                            java.util.concurrent.Executors#privilegedThreadFactory()

                            @defaultMessage Constructing a DateTime without a time zone is dangerous
                            org.joda.time.DateTime#<init>()
                            org.joda.time.DateTime#<init>(long)
                            org.joda.time.DateTime#<init>(int, int, int, int, int)
                            org.joda.time.DateTime#<init>(int, int, int, int, int, int)
                            org.joda.time.DateTime#<init>(int, int, int, int, int, int, int)
                            org.joda.time.DateTime#now()
                            org.joda.time.DateTimeZone#getDefault()

                            @defaultMessage Please do not try to stop the world
                            java.lang.System#gc()

                            java.lang.Character#codePointBefore(char[],int) @ Implicit start offset is error-prone when the char[] is a buffer and the first chars are random chars
                            java.lang.Character#codePointAt(char[],int) @ Implicit end offset is error-prone when the char[] is a buffer and the last chars are random chars

                            @defaultMessage Only use wait / notify when really needed try to use concurrency primitives, latches or callbacks instead.
                            java.lang.Object#wait()
                            java.lang.Object#wait(long)
                            java.lang.Object#wait(long,int)
                            java.lang.Object#notify()
                            java.lang.Object#notifyAll()

                            @defaultMessage Beware of the behavior of this method on MIN_VALUE
                            java.lang.Math#abs(int)
                            java.lang.Math#abs(long)

                            @defaultMessage Use Channels.* methods to write to channels. Do not read/write directly.
                            java.nio.channels.WritableByteChannel#write(java.nio.ByteBuffer)
                            java.nio.channels.FileChannel#write(java.nio.ByteBuffer, long)
                            java.nio.channels.GatheringByteChannel#write(java.nio.ByteBuffer[], int, int)
                            java.nio.channels.GatheringByteChannel#write(java.nio.ByteBuffer[])
                            java.nio.channels.ReadableByteChannel#read(java.nio.ByteBuffer)
                            java.nio.channels.ScatteringByteChannel#read(java.nio.ByteBuffer[])
                            java.nio.channels.ScatteringByteChannel#read(java.nio.ByteBuffer[], int, int)
                            java.nio.channels.FileChannel#read(java.nio.ByteBuffer, long)

                            @defaultMessage Convert to URI
                            java.net.URL#getPath()
                            java.net.URL#getFile()

                            @defaultMessage Use java.nio.file instead of java.io.File API
                            # java.util.jar.JarFile
                            # java.util.zip.ZipFile
                            # java.io.File
                            # java.io.FileInputStream
                            # java.io.FileOutputStream
                            java.io.PrintStream#<init>(java.lang.String,java.lang.String)
                            java.io.PrintWriter#<init>(java.lang.String,java.lang.String)
                            java.util.Formatter#<init>(java.lang.String,java.lang.String,java.util.Locale)
                            java.io.RandomAccessFile
                            # java.nio.file.Path#toFile()

                            @defaultMessage Specify a location for the temp file/directory instead.
                            java.nio.file.Files#createTempDirectory(java.lang.String,java.nio.file.attribute.FileAttribute[])
                            java.nio.file.Files#createTempFile(java.lang.String,java.lang.String,java.nio.file.attribute.FileAttribute[])

                            com.google.common.collect.Iterators#emptyIterator() @ Use Collections.emptyIterator instead

                            @defaultMessage Don't use java serialization - this can break BWC without noticing it
                            java.io.ObjectOutputStream
                            java.io.ObjectOutput
                            java.io.ObjectInputStream
                            java.io.ObjectInput

                            @defaultMessage avoid DNS lookups by accident: if you have a valid reason, then use SuppressWarnings with that reason so its completely clear
                            java.net.InetAddress#getHostName()
                            java.net.InetAddress#getCanonicalHostName()

                            java.net.InetSocketAddress#getHostName() @ Use getHostString() instead, which avoids a DNS lookup

                            @defaultMessage Avoid unchecked warnings by using Collections#empty(List|Map|Set) methods
                            java.util.Collections#EMPTY_LIST
                            java.util.Collections#EMPTY_MAP
                            java.util.Collections#EMPTY_SET

                            java.util.Collections#shuffle(java.util.List) @ Use java.util.Collections#shuffle(java.util.List, java.util.Random) with a reproducible source of randomness

                            com.google.common.base.Charsets @ Use java.nio.charset.StandardCharsets

                            @defaultMessage Don't use imports from shaded or denied dependencies
                            joptsimple.internal.**
                            org.testcontainers.shaded.**
                            edu.emory.mathcs.backport.java.util.**
                            org.apache.directory.api.util.**
                            org.apache.groovy.util.**
                            org.apache.logging.log4j.util.Strings
                            org.graylog.shaded.kafka09.joptsimple.**
                            org.assertj.core.util.**
                            org.bouncycastle.util.Strings
                            org.junit.jupiter.params.shadow.**
                            org.apache.http.util.**
                            io.trino.hadoop.$internal.**
                            autovalue.shaded.org.**

                            @defaultMessage Use jakarta.inject.
                            com.google.inject.Inject
                            com.google.inject.Scope
                            com.google.inject.Singleton
                            com.google.inject.Provider
                            com.google.inject.name.Named
                            javax.inject.**

                            javax.persistence.** @ Use jakarta.persistence.

                            @defaultMessage Use jakarta.annotation.
                            javax.annotation.sql.**
                            javax.annotation.security.**
                            javax.annotation.Resources
                            javax.annotation.Resource
                            javax.annotation.Resource$AuthenticationType
                            javax.annotation.ManagedBean
                            javax.annotation.Generated
                            javax.annotation.PreDestroy
                            javax.annotation.Priority
                            javax.annotation.PostConstruct

                            @defaultMessage Use jakarta.validation.
                            javax.validation.**

                            org.jetbrains.annotations.NotNull @ Use jakarta.annotation.Nonnull
                            org.jetbrains.annotations.Nullable @ Use jakarta.annotation.Nullable
                            org.checkerframework.checker.nullness.qual.** @ Use jakarta.annotation.**

                            com.mongodb.DuplicateKeyException @ Use org.graylog2.database.utils.MongoUtil#isDuplicateKeyError(MongoException)

                            @defaultMessage Use org.apache.lucene.
                            org.graylog.shaded.opensearch2.org.apache.lucene.index.**
                            org.graylog.shaded.opensearch2.org.apache.lucene.store.**
                        ]]>

                    </signatures>
                </configuration>
                <executions>
                    <execution>
                        <id>forbidden-apis-src</id>
                        <phase>compile</phase>
                        <goals>
                            <goal>check</goal>
                        </goals>
                    </execution>
                    <execution>
                        <id>forbidden-apis-test</id>
                        <phase>test-compile</phase>
                        <goals>
                            <goal>testCheck</goal>
                        </goals>
                    </execution>
                </executions>
            </plugin>
            <plugin>
                <groupId>org.apache.maven.plugins</groupId>
                <artifactId>maven-compiler-plugin</artifactId>
                <configuration>
                    <release>17</release>
                    <showWarnings>true</showWarnings>
                    <showDeprecation>true</showDeprecation>
                    <forceJavacCompilerUse>true</forceJavacCompilerUse>
                    <compilerArgs>
                        <arg>-XDcompilePolicy=simple</arg>
                        <arg>--should-stop=ifError=FLOW</arg>
                        <!--
                          We disabled checks that don't apply to us because we either don't use the platform or
                          library. (e.g., Android, Flogger) Disabling those checks improves compile times.
                          See available bug patterns: https://errorprone.info/bugpatterns
                        -->
                        <arg>
                            -Xplugin:ErrorProne
                            -Xep:DoNotMock:WARN
                            -XepDisableWarningsInGeneratedCode
                            -XepExcludedPaths:.*/target/generated-sources/.*
                            -Xep:AndroidInjectionBeforeSuper:OFF
                            -Xep:BugPatternNaming:OFF
                            -Xep:BundleDeserializationCast:OFF
                            -Xep:DaggerProvidesNull:OFF
                            -Xep:FloggerArgumentToString:OFF
                            -Xep:FloggerFormatString:OFF
                            -Xep:FloggerLogString:OFF
                            -Xep:FloggerLogVarargs:OFF
                            -Xep:FloggerLogWithCause:OFF
                            -Xep:FloggerMessageFormat:OFF
                            -Xep:FloggerRedundantIsEnabled:OFF
                            -Xep:FloggerRequiredModifiers:OFF
                            -Xep:FloggerSplitLogStatement:OFF
                            -Xep:FloggerStringConcatenation:OFF
                            -Xep:FloggerWithCause:OFF
                            -Xep:FloggerWithoutCause:OFF
                            -Xep:FragmentInjection:OFF
                            -Xep:FragmentNotInstantiable:OFF
                            -Xep:ICCProfileGetInstance:OFF
                            -Xep:IsLoggableTagLength:OFF
                            -Xep:JUnit3FloatingPointComparisonWithoutDelta:OFF
                            -Xep:JUnit3TestNotRun:OFF
                            -Xep:JUnit4ClassUsedInJUnit3:OFF
                            -Xep:JUnitAmbiguousTestClass:OFF
                            -Xep:MislabeledAndroidString:OFF
                            -Xep:MissingRefasterAnnotation:OFF
                            -Xep:OutlineNone:OFF
                            -Xep:ParcelableCreator:OFF
                            -Xep:RectIntersectReturnValueIgnored:OFF
                            -Xep:RobolectricShadowDirectlyOn:OFF
                            -Xep:StringCaseLocaleUsage:OFF
                            -Xep:SwigMemoryLeak:OFF
                            -Xep:ArrayRecordComponent:ERROR
                            -Xep:DefaultCharset:ERROR
                            -Xep:DoubleCheckedLocking:ERROR
                            -Xep:InconsistentHashCode:ERROR
                            -Xep:IncrementInForLoopAndHeader:ERROR
                            -Xep:NonAtomicVolatileUpdate:ERROR
                            -Xep:PrimitiveAtomicReference:ERROR
                            -Xep:WildcardImport:ERROR
                            -Xep:JavaDurationGetSecondsToToSeconds:ERROR
                            -Xep:StreamResourceLeak:ERROR
                        </arg>
                    </compilerArgs>
                    <annotationProcessorPaths>
                        <path>
                            <groupId>com.google.errorprone</groupId>
                            <artifactId>error_prone_core</artifactId>
                            <version>${error-prone.version}</version>
                        </path>
                        <path>
                            <groupId>com.google.auto.service</groupId>
                            <artifactId>auto-service</artifactId>
                            <version>${auto-service.version}</version>
                        </path>
                        <path>
                            <groupId>com.google.auto.value</groupId>
                            <artifactId>auto-value</artifactId>
                            <version>${auto-value.version}</version>
                        </path>
                        <path>
                            <groupId>org.graylog.autovalue</groupId>
                            <artifactId>auto-value-javabean</artifactId>
                            <version>${auto-value-javabean.version}</version>
                        </path>
                    </annotationProcessorPaths>
                </configuration>
            </plugin>
            <plugin>
                <groupId>org.apache.maven.plugins</groupId>
                <artifactId>maven-release-plugin</artifactId>
                <configuration>
                    <autoVersionSubmodules>true</autoVersionSubmodules>
                    <mavenExecutorId>forked-path</mavenExecutorId>
                    <tagNameFormat>@{project.version}</tagNameFormat>
                    <preparationGoals>clean test</preparationGoals>
                    <releaseProfiles>release-profile,release</releaseProfiles>
                </configuration>
            </plugin>
            <plugin>
                <groupId>org.apache.maven.plugins</groupId>
                <artifactId>maven-assembly-plugin</artifactId>
                <configuration>
                    <attach>true</attach>
                    <appendAssemblyId>false</appendAssemblyId>
                    <!-- we don't care about assembling the parent, just run the goal on the project, pretty please -->
                    <ignoreMissingDescriptor>true</ignoreMissingDescriptor>
                    <tarLongFileMode>posix</tarLongFileMode>
                </configuration>
            </plugin>
            <plugin>
                <groupId>org.graylog.repackaged</groupId>
                <artifactId>download-maven-plugin</artifactId>
                <version>${download-maven-plugin.version}</version>
                <configuration>
                    <!-- Avoid metadata problems with the cache directory of older plugin versions. Bump the rev when updating the download-maven-plugin. -->
                    <cacheDirectory>${settings.localRepository}/.cache/download-maven-plugin-rev1</cacheDirectory>
                    <followRedirects>true</followRedirects>
                    <retries>5</retries>
                </configuration>
            </plugin>
            <plugin>
                <groupId>com.mycila</groupId>
                <artifactId>license-maven-plugin</artifactId>
                <configuration>
                    <aggregate>false</aggregate>
                    <mapping>
                        <java>SLASHSTAR_STYLE</java>
                        <jsx>SLASHSTAR_STYLE</jsx>
                        <ts>SLASHSTAR_STYLE</ts>
                        <tsx>SLASHSTAR_STYLE</tsx>
                    </mapping>
                    <licenseSets>
                        <licenseSet>
                            <header>com/mycila/maven/plugin/license/templates/SSPL-1.txt</header>
                            <properties>
                                <year>2020</year>
                                <owner>Graylog, Inc.</owner>
                            </properties>
                            <keywords>
                                <keyword>Server Side Public License for more details</keyword>
                            </keywords>
                            <includes>
                                <include>**/src/main/java/**</include>
                                <include>**/src/test/java/**</include>
                                <include>**/pom.xml</include>

                                <include>*.js</include>
                                <include>src/web/**/*.js</include>
                                <include>src/web/**/*.jsx</include>
                                <include>src/web/**/*.ts</include>
                                <include>src/web/**/*.tsx</include>
                                <include>graylog2-web-interface/*.js</include>
                                <include>graylog2-web-interface/*.ts</include>
                                <include>graylog2-web-interface/config/**/*.js</include>
                                <include>graylog2-web-interface/config/**/*.ts</include>
                                <include>graylog2-web-interface/packages/**/*.js</include>
                                <include>graylog2-web-interface/packages/**/*.jsx</include>
                                <include>graylog2-web-interface/packages/**/*.ts</include>
                                <include>graylog2-web-interface/packages/**/*.tsx</include>
                                <include>graylog2-web-interface/src/**/*.js</include>
                                <include>graylog2-web-interface/src/**/*.jsx</include>
                                <include>graylog2-web-interface/src/**/*.ts</include>
                                <include>graylog2-web-interface/src/**/*.tsx</include>
                                <include>graylog2-web-interface/test/**/*.js</include>
                                <include>graylog2-web-interface/test/**/*.jsx</include>
                                <include>graylog2-web-interface/test/**/*.ts</include>
                                <include>graylog2-web-interface/test/**/*.tsx</include>
                                <include>graylog2-web-interface/webpack/**/*.js</include>
                                <include>graylog2-web-interface/webpack/**/*.ts</include>
                            </includes>
                            <excludes>
                                <exclude>**/resources/swagger/**</exclude>
                            </excludes>
                        </licenseSet>
                    </licenseSets>
                </configuration>
                <executions>
                    <execution>
                        <goals>
                            <goal>check</goal>
                        </goals>
                    </execution>
                </executions>
            </plugin>
        </plugins>
    </build>

    <profiles>
        <profile>
            <id>datanode</id>
            <activation>
                <property>
                    <name>!skip.datanode</name>
                </property>
            </activation>
            <modules>
                <module>data-node</module>
            </modules>
        </profile>
        <profile>
            <id>release</id>
            <build>
                <plugins>
                    <plugin>
                        <groupId>org.apache.maven.plugins</groupId>
                        <artifactId>maven-gpg-plugin</artifactId>
                        <configuration>
                            <keyname>B1606F22</keyname>
                        </configuration>
                        <executions>
                            <execution>
                                <id>sign-artifacts</id>
                                <phase>verify</phase>
                                <goals>
                                    <goal>sign</goal>
                                </goals>
                            </execution>
                        </executions>
                    </plugin>
                    <plugin>
                        <groupId>org.apache.maven.plugins</groupId>
                        <artifactId>maven-release-plugin</artifactId>
                        <configuration>
                            <goals>deploy</goals>
                        </configuration>
                    </plugin>
                    <plugin>
                      <groupId>org.apache.maven.plugins</groupId>
                      <artifactId>maven-deploy-plugin</artifactId>
                      <configuration>
                        <retryFailedDeploymentCount>5</retryFailedDeploymentCount>
                        <!-- We use a local repository for deployment because we handle Maven Central deployments
                             separately in a later step of the release process. -->
                        <altDeploymentRepository>local::file://${local.repo.path}</altDeploymentRepository>
                        <deployAtEnd>true</deployAtEnd>
                      </configuration>
                    </plugin>
                </plugins>
            </build>
        </profile>
    </profiles>
</project><|MERGE_RESOLUTION|>--- conflicted
+++ resolved
@@ -205,13 +205,8 @@
         <mockito.version>5.18.0</mockito.version>
         <restassured.version>5.5.5</restassured.version>
         <system-rules.version>1.19.0</system-rules.version>
-<<<<<<< HEAD
-        <testcontainers.version>1.21.2</testcontainers.version>
+        <testcontainers.version>1.21.3</testcontainers.version>
         <testcontainers.opensearch.version>3.0.1</testcontainers.opensearch.version>
-=======
-        <testcontainers.version>1.21.3</testcontainers.version>
-        <testcontainers.opensearch.version>2.1.3</testcontainers.opensearch.version>
->>>>>>> b610cf04
         <graalvm.version>24.2.1</graalvm.version>
 
         <!-- Nodejs dependencies -->
