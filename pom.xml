--- conflicted
+++ resolved
@@ -97,13 +97,8 @@
         <asm.version>9.5</asm.version>
         <auto-value.version>1.7.4</auto-value.version>
         <auto-value-javabean.version>2.5.2</auto-value-javabean.version>
-<<<<<<< HEAD
         <aws-java-sdk-1.version>1.12.556</aws-java-sdk-1.version>
-        <aws-java-sdk-2.version>2.20.152</aws-java-sdk-2.version>
-=======
-        <aws-java-sdk-1.version>1.12.412</aws-java-sdk-1.version>
         <aws-java-sdk-2.version>2.20.153</aws-java-sdk-2.version>
->>>>>>> 077162b0
         <aws-kinesis-client.version>2.2.10</aws-kinesis-client.version>
         <aws-msk-iam-auth.version>1.1.9</aws-msk-iam-auth.version>
         <bouncycastle.version>1.76</bouncycastle.version>
