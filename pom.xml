<?xml version="1.0" encoding="UTF-8"?>
<!--

    Copyright (C) 2020 Graylog, Inc.

    This program is free software: you can redistribute it and/or modify
    it under the terms of the Server Side Public License, version 1,
    as published by MongoDB, Inc.

    This program is distributed in the hope that it will be useful,
    but WITHOUT ANY WARRANTY; without even the implied warranty of
    MERCHANTABILITY or FITNESS FOR A PARTICULAR PURPOSE. See the
    Server Side Public License for more details.

    You should have received a copy of the Server Side Public License
    along with this program. If not, see
    <http://www.mongodb.com/licensing/server-side-public-license>.

-->
<project xmlns="http://maven.apache.org/POM/4.0.0" xmlns:xsi="http://www.w3.org/2001/XMLSchema-instance" xsi:schemaLocation="http://maven.apache.org/POM/4.0.0 http://maven.apache.org/xsd/maven-4.0.0.xsd">
    <modelVersion>4.0.0</modelVersion>
    <modules>
        <module>graylog-project-parent</module>
        <module>graylog-plugin-parent</module>
        <module>graylog-plugin-archetype</module>
        <module>graylog-storage-elasticsearch7</module>
        <module>graylog-storage-opensearch2</module>
        <module>distribution</module>
    </modules>

    <groupId>org.graylog</groupId>
    <artifactId>graylog-parent</artifactId>
    <version>6.0.0-SNAPSHOT</version>
    <packaging>pom</packaging>

    <name>Graylog Parent POM</name>
    <description>Graylog Parent POM</description>
    <url>https://www.graylog.org/</url>

    <licenses>
        <license>
            <name>Server Side Public License (SSPL) version 1</name>
            <url>https://www.mongodb.com/licensing/server-side-public-license</url>
            <distribution>repo</distribution>
        </license>
    </licenses>

    <organization>
        <name>Graylog, Inc.</name>
        <url>https://www.graylog.org/</url>
    </organization>

    <developers>
        <developer>
            <name>${project.organization.name}</name>
            <organization>${project.organization.name}</organization>
            <organizationUrl>${project.organization.url}</organizationUrl>
        </developer>
    </developers>

    <scm>
        <connection>scm:git:git@github.com:Graylog2/graylog2-server.git</connection>
        <developerConnection>scm:git:git@github.com:Graylog2/graylog2-server.git</developerConnection>
        <url>https://github.com/Graylog2/graylog2-server</url>
        <tag>HEAD</tag>
    </scm>

    <distributionManagement>
        <snapshotRepository>
            <id>sonatype-nexus-snapshots</id>
            <name>Sonatype Nexus Snapshots</name>
            <url>https://oss.sonatype.org/content/repositories/snapshots</url>
        </snapshotRepository>
        <repository>
            <id>sonatype-nexus-staging</id>
            <name>Nexus Release Repository</name>
            <url>https://oss.sonatype.org/service/local/staging/deploy/maven2/</url>
        </repository>
    </distributionManagement>

    <properties>
        <project.build.sourceEncoding>UTF-8</project.build.sourceEncoding>
        <project.reporting.outputEncoding>UTF-8</project.reporting.outputEncoding>
        <maven.compiler.release>17</maven.compiler.release>
        <maven.compiler.source>17</maven.compiler.source>
        <maven.compiler.target>17</maven.compiler.target>
        <maven.compiler.useIncrementalCompilation>false</maven.compiler.useIncrementalCompilation>

        <!-- Dependencies -->
        <opensearch.shaded.version>2.11.0-1</opensearch.shaded.version>
        <airline.version>3.0.0</airline.version>
        <amqp-client.version>5.20.0</amqp-client.version>
        <antlr.version>4.13.1</antlr.version>
        <apache-directory-version>1.0.3</apache-directory-version>
        <apache-httpclient.version>4.5.14</apache-httpclient.version>
        <apache-httpcore.version>4.4.16</apache-httpcore.version>
        <asm.version>9.6</asm.version>
        <auto-service.version>1.1.1</auto-service.version>
        <auto-value.version>1.10.4</auto-value.version>
        <auto-value-javabean.version>2.5.2</auto-value-javabean.version>
        <aws-java-sdk-1.version>1.12.607</aws-java-sdk-1.version>
        <aws-java-sdk-2.version>2.23.4</aws-java-sdk-2.version>
        <aws-kinesis-client.version>2.2.10</aws-kinesis-client.version>
        <aws-msk-iam-auth.version>2.0.2</aws-msk-iam-auth.version>
        <bouncycastle.version>1.77</bouncycastle.version>
        <byte-buddy.version>1.14.11</byte-buddy.version>
        <caffeine.version>3.1.8</caffeine.version>
        <cef-parser.version>0.0.1.10</cef-parser.version>
        <classgraph.version>4.8.165</classgraph.version>
        <commons-codec.version>1.16.0</commons-codec.version>
        <commons-csv.version>1.10.0</commons-csv.version>
        <commons-email.version>1.6.0</commons-email.version>
        <commons-lang3.version>3.14.0</commons-lang3.version>
        <commons-net.version>3.10.0</commons-net.version>
        <commons-validator.version>1.8.0</commons-validator.version>
        <commons-io.version>2.15.1</commons-io.version>
        <disruptor.version>4.0.0</disruptor.version>
        <error-prone.version>2.24.1</error-prone.version>
        <freemarker.version>2.3.32</freemarker.version>
        <gelfclient.version>1.5.1</gelfclient.version>
        <geoip2.version>4.2.0</geoip2.version>
        <grok.version>0.1.9-graylog-2</grok.version>
        <grpc.version>1.61.1</grpc.version>
        <guava-retrying.version>2.0.0</guava-retrying.version>
        <guava.version>33.0.0-jre</guava.version>
        <guice.version>7.0.0</guice.version>
        <HdrHistogram.version>2.1.12</HdrHistogram.version>
        <hamcrest.version>2.2</hamcrest.version>
        <hibernate-validator.version>8.0.1.Final</hibernate-validator.version>
        <hk2.version>3.0.6</hk2.version> <!-- The HK2 version should match the version being used by Jersey -->
        <jackson.version>2.15.3</jackson.version>
        <jadconfig.version>0.14.0</jadconfig.version>
        <java-semver.version>0.9.0</java-semver.version>
        <javax.annotation-api.version>1.3.2</javax.annotation-api.version>
        <jakarta.annotation-api.version>2.1.1</jakarta.annotation-api.version>
        <jakarta.inject.version>2.0.1</jakarta.inject.version>
        <jakarta.ws.rs-api.version>3.1.0</jakarta.ws.rs-api.version>
        <jaxb-api.version>2.3.1</jaxb-api.version>
        <jbcrypt.version>0.4</jbcrypt.version>
        <jcip-annotations.version>1.0</jcip-annotations.version>
        <jdot.version>1.0</jdot.version>
        <jersey.version>3.1.5</jersey.version>
        <jmte.version>5.0.0</jmte.version>
        <joda-time.version>2.12.7</joda-time.version>
        <jool.version>0.9.15</jool.version>
        <json-path.version>2.9.0</json-path.version>
        <kafka.version>3.6.1</kafka.version>
        <kafka09.version>0.9.0.1-7</kafka09.version>
<<<<<<< HEAD
        <log4j.version>2.22.0</log4j.version>
        <lucene.version>9.9.0</lucene.version>
        <metrics.version>4.2.23</metrics.version>
=======
        <log4j.version>2.22.1</log4j.version>
        <lucene.version>9.9.2</lucene.version>
        <metrics.version>4.1.9</metrics.version>
>>>>>>> d511b8e1
        <mongodb-driver.version>4.11.1</mongodb-driver.version>
        <mongojack.version>4.8.2</mongojack.version>
        <natty.version>0.13</natty.version>
        <netty.version>4.1.106.Final</netty.version>
        <netty-tcnative-boringssl-static.version>2.0.62.Final</netty-tcnative-boringssl-static.version>
        <okhttp.version>4.12.0</okhttp.version>
        <opencsv.version>2.3</opencsv.version>
        <opentelemetry.version>1.32.0</opentelemetry.version>
        <os-platform-finder.version>1.2.3</os-platform-finder.version>
        <pkts.version>3.0.10</pkts.version>
        <prometheus-client.version>0.16.0</prometheus-client.version>
        <protobuf.version>3.25.2</protobuf.version>
        <reflections.version>0.10.2</reflections.version>
        <retrofit.version>2.9.0</retrofit.version>
        <semver4j.version>2.2.0-graylog.1</semver4j.version>
        <shiro.version>1.13.0</shiro.version>
        <snakeyaml.version>2.2</snakeyaml.version>
        <snappy-java.version>1.1.10.5</snappy-java.version>
        <oshi.version>6.4.11</oshi.version>
        <siv-mode.version>1.5.0</siv-mode.version>
        <slf4j.version>2.0.12</slf4j.version>
        <streamex.version>0.8.2</streamex.version>
        <swagger.version>1.6.13</swagger.version>
        <syslog4j.version>0.9.61</syslog4j.version>
        <ulid.version>8.3.0</ulid.version>
        <unboundid-ldap.version>6.0.11</unboundid-ldap.version>
        <uuid.version>3.2.1</uuid.version>
        <validation-api.version>3.0.2</validation-api.version>
        <zstd.version>1.5.5-11</zstd.version>
        <cron-utils.version>9.2.1</cron-utils.version>
        <asciitable.version>0.3.2</asciitable.version>
        <jjwt.version>0.11.5</jjwt.version>
        <stateless4j.version>2.6.0</stateless4j.version>

        <!-- Test dependencies -->
        <apacheds-server.version>2.0.0-M24</apacheds-server.version>
        <assertj-core.version>3.25.3</assertj-core.version>
        <assertj-joda-time.version>2.2.0</assertj-joda-time.version>
        <awaitility.version>4.2.0</awaitility.version>
        <equalsverifier.version>3.15.6</equalsverifier.version>
        <jukito.version>1.5</jukito.version>
        <junit.version>4.13.2</junit.version>
        <junit-jupiter.version>5.10.2</junit-jupiter.version>
        <mockito.version>5.10.0</mockito.version>
        <restassured.version>5.4.0</restassured.version>
        <system-rules.version>1.19.0</system-rules.version>
        <testcontainers.version>1.19.5</testcontainers.version>
        <testcontainers.opensearch.version>2.0.1</testcontainers.opensearch.version>

        <!-- Nodejs dependencies -->
        <nodejs.version>v18.18.0</nodejs.version>
        <yarn.version>v1.22.19</yarn.version>

        <!-- Plugin versions -->
        <license-maven.version>4.3</license-maven.version>
        <download-maven-plugin.version>1.6.8.1</download-maven-plugin.version>
    </properties>


    <!-- Ensure consistent versions across dependencies and transitive dependencies -->
    <dependencyManagement>
        <dependencies>
            <dependency>
                <groupId>org.apache.logging.log4j</groupId>
                <artifactId>log4j-bom</artifactId>
                <version>${log4j.version}</version>
                <type>pom</type>
                <scope>import</scope>
            </dependency>
            <dependency>
                <groupId>org.slf4j</groupId>
                <artifactId>slf4j-api</artifactId>
                <version>${slf4j.version}</version>
            </dependency>
            <dependency>
                <groupId>org.slf4j</groupId>
                <artifactId>jcl-over-slf4j</artifactId>
                <version>${slf4j.version}</version>
            </dependency>
            <dependency>
                <groupId>org.slf4j</groupId>
                <artifactId>log4j-over-slf4j</artifactId>
                <version>${slf4j.version}</version>
            </dependency>

            <dependency>
                <groupId>org.apache.httpcomponents</groupId>
                <artifactId>httpclient</artifactId>
                <version>${apache-httpclient.version}</version>
                <exclusions>
                    <exclusion>
                        <groupId>commons-logging</groupId>
                        <artifactId>commons-logging</artifactId>
                    </exclusion>
                </exclusions>
            </dependency>
            <dependency>
                <groupId>org.apache.httpcomponents</groupId>
                <artifactId>httpmime</artifactId>
                <version>${apache-httpclient.version}</version>
            </dependency>
            <dependency>
                <groupId>org.apache.httpcomponents</groupId>
                <artifactId>httpcore</artifactId>
                <version>${apache-httpcore.version}</version>
            </dependency>
            <dependency>
                <groupId>org.apache.httpcomponents</groupId>
                <artifactId>httpcore-nio</artifactId>
                <version>${apache-httpcore.version}</version>
            </dependency>
            <dependency>
                <groupId>io.netty</groupId>
                <artifactId>netty-bom</artifactId>
                <version>${netty.version}</version>
                <type>pom</type>
                <scope>import</scope>
            </dependency>
            <dependency>
                <groupId>software.amazon.awssdk</groupId>
                <artifactId>bom</artifactId>
                <version>${aws-java-sdk-2.version}</version>
                <type>pom</type>
                <scope>import</scope>
            </dependency>
            <dependency>
                <groupId>com.amazonaws</groupId>
                <artifactId>aws-java-sdk-bom</artifactId>
                <version>${aws-java-sdk-1.version}</version>
                <type>pom</type>
                <scope>import</scope>
            </dependency>
            <dependency>
                <groupId>io.netty</groupId>
                <artifactId>netty-tcnative-boringssl-static</artifactId>
                <version>${netty-tcnative-boringssl-static.version}</version>
                <classifier>osx-x86_64</classifier>
            </dependency>
            <dependency>
                <groupId>io.netty</groupId>
                <artifactId>netty-tcnative-boringssl-static</artifactId>
                <version>${netty-tcnative-boringssl-static.version}</version>
                <classifier>linux-x86_64</classifier>
            </dependency>
            <dependency>
                <groupId>org.apache.commons</groupId>
                <artifactId>commons-lang3</artifactId>
                <version>${commons-lang3.version}</version>
            </dependency>
            <dependency>
                <groupId>com.github.luben</groupId>
                <artifactId>zstd-jni</artifactId>
                <version>${zstd.version}</version>
            </dependency>
            <dependency>
                <groupId>com.jayway.jsonpath</groupId>
                <artifactId>json-path</artifactId>
                <version>${json-path.version}</version>
            </dependency>
            <dependency>
                <groupId>org.ow2.asm</groupId>
                <artifactId>asm</artifactId>
                <version>${asm.version}</version>
            </dependency>
            <dependency>
                <groupId>joda-time</groupId>
                <artifactId>joda-time</artifactId>
                <version>${joda-time.version}</version>
            </dependency>
            <dependency>
                <groupId>com.fasterxml.jackson</groupId>
                <artifactId>jackson-bom</artifactId>
                <version>${jackson.version}</version>
                <type>pom</type>
                <scope>import</scope>
            </dependency>
            <dependency>
                <groupId>org.yaml</groupId>
                <artifactId>snakeyaml</artifactId>
                <version>${snakeyaml.version}</version>
            </dependency>
            <dependency>
                <groupId>io.jsonwebtoken</groupId>
                <artifactId>jjwt-api</artifactId>
                <version>${jjwt.version}</version>
            </dependency>
            <dependency>
                <groupId>io.jsonwebtoken</groupId>
                <artifactId>jjwt-impl</artifactId>
                <version>${jjwt.version}</version>
            </dependency>
            <dependency>
                <groupId>io.jsonwebtoken</groupId>
                <artifactId>jjwt-jackson</artifactId>
                <version>${jjwt.version}</version>
            </dependency>
            <dependency>
                <groupId>org.xerial.snappy</groupId>
                <artifactId>snappy-java</artifactId>
                <version>${snappy-java.version}</version>
            </dependency>
            <dependency>
                <groupId>com.google.protobuf</groupId>
                <artifactId>protobuf-bom</artifactId>
                <version>${protobuf.version}</version>
                <type>pom</type>
                <scope>import</scope>
            </dependency>
            <!-- Still needed because the protobuf compiler adds javax.annotation.Generated
                 annotations to generated classes -->
            <dependency>
                <groupId>javax.annotation</groupId>
                <artifactId>javax.annotation-api</artifactId>
                <version>${javax.annotation-api.version}</version>
            </dependency>
            <dependency>
                <groupId>io.grpc</groupId>
                <artifactId>grpc-bom</artifactId>
                <version>${grpc.version}</version>
                <type>pom</type>
                <scope>import</scope>
            </dependency>
            <dependency>
                <groupId>com.cronutils</groupId>
                <artifactId>cron-utils</artifactId>
                <version>${cron-utils.version}</version>
            </dependency>
            <dependency>
                <groupId>com.squareup.okhttp3</groupId>
                <artifactId>okhttp</artifactId>
                <version>${okhttp.version}</version>
            </dependency>
            <dependency>
                <groupId>com.squareup.okhttp3</groupId>
                <artifactId>okhttp-tls</artifactId>
                <version>${okhttp.version}</version>
            </dependency>
            <!-- Explicitly manage avro to fix CVE-2023-39410. We are using this only as a transitive dependency in
                 plugins. Remove once its usages are updated and the fixed version is pulled in automatically. -->
            <dependency>
                <groupId>org.apache.avro</groupId>
                <artifactId>avro</artifactId>
                <version>1.11.3</version>
            </dependency>
            <!-- Explicitly manage commons-compress to fix CVE-2023-42503. We are using this only as a transitive
                 dependency in plugins. Remove once its usages are updated and the fixed version is pulled in
                 automatically. -->
            <dependency>
                <groupId>org.apache.commons</groupId>
                <artifactId>commons-compress</artifactId>
                <version>1.25.0</version>
            </dependency>

            <dependency>
                <groupId>commons-net</groupId>
                <artifactId>commons-net</artifactId>
                <version>${commons-net.version}</version>
            </dependency>
            <dependency>
                <groupId>io.dropwizard.metrics</groupId>
                <artifactId>metrics-bom</artifactId>
                <version>${metrics.version}</version>
                <type>pom</type>
                <scope>import</scope>
            </dependency>

            <!-- Always check mongojack dependencies to see if we need to adjust our mongodb-driver dependencies -->
            <dependency>
                <groupId>org.mongodb</groupId>
                <artifactId>mongodb-driver-sync</artifactId>
                <version>${mongodb-driver.version}</version>
            </dependency>
            <dependency>
                <groupId>org.mongodb</groupId>
                <artifactId>mongodb-driver-legacy</artifactId>
                <version>${mongodb-driver.version}</version>
            </dependency>
            <dependency>
                <groupId>org.mongojack</groupId>
                <artifactId>mongojack</artifactId>
                <version>${mongojack.version}</version>
            </dependency>

            <!-- test -->
            <dependency>
                <groupId>org.junit</groupId>
                <artifactId>junit-bom</artifactId>
                <version>${junit-jupiter.version}</version>
                <type>pom</type>
                <scope>import</scope>
            </dependency>
            <dependency>
                <groupId>org.mockito</groupId>
                <artifactId>mockito-bom</artifactId>
                <version>${mockito.version}</version>
                <type>pom</type>
                <scope>import</scope>
            </dependency>
            <dependency>
                <groupId>org.hamcrest</groupId>
                <artifactId>hamcrest</artifactId>
                <version>${hamcrest.version}</version>
            </dependency>
            <dependency>
                <groupId>net.bytebuddy</groupId>
                <artifactId>byte-buddy</artifactId>
                <version>${byte-buddy.version}</version>
            </dependency>
            <dependency>
                <groupId>net.bytebuddy</groupId>
                <artifactId>byte-buddy-agent</artifactId>
                <version>${byte-buddy.version}</version>
            </dependency>
            <dependency>
                <groupId>org.awaitility</groupId>
                <artifactId>awaitility</artifactId>
                <version>${awaitility.version}</version>
            </dependency>
            <dependency>
                <groupId>com.google.auto.service</groupId>
                <artifactId>auto-service-annotations</artifactId>
                <version>${auto-service.version}</version>
            </dependency>
            <dependency>
                <groupId>com.google.auto.value</groupId>
                <artifactId>auto-value-annotations</artifactId>
                <version>${auto-value.version}</version>
            </dependency>
            <dependency>
                <groupId>org.graylog.autovalue</groupId>
                <artifactId>auto-value-javabean</artifactId>
                <version>${auto-value-javabean.version}</version>
            </dependency>
        </dependencies>
    </dependencyManagement>

    <build>
        <pluginManagement>
            <plugins>
                <plugin>
                    <groupId>org.apache.maven.plugins</groupId>
                    <artifactId>maven-clean-plugin</artifactId>
                    <version>3.3.2</version>
                </plugin>
                <plugin>
                    <groupId>org.apache.maven.plugins</groupId>
                    <artifactId>maven-install-plugin</artifactId>
                    <version>3.1.1</version>
                </plugin>
                <plugin>
                    <groupId>org.apache.maven.plugins</groupId>
                    <artifactId>maven-compiler-plugin</artifactId>
                    <version>3.12.1</version>
                </plugin>
                <plugin>
                    <groupId>org.apache.maven.plugins</groupId>
                    <artifactId>maven-resources-plugin</artifactId>
                    <version>3.3.1</version>
                </plugin>
                <plugin>
                    <groupId>org.apache.maven.plugins</groupId>
                    <artifactId>maven-assembly-plugin</artifactId>
                    <version>3.6.0</version>
                </plugin>
                <plugin>
                    <groupId>org.apache.maven.plugins</groupId>
                    <artifactId>maven-javadoc-plugin</artifactId>
                    <version>3.6.3</version>
                </plugin>
                <plugin>
                    <groupId>org.apache.maven.plugins</groupId>
                    <artifactId>maven-jar-plugin</artifactId>
                    <version>3.3.0</version>
                </plugin>
                <plugin>
                    <groupId>org.apache.maven.plugins</groupId>
                    <artifactId>maven-source-plugin</artifactId>
                    <version>3.3.0</version>
                </plugin>
                <plugin>
                    <groupId>org.apache.maven.plugins</groupId>
                    <artifactId>maven-shade-plugin</artifactId>
                    <version>3.5.1</version>
                </plugin>
                <plugin>
                    <groupId>org.apache.maven.plugins</groupId>
                    <artifactId>maven-deploy-plugin</artifactId>
                    <version>3.1.1</version>
                </plugin>
                <plugin>
                    <groupId>org.apache.maven.plugins</groupId>
                    <artifactId>maven-release-plugin</artifactId>
                    <version>3.0.1</version>
                </plugin>
                <plugin>
                    <groupId>org.apache.maven.plugins</groupId>
                    <artifactId>maven-pmd-plugin</artifactId>
                    <version>3.21.2</version>
                </plugin>
                <plugin>
                    <groupId>org.apache.maven.plugins</groupId>
                    <artifactId>maven-gpg-plugin</artifactId>
                    <version>3.1.0</version>
                </plugin>
                <plugin>
                    <groupId>org.apache.maven.plugins</groupId>
                    <artifactId>maven-surefire-plugin</artifactId>
                    <version>3.2.5</version>
                </plugin>
                <plugin>
                    <groupId>org.apache.maven.plugins</groupId>
                    <artifactId>maven-failsafe-plugin</artifactId>
                    <version>3.2.5</version>
                </plugin>
                <plugin>
                    <groupId>org.codehaus.mojo</groupId>
                    <artifactId>versions-maven-plugin</artifactId>
                    <version>2.16.2</version>
                </plugin>
                <plugin>
                    <groupId>com.github.spotbugs</groupId>
                    <artifactId>spotbugs-maven-plugin</artifactId>
                    <version>4.8.3.0</version>
                </plugin>
                <plugin>
                    <groupId>de.thetaphi</groupId>
                    <artifactId>forbiddenapis</artifactId>
                    <version>3.6</version>
                </plugin>
                <plugin>
                    <groupId>com.github.eirslett</groupId>
                    <artifactId>frontend-maven-plugin</artifactId>
                    <version>1.15.0</version>
                </plugin>
                <plugin>
                    <groupId>org.antlr</groupId>
                    <artifactId>antlr4-maven-plugin</artifactId>
                    <version>${antlr.version}</version>
                </plugin>
                <plugin>
                    <groupId>com.mycila</groupId>
                    <artifactId>license-maven-plugin</artifactId>
                    <version>${license-maven.version}</version>
                </plugin>
                <plugin>
                    <groupId>org.apache.maven.plugins</groupId>
                    <artifactId>maven-enforcer-plugin</artifactId>
                    <version>3.4.1</version>
                </plugin>
            </plugins>
        </pluginManagement>

        <plugins>
            <plugin>
                <groupId>org.apache.maven.plugins</groupId>
                <artifactId>maven-failsafe-plugin</artifactId>
                <configuration>
                    <forkCount>1</forkCount>
                    <skip>false</skip>
                </configuration>
                <executions>
                    <execution>
                        <goals>
                            <goal>integration-test</goal>
                            <goal>verify</goal>
                        </goals>
                    </execution>
                </executions>
            </plugin>
            <plugin>
                <groupId>org.apache.maven.plugins</groupId>
                <artifactId>maven-enforcer-plugin</artifactId>
                <executions>
                    <execution>
                        <id>enforce-versions</id>
                        <phase>validate</phase>
                        <goals>
                            <goal>enforce</goal>
                        </goals>
                        <configuration>
                            <fail>true</fail>
                            <failFast>false</failFast>
                            <rules>
                                <bannedDependencies>
                                    <searchTransitive>true</searchTransitive>
                                    <excludes>
                                        <!-- We use log4j-over-slf4j, so we need to make sure we don't pull in
                                             the actual log4j 1.x dependency to avoid conflicts. http://www.slf4j.org/legacy.html#log4j-over-slf4j -->
                                        <exclude>log4j:log4j</exclude>
                                        <!-- This dependency also pulls in log4j 1.x -->
                                        <exclude>org.apache.log4j.wso2:log4j</exclude>
                                        <!-- We use jcl-over-slf4j, so we need to make sure we don't pull in
                                             the actual commons-logging dependency to avoid conflicts. http://www.slf4j.org/legacy.html#jclOverSLF4J -->
                                        <exclude>commons-logging:commons-logging</exclude>
                                        <!-- Make sure we don't pull in vulnerable log4j2 versions (CVE-2021-45046, CVE-2021-44228) -->
                                        <exclude>org.apache.logging.log4j:*:(,2.16)</exclude>
                                        <!-- Pulling in slf4j-simple creates warnings about multiple SLF4J bindings on server startup -->
                                        <exclude>org.slf4j:slf4j-simple</exclude>
                                        <!-- Newer asm versions are published under the org.ow2.asm groupId. Avoid conflicts by banning the old one.  -->
                                        <exclude>asm:asm</exclude>
                                        <!-- Mockito should by now have all the features we need. -->
                                        <exclude>org.powermock</exclude>
                                        <!-- Ban AWS SDK bundle dependencies for v1 and v2. These would add hundreds of
                                             megabytes to our production artifacts and must be avoided. -->
                                        <exclude>com.amazonaws:aws-java-sdk-bundle</exclude>
                                        <exclude>software.amazon.awssdk:bundle</exclude>
                                        <!-- Ban some javax dependencies after the move to jakarta -->
                                        <exclude>javax.inject:*</exclude>
                                        <exclude>javax.validation:*</exclude>
                                        <exclude>javax.ws.rs:javax.*</exclude>
                                        <exclude>com.fasterxml.jackson.jaxrs:*</exclude>
                                    </excludes>
                                </bannedDependencies>
                                <banDuplicatePomDependencyVersions/>
                                <requireMavenVersion>
                                    <version>[3.6.0,)</version>
                                </requireMavenVersion>
                                <requireJavaVersion>
                                    <version>[17.0,17.99]</version>
                                </requireJavaVersion>
                                <requireOS>
                                    <family>unix</family>
                                </requireOS>
                            </rules>
                        </configuration>
                    </execution>
                </executions>
            </plugin>
            <plugin>
                <groupId>de.thetaphi</groupId>
                <artifactId>forbiddenapis</artifactId>
                <configuration>
                    <suppressAnnotations>
                        <suppressAnnotation>org.graylog2.shared.SuppressForbidden</suppressAnnotation>
                    </suppressAnnotations>
                    <!-- if the used Java version is too new, don't fail, just do nothing: -->
                    <failOnUnsupportedJava>false</failOnUnsupportedJava>
                    <failOnViolation>true</failOnViolation>
                    <bundledSignatures>
                        <!-- We want to allow String#formatted without charset. -->
                        <bundledSignature>jdk-unsafe-14</bundledSignature>
                        <!-- This will automatically choose the right signatures based on 'maven.compiler.target': -->
                        <bundledSignature>jdk-deprecated</bundledSignature>
                        <bundledSignature>jdk-reflection</bundledSignature>
                        <!-- disallow undocumented classes like sun.misc.Unsafe: -->
                        <bundledSignature>jdk-non-portable</bundledSignature>
                        <!-- Workaround until signatures for ${commons-io.version} are released: -->
                        <bundledSignature>commons-io-unsafe-2.14.0</bundledSignature>
                    </bundledSignatures>
                    <signatures>
                        <![CDATA[
                            org.jboss.netty.** @ Migrate to Netty 4.x

                            @defaultMessage Use a custom thread factory to ensure proper thread naming.
                            java.util.concurrent.Executors#defaultThreadFactory()
                            java.util.concurrent.Executors#newCachedThreadPool()
                            java.util.concurrent.Executors#newFixedThreadPool(int)
                            java.util.concurrent.Executors#newScheduledThreadPool(int)
                            java.util.concurrent.Executors#newSingleThreadExecutor()
                            java.util.concurrent.Executors#newSingleThreadScheduledExecutor()
                            java.util.concurrent.Executors#privilegedThreadFactory()

                            @defaultMessage Constructing a DateTime without a time zone is dangerous
                            org.joda.time.DateTime#<init>()
                            org.joda.time.DateTime#<init>(long)
                            org.joda.time.DateTime#<init>(int, int, int, int, int)
                            org.joda.time.DateTime#<init>(int, int, int, int, int, int)
                            org.joda.time.DateTime#<init>(int, int, int, int, int, int, int)
                            org.joda.time.DateTime#now()
                            org.joda.time.DateTimeZone#getDefault()

                            @defaultMessage Please do not try to stop the world
                            java.lang.System#gc()

                            java.lang.Character#codePointBefore(char[],int) @ Implicit start offset is error-prone when the char[] is a buffer and the first chars are random chars
                            java.lang.Character#codePointAt(char[],int) @ Implicit end offset is error-prone when the char[] is a buffer and the last chars are random chars

                            @defaultMessage Only use wait / notify when really needed try to use concurrency primitives, latches or callbacks instead.
                            java.lang.Object#wait()
                            java.lang.Object#wait(long)
                            java.lang.Object#wait(long,int)
                            java.lang.Object#notify()
                            java.lang.Object#notifyAll()

                            @defaultMessage Beware of the behavior of this method on MIN_VALUE
                            java.lang.Math#abs(int)
                            java.lang.Math#abs(long)

                            @defaultMessage Use Channels.* methods to write to channels. Do not read/write directly.
                            java.nio.channels.WritableByteChannel#write(java.nio.ByteBuffer)
                            java.nio.channels.FileChannel#write(java.nio.ByteBuffer, long)
                            java.nio.channels.GatheringByteChannel#write(java.nio.ByteBuffer[], int, int)
                            java.nio.channels.GatheringByteChannel#write(java.nio.ByteBuffer[])
                            java.nio.channels.ReadableByteChannel#read(java.nio.ByteBuffer)
                            java.nio.channels.ScatteringByteChannel#read(java.nio.ByteBuffer[])
                            java.nio.channels.ScatteringByteChannel#read(java.nio.ByteBuffer[], int, int)
                            java.nio.channels.FileChannel#read(java.nio.ByteBuffer, long)

                            @defaultMessage Convert to URI
                            java.net.URL#getPath()
                            java.net.URL#getFile()

                            @defaultMessage Use java.nio.file instead of java.io.File API
                            # java.util.jar.JarFile
                            # java.util.zip.ZipFile
                            # java.io.File
                            # java.io.FileInputStream
                            # java.io.FileOutputStream
                            java.io.PrintStream#<init>(java.lang.String,java.lang.String)
                            java.io.PrintWriter#<init>(java.lang.String,java.lang.String)
                            java.util.Formatter#<init>(java.lang.String,java.lang.String,java.util.Locale)
                            java.io.RandomAccessFile
                            # java.nio.file.Path#toFile()

                            @defaultMessage Specify a location for the temp file/directory instead.
                            java.nio.file.Files#createTempDirectory(java.lang.String,java.nio.file.attribute.FileAttribute[])
                            java.nio.file.Files#createTempFile(java.lang.String,java.lang.String,java.nio.file.attribute.FileAttribute[])

                            com.google.common.collect.Iterators#emptyIterator() @ Use Collections.emptyIterator instead

                            @defaultMessage Don't use java serialization - this can break BWC without noticing it
                            java.io.ObjectOutputStream
                            java.io.ObjectOutput
                            java.io.ObjectInputStream
                            java.io.ObjectInput

                            @defaultMessage avoid DNS lookups by accident: if you have a valid reason, then use SuppressWarnings with that reason so its completely clear
                            java.net.InetAddress#getHostName()
                            java.net.InetAddress#getCanonicalHostName()

                            java.net.InetSocketAddress#getHostName() @ Use getHostString() instead, which avoids a DNS lookup

                            @defaultMessage Avoid unchecked warnings by using Collections#empty(List|Map|Set) methods
                            java.util.Collections#EMPTY_LIST
                            java.util.Collections#EMPTY_MAP
                            java.util.Collections#EMPTY_SET

                            java.util.Collections#shuffle(java.util.List) @ Use java.util.Collections#shuffle(java.util.List, java.util.Random) with a reproducible source of randomness

                            com.google.common.base.Charsets @ Use java.nio.charset.StandardCharsets

                            @defaultMessage Don't use imports from shaded or denied dependencies
                            joptsimple.internal.**
                            org.testcontainers.shaded.**
                            edu.emory.mathcs.backport.java.util.**
                            org.apache.directory.api.util.**
                            org.apache.groovy.util.**
                            org.apache.logging.log4j.util.Strings
                            org.graylog.shaded.kafka09.joptsimple.**
                            org.assertj.core.util.**
                            org.bouncycastle.util.Strings
                            org.junit.jupiter.params.shadow.**
                            org.apache.http.util.**

                            @defaultMessage Use jakarta.inject.
                            com.google.inject.Inject
                            com.google.inject.Scope
                            com.google.inject.Singleton
                            com.google.inject.Provider
                            com.google.inject.name.Named
                            javax.inject.**

                            javax.persistence.** @ Use jakarta.persistence.

                            @defaultMessage Use jakarta.annotation.
                            javax.annotation.sql.**
                            javax.annotation.security.**
                            javax.annotation.Resources
                            javax.annotation.Resource
                            javax.annotation.Resource$AuthenticationType
                            javax.annotation.ManagedBean
                            javax.annotation.Generated
                            javax.annotation.PreDestroy
                            javax.annotation.Priority
                            javax.annotation.PostConstruct
                        ]]>

                    </signatures>
                </configuration>
                <executions>
                    <execution>
                        <id>forbidden-apis-src</id>
                        <phase>compile</phase>
                        <goals>
                            <goal>check</goal>
                        </goals>
                    </execution>
                    <execution>
                        <id>forbidden-apis-test</id>
                        <phase>test-compile</phase>
                        <goals>
                            <goal>testCheck</goal>
                        </goals>
                    </execution>
                </executions>
            </plugin>
            <plugin>
                <groupId>org.apache.maven.plugins</groupId>
                <artifactId>maven-compiler-plugin</artifactId>
                <configuration>
                    <release>17</release>
                    <showWarnings>true</showWarnings>
                    <showDeprecation>true</showDeprecation>
                    <forceJavacCompilerUse>true</forceJavacCompilerUse>
                    <compilerArgs>
                        <arg>-XDcompilePolicy=simple</arg>
                        <!--
                          We disabled checks that don't apply to us because we either don't use the platform or
                          library. (e.g., Android, Flogger) Disabling those checks improves compile times.
                          See available bug patterns: https://errorprone.info/bugpatterns
                        -->
                        <arg>
                            -Xplugin:ErrorProne
                            -Xep:DoNotMock:WARN
                            -XepDisableWarningsInGeneratedCode
                            -XepExcludedPaths:.*/target/generated-sources/.*
                            -Xep:AndroidInjectionBeforeSuper:OFF
                            -Xep:BugPatternNaming:OFF
                            -Xep:BundleDeserializationCast:OFF
                            -Xep:DaggerProvidesNull:OFF
                            -Xep:FloggerArgumentToString:OFF
                            -Xep:FloggerFormatString:OFF
                            -Xep:FloggerLogString:OFF
                            -Xep:FloggerLogVarargs:OFF
                            -Xep:FloggerLogWithCause:OFF
                            -Xep:FloggerMessageFormat:OFF
                            -Xep:FloggerRedundantIsEnabled:OFF
                            -Xep:FloggerRequiredModifiers:OFF
                            -Xep:FloggerSplitLogStatement:OFF
                            -Xep:FloggerStringConcatenation:OFF
                            -Xep:FloggerWithCause:OFF
                            -Xep:FloggerWithoutCause:OFF
                            -Xep:FragmentInjection:OFF
                            -Xep:FragmentNotInstantiable:OFF
                            -Xep:ICCProfileGetInstance:OFF
                            -Xep:IsLoggableTagLength:OFF
                            -Xep:JUnit3FloatingPointComparisonWithoutDelta:OFF
                            -Xep:JUnit3TestNotRun:OFF
                            -Xep:JUnit4ClassUsedInJUnit3:OFF
                            -Xep:JUnitAmbiguousTestClass:OFF
                            -Xep:MislabeledAndroidString:OFF
                            -Xep:MissingRefasterAnnotation:OFF
                            -Xep:OutlineNone:OFF
                            -Xep:ParcelableCreator:OFF
                            -Xep:RectIntersectReturnValueIgnored:OFF
                            -Xep:RobolectricShadowDirectlyOn:OFF
                            -Xep:StringCaseLocaleUsage:OFF
                            -Xep:SwigMemoryLeak:OFF
                            -Xep:DefaultCharset:ERROR
                            -Xep:DoubleCheckedLocking:ERROR
                            -Xep:InconsistentHashCode:ERROR
                            -Xep:IncrementInForLoopAndHeader:ERROR
                            -Xep:NonAtomicVolatileUpdate:ERROR
                            -Xep:PrimitiveAtomicReference:ERROR
                        </arg>
                    </compilerArgs>
                    <annotationProcessorPaths>
                        <path>
                            <groupId>com.google.errorprone</groupId>
                            <artifactId>error_prone_core</artifactId>
                            <version>${error-prone.version}</version>
                        </path>
                        <path>
                            <groupId>com.google.auto.service</groupId>
                            <artifactId>auto-service</artifactId>
                            <version>${auto-service.version}</version>
                        </path>
                        <path>
                            <groupId>com.google.auto.value</groupId>
                            <artifactId>auto-value</artifactId>
                            <version>${auto-value.version}</version>
                        </path>
                        <path>
                            <groupId>org.graylog.autovalue</groupId>
                            <artifactId>auto-value-javabean</artifactId>
                            <version>${auto-value-javabean.version}</version>
                        </path>
                    </annotationProcessorPaths>
                </configuration>
            </plugin>
            <plugin>
                <groupId>org.apache.maven.plugins</groupId>
                <artifactId>maven-release-plugin</artifactId>
                <configuration>
                    <autoVersionSubmodules>true</autoVersionSubmodules>
                    <mavenExecutorId>forked-path</mavenExecutorId>
                    <tagNameFormat>@{project.version}</tagNameFormat>
                    <preparationGoals>clean test</preparationGoals>
                    <releaseProfiles>release-profile,release</releaseProfiles>
                </configuration>
            </plugin>
            <plugin>
                <groupId>org.apache.maven.plugins</groupId>
                <artifactId>maven-assembly-plugin</artifactId>
                <configuration>
                    <attach>true</attach>
                    <appendAssemblyId>false</appendAssemblyId>
                    <!-- we don't care about assembling the parent, just run the goal on the project, pretty please -->
                    <ignoreMissingDescriptor>true</ignoreMissingDescriptor>
                    <tarLongFileMode>posix</tarLongFileMode>
                </configuration>
            </plugin>
            <plugin>
                <groupId>org.graylog.repackaged</groupId>
                <artifactId>download-maven-plugin</artifactId>
                <version>${download-maven-plugin.version}</version>
                <configuration>
                    <!-- Avoid metadata problems with the cache directory of older plugin versions. Bump the rev when updating the download-maven-plugin. -->
                    <cacheDirectory>${settings.localRepository}/.cache/download-maven-plugin-rev1</cacheDirectory>
                    <followRedirects>true</followRedirects>
                    <retries>5</retries>
                </configuration>
            </plugin>
            <plugin>
                <groupId>com.mycila</groupId>
                <artifactId>license-maven-plugin</artifactId>
                <configuration>
                    <aggregate>false</aggregate>
                    <mapping>
                        <java>SLASHSTAR_STYLE</java>
                        <jsx>SLASHSTAR_STYLE</jsx>
                        <ts>SLASHSTAR_STYLE</ts>
                        <tsx>SLASHSTAR_STYLE</tsx>
                    </mapping>
                    <licenseSets>
                        <licenseSet>
                            <header>com/mycila/maven/plugin/license/templates/SSPL-1.txt</header>
                            <properties>
                                <year>2020</year>
                                <owner>Graylog, Inc.</owner>
                            </properties>
                            <keywords>
                                <keyword>Server Side Public License for more details</keyword>
                            </keywords>
                            <includes>
                                <include>**/src/main/java/**</include>
                                <include>**/src/test/java/**</include>
                                <include>**/pom.xml</include>

                                <include>*.js</include>
                                <include>src/web/**/*.js</include>
                                <include>src/web/**/*.jsx</include>
                                <include>src/web/**/*.ts</include>
                                <include>src/web/**/*.tsx</include>
                                <include>graylog2-web-interface/*.js</include>
                                <include>graylog2-web-interface/*.ts</include>
                                <include>graylog2-web-interface/config/**/*.js</include>
                                <include>graylog2-web-interface/config/**/*.ts</include>
                                <include>graylog2-web-interface/packages/**/*.js</include>
                                <include>graylog2-web-interface/packages/**/*.jsx</include>
                                <include>graylog2-web-interface/packages/**/*.ts</include>
                                <include>graylog2-web-interface/packages/**/*.tsx</include>
                                <include>graylog2-web-interface/src/**/*.js</include>
                                <include>graylog2-web-interface/src/**/*.jsx</include>
                                <include>graylog2-web-interface/src/**/*.ts</include>
                                <include>graylog2-web-interface/src/**/*.tsx</include>
                                <include>graylog2-web-interface/test/**/*.js</include>
                                <include>graylog2-web-interface/test/**/*.jsx</include>
                                <include>graylog2-web-interface/test/**/*.ts</include>
                                <include>graylog2-web-interface/test/**/*.tsx</include>
                                <include>graylog2-web-interface/webpack/**/*.js</include>
                                <include>graylog2-web-interface/webpack/**/*.ts</include>
                            </includes>
                            <excludes>
                                <exclude>**/resources/swagger/**</exclude>
                            </excludes>
                        </licenseSet>
                    </licenseSets>
                </configuration>
                <executions>
                    <execution>
                        <goals>
                            <goal>check</goal>
                        </goals>
                    </execution>
                </executions>
            </plugin>
        </plugins>
    </build>

    <profiles>
        <profile>
            <id>datanode</id>
            <activation>
                <property>
                    <name>!skip.datanode</name>
                </property>
            </activation>
            <modules>
                <module>data-node</module>
            </modules>
        </profile>
        <profile>
            <id>release</id>
            <build>
                <plugins>
                    <plugin>
                        <groupId>org.apache.maven.plugins</groupId>
                        <artifactId>maven-gpg-plugin</artifactId>
                        <configuration>
                            <keyname>B1606F22</keyname>
                        </configuration>
                        <executions>
                            <execution>
                                <id>sign-artifacts</id>
                                <phase>verify</phase>
                                <goals>
                                    <goal>sign</goal>
                                </goals>
                            </execution>
                        </executions>
                    </plugin>
                    <plugin>
                        <groupId>org.apache.maven.plugins</groupId>
                        <artifactId>maven-release-plugin</artifactId>
                        <configuration>
                            <goals>deploy</goals>
                        </configuration>
                    </plugin>
                    <plugin>
                      <groupId>org.apache.maven.plugins</groupId>
                      <artifactId>maven-deploy-plugin</artifactId>
                      <configuration>
                        <retryFailedDeploymentCount>5</retryFailedDeploymentCount>
                      </configuration>
                    </plugin>
                </plugins>
            </build>
        </profile>
    </profiles>
</project><|MERGE_RESOLUTION|>--- conflicted
+++ resolved
@@ -146,15 +146,9 @@
         <json-path.version>2.9.0</json-path.version>
         <kafka.version>3.6.1</kafka.version>
         <kafka09.version>0.9.0.1-7</kafka09.version>
-<<<<<<< HEAD
-        <log4j.version>2.22.0</log4j.version>
-        <lucene.version>9.9.0</lucene.version>
-        <metrics.version>4.2.23</metrics.version>
-=======
         <log4j.version>2.22.1</log4j.version>
         <lucene.version>9.9.2</lucene.version>
-        <metrics.version>4.1.9</metrics.version>
->>>>>>> d511b8e1
+        <metrics.version>4.2.23</metrics.version>
         <mongodb-driver.version>4.11.1</mongodb-driver.version>
         <mongojack.version>4.8.2</mongojack.version>
         <natty.version>0.13</natty.version>
