<?xml version="1.0" encoding="UTF-8"?>
<!--

    Copyright (C) 2020 Graylog, Inc.

    This program is free software: you can redistribute it and/or modify
    it under the terms of the Server Side Public License, version 1,
    as published by MongoDB, Inc.

    This program is distributed in the hope that it will be useful,
    but WITHOUT ANY WARRANTY; without even the implied warranty of
    MERCHANTABILITY or FITNESS FOR A PARTICULAR PURPOSE. See the
    Server Side Public License for more details.

    You should have received a copy of the Server Side Public License
    along with this program. If not, see
    <http://www.mongodb.com/licensing/server-side-public-license>.

-->
<project xmlns="http://maven.apache.org/POM/4.0.0" xmlns:xsi="http://www.w3.org/2001/XMLSchema-instance" xsi:schemaLocation="http://maven.apache.org/POM/4.0.0 http://maven.apache.org/xsd/maven-4.0.0.xsd">
    <modelVersion>4.0.0</modelVersion>
    <modules>
        <module>graylog-project-parent</module>
        <module>graylog-plugin-parent</module>
        <module>graylog-plugin-archetype</module>
        <module>graylog-storage-elasticsearch7</module>
        <module>graylog-storage-opensearch2</module>
        <module>distribution</module>
    </modules>

    <groupId>org.graylog</groupId>
    <artifactId>graylog-parent</artifactId>
    <version>5.2.0-SNAPSHOT</version>
    <packaging>pom</packaging>

    <name>Graylog Parent POM</name>
    <description>Graylog Parent POM</description>
    <url>https://www.graylog.org/</url>

    <licenses>
        <license>
            <name>Server Side Public License (SSPL) version 1</name>
            <url>https://www.mongodb.com/licensing/server-side-public-license</url>
            <distribution>repo</distribution>
        </license>
    </licenses>

    <organization>
        <name>Graylog, Inc.</name>
        <url>https://www.graylog.org/</url>
    </organization>

    <developers>
        <developer>
            <name>${project.organization.name}</name>
            <organization>${project.organization.name}</organization>
            <organizationUrl>${project.organization.url}</organizationUrl>
        </developer>
    </developers>

    <scm>
        <connection>scm:git:git@github.com:Graylog2/graylog2-server.git</connection>
        <developerConnection>scm:git:git@github.com:Graylog2/graylog2-server.git</developerConnection>
        <url>https://github.com/Graylog2/graylog2-server</url>
        <tag>HEAD</tag>
    </scm>

    <distributionManagement>
        <snapshotRepository>
            <id>sonatype-nexus-snapshots</id>
            <name>Sonatype Nexus Snapshots</name>
            <url>https://oss.sonatype.org/content/repositories/snapshots</url>
        </snapshotRepository>
        <repository>
            <id>sonatype-nexus-staging</id>
            <name>Nexus Release Repository</name>
            <url>https://oss.sonatype.org/service/local/staging/deploy/maven2/</url>
        </repository>
    </distributionManagement>

    <properties>
        <project.build.sourceEncoding>UTF-8</project.build.sourceEncoding>
        <project.reporting.outputEncoding>UTF-8</project.reporting.outputEncoding>
        <maven.compiler.release>17</maven.compiler.release>
        <maven.compiler.source>17</maven.compiler.source>
        <maven.compiler.target>17</maven.compiler.target>
        <maven.compiler.useIncrementalCompilation>false</maven.compiler.useIncrementalCompilation>

        <!-- Dependencies -->
        <opensearch.shaded.version>2.9.0-1</opensearch.shaded.version>
        <airline.version>2.7.2</airline.version>
        <amqp-client.version>5.8.0</amqp-client.version>
        <antlr.version>4.8-1</antlr.version>
        <apache-directory-version>1.0.3</apache-directory-version>
        <apache-httpclient.version>4.5.14</apache-httpclient.version>
        <apache-httpcore.version>4.4.16</apache-httpcore.version>
        <asm.version>9.5</asm.version>
        <auto-value.version>1.7.4</auto-value.version>
        <auto-value-javabean.version>2.5.2</auto-value-javabean.version>
        <aws-java-sdk-1.version>1.12.412</aws-java-sdk-1.version>
        <aws-java-sdk-2.version>2.20.61</aws-java-sdk-2.version>
        <aws-kinesis-client.version>2.2.10</aws-kinesis-client.version>
        <aws-msk-iam-auth.version>1.1.7</aws-msk-iam-auth.version>
        <bouncycastle.version>1.76</bouncycastle.version>
        <byte-buddy.version>1.14.8</byte-buddy.version>
        <caffeine.version>2.8.1</caffeine.version>
        <cef-parser.version>0.0.1.10</cef-parser.version>
        <classgraph.version>4.8.157</classgraph.version>
<<<<<<< HEAD
        <commons-codec.version>1.14</commons-codec.version>
        <commons-csv.version>1.10.0</commons-csv.version>
=======
        <commons-codec.version>1.16.0</commons-codec.version>
        <commons-csv.version>1.7</commons-csv.version>
>>>>>>> fbdc901a
        <commons-email.version>1.5</commons-email.version>
        <commons-lang3.version>3.12.0</commons-lang3.version>
        <commons-net.version>3.9.0</commons-net.version>
        <commons-validator.version>1.7</commons-validator.version>
        <commons-io.version>2.13.0</commons-io.version>
        <disruptor.version>3.4.2</disruptor.version>
        <freemarker.version>2.3.32</freemarker.version>
        <gelfclient.version>1.5.1</gelfclient.version>
        <geoip2.version>2.12.0</geoip2.version>
        <grok.version>0.1.9-graylog-2</grok.version>
        <grpc.version>1.58.0</grpc.version>
        <guava-retrying.version>2.0.0</guava-retrying.version>
        <guava.version>32.1.2-jre</guava.version>
        <guice.version>5.0.1</guice.version>
        <HdrHistogram.version>2.1.12</HdrHistogram.version>
        <hamcrest.version>2.2</hamcrest.version>
        <hibernate-validator.version>6.2.5.Final</hibernate-validator.version>
        <hk2.version>2.6.1</hk2.version> <!-- The HK2 version should match the version being used by Jersey -->
        <jackson.version>2.15.2</jackson.version>
        <jadconfig.version>0.14.0</jadconfig.version>
        <java-semver.version>0.9.0</java-semver.version>
        <javax.annotation-api.version>1.3.2</javax.annotation-api.version>
        <javax.inject.version>1</javax.inject.version>
        <javax.ws.rs-api.version>2.1.1</javax.ws.rs-api.version>
        <jaxb-api.version>2.3.0</jaxb-api.version>
        <jbcrypt.version>0.4</jbcrypt.version>
        <jcip-annotations.version>1.0</jcip-annotations.version>
        <jdot.version>1.0</jdot.version>
        <jersey.version>2.37</jersey.version>
        <jmte.version>5.0.0</jmte.version>
        <joda-time.version>2.12.5</joda-time.version>
        <jool.version>0.9.14</jool.version>
        <json-path.version>2.8.0</json-path.version>
        <kafka.version>3.5.1</kafka.version>
        <kafka09.version>0.9.0.1-7</kafka09.version>
        <log4j.version>2.20.0</log4j.version>
        <lucene.version>9.1.0</lucene.version>
        <metrics.version>4.1.9</metrics.version>
        <mongodb-driver.version>4.8.1</mongodb-driver.version>
        <mongojack.version>2.10.1.3</mongojack.version>
        <mongojack4.version>4.8.0-1</mongojack4.version>
        <natty.version>0.13</natty.version>
        <netty.version>4.1.97.Final</netty.version>
        <netty-tcnative-boringssl-static.version>2.0.61.Final</netty-tcnative-boringssl-static.version>
        <okhttp.version>4.11.0</okhttp.version>
        <okio.version>3.5.0</okio.version>
        <okta-sdk.version>8.2.1</okta-sdk.version>
        <opencsv.version>2.3</opencsv.version>
        <opentelemetry.version>1.24.0</opentelemetry.version>
        <opentelemetry-semconv.version>1.24.0-alpha</opentelemetry-semconv.version>
        <os-platform-finder.version>1.2.3</os-platform-finder.version>
        <pkts.version>3.0.5</pkts.version>
        <prometheus-client.version>0.11.0</prometheus-client.version>
        <protobuf.version>3.24.3</protobuf.version>
        <reflections.version>0.10.2</reflections.version>
        <retrofit.version>2.9.0</retrofit.version>
        <semver4j.version>2.2.0-graylog.1</semver4j.version>
        <shiro.version>1.12.0</shiro.version>
        <snakeyaml.version>2.2</snakeyaml.version>
        <snappy-java.version>1.1.10.3</snappy-java.version>
        <oshi.version>5.3.7</oshi.version>
        <siv-mode.version>1.4.1</siv-mode.version>
        <slf4j.version>2.0.9</slf4j.version>
        <streamex.version>0.7.2</streamex.version>
        <swagger.version>1.5.13</swagger.version>
        <syslog4j.version>0.9.61</syslog4j.version>
        <ulid.version>8.3.0</ulid.version>
        <unboundid-ldap.version>5.1.1</unboundid-ldap.version>
        <uuid.version>3.2.1</uuid.version>
        <validation-api.version>2.0.1.Final</validation-api.version>
        <zstd.version>1.5.4-1</zstd.version>
        <cron-utils.version>9.2.1</cron-utils.version>
        <asciitable.version>0.3.2</asciitable.version>
        <jjwt.version>0.11.5</jjwt.version>

        <!-- Test dependencies -->
        <apacheds-server.version>2.0.0-M24</apacheds-server.version>
        <assertj-core.version>3.24.2</assertj-core.version>
        <assertj-joda-time.version>2.2.0</assertj-joda-time.version>
        <awaitility.version>4.2.0</awaitility.version>
        <equalsverifier.version>3.10</equalsverifier.version>
        <jukito.version>1.5</jukito.version>
        <junit.version>4.13.1</junit.version>
        <junit-jupiter.version>5.9.1</junit-jupiter.version>
        <mockito.version>5.5.0</mockito.version>
        <restassured.version>4.3.2</restassured.version>
        <system-rules.version>1.19.0</system-rules.version>
        <testcontainers.version>1.19.0</testcontainers.version>
        <testcontainers.opensearch.version>2.0.0</testcontainers.opensearch.version>

        <!-- Nodejs dependencies -->
        <nodejs.version>v18.18.0</nodejs.version>
        <yarn.version>v1.22.19</yarn.version>

        <!-- Plugin versions -->
        <license-maven.version>4.0.rc2</license-maven.version>
        <download-maven-plugin.version>1.6.8</download-maven-plugin.version>
    </properties>

    <repositories>
        <!-- to make our snapshot releases work with Travis et al -->
        <repository>
            <id>sonatype-nexus-snapshots</id>
            <name>Sonatype Nexus Snapshots</name>
            <url>https://oss.sonatype.org/content/repositories/snapshots</url>
            <releases>
                <enabled>false</enabled>
            </releases>
            <snapshots>
                <enabled>true</enabled>
            </snapshots>
        </repository>
        <repository>
            <id>sonatype-nexus-releases</id>
            <name>Sonatype Nexus Releases</name>
            <url>https://oss.sonatype.org/content/repositories/releases</url>
            <releases>
                <enabled>true</enabled>
            </releases>
            <snapshots>
                <enabled>false</enabled>
            </snapshots>
        </repository>
    </repositories>

    <!-- Ensure consistent versions across dependencies and transitive dependencies -->
    <dependencyManagement>
        <dependencies>
            <dependency>
                <groupId>org.apache.httpcomponents</groupId>
                <artifactId>httpclient</artifactId>
                <version>${apache-httpclient.version}</version>
            </dependency>
            <dependency>
                <groupId>org.apache.httpcomponents</groupId>
                <artifactId>httpmime</artifactId>
                <version>${apache-httpclient.version}</version>
            </dependency>
            <dependency>
                <groupId>org.apache.httpcomponents</groupId>
                <artifactId>httpcore</artifactId>
                <version>${apache-httpcore.version}</version>
            </dependency>
            <dependency>
                <groupId>org.apache.httpcomponents</groupId>
                <artifactId>httpcore-nio</artifactId>
                <version>${apache-httpcore.version}</version>
            </dependency>
            <dependency>
                <groupId>io.netty</groupId>
                <artifactId>netty-bom</artifactId>
                <version>${netty.version}</version>
                <type>pom</type>
                <scope>import</scope>
            </dependency>
            <dependency>
                <groupId>software.amazon.awssdk</groupId>
                <artifactId>bom</artifactId>
                <version>${aws-java-sdk-2.version}</version>
                <type>pom</type>
                <scope>import</scope>
            </dependency>
            <dependency>
                <groupId>io.netty</groupId>
                <artifactId>netty-tcnative-boringssl-static</artifactId>
                <version>${netty-tcnative-boringssl-static.version}</version>
                <classifier>osx-x86_64</classifier>
            </dependency>
            <dependency>
                <groupId>io.netty</groupId>
                <artifactId>netty-tcnative-boringssl-static</artifactId>
                <version>${netty-tcnative-boringssl-static.version}</version>
                <classifier>linux-x86_64</classifier>
            </dependency>
            <dependency>
                <groupId>org.apache.commons</groupId>
                <artifactId>commons-lang3</artifactId>
                <version>${commons-lang3.version}</version>
            </dependency>
            <dependency>
                <groupId>com.github.luben</groupId>
                <artifactId>zstd-jni</artifactId>
                <version>${zstd.version}</version>
            </dependency>
            <dependency>
                <groupId>com.jayway.jsonpath</groupId>
                <artifactId>json-path</artifactId>
                <version>${json-path.version}</version>
            </dependency>
            <dependency>
                <groupId>org.ow2.asm</groupId>
                <artifactId>asm</artifactId>
                <version>${asm.version}</version>
            </dependency>
            <dependency>
                <groupId>joda-time</groupId>
                <artifactId>joda-time</artifactId>
                <version>${joda-time.version}</version>
            </dependency>
            <dependency>
                <groupId>com.fasterxml.jackson</groupId>
                <artifactId>jackson-bom</artifactId>
                <version>${jackson.version}</version>
                <type>pom</type>
                <scope>import</scope>
            </dependency>
            <dependency>
                <groupId>org.yaml</groupId>
                <artifactId>snakeyaml</artifactId>
                <version>${snakeyaml.version}</version>
            </dependency>
            <dependency>
                <groupId>io.jsonwebtoken</groupId>
                <artifactId>jjwt-api</artifactId>
                <version>${jjwt.version}</version>
            </dependency>
            <dependency>
                <groupId>io.jsonwebtoken</groupId>
                <artifactId>jjwt-impl</artifactId>
                <version>${jjwt.version}</version>
            </dependency>
            <dependency>
                <groupId>io.jsonwebtoken</groupId>
                <artifactId>jjwt-jackson</artifactId>
                <version>${jjwt.version}</version>
            </dependency>
            <dependency>
                <groupId>org.xerial.snappy</groupId>
                <artifactId>snappy-java</artifactId>
                <version>${snappy-java.version}</version>
            </dependency>
            <dependency>
                <groupId>com.google.protobuf</groupId>
                <artifactId>protobuf-bom</artifactId>
                <version>${protobuf.version}</version>
                <type>pom</type>
                <scope>import</scope>
            </dependency>
            <dependency>
                <groupId>io.grpc</groupId>
                <artifactId>grpc-bom</artifactId>
                <version>${grpc.version}</version>
                <type>pom</type>
                <scope>import</scope>
            </dependency>
            <dependency>
                <groupId>com.cronutils</groupId>
                <artifactId>cron-utils</artifactId>
                <version>${cron-utils.version}</version>
            </dependency>
            <dependency>
                <groupId>com.squareup.okhttp3</groupId>
                <artifactId>okhttp</artifactId>
                <version>${okhttp.version}</version>
            </dependency>
            <dependency>
                <groupId>com.squareup.okhttp3</groupId>
                <artifactId>okhttp-tls</artifactId>
                <version>${okhttp.version}</version>
            </dependency>
            <!-- Explicitly manage okio to fix CVE-2023-3635. Can probably be removed with next okhttp update -->
            <dependency>
                <groupId>com.squareup.okio</groupId>
                <artifactId>okio</artifactId>
                <version>${okio.version}</version>
            </dependency>
            <dependency>
                <groupId>commons-net</groupId>
                <artifactId>commons-net</artifactId>
                <version>${commons-net.version}</version>
            </dependency>

            <!-- test -->
            <dependency>
                <groupId>org.mockito</groupId>
                <artifactId>mockito-bom</artifactId>
                <version>${mockito.version}</version>
                <type>pom</type>
                <scope>import</scope>
            </dependency>
            <dependency>
                <groupId>org.hamcrest</groupId>
                <artifactId>hamcrest</artifactId>
                <version>${hamcrest.version}</version>
                <scope>test</scope>
            </dependency>
            <dependency>
                <groupId>net.bytebuddy</groupId>
                <artifactId>byte-buddy</artifactId>
                <version>${byte-buddy.version}</version>
            </dependency>
            <dependency>
                <groupId>net.bytebuddy</groupId>
                <artifactId>byte-buddy-agent</artifactId>
                <version>${byte-buddy.version}</version>
            </dependency>
            <dependency>
                <groupId>org.awaitility</groupId>
                <artifactId>awaitility</artifactId>
                <version>${awaitility.version}</version>
            </dependency>
        </dependencies>
    </dependencyManagement>

    <build>
        <pluginManagement>
            <plugins>
                <plugin>
                    <groupId>org.apache.maven.plugins</groupId>
                    <artifactId>maven-clean-plugin</artifactId>
                    <version>3.3.1</version>
                </plugin>
                <plugin>
                    <groupId>org.apache.maven.plugins</groupId>
                    <artifactId>maven-install-plugin</artifactId>
                    <version>3.1.1</version>
                </plugin>
                <plugin>
                    <groupId>org.apache.maven.plugins</groupId>
                    <artifactId>maven-resources-plugin</artifactId>
                    <version>3.3.1</version>
                </plugin>
                <plugin>
                    <groupId>org.apache.maven.plugins</groupId>
                    <artifactId>maven-assembly-plugin</artifactId>
                    <version>3.6.0</version>
                </plugin>
                <plugin>
                    <groupId>org.apache.maven.plugins</groupId>
                    <artifactId>maven-javadoc-plugin</artifactId>
                    <version>3.6.0</version>
                </plugin>
                <plugin>
                    <groupId>org.apache.maven.plugins</groupId>
                    <artifactId>maven-jar-plugin</artifactId>
                    <version>3.1.0</version>
                </plugin>
                <plugin>
                    <groupId>org.apache.maven.plugins</groupId>
                    <artifactId>maven-source-plugin</artifactId>
                    <version>3.3.0</version>
                </plugin>
                <plugin>
                    <groupId>org.apache.maven.plugins</groupId>
                    <artifactId>maven-shade-plugin</artifactId>
                    <version>3.5.0</version>
                </plugin>
                <plugin>
                    <groupId>org.apache.maven.plugins</groupId>
                    <artifactId>maven-deploy-plugin</artifactId>
                    <version>2.8.2</version>
                </plugin>
                <plugin>
                    <groupId>org.apache.maven.plugins</groupId>
                    <artifactId>maven-release-plugin</artifactId>
                    <version>2.5.3</version>
                </plugin>
                <plugin>
                    <groupId>org.apache.maven.plugins</groupId>
                    <artifactId>maven-pmd-plugin</artifactId>
                    <version>3.21.0</version>
                </plugin>
                <plugin>
                    <groupId>org.apache.maven.plugins</groupId>
                    <artifactId>maven-gpg-plugin</artifactId>
                    <version>3.1.0</version>
                </plugin>
                <plugin>
                    <groupId>org.apache.maven.plugins</groupId>
                    <artifactId>maven-surefire-plugin</artifactId>
                    <version>3.1.2</version>
                </plugin>
                <plugin>
                    <groupId>org.apache.maven.plugins</groupId>
                    <artifactId>maven-failsafe-plugin</artifactId>
                    <version>3.0.0</version>
                </plugin>
                <plugin>
                    <groupId>org.codehaus.mojo</groupId>
                    <artifactId>versions-maven-plugin</artifactId>
                    <version>2.11.0</version>
                </plugin>
                <plugin>
                    <groupId>com.github.spotbugs</groupId>
                    <artifactId>spotbugs-maven-plugin</artifactId>
                    <version>4.7.1.1</version>
                </plugin>
                <plugin>
                    <groupId>de.thetaphi</groupId>
                    <artifactId>forbiddenapis</artifactId>
                    <version>3.5.1</version>
                </plugin>
                <plugin>
                    <groupId>com.github.eirslett</groupId>
                    <artifactId>frontend-maven-plugin</artifactId>
                    <version>1.9.1</version>
                </plugin>
                <plugin>
                    <groupId>org.antlr</groupId>
                    <artifactId>antlr4-maven-plugin</artifactId>
                    <version>${antlr.version}</version>
                </plugin>
                <plugin>
                    <groupId>com.mycila</groupId>
                    <artifactId>license-maven-plugin</artifactId>
                    <version>${license-maven.version}</version>
                </plugin>
                <plugin>
                    <groupId>org.apache.maven.plugins</groupId>
                    <artifactId>maven-enforcer-plugin</artifactId>
                    <version>3.0.0</version>
                </plugin>
            </plugins>
        </pluginManagement>

        <plugins>
            <plugin>
                <groupId>org.apache.maven.plugins</groupId>
                <artifactId>maven-failsafe-plugin</artifactId>
                <configuration>
                    <forkCount>1</forkCount>
                    <skip>false</skip>
                </configuration>
                <executions>
                    <execution>
                        <goals>
                            <goal>integration-test</goal>
                            <goal>verify</goal>
                        </goals>
                    </execution>
                </executions>
            </plugin>
            <plugin>
                <groupId>org.apache.maven.plugins</groupId>
                <artifactId>maven-enforcer-plugin</artifactId>
                <executions>
                    <execution>
                        <id>enforce-versions</id>
                        <phase>validate</phase>
                        <goals>
                            <goal>enforce</goal>
                        </goals>
                        <configuration>
                            <fail>true</fail>
                            <failFast>false</failFast>
                            <rules>
                                <bannedDependencies>
                                    <searchTransitive>true</searchTransitive>
                                    <excludes>
                                        <!-- We use log4j-over-slf4j, so we need to make sure we don't pull in
                                             the actual log4j 1.x dependency to avoid conflicts. http://www.slf4j.org/legacy.html#log4j-over-slf4j -->
                                        <exclude>log4j:log4j</exclude>
                                        <!-- This dependency also pulls in log4j 1.x -->
                                        <exclude>org.apache.log4j.wso2:log4j</exclude>
                                        <!-- We use jcl-over-slf4j, so we need to make sure we don't pull in
                                             the actual commons-logging dependency to avoid conflicts. http://www.slf4j.org/legacy.html#jclOverSLF4J -->
                                        <exclude>commons-logging:commons-logging</exclude>
                                        <!-- Make sure we don't pull in vulnerable log4j2 versions (CVE-2021-45046, CVE-2021-44228) -->
                                        <exclude>org.apache.logging.log4j:*:(,2.16)</exclude>
                                        <!-- Pulling in slf4j-simple creates warnings about multiple SLF4J bindings on server startup -->
                                        <exclude>org.slf4j:slf4j-simple</exclude>
                                        <!-- Newer asm versions are published under the org.ow2.asm groupId. Avoid conflicts by banning the old one.  -->
                                        <exclude>asm:asm</exclude>
                                        <!-- Mockito should by now have all the features we need. -->
                                        <exclude>org.powermock</exclude>
                                    </excludes>
                                </bannedDependencies>
                                <banDuplicatePomDependencyVersions/>
                                <requireMavenVersion>
                                    <version>[3.6.0,)</version>
                                </requireMavenVersion>
                                <requireJavaVersion>
                                    <version>[17.0,17.99]</version>
                                </requireJavaVersion>
                                <requireOS>
                                    <family>unix</family>
                                </requireOS>
                            </rules>
                        </configuration>
                    </execution>
                </executions>
            </plugin>
            <plugin>
                <groupId>de.thetaphi</groupId>
                <artifactId>forbiddenapis</artifactId>
                <configuration>
                    <suppressAnnotations>
                        <suppressAnnotation>org.graylog2.shared.SuppressForbidden</suppressAnnotation>
                    </suppressAnnotations>
                    <!-- if the used Java version is too new, don't fail, just do nothing: -->
                    <failOnUnsupportedJava>false</failOnUnsupportedJava>
                    <failOnViolation>true</failOnViolation>
                    <bundledSignatures>
                        <!-- We want to allow String#formatted without charset. -->
                        <bundledSignature>jdk-unsafe-14</bundledSignature>
                        <!-- This will automatically choose the right signatures based on 'maven.compiler.target': -->
                        <bundledSignature>jdk-deprecated</bundledSignature>
                        <bundledSignature>jdk-reflection</bundledSignature>
                        <!-- disallow undocumented classes like sun.misc.Unsafe: -->
                        <bundledSignature>jdk-non-portable</bundledSignature>
                        <!-- Workaround until signatures for ${commons-io.version} are released: -->
                        <bundledSignature>commons-io-unsafe-2.11.0</bundledSignature>
                    </bundledSignatures>
                    <signatures>
                        <![CDATA[
                            org.jboss.netty.** @ Migrate to Netty 4.x

                            @defaultMessage Use a custom thread factory to ensure proper thread naming.
                            java.util.concurrent.Executors#defaultThreadFactory()
                            java.util.concurrent.Executors#newCachedThreadPool()
                            java.util.concurrent.Executors#newFixedThreadPool(int)
                            java.util.concurrent.Executors#newScheduledThreadPool(int)
                            java.util.concurrent.Executors#newSingleThreadExecutor()
                            java.util.concurrent.Executors#newSingleThreadScheduledExecutor()
                            java.util.concurrent.Executors#privilegedThreadFactory()

                            @defaultMessage Constructing a DateTime without a time zone is dangerous
                            org.joda.time.DateTime#<init>()
                            org.joda.time.DateTime#<init>(long)
                            org.joda.time.DateTime#<init>(int, int, int, int, int)
                            org.joda.time.DateTime#<init>(int, int, int, int, int, int)
                            org.joda.time.DateTime#<init>(int, int, int, int, int, int, int)
                            org.joda.time.DateTime#now()
                            org.joda.time.DateTimeZone#getDefault()

                            @defaultMessage Please do not try to stop the world
                            java.lang.System#gc()

                            java.lang.Character#codePointBefore(char[],int) @ Implicit start offset is error-prone when the char[] is a buffer and the first chars are random chars
                            java.lang.Character#codePointAt(char[],int) @ Implicit end offset is error-prone when the char[] is a buffer and the last chars are random chars

                            @defaultMessage Only use wait / notify when really needed try to use concurrency primitives, latches or callbacks instead.
                            java.lang.Object#wait()
                            java.lang.Object#wait(long)
                            java.lang.Object#wait(long,int)
                            java.lang.Object#notify()
                            java.lang.Object#notifyAll()

                            @defaultMessage Beware of the behavior of this method on MIN_VALUE
                            java.lang.Math#abs(int)
                            java.lang.Math#abs(long)

                            @defaultMessage Use Channels.* methods to write to channels. Do not read/write directly.
                            java.nio.channels.WritableByteChannel#write(java.nio.ByteBuffer)
                            java.nio.channels.FileChannel#write(java.nio.ByteBuffer, long)
                            java.nio.channels.GatheringByteChannel#write(java.nio.ByteBuffer[], int, int)
                            java.nio.channels.GatheringByteChannel#write(java.nio.ByteBuffer[])
                            java.nio.channels.ReadableByteChannel#read(java.nio.ByteBuffer)
                            java.nio.channels.ScatteringByteChannel#read(java.nio.ByteBuffer[])
                            java.nio.channels.ScatteringByteChannel#read(java.nio.ByteBuffer[], int, int)
                            java.nio.channels.FileChannel#read(java.nio.ByteBuffer, long)

                            @defaultMessage Convert to URI
                            java.net.URL#getPath()
                            java.net.URL#getFile()

                            @defaultMessage Use java.nio.file instead of java.io.File API
                            # java.util.jar.JarFile
                            # java.util.zip.ZipFile
                            # java.io.File
                            # java.io.FileInputStream
                            # java.io.FileOutputStream
                            java.io.PrintStream#<init>(java.lang.String,java.lang.String)
                            java.io.PrintWriter#<init>(java.lang.String,java.lang.String)
                            java.util.Formatter#<init>(java.lang.String,java.lang.String,java.util.Locale)
                            java.io.RandomAccessFile
                            # java.nio.file.Path#toFile()

                            @defaultMessage Specify a location for the temp file/directory instead.
                            java.nio.file.Files#createTempDirectory(java.lang.String,java.nio.file.attribute.FileAttribute[])
                            java.nio.file.Files#createTempFile(java.lang.String,java.lang.String,java.nio.file.attribute.FileAttribute[])

                            com.google.common.collect.Iterators#emptyIterator() @ Use Collections.emptyIterator instead

                            @defaultMessage Don't use java serialization - this can break BWC without noticing it
                            java.io.ObjectOutputStream
                            java.io.ObjectOutput
                            java.io.ObjectInputStream
                            java.io.ObjectInput

                            @defaultMessage avoid DNS lookups by accident: if you have a valid reason, then use SuppressWarnings with that reason so its completely clear
                            java.net.InetAddress#getHostName()
                            java.net.InetAddress#getCanonicalHostName()

                            java.net.InetSocketAddress#getHostName() @ Use getHostString() instead, which avoids a DNS lookup

                            @defaultMessage Avoid unchecked warnings by using Collections#empty(List|Map|Set) methods
                            java.util.Collections#EMPTY_LIST
                            java.util.Collections#EMPTY_MAP
                            java.util.Collections#EMPTY_SET

                            java.util.Collections#shuffle(java.util.List) @ Use java.util.Collections#shuffle(java.util.List, java.util.Random) with a reproducible source of randomness

                            com.google.common.base.Charsets @ Use java.nio.charset.StandardCharsets

                            @defaultMessage Don't use imports from shaded or denied dependencies
                            joptsimple.internal.**
                            org.testcontainers.shaded.**
                            edu.emory.mathcs.backport.java.util.**
                            org.apache.directory.api.util.**
                            org.apache.groovy.util.**
                            org.apache.logging.log4j.util.Strings
                            org.graylog.shaded.kafka09.joptsimple.**
                            org.assertj.core.util.**
                            org.bouncycastle.util.Strings
                            org.junit.jupiter.params.shadow.**
                            org.apache.http.util.**

                            @defaultMessage Prefer using javax.inject.
                            com.google.inject.Inject
                            com.google.inject.Scope
                            com.google.inject.Singleton
                            com.google.inject.Provider
                            com.google.inject.name.Named
                        ]]>
                    </signatures>
                </configuration>
                <executions>
                    <execution>
                        <id>forbidden-apis-src</id>
                        <phase>compile</phase>
                        <goals>
                            <goal>check</goal>
                        </goals>
                    </execution>
                    <execution>
                        <id>forbidden-apis-test</id>
                        <phase>test-compile</phase>
                        <goals>
                            <goal>testCheck</goal>
                        </goals>
                    </execution>
                </executions>
            </plugin>
            <plugin>
                <groupId>org.apache.maven.plugins</groupId>
                <artifactId>maven-compiler-plugin</artifactId>
                <version>3.11.0</version>
                <configuration>
                    <release>17</release>
                    <showWarnings>true</showWarnings>
                    <showDeprecation>true</showDeprecation>
                    <compilerId>javac-with-errorprone</compilerId>
                    <forceJavacCompilerUse>true</forceJavacCompilerUse>
                    <annotationProcessors>
                        <annotationProcessor>com.google.auto.value.processor.AutoValueProcessor</annotationProcessor>
                    </annotationProcessors>
                </configuration>
                <dependencies>
                    <dependency>
                        <groupId>org.codehaus.plexus</groupId>
                        <artifactId>plexus-compiler-javac-errorprone</artifactId>
                        <version>2.11.1</version>
                    </dependency>
                    <dependency>
                        <groupId>com.google.errorprone</groupId>
                        <artifactId>error_prone_core</artifactId>
                        <version>2.13.1</version>
                    </dependency>
                </dependencies>
            </plugin>
            <plugin>
                <groupId>org.apache.maven.plugins</groupId>
                <artifactId>maven-release-plugin</artifactId>
                <configuration>
                    <autoVersionSubmodules>true</autoVersionSubmodules>
                    <mavenExecutorId>forked-path</mavenExecutorId>
                    <tagNameFormat>@{project.version}</tagNameFormat>
                    <preparationGoals>clean test</preparationGoals>
                    <releaseProfiles>release-profile,release</releaseProfiles>
                </configuration>
            </plugin>
            <plugin>
                <groupId>org.apache.maven.plugins</groupId>
                <artifactId>maven-assembly-plugin</artifactId>
                <configuration>
                    <attach>true</attach>
                    <appendAssemblyId>false</appendAssemblyId>
                    <!-- we don't care about assembling the parent, just run the goal on the project, pretty please -->
                    <ignoreMissingDescriptor>true</ignoreMissingDescriptor>
                    <tarLongFileMode>posix</tarLongFileMode>
                </configuration>
            </plugin>
            <plugin>
                <groupId>com.googlecode.maven-download-plugin</groupId>
                <artifactId>download-maven-plugin</artifactId>
                <version>${download-maven-plugin.version}</version>
                <configuration>
                    <!-- Avoid metadata problems with the cache directory of older plugin versions. Bump the rev when updating the download-maven-plugin. -->
                    <cacheDirectory>${settings.localRepository}/.cache/download-maven-plugin-rev1</cacheDirectory>
                    <followRedirects>true</followRedirects>
                    <retries>5</retries>
                </configuration>
            </plugin>
            <plugin>
                <groupId>com.mycila</groupId>
                <artifactId>license-maven-plugin</artifactId>
                <configuration>
                    <aggregate>false</aggregate>
                    <mapping>
                        <java>SLASHSTAR_STYLE</java>
                        <jsx>SLASHSTAR_STYLE</jsx>
                        <ts>SLASHSTAR_STYLE</ts>
                        <tsx>SLASHSTAR_STYLE</tsx>
                    </mapping>
                    <licenseSets>
                        <licenseSet>
                            <header>com/mycila/maven/plugin/license/templates/SSPL-1.txt</header>
                            <properties>
                                <project.inceptionYear>2020</project.inceptionYear>
                                <owner>Graylog, Inc.</owner>
                            </properties>
                            <keywords>
                                <keyword>Server Side Public License for more details</keyword>
                            </keywords>
                            <includes>
                                <include>**/src/main/java/**</include>
                                <include>**/src/test/java/**</include>
                                <include>**/pom.xml</include>

                                <include>*.js</include>
                                <include>src/web/**/*.js</include>
                                <include>src/web/**/*.jsx</include>
                                <include>src/web/**/*.ts</include>
                                <include>src/web/**/*.tsx</include>
                                <include>graylog2-web-interface/*.js</include>
                                <include>graylog2-web-interface/*.ts</include>
                                <include>graylog2-web-interface/config/**/*.js</include>
                                <include>graylog2-web-interface/config/**/*.ts</include>
                                <include>graylog2-web-interface/packages/**/*.js</include>
                                <include>graylog2-web-interface/packages/**/*.jsx</include>
                                <include>graylog2-web-interface/packages/**/*.ts</include>
                                <include>graylog2-web-interface/packages/**/*.tsx</include>
                                <include>graylog2-web-interface/src/**/*.js</include>
                                <include>graylog2-web-interface/src/**/*.jsx</include>
                                <include>graylog2-web-interface/src/**/*.ts</include>
                                <include>graylog2-web-interface/src/**/*.tsx</include>
                                <include>graylog2-web-interface/test/**/*.js</include>
                                <include>graylog2-web-interface/test/**/*.jsx</include>
                                <include>graylog2-web-interface/test/**/*.ts</include>
                                <include>graylog2-web-interface/test/**/*.tsx</include>
                                <include>graylog2-web-interface/webpack/**/*.js</include>
                                <include>graylog2-web-interface/webpack/**/*.ts</include>
                            </includes>
                            <excludes>
                                <exclude>**/resources/swagger/**</exclude>
                            </excludes>
                        </licenseSet>
                    </licenseSets>
                </configuration>
                <executions>
                    <execution>
                        <goals>
                            <goal>check</goal>
                        </goals>
                    </execution>
                </executions>
            </plugin>
        </plugins>
    </build>

    <profiles>
        <profile>
            <id>datanode</id>
            <activation>
                <property>
                    <name>!skip.datanode</name>
                </property>
            </activation>
            <modules>
                <module>data-node</module>
            </modules>
        </profile>
        <profile>
            <id>release</id>
            <build>
                <plugins>
                    <plugin>
                        <groupId>org.apache.maven.plugins</groupId>
                        <artifactId>maven-gpg-plugin</artifactId>
                        <configuration>
                            <keyname>B1606F22</keyname>
                        </configuration>
                        <executions>
                            <execution>
                                <id>sign-artifacts</id>
                                <phase>verify</phase>
                                <goals>
                                    <goal>sign</goal>
                                </goals>
                            </execution>
                        </executions>
                    </plugin>
                    <plugin>
                        <groupId>org.apache.maven.plugins</groupId>
                        <artifactId>maven-release-plugin</artifactId>
                        <configuration>
                            <goals>deploy</goals>
                        </configuration>
                    </plugin>
                    <plugin>
                      <groupId>org.apache.maven.plugins</groupId>
                      <artifactId>maven-deploy-plugin</artifactId>
                      <configuration>
                        <retryFailedDeploymentCount>5</retryFailedDeploymentCount>
                      </configuration>
                    </plugin>
                </plugins>
            </build>
        </profile>
    </profiles>
</project><|MERGE_RESOLUTION|>--- conflicted
+++ resolved
@@ -106,13 +106,8 @@
         <caffeine.version>2.8.1</caffeine.version>
         <cef-parser.version>0.0.1.10</cef-parser.version>
         <classgraph.version>4.8.157</classgraph.version>
-<<<<<<< HEAD
-        <commons-codec.version>1.14</commons-codec.version>
+        <commons-codec.version>1.16.0</commons-codec.version>
         <commons-csv.version>1.10.0</commons-csv.version>
-=======
-        <commons-codec.version>1.16.0</commons-codec.version>
-        <commons-csv.version>1.7</commons-csv.version>
->>>>>>> fbdc901a
         <commons-email.version>1.5</commons-email.version>
         <commons-lang3.version>3.12.0</commons-lang3.version>
         <commons-net.version>3.9.0</commons-net.version>
