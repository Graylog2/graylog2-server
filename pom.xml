<?xml version="1.0" encoding="UTF-8"?>
<!--

    Copyright (C) 2020 Graylog, Inc.

    This program is free software: you can redistribute it and/or modify
    it under the terms of the Server Side Public License, version 1,
    as published by MongoDB, Inc.

    This program is distributed in the hope that it will be useful,
    but WITHOUT ANY WARRANTY; without even the implied warranty of
    MERCHANTABILITY or FITNESS FOR A PARTICULAR PURPOSE. See the
    Server Side Public License for more details.

    You should have received a copy of the Server Side Public License
    along with this program. If not, see
    <http://www.mongodb.com/licensing/server-side-public-license>.

-->
<project xmlns="http://maven.apache.org/POM/4.0.0" xmlns:xsi="http://www.w3.org/2001/XMLSchema-instance" xsi:schemaLocation="http://maven.apache.org/POM/4.0.0 http://maven.apache.org/xsd/maven-4.0.0.xsd">
    <modelVersion>4.0.0</modelVersion>
    <modules>
        <module>graylog-project-parent</module>
        <module>graylog-plugin-parent</module>
        <module>graylog-plugin-archetype</module>
        <module>graylog-storage-elasticsearch7</module>
        <module>graylog-storage-opensearch2</module>
        <module>distribution</module>
    </modules>

    <groupId>org.graylog</groupId>
    <artifactId>graylog-parent</artifactId>
    <version>6.1.0-SNAPSHOT</version>
    <packaging>pom</packaging>

    <name>Graylog Parent POM</name>
    <description>Graylog Parent POM</description>
    <url>https://www.graylog.org/</url>

    <licenses>
        <license>
            <name>Server Side Public License (SSPL) version 1</name>
            <url>https://www.mongodb.com/licensing/server-side-public-license</url>
            <distribution>repo</distribution>
        </license>
    </licenses>

    <organization>
        <name>Graylog, Inc.</name>
        <url>https://www.graylog.org/</url>
    </organization>

    <developers>
        <developer>
            <name>${project.organization.name}</name>
            <organization>${project.organization.name}</organization>
            <organizationUrl>${project.organization.url}</organizationUrl>
        </developer>
    </developers>

    <scm>
        <connection>scm:git:git@github.com:Graylog2/graylog2-server.git</connection>
        <developerConnection>scm:git:git@github.com:Graylog2/graylog2-server.git</developerConnection>
        <url>https://github.com/Graylog2/graylog2-server</url>
        <tag>HEAD</tag>
    </scm>

    <distributionManagement>
        <snapshotRepository>
            <id>sonatype-nexus-snapshots</id>
            <name>Sonatype Nexus Snapshots</name>
            <url>https://oss.sonatype.org/content/repositories/snapshots</url>
        </snapshotRepository>
        <repository>
            <id>sonatype-nexus-staging</id>
            <name>Nexus Release Repository</name>
            <url>https://oss.sonatype.org/service/local/staging/deploy/maven2/</url>
        </repository>
    </distributionManagement>

    <properties>
        <project.build.sourceEncoding>UTF-8</project.build.sourceEncoding>
        <project.reporting.outputEncoding>UTF-8</project.reporting.outputEncoding>
        <maven.compiler.release>17</maven.compiler.release>
        <maven.compiler.source>17</maven.compiler.source>
        <maven.compiler.target>17</maven.compiler.target>
        <maven.compiler.useIncrementalCompilation>false</maven.compiler.useIncrementalCompilation>

        <!-- Dependencies -->
        <opensearch.shaded.version>2.12.0-2</opensearch.shaded.version>
        <airline.version>3.0.0</airline.version>
        <amqp-client.version>5.21.0</amqp-client.version>
        <antlr.version>4.13.1</antlr.version>
        <apache-directory-version>1.0.3</apache-directory-version>
        <apache-httpclient.version>4.5.14</apache-httpclient.version>
        <apache-httpcore.version>4.4.16</apache-httpcore.version>
        <asm.version>9.7</asm.version>
        <auto-service.version>1.1.1</auto-service.version>
        <auto-value.version>1.10.4</auto-value.version>
        <auto-value-javabean.version>2.5.2</auto-value-javabean.version>
        <aws-java-sdk-1.version>1.12.675</aws-java-sdk-1.version>
        <aws-java-sdk-2.version>2.25.6</aws-java-sdk-2.version>
        <aws-kinesis-client.version>2.6.0</aws-kinesis-client.version>
        <aws-msk-iam-auth.version>2.1.0</aws-msk-iam-auth.version>
        <bouncycastle.version>1.78.1</bouncycastle.version>
        <byte-buddy.version>1.14.17</byte-buddy.version>
        <caffeine.version>3.1.8</caffeine.version>
        <cef-parser.version>0.0.1.10</cef-parser.version>
        <classgraph.version>4.8.172</classgraph.version>
        <commons-codec.version>1.17.0</commons-codec.version>
        <commons-csv.version>1.11.0</commons-csv.version>
        <commons-email.version>1.6.0</commons-email.version>
        <commons-exec.version>1.4.0</commons-exec.version>
        <commons-lang3.version>3.14.0</commons-lang3.version>
        <commons-net.version>3.10.0</commons-net.version>
        <commons-validator.version>1.9.0</commons-validator.version>
        <commons-io.version>2.16.1</commons-io.version>
        <disruptor.version>4.0.0</disruptor.version>
        <error-prone.version>2.27.1</error-prone.version>
        <freemarker.version>2.3.32</freemarker.version>
        <gelfclient.version>1.5.1</gelfclient.version>
        <geoip2.version>4.2.0</geoip2.version>
<<<<<<< HEAD
        <graalvm.version>23.0.4</graalvm.version>
        <grok.version>0.1.9-graylog-2</grok.version>
=======
        <grok.version>0.1.9-graylog-3</grok.version>
>>>>>>> 08669dc9
        <grpc.version>1.64.0</grpc.version>
        <guava-retrying.version>2.0.0</guava-retrying.version>
        <guava.version>33.2.0-jre</guava.version>
        <guice.version>7.0.0</guice.version>
        <HdrHistogram.version>2.2.1</HdrHistogram.version>
        <hamcrest.version>2.2</hamcrest.version>
        <hibernate-validator.version>8.0.1.Final</hibernate-validator.version>
        <hk2.version>3.1.0</hk2.version> <!-- The HK2 version should match the version being used by Jersey -->
        <jackson.version>2.17.1</jackson.version>
        <jadconfig.version>0.14.0</jadconfig.version>
        <java-semver.version>0.9.0</java-semver.version>
        <javax.annotation-api.version>1.3.2</javax.annotation-api.version>
        <jakarta.annotation-api.version>3.0.0</jakarta.annotation-api.version>
        <jakarta.inject.version>2.0.1</jakarta.inject.version>
        <jakarta.ws.rs-api.version>4.0.0</jakarta.ws.rs-api.version>
        <jaxb-api.version>2.3.1</jaxb-api.version>
        <jbcrypt.version>0.4</jbcrypt.version>
        <jcip-annotations.version>1.0</jcip-annotations.version>
        <jdot.version>1.0</jdot.version>
        <jersey.version>3.1.7</jersey.version>
        <jmte.version>7.0.3</jmte.version>
        <joda-time.version>2.12.7</joda-time.version>
        <jool.version>0.9.15</jool.version>
        <json-path.version>2.9.0</json-path.version>
        <kafka.version>3.7.0</kafka.version>
        <kafka09.version>0.9.0.1-7</kafka09.version>
        <log4j.version>2.23.1</log4j.version>
        <lucene.version>9.10.0</lucene.version>
        <metrics.version>4.2.25</metrics.version>
        <mongodb-driver.version>5.1.0</mongodb-driver.version>
        <mongojack.version>4.11.0</mongojack.version>
        <natty.version>0.13</natty.version>
        <netty.version>4.1.110.Final</netty.version>
        <netty-tcnative-boringssl-static.version>2.0.65.Final</netty-tcnative-boringssl-static.version>
        <okhttp.version>4.12.0</okhttp.version>
        <opencsv.version>2.3</opencsv.version>
        <opentelemetry.version>1.32.0</opentelemetry.version>
        <os-platform-finder.version>1.2.3</os-platform-finder.version>
        <pkts.version>3.0.10</pkts.version>
        <prometheus-client.version>0.16.0</prometheus-client.version>
        <protobuf.version>3.25.3</protobuf.version>
        <reflections.version>0.10.2</reflections.version>
        <retrofit.version>2.11.0</retrofit.version>
        <semver4j.version>2.2.0-graylog.1</semver4j.version>
        <shiro.version>2.0.0</shiro.version>
        <snakeyaml.version>2.2</snakeyaml.version>
        <snappy-java.version>1.1.10.5</snappy-java.version>
        <oshi.version>6.6.1</oshi.version>
        <siv-mode.version>1.5.2</siv-mode.version>
        <slf4j.version>2.0.13</slf4j.version>
        <streamex.version>0.8.2</streamex.version>
        <swagger.version>1.6.14</swagger.version>
        <syslog4j.version>0.9.61</syslog4j.version>
        <ulid.version>8.3.0</ulid.version>
        <unboundid-ldap.version>7.0.0</unboundid-ldap.version>
        <uuid.version>3.2.1</uuid.version>
        <validation-api.version>3.1.0</validation-api.version>
        <zstd.version>1.5.6-3</zstd.version>
        <cron-utils.version>9.2.1</cron-utils.version>
        <asciitable.version>0.3.2</asciitable.version>
        <jjwt.version>0.12.5</jjwt.version>
        <stateless4j.version>2.6.0</stateless4j.version>
        <poi.version>5.2.5</poi.version>

        <!-- Test dependencies -->
        <apacheds-server.version>2.0.0-M24</apacheds-server.version>
        <assertj-core.version>3.26.0</assertj-core.version>
        <assertj-joda-time.version>2.2.0</assertj-joda-time.version>
        <awaitility.version>4.2.1</awaitility.version>
        <equalsverifier.version>3.16.1</equalsverifier.version>
        <jukito.version>1.5</jukito.version>
        <junit.version>4.13.2</junit.version>
        <junit-jupiter.version>5.10.2</junit-jupiter.version>
        <mockito.version>5.12.0</mockito.version>
        <restassured.version>5.4.0</restassured.version>
        <system-rules.version>1.19.0</system-rules.version>
        <testcontainers.version>1.19.8</testcontainers.version>
        <testcontainers.opensearch.version>2.0.1</testcontainers.opensearch.version>

        <!-- Nodejs dependencies -->
        <nodejs.version>v18.18.0</nodejs.version>
        <yarn.version>v1.22.19</yarn.version>

        <!-- Plugin versions -->
        <license-maven.version>4.5</license-maven.version>
        <download-maven-plugin.version>1.6.8.1</download-maven-plugin.version>
    </properties>


    <!-- Ensure consistent versions across dependencies and transitive dependencies -->
    <dependencyManagement>
        <dependencies>
            <dependency>
                <groupId>org.apache.logging.log4j</groupId>
                <artifactId>log4j-bom</artifactId>
                <version>${log4j.version}</version>
                <type>pom</type>
                <scope>import</scope>
            </dependency>
            <dependency>
                <groupId>org.slf4j</groupId>
                <artifactId>slf4j-api</artifactId>
                <version>${slf4j.version}</version>
            </dependency>
            <dependency>
                <groupId>org.slf4j</groupId>
                <artifactId>jcl-over-slf4j</artifactId>
                <version>${slf4j.version}</version>
            </dependency>
            <dependency>
                <groupId>org.slf4j</groupId>
                <artifactId>log4j-over-slf4j</artifactId>
                <version>${slf4j.version}</version>
            </dependency>

            <dependency>
                <groupId>org.apache.httpcomponents</groupId>
                <artifactId>httpclient</artifactId>
                <version>${apache-httpclient.version}</version>
                <exclusions>
                    <exclusion>
                        <groupId>commons-logging</groupId>
                        <artifactId>commons-logging</artifactId>
                    </exclusion>
                </exclusions>
            </dependency>
            <dependency>
                <groupId>org.apache.httpcomponents</groupId>
                <artifactId>httpmime</artifactId>
                <version>${apache-httpclient.version}</version>
            </dependency>
            <dependency>
                <groupId>org.apache.httpcomponents</groupId>
                <artifactId>httpcore</artifactId>
                <version>${apache-httpcore.version}</version>
            </dependency>
            <dependency>
                <groupId>org.apache.httpcomponents</groupId>
                <artifactId>httpcore-nio</artifactId>
                <version>${apache-httpcore.version}</version>
            </dependency>
            <dependency>
                <groupId>io.netty</groupId>
                <artifactId>netty-bom</artifactId>
                <version>${netty.version}</version>
                <type>pom</type>
                <scope>import</scope>
            </dependency>
            <dependency>
                <groupId>software.amazon.awssdk</groupId>
                <artifactId>bom</artifactId>
                <version>${aws-java-sdk-2.version}</version>
                <type>pom</type>
                <scope>import</scope>
            </dependency>
            <dependency>
                <groupId>com.amazonaws</groupId>
                <artifactId>aws-java-sdk-bom</artifactId>
                <version>${aws-java-sdk-1.version}</version>
                <type>pom</type>
                <scope>import</scope>
            </dependency>
            <dependency>
                <groupId>io.netty</groupId>
                <artifactId>netty-tcnative-boringssl-static</artifactId>
                <version>${netty-tcnative-boringssl-static.version}</version>
                <classifier>osx-x86_64</classifier>
            </dependency>
            <dependency>
              <groupId>io.netty</groupId>
              <artifactId>netty-tcnative-boringssl-static</artifactId>
              <version>${netty-tcnative-boringssl-static.version}</version>
              <classifier>osx-aarch_64</classifier>
            </dependency>
            <dependency>
                <groupId>io.netty</groupId>
                <artifactId>netty-tcnative-boringssl-static</artifactId>
                <version>${netty-tcnative-boringssl-static.version}</version>
                <classifier>linux-x86_64</classifier>
            </dependency>
            <dependency>
              <groupId>io.netty</groupId>
              <artifactId>netty-tcnative-boringssl-static</artifactId>
              <version>${netty-tcnative-boringssl-static.version}</version>
              <classifier>linux-aarch_64</classifier>
            </dependency>
            <dependency>
                <groupId>org.apache.commons</groupId>
                <artifactId>commons-lang3</artifactId>
                <version>${commons-lang3.version}</version>
            </dependency>
            <dependency>
                <groupId>com.github.luben</groupId>
                <artifactId>zstd-jni</artifactId>
                <version>${zstd.version}</version>
            </dependency>
            <dependency>
                <groupId>com.jayway.jsonpath</groupId>
                <artifactId>json-path</artifactId>
                <version>${json-path.version}</version>
            </dependency>
            <dependency>
                <groupId>org.ow2.asm</groupId>
                <artifactId>asm</artifactId>
                <version>${asm.version}</version>
            </dependency>
            <dependency>
                <groupId>joda-time</groupId>
                <artifactId>joda-time</artifactId>
                <version>${joda-time.version}</version>
            </dependency>
            <dependency>
                <groupId>com.fasterxml.jackson</groupId>
                <artifactId>jackson-bom</artifactId>
                <version>${jackson.version}</version>
                <type>pom</type>
                <scope>import</scope>
            </dependency>
            <dependency>
                <groupId>org.yaml</groupId>
                <artifactId>snakeyaml</artifactId>
                <version>${snakeyaml.version}</version>
            </dependency>
            <dependency>
                <groupId>io.jsonwebtoken</groupId>
                <artifactId>jjwt-api</artifactId>
                <version>${jjwt.version}</version>
            </dependency>
            <dependency>
                <groupId>io.jsonwebtoken</groupId>
                <artifactId>jjwt-impl</artifactId>
                <version>${jjwt.version}</version>
            </dependency>
            <dependency>
                <groupId>io.jsonwebtoken</groupId>
                <artifactId>jjwt-jackson</artifactId>
                <version>${jjwt.version}</version>
            </dependency>
            <dependency>
                <groupId>org.xerial.snappy</groupId>
                <artifactId>snappy-java</artifactId>
                <version>${snappy-java.version}</version>
            </dependency>
            <dependency>
                <groupId>com.google.protobuf</groupId>
                <artifactId>protobuf-bom</artifactId>
                <version>${protobuf.version}</version>
                <type>pom</type>
                <scope>import</scope>
            </dependency>
            <!-- Still needed because the protobuf compiler adds javax.annotation.Generated
                 annotations to generated classes -->
            <dependency>
                <groupId>javax.annotation</groupId>
                <artifactId>javax.annotation-api</artifactId>
                <version>${javax.annotation-api.version}</version>
            </dependency>
            <dependency>
                <groupId>io.grpc</groupId>
                <artifactId>grpc-bom</artifactId>
                <version>${grpc.version}</version>
                <type>pom</type>
                <scope>import</scope>
            </dependency>
            <dependency>
                <groupId>com.cronutils</groupId>
                <artifactId>cron-utils</artifactId>
                <version>${cron-utils.version}</version>
            </dependency>
            <dependency>
                <groupId>com.squareup.okhttp3</groupId>
                <artifactId>okhttp</artifactId>
                <version>${okhttp.version}</version>
            </dependency>
            <dependency>
                <groupId>com.squareup.okhttp3</groupId>
                <artifactId>okhttp-tls</artifactId>
                <version>${okhttp.version}</version>
            </dependency>
            <!-- Explicitly manage avro to fix CVE-2023-39410. We are using this only as a transitive dependency in
                 plugins. Remove once its usages are updated and the fixed version is pulled in automatically. -->
            <dependency>
                <groupId>org.apache.avro</groupId>
                <artifactId>avro</artifactId>
                <version>1.11.3</version>
            </dependency>
            <!-- Explicitly manage commons-compress to fix CVE-2023-42503. We are using this only as a transitive
                 dependency in plugins. Remove once its usages are updated and the fixed version is pulled in
                 automatically. -->
            <dependency>
                <groupId>org.apache.commons</groupId>
                <artifactId>commons-compress</artifactId>
                <version>1.26.2</version>
            </dependency>

            <dependency>
                <groupId>commons-net</groupId>
                <artifactId>commons-net</artifactId>
                <version>${commons-net.version}</version>
            </dependency>

            <dependency>
                <groupId>org.apache.commons</groupId>
                <artifactId>commons-exec</artifactId>
                <version>${commons-exec.version}</version>
            </dependency>
            <dependency>
                <groupId>org.apache.commons</groupId>
                <artifactId>commons-csv</artifactId>
                <version>${commons-csv.version}</version>
            </dependency>

            <dependency>
                <groupId>io.dropwizard.metrics</groupId>
                <artifactId>metrics-bom</artifactId>
                <version>${metrics.version}</version>
                <type>pom</type>
                <scope>import</scope>
            </dependency>

            <!-- Always check mongojack dependencies to see if we need to adjust our mongodb-driver dependencies -->
            <dependency>
                <groupId>org.mongodb</groupId>
                <artifactId>mongodb-driver-sync</artifactId>
                <version>${mongodb-driver.version}</version>
            </dependency>
            <dependency>
                <groupId>org.mongodb</groupId>
                <artifactId>mongodb-driver-legacy</artifactId>
                <version>${mongodb-driver.version}</version>
            </dependency>
            <dependency>
                <groupId>org.mongojack</groupId>
                <artifactId>mongojack</artifactId>
                <version>${mongojack.version}</version>
            </dependency>

            <!-- test -->
            <dependency>
                <groupId>org.junit</groupId>
                <artifactId>junit-bom</artifactId>
                <version>${junit-jupiter.version}</version>
                <type>pom</type>
                <scope>import</scope>
            </dependency>
            <dependency>
                <groupId>org.mockito</groupId>
                <artifactId>mockito-bom</artifactId>
                <version>${mockito.version}</version>
                <type>pom</type>
                <scope>import</scope>
            </dependency>
            <dependency>
                <groupId>org.hamcrest</groupId>
                <artifactId>hamcrest</artifactId>
                <version>${hamcrest.version}</version>
            </dependency>
            <dependency>
                <groupId>net.bytebuddy</groupId>
                <artifactId>byte-buddy</artifactId>
                <version>${byte-buddy.version}</version>
            </dependency>
            <dependency>
                <groupId>net.bytebuddy</groupId>
                <artifactId>byte-buddy-agent</artifactId>
                <version>${byte-buddy.version}</version>
            </dependency>
            <dependency>
                <groupId>org.awaitility</groupId>
                <artifactId>awaitility</artifactId>
                <version>${awaitility.version}</version>
            </dependency>
            <dependency>
                <groupId>com.google.auto.service</groupId>
                <artifactId>auto-service-annotations</artifactId>
                <version>${auto-service.version}</version>
            </dependency>
            <dependency>
                <groupId>com.google.auto.value</groupId>
                <artifactId>auto-value-annotations</artifactId>
                <version>${auto-value.version}</version>
            </dependency>
            <dependency>
                <groupId>org.graylog.autovalue</groupId>
                <artifactId>auto-value-javabean</artifactId>
                <version>${auto-value-javabean.version}</version>
            </dependency>
            <dependency>
                <groupId>org.graalvm.js</groupId>
                <artifactId>js</artifactId>
                <version>${graalvm.version}</version>
            </dependency>
            <dependency>
                <groupId>org.graalvm.js</groupId>
                <artifactId>js-scriptengine</artifactId>
                <version>${graalvm.version}</version>
            </dependency>
        </dependencies>
    </dependencyManagement>

    <build>
        <pluginManagement>
            <plugins>
                <plugin>
                    <groupId>org.apache.maven.plugins</groupId>
                    <artifactId>maven-clean-plugin</artifactId>
                    <version>3.3.2</version>
                </plugin>
                <plugin>
                    <groupId>org.apache.maven.plugins</groupId>
                    <artifactId>maven-install-plugin</artifactId>
                    <version>3.1.2</version>
                </plugin>
                <plugin>
                    <groupId>org.apache.maven.plugins</groupId>
                    <artifactId>maven-compiler-plugin</artifactId>
                    <version>3.13.0</version>
                </plugin>
                <plugin>
                    <groupId>org.apache.maven.plugins</groupId>
                    <artifactId>maven-resources-plugin</artifactId>
                    <version>3.3.1</version>
                </plugin>
                <plugin>
                    <groupId>org.apache.maven.plugins</groupId>
                    <artifactId>maven-assembly-plugin</artifactId>
                    <version>3.7.1</version>
                </plugin>
                <plugin>
                    <groupId>org.apache.maven.plugins</groupId>
                    <artifactId>maven-javadoc-plugin</artifactId>
                    <version>3.6.3</version>
                </plugin>
                <plugin>
                    <groupId>org.apache.maven.plugins</groupId>
                    <artifactId>maven-jar-plugin</artifactId>
                    <version>3.4.1</version>
                </plugin>
                <plugin>
                    <groupId>org.apache.maven.plugins</groupId>
                    <artifactId>maven-source-plugin</artifactId>
                    <version>3.3.1</version>
                </plugin>
                <plugin>
                    <groupId>org.apache.maven.plugins</groupId>
                    <artifactId>maven-shade-plugin</artifactId>
                    <version>3.5.3</version>
                </plugin>
                <plugin>
                    <groupId>org.apache.maven.plugins</groupId>
                    <artifactId>maven-deploy-plugin</artifactId>
                    <version>3.1.2</version>
                </plugin>
                <plugin>
                    <groupId>org.apache.maven.plugins</groupId>
                    <artifactId>maven-release-plugin</artifactId>
                    <version>3.0.1</version>
                </plugin>
                <plugin>
                    <groupId>org.apache.maven.plugins</groupId>
                    <artifactId>maven-pmd-plugin</artifactId>
                    <version>3.22.0</version>
                </plugin>
                <plugin>
                    <groupId>org.apache.maven.plugins</groupId>
                    <artifactId>maven-gpg-plugin</artifactId>
                    <version>3.2.4</version>
                </plugin>
                <plugin>
                    <groupId>org.apache.maven.plugins</groupId>
                    <artifactId>maven-surefire-plugin</artifactId>
                    <version>3.2.5</version>
                </plugin>
                <plugin>
                    <groupId>org.apache.maven.plugins</groupId>
                    <artifactId>maven-failsafe-plugin</artifactId>
                    <version>3.2.5</version>
                </plugin>
                <plugin>
                    <groupId>org.codehaus.mojo</groupId>
                    <artifactId>versions-maven-plugin</artifactId>
                    <version>2.16.2</version>
                </plugin>
                <plugin>
                    <groupId>com.github.spotbugs</groupId>
                    <artifactId>spotbugs-maven-plugin</artifactId>
                    <version>4.8.5.0</version>
                </plugin>
                <plugin>
                    <groupId>de.thetaphi</groupId>
                    <artifactId>forbiddenapis</artifactId>
                    <version>3.7</version>
                </plugin>
                <plugin>
                    <groupId>com.github.eirslett</groupId>
                    <artifactId>frontend-maven-plugin</artifactId>
                    <version>1.15.0</version>
                </plugin>
                <plugin>
                    <groupId>org.antlr</groupId>
                    <artifactId>antlr4-maven-plugin</artifactId>
                    <version>${antlr.version}</version>
                </plugin>
                <plugin>
                    <groupId>com.mycila</groupId>
                    <artifactId>license-maven-plugin</artifactId>
                    <version>${license-maven.version}</version>
                </plugin>
                <plugin>
                    <groupId>org.apache.maven.plugins</groupId>
                    <artifactId>maven-enforcer-plugin</artifactId>
                    <version>3.4.1</version>
                </plugin>
                <plugin>
                    <groupId>org.cyclonedx</groupId>
                    <artifactId>cyclonedx-maven-plugin</artifactId>
                    <version>2.8.0</version>
                </plugin>
                <plugin>
                    <groupId>org.apache.maven.plugins</groupId>
                    <artifactId>maven-antrun-plugin</artifactId>
                    <version>3.1.0</version>
                </plugin>
            </plugins>
        </pluginManagement>

        <plugins>
            <plugin>
                <groupId>org.apache.maven.plugins</groupId>
                <artifactId>maven-failsafe-plugin</artifactId>
                <configuration>
                    <forkCount>1</forkCount>
                    <skip>false</skip>
                </configuration>
                <executions>
                    <execution>
                        <goals>
                            <goal>integration-test</goal>
                            <goal>verify</goal>
                        </goals>
                    </execution>
                </executions>
            </plugin>
            <plugin>
                <groupId>org.apache.maven.plugins</groupId>
                <artifactId>maven-enforcer-plugin</artifactId>
                <executions>
                    <execution>
                        <id>enforce-versions</id>
                        <phase>validate</phase>
                        <goals>
                            <goal>enforce</goal>
                        </goals>
                        <configuration>
                            <fail>true</fail>
                            <failFast>false</failFast>
                            <rules>
                                <bannedDependencies>
                                    <searchTransitive>true</searchTransitive>
                                    <excludes>
                                        <!-- We use log4j-over-slf4j, so we need to make sure we don't pull in
                                             the actual log4j 1.x dependency to avoid conflicts. http://www.slf4j.org/legacy.html#log4j-over-slf4j -->
                                        <exclude>log4j:log4j</exclude>
                                        <!-- This dependency also pulls in log4j 1.x -->
                                        <exclude>org.apache.log4j.wso2:log4j</exclude>
                                        <!-- We use jcl-over-slf4j, so we need to make sure we don't pull in
                                             the actual commons-logging dependency to avoid conflicts. http://www.slf4j.org/legacy.html#jclOverSLF4J -->
                                        <exclude>commons-logging:commons-logging</exclude>
                                        <!-- Make sure we don't pull in vulnerable log4j2 versions (CVE-2021-45046, CVE-2021-44228) -->
                                        <exclude>org.apache.logging.log4j:*:(,2.16)</exclude>
                                        <!-- Pulling in slf4j-simple creates warnings about multiple SLF4J bindings on server startup -->
                                        <exclude>org.slf4j:slf4j-simple</exclude>
                                        <!-- Newer asm versions are published under the org.ow2.asm groupId. Avoid conflicts by banning the old one.  -->
                                        <exclude>asm:asm</exclude>
                                        <!-- Mockito should by now have all the features we need. -->
                                        <exclude>org.powermock</exclude>
                                        <!-- Ban AWS SDK bundle dependencies for v1 and v2. These would add hundreds of
                                             megabytes to our production artifacts and must be avoided. -->
                                        <exclude>com.amazonaws:aws-java-sdk-bundle</exclude>
                                        <exclude>software.amazon.awssdk:bundle</exclude>
                                        <!-- Ban some javax dependencies after the move to jakarta -->
                                        <exclude>javax.inject:*</exclude>
                                        <exclude>javax.ws.rs:javax.*</exclude>
                                        <exclude>com.fasterxml.jackson.jaxrs:*</exclude>
                                    </excludes>
                                </bannedDependencies>
                                <banDuplicatePomDependencyVersions/>
                                <requireMavenVersion>
                                    <!-- Enforce the same version we define in the maven wrapper -->
                                    <version>[3.9.6]</version>
                                </requireMavenVersion>
                                <requireJavaVersion>
                                    <version>[17.0,17.99]</version>
                                </requireJavaVersion>
                                <requireOS>
                                    <family>unix</family>
                                </requireOS>
                            </rules>
                        </configuration>
                    </execution>
                </executions>
            </plugin>
            <plugin>
                <groupId>de.thetaphi</groupId>
                <artifactId>forbiddenapis</artifactId>
                <configuration>
                    <suppressAnnotations>
                        <suppressAnnotation>org.graylog2.shared.SuppressForbidden</suppressAnnotation>
                    </suppressAnnotations>
                    <!-- if the used Java version is too new, don't fail, just do nothing: -->
                    <failOnUnsupportedJava>false</failOnUnsupportedJava>
                    <failOnViolation>true</failOnViolation>
                    <bundledSignatures>
                        <!-- We want to allow String#formatted without charset. -->
                        <bundledSignature>jdk-unsafe-14</bundledSignature>
                        <!-- This will automatically choose the right signatures based on 'maven.compiler.target': -->
                        <bundledSignature>jdk-deprecated</bundledSignature>
                        <bundledSignature>jdk-reflection</bundledSignature>
                        <!-- disallow undocumented classes like sun.misc.Unsafe: -->
                        <bundledSignature>jdk-non-portable</bundledSignature>
                        <!-- Workaround until signatures for ${commons-io.version} are released: -->
                        <bundledSignature>commons-io-unsafe-2.14.0</bundledSignature>
                    </bundledSignatures>
                    <signatures>
                        <![CDATA[
                            org.jboss.netty.** @ Migrate to Netty 4.x

                            @defaultMessage Use a custom thread factory to ensure proper thread naming.
                            java.util.concurrent.Executors#defaultThreadFactory()
                            java.util.concurrent.Executors#newCachedThreadPool()
                            java.util.concurrent.Executors#newFixedThreadPool(int)
                            java.util.concurrent.Executors#newScheduledThreadPool(int)
                            java.util.concurrent.Executors#newSingleThreadExecutor()
                            java.util.concurrent.Executors#newSingleThreadScheduledExecutor()
                            java.util.concurrent.Executors#privilegedThreadFactory()

                            @defaultMessage Constructing a DateTime without a time zone is dangerous
                            org.joda.time.DateTime#<init>()
                            org.joda.time.DateTime#<init>(long)
                            org.joda.time.DateTime#<init>(int, int, int, int, int)
                            org.joda.time.DateTime#<init>(int, int, int, int, int, int)
                            org.joda.time.DateTime#<init>(int, int, int, int, int, int, int)
                            org.joda.time.DateTime#now()
                            org.joda.time.DateTimeZone#getDefault()

                            @defaultMessage Please do not try to stop the world
                            java.lang.System#gc()

                            java.lang.Character#codePointBefore(char[],int) @ Implicit start offset is error-prone when the char[] is a buffer and the first chars are random chars
                            java.lang.Character#codePointAt(char[],int) @ Implicit end offset is error-prone when the char[] is a buffer and the last chars are random chars

                            @defaultMessage Only use wait / notify when really needed try to use concurrency primitives, latches or callbacks instead.
                            java.lang.Object#wait()
                            java.lang.Object#wait(long)
                            java.lang.Object#wait(long,int)
                            java.lang.Object#notify()
                            java.lang.Object#notifyAll()

                            @defaultMessage Beware of the behavior of this method on MIN_VALUE
                            java.lang.Math#abs(int)
                            java.lang.Math#abs(long)

                            @defaultMessage Use Channels.* methods to write to channels. Do not read/write directly.
                            java.nio.channels.WritableByteChannel#write(java.nio.ByteBuffer)
                            java.nio.channels.FileChannel#write(java.nio.ByteBuffer, long)
                            java.nio.channels.GatheringByteChannel#write(java.nio.ByteBuffer[], int, int)
                            java.nio.channels.GatheringByteChannel#write(java.nio.ByteBuffer[])
                            java.nio.channels.ReadableByteChannel#read(java.nio.ByteBuffer)
                            java.nio.channels.ScatteringByteChannel#read(java.nio.ByteBuffer[])
                            java.nio.channels.ScatteringByteChannel#read(java.nio.ByteBuffer[], int, int)
                            java.nio.channels.FileChannel#read(java.nio.ByteBuffer, long)

                            @defaultMessage Convert to URI
                            java.net.URL#getPath()
                            java.net.URL#getFile()

                            @defaultMessage Use java.nio.file instead of java.io.File API
                            # java.util.jar.JarFile
                            # java.util.zip.ZipFile
                            # java.io.File
                            # java.io.FileInputStream
                            # java.io.FileOutputStream
                            java.io.PrintStream#<init>(java.lang.String,java.lang.String)
                            java.io.PrintWriter#<init>(java.lang.String,java.lang.String)
                            java.util.Formatter#<init>(java.lang.String,java.lang.String,java.util.Locale)
                            java.io.RandomAccessFile
                            # java.nio.file.Path#toFile()

                            @defaultMessage Specify a location for the temp file/directory instead.
                            java.nio.file.Files#createTempDirectory(java.lang.String,java.nio.file.attribute.FileAttribute[])
                            java.nio.file.Files#createTempFile(java.lang.String,java.lang.String,java.nio.file.attribute.FileAttribute[])

                            com.google.common.collect.Iterators#emptyIterator() @ Use Collections.emptyIterator instead

                            @defaultMessage Don't use java serialization - this can break BWC without noticing it
                            java.io.ObjectOutputStream
                            java.io.ObjectOutput
                            java.io.ObjectInputStream
                            java.io.ObjectInput

                            @defaultMessage avoid DNS lookups by accident: if you have a valid reason, then use SuppressWarnings with that reason so its completely clear
                            java.net.InetAddress#getHostName()
                            java.net.InetAddress#getCanonicalHostName()

                            java.net.InetSocketAddress#getHostName() @ Use getHostString() instead, which avoids a DNS lookup

                            @defaultMessage Avoid unchecked warnings by using Collections#empty(List|Map|Set) methods
                            java.util.Collections#EMPTY_LIST
                            java.util.Collections#EMPTY_MAP
                            java.util.Collections#EMPTY_SET

                            java.util.Collections#shuffle(java.util.List) @ Use java.util.Collections#shuffle(java.util.List, java.util.Random) with a reproducible source of randomness

                            com.google.common.base.Charsets @ Use java.nio.charset.StandardCharsets

                            @defaultMessage Don't use imports from shaded or denied dependencies
                            joptsimple.internal.**
                            org.testcontainers.shaded.**
                            edu.emory.mathcs.backport.java.util.**
                            org.apache.directory.api.util.**
                            org.apache.groovy.util.**
                            org.apache.logging.log4j.util.Strings
                            org.graylog.shaded.kafka09.joptsimple.**
                            org.assertj.core.util.**
                            org.bouncycastle.util.Strings
                            org.junit.jupiter.params.shadow.**
                            org.apache.http.util.**

                            @defaultMessage Use jakarta.inject.
                            com.google.inject.Inject
                            com.google.inject.Scope
                            com.google.inject.Singleton
                            com.google.inject.Provider
                            com.google.inject.name.Named
                            javax.inject.**

                            javax.persistence.** @ Use jakarta.persistence.

                            @defaultMessage Use jakarta.annotation.
                            javax.annotation.sql.**
                            javax.annotation.security.**
                            javax.annotation.Resources
                            javax.annotation.Resource
                            javax.annotation.Resource$AuthenticationType
                            javax.annotation.ManagedBean
                            javax.annotation.Generated
                            javax.annotation.PreDestroy
                            javax.annotation.Priority
                            javax.annotation.PostConstruct

                            @defaultMessage Use jakarta.validation.
                            javax.validation.**

                            org.jetbrains.annotations.NotNull @ Use jakarta.annotation.Nonnull
                            org.jetbrains.annotations.Nullable @ Use jakarta.annotation.Nullable
                        ]]>

                    </signatures>
                </configuration>
                <executions>
                    <execution>
                        <id>forbidden-apis-src</id>
                        <phase>compile</phase>
                        <goals>
                            <goal>check</goal>
                        </goals>
                    </execution>
                    <execution>
                        <id>forbidden-apis-test</id>
                        <phase>test-compile</phase>
                        <goals>
                            <goal>testCheck</goal>
                        </goals>
                    </execution>
                </executions>
            </plugin>
            <plugin>
                <groupId>org.apache.maven.plugins</groupId>
                <artifactId>maven-compiler-plugin</artifactId>
                <configuration>
                    <release>17</release>
                    <showWarnings>true</showWarnings>
                    <showDeprecation>true</showDeprecation>
                    <forceJavacCompilerUse>true</forceJavacCompilerUse>
                    <compilerArgs>
                        <arg>-XDcompilePolicy=simple</arg>
                        <!--
                          We disabled checks that don't apply to us because we either don't use the platform or
                          library. (e.g., Android, Flogger) Disabling those checks improves compile times.
                          See available bug patterns: https://errorprone.info/bugpatterns
                        -->
                        <arg>
                            -Xplugin:ErrorProne
                            -Xep:DoNotMock:WARN
                            -XepDisableWarningsInGeneratedCode
                            -XepExcludedPaths:.*/target/generated-sources/.*
                            -Xep:AndroidInjectionBeforeSuper:OFF
                            -Xep:BugPatternNaming:OFF
                            -Xep:BundleDeserializationCast:OFF
                            -Xep:DaggerProvidesNull:OFF
                            -Xep:FloggerArgumentToString:OFF
                            -Xep:FloggerFormatString:OFF
                            -Xep:FloggerLogString:OFF
                            -Xep:FloggerLogVarargs:OFF
                            -Xep:FloggerLogWithCause:OFF
                            -Xep:FloggerMessageFormat:OFF
                            -Xep:FloggerRedundantIsEnabled:OFF
                            -Xep:FloggerRequiredModifiers:OFF
                            -Xep:FloggerSplitLogStatement:OFF
                            -Xep:FloggerStringConcatenation:OFF
                            -Xep:FloggerWithCause:OFF
                            -Xep:FloggerWithoutCause:OFF
                            -Xep:FragmentInjection:OFF
                            -Xep:FragmentNotInstantiable:OFF
                            -Xep:ICCProfileGetInstance:OFF
                            -Xep:IsLoggableTagLength:OFF
                            -Xep:JUnit3FloatingPointComparisonWithoutDelta:OFF
                            -Xep:JUnit3TestNotRun:OFF
                            -Xep:JUnit4ClassUsedInJUnit3:OFF
                            -Xep:JUnitAmbiguousTestClass:OFF
                            -Xep:MislabeledAndroidString:OFF
                            -Xep:MissingRefasterAnnotation:OFF
                            -Xep:OutlineNone:OFF
                            -Xep:ParcelableCreator:OFF
                            -Xep:RectIntersectReturnValueIgnored:OFF
                            -Xep:RobolectricShadowDirectlyOn:OFF
                            -Xep:StringCaseLocaleUsage:OFF
                            -Xep:SwigMemoryLeak:OFF
                            -Xep:DefaultCharset:ERROR
                            -Xep:DoubleCheckedLocking:ERROR
                            -Xep:InconsistentHashCode:ERROR
                            -Xep:IncrementInForLoopAndHeader:ERROR
                            -Xep:NonAtomicVolatileUpdate:ERROR
                            -Xep:PrimitiveAtomicReference:ERROR
                        </arg>
                    </compilerArgs>
                    <annotationProcessorPaths>
                        <path>
                            <groupId>com.google.errorprone</groupId>
                            <artifactId>error_prone_core</artifactId>
                            <version>${error-prone.version}</version>
                        </path>
                        <path>
                            <groupId>com.google.auto.service</groupId>
                            <artifactId>auto-service</artifactId>
                            <version>${auto-service.version}</version>
                        </path>
                        <path>
                            <groupId>com.google.auto.value</groupId>
                            <artifactId>auto-value</artifactId>
                            <version>${auto-value.version}</version>
                        </path>
                        <path>
                            <groupId>org.graylog.autovalue</groupId>
                            <artifactId>auto-value-javabean</artifactId>
                            <version>${auto-value-javabean.version}</version>
                        </path>
                    </annotationProcessorPaths>
                </configuration>
            </plugin>
            <plugin>
                <groupId>org.apache.maven.plugins</groupId>
                <artifactId>maven-release-plugin</artifactId>
                <configuration>
                    <autoVersionSubmodules>true</autoVersionSubmodules>
                    <mavenExecutorId>forked-path</mavenExecutorId>
                    <tagNameFormat>@{project.version}</tagNameFormat>
                    <preparationGoals>clean test</preparationGoals>
                    <releaseProfiles>release-profile,release</releaseProfiles>
                </configuration>
            </plugin>
            <plugin>
                <groupId>org.apache.maven.plugins</groupId>
                <artifactId>maven-assembly-plugin</artifactId>
                <configuration>
                    <attach>true</attach>
                    <appendAssemblyId>false</appendAssemblyId>
                    <!-- we don't care about assembling the parent, just run the goal on the project, pretty please -->
                    <ignoreMissingDescriptor>true</ignoreMissingDescriptor>
                    <tarLongFileMode>posix</tarLongFileMode>
                </configuration>
            </plugin>
            <plugin>
                <groupId>org.graylog.repackaged</groupId>
                <artifactId>download-maven-plugin</artifactId>
                <version>${download-maven-plugin.version}</version>
                <configuration>
                    <!-- Avoid metadata problems with the cache directory of older plugin versions. Bump the rev when updating the download-maven-plugin. -->
                    <cacheDirectory>${settings.localRepository}/.cache/download-maven-plugin-rev1</cacheDirectory>
                    <followRedirects>true</followRedirects>
                    <retries>5</retries>
                </configuration>
            </plugin>
            <plugin>
                <groupId>com.mycila</groupId>
                <artifactId>license-maven-plugin</artifactId>
                <configuration>
                    <aggregate>false</aggregate>
                    <mapping>
                        <java>SLASHSTAR_STYLE</java>
                        <jsx>SLASHSTAR_STYLE</jsx>
                        <ts>SLASHSTAR_STYLE</ts>
                        <tsx>SLASHSTAR_STYLE</tsx>
                    </mapping>
                    <licenseSets>
                        <licenseSet>
                            <header>com/mycila/maven/plugin/license/templates/SSPL-1.txt</header>
                            <properties>
                                <year>2020</year>
                                <owner>Graylog, Inc.</owner>
                            </properties>
                            <keywords>
                                <keyword>Server Side Public License for more details</keyword>
                            </keywords>
                            <includes>
                                <include>**/src/main/java/**</include>
                                <include>**/src/test/java/**</include>
                                <include>**/pom.xml</include>

                                <include>*.js</include>
                                <include>src/web/**/*.js</include>
                                <include>src/web/**/*.jsx</include>
                                <include>src/web/**/*.ts</include>
                                <include>src/web/**/*.tsx</include>
                                <include>graylog2-web-interface/*.js</include>
                                <include>graylog2-web-interface/*.ts</include>
                                <include>graylog2-web-interface/config/**/*.js</include>
                                <include>graylog2-web-interface/config/**/*.ts</include>
                                <include>graylog2-web-interface/packages/**/*.js</include>
                                <include>graylog2-web-interface/packages/**/*.jsx</include>
                                <include>graylog2-web-interface/packages/**/*.ts</include>
                                <include>graylog2-web-interface/packages/**/*.tsx</include>
                                <include>graylog2-web-interface/src/**/*.js</include>
                                <include>graylog2-web-interface/src/**/*.jsx</include>
                                <include>graylog2-web-interface/src/**/*.ts</include>
                                <include>graylog2-web-interface/src/**/*.tsx</include>
                                <include>graylog2-web-interface/test/**/*.js</include>
                                <include>graylog2-web-interface/test/**/*.jsx</include>
                                <include>graylog2-web-interface/test/**/*.ts</include>
                                <include>graylog2-web-interface/test/**/*.tsx</include>
                                <include>graylog2-web-interface/webpack/**/*.js</include>
                                <include>graylog2-web-interface/webpack/**/*.ts</include>
                            </includes>
                            <excludes>
                                <exclude>**/resources/swagger/**</exclude>
                            </excludes>
                        </licenseSet>
                    </licenseSets>
                </configuration>
                <executions>
                    <execution>
                        <goals>
                            <goal>check</goal>
                        </goals>
                    </execution>
                </executions>
            </plugin>
        </plugins>
    </build>

    <profiles>
        <profile>
            <id>datanode</id>
            <activation>
                <property>
                    <name>!skip.datanode</name>
                </property>
            </activation>
            <modules>
                <module>data-node</module>
            </modules>
        </profile>
        <profile>
            <id>release</id>
            <build>
                <plugins>
                    <plugin>
                        <groupId>org.apache.maven.plugins</groupId>
                        <artifactId>maven-gpg-plugin</artifactId>
                        <configuration>
                            <keyname>B1606F22</keyname>
                        </configuration>
                        <executions>
                            <execution>
                                <id>sign-artifacts</id>
                                <phase>verify</phase>
                                <goals>
                                    <goal>sign</goal>
                                </goals>
                            </execution>
                        </executions>
                    </plugin>
                    <plugin>
                        <groupId>org.apache.maven.plugins</groupId>
                        <artifactId>maven-release-plugin</artifactId>
                        <configuration>
                            <goals>deploy</goals>
                        </configuration>
                    </plugin>
                    <plugin>
                      <groupId>org.apache.maven.plugins</groupId>
                      <artifactId>maven-deploy-plugin</artifactId>
                      <configuration>
                        <retryFailedDeploymentCount>5</retryFailedDeploymentCount>
                      </configuration>
                    </plugin>
                </plugins>
            </build>
        </profile>
    </profiles>
</project><|MERGE_RESOLUTION|>--- conflicted
+++ resolved
@@ -120,12 +120,8 @@
         <freemarker.version>2.3.32</freemarker.version>
         <gelfclient.version>1.5.1</gelfclient.version>
         <geoip2.version>4.2.0</geoip2.version>
-<<<<<<< HEAD
         <graalvm.version>23.0.4</graalvm.version>
-        <grok.version>0.1.9-graylog-2</grok.version>
-=======
         <grok.version>0.1.9-graylog-3</grok.version>
->>>>>>> 08669dc9
         <grpc.version>1.64.0</grpc.version>
         <guava-retrying.version>2.0.0</guava-retrying.version>
         <guava.version>33.2.0-jre</guava.version>
