--- conflicted
+++ resolved
@@ -110,13 +110,8 @@
         <auto-service.version>1.1.1</auto-service.version>
         <auto-value.version>1.11.0</auto-value.version>
         <aws-java-sdk-1.version>1.12.675</aws-java-sdk-1.version>
-<<<<<<< HEAD
-        <aws-java-sdk-2.version>2.37.0</aws-java-sdk-2.version>
+        <aws-java-sdk-2.version>2.38.1</aws-java-sdk-2.version>
         <aws-kinesis-client.version>3.2.0</aws-kinesis-client.version>
-=======
-        <aws-java-sdk-2.version>2.38.1</aws-java-sdk-2.version>
-        <aws-kinesis-client.version>3.1.3</aws-kinesis-client.version>
->>>>>>> 45af449c
         <aws-msk-iam-auth.version>2.3.4</aws-msk-iam-auth.version>
         <!-- When bumping bouncycastle.version, check if the explicit management for bcutil-jdk18on can/must be removed. -->
         <bouncycastle.version>1.82</bouncycastle.version>
