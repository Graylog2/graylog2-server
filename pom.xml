--- conflicted
+++ resolved
@@ -114,13 +114,8 @@
         <commons-net.version>3.10.0</commons-net.version>
         <commons-validator.version>1.8.0</commons-validator.version>
         <commons-io.version>2.15.1</commons-io.version>
-<<<<<<< HEAD
         <disruptor.version>4.0.0</disruptor.version>
-        <error-prone.version>2.23.0</error-prone.version>
-=======
-        <disruptor.version>3.4.4</disruptor.version>
         <error-prone.version>2.24.1</error-prone.version>
->>>>>>> aacaa0c4
         <freemarker.version>2.3.32</freemarker.version>
         <gelfclient.version>1.5.1</gelfclient.version>
         <geoip2.version>4.2.0</geoip2.version>
