--- conflicted
+++ resolved
@@ -206,13 +206,8 @@
         <restassured.version>5.5.6</restassured.version>
         <system-rules.version>1.19.0</system-rules.version>
         <testcontainers.version>1.21.3</testcontainers.version>
-<<<<<<< HEAD
         <testcontainers.opensearch.version>3.0.1</testcontainers.opensearch.version>
-        <graalvm.version>24.2.1</graalvm.version>
-=======
-        <testcontainers.opensearch.version>2.1.3</testcontainers.opensearch.version>
         <graalvm.version>24.2.2</graalvm.version>
->>>>>>> ef880410
 
         <!-- Nodejs dependencies -->
         <nodejs.version>v20.17.0</nodejs.version>
