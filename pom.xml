--- conflicted
+++ resolved
@@ -93,13 +93,8 @@
         <commons-io.version>2.6</commons-io.version>
         <disruptor.version>3.3.7</disruptor.version>
         <drools.version>6.5.0.Final</drools.version>
-<<<<<<< HEAD
-        <elasticsearch.version>2.4.4</elasticsearch.version>
+        <elasticsearch.version>5.6.4</elasticsearch.version>
         <jest.version>2.4.11+jackson</jest.version>
-=======
-        <elasticsearch.version>5.6.4</elasticsearch.version>
-        <jest.version>2.4.10+jackson</jest.version>
->>>>>>> 0b879422
         <gelfclient.version>1.4.1</gelfclient.version>
         <grok.version>0.1.7-graylog</grok.version>
         <guava-retrying.version>2.0.0</guava-retrying.version>
