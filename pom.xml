--- conflicted
+++ resolved
@@ -98,13 +98,8 @@
         <auto-service.version>1.1.1</auto-service.version>
         <auto-value.version>1.10.4</auto-value.version>
         <auto-value-javabean.version>2.5.2</auto-value-javabean.version>
-<<<<<<< HEAD
-        <aws-java-sdk-1.version>1.12.559</aws-java-sdk-1.version>
+        <aws-java-sdk-1.version>1.12.607</aws-java-sdk-1.version>
         <aws-java-sdk-2.version>2.21.40</aws-java-sdk-2.version>
-=======
-        <aws-java-sdk-1.version>1.12.607</aws-java-sdk-1.version>
-        <aws-java-sdk-2.version>2.20.153</aws-java-sdk-2.version>
->>>>>>> 1a1dc62f
         <aws-kinesis-client.version>2.2.10</aws-kinesis-client.version>
         <aws-msk-iam-auth.version>1.1.9</aws-msk-iam-auth.version>
         <bouncycastle.version>1.77</bouncycastle.version>
