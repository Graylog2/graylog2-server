--- conflicted
+++ resolved
@@ -139,11 +139,7 @@
         <hibernate-validator.version>9.0.1.Final</hibernate-validator.version>
         <hk2.version>3.1.1</hk2.version> <!-- The HK2 version should match the version being used by Jersey -->
         <jackson.version>2.20.0</jackson.version>
-<<<<<<< HEAD
-        <jadconfig.version>0.16.1-SNAPSHOT</jadconfig.version>
-=======
         <jadconfig.version>1.0.0</jadconfig.version>
->>>>>>> 87ed3a29
         <java-semver.version>0.10.2</java-semver.version>
         <javax.annotation-api.version>1.3.2</javax.annotation-api.version>
         <jakarta.annotation-api.version>3.0.0</jakarta.annotation-api.version>
