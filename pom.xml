--- conflicted
+++ resolved
@@ -202,13 +202,8 @@
         <jukito.version>1.5</jukito.version>
         <junit.version>4.13.2</junit.version>
         <junit-jupiter.version>5.12.2</junit-jupiter.version>
-<<<<<<< HEAD
-        <mockito.version>5.18.0</mockito.version>
+        <mockito.version>5.19.0</mockito.version>
         <restassured.version>5.5.6</restassured.version>
-=======
-        <mockito.version>5.19.0</mockito.version>
-        <restassured.version>5.5.5</restassured.version>
->>>>>>> acae8c12
         <system-rules.version>1.19.0</system-rules.version>
         <testcontainers.version>1.21.3</testcontainers.version>
         <testcontainers.opensearch.version>2.1.3</testcontainers.opensearch.version>
