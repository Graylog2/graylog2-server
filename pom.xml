<?xml version="1.0" encoding="UTF-8"?>
<!--
  ~ Copyright 2012-2015 TORCH GmbH, 2015-2016 Graylog, Inc.
  ~
  ~ This file is part of Graylog.
  ~
  ~ Graylog is free software: you can redistribute it and/or modify
  ~ it under the terms of the GNU General Public License as published by
  ~ the Free Software Foundation, either version 3 of the License, or
  ~ (at your option) any later version.
  ~
  ~ Graylog is distributed in the hope that it will be useful,
  ~ but WITHOUT ANY WARRANTY; without even the implied warranty of
  ~ MERCHANTABILITY or FITNESS FOR A PARTICULAR PURPOSE.  See the
  ~ GNU General Public License for more details.
  ~
  ~ You should have received a copy of the GNU General Public License
  ~ along with Graylog.  If not, see <http://www.gnu.org/licenses />.
  -->
<project xmlns="http://maven.apache.org/POM/4.0.0" xmlns:xsi="http://www.w3.org/2001/XMLSchema-instance" xsi:schemaLocation="http://maven.apache.org/POM/4.0.0 http://maven.apache.org/xsd/maven-4.0.0.xsd">
    <modelVersion>4.0.0</modelVersion>
    <modules>
        <module>graylog-project-parent</module>
        <module>graylog-plugin-parent</module>
        <module>graylog-plugin-archetype</module>
    </modules>

    <groupId>org.graylog</groupId>
    <artifactId>graylog-parent</artifactId>
    <version>3.2.0-SNAPSHOT</version>
    <packaging>pom</packaging>

    <name>Graylog Parent POM</name>
    <description>Graylog Parent POM</description>
    <url>https://www.graylog.org/</url>

    <licenses>
        <license>
            <name>GNU General Public License (GPL) version 3.0</name>
            <url>https://www.gnu.org/licenses/gpl-3.0.html</url>
            <distribution>repo</distribution>
        </license>
    </licenses>

    <organization>
        <name>Graylog, Inc.</name>
        <url>https://www.graylog.org/</url>
    </organization>

    <developers>
        <developer>
            <name>${project.organization.name}</name>
            <organization>${project.organization.name}</organization>
            <organizationUrl>${project.organization.url}</organizationUrl>
        </developer>
    </developers>

    <scm>
        <connection>scm:git:git@github.com:Graylog2/graylog2-server.git</connection>
        <developerConnection>scm:git:git@github.com:Graylog2/graylog2-server.git</developerConnection>
        <url>https://github.com/Graylog2/graylog2-server</url>
        <tag>HEAD</tag>
    </scm>

    <distributionManagement>
        <snapshotRepository>
            <id>sonatype-nexus-snapshots</id>
            <name>Sonatype Nexus Snapshots</name>
            <url>https://oss.sonatype.org/content/repositories/snapshots</url>
        </snapshotRepository>
        <repository>
            <id>sonatype-nexus-staging</id>
            <name>Nexus Release Repository</name>
            <url>https://oss.sonatype.org/service/local/staging/deploy/maven2/</url>
        </repository>
    </distributionManagement>

    <properties>
        <project.build.sourceEncoding>UTF-8</project.build.sourceEncoding>
        <project.reporting.outputEncoding>UTF-8</project.reporting.outputEncoding>
        <maven.compiler.source>1.8</maven.compiler.source>
        <maven.compiler.target>1.8</maven.compiler.target>
        <maven.compiler.useIncrementalCompilation>false</maven.compiler.useIncrementalCompilation>

        <!-- Dependencies -->
        <airline.version>2.6.0</airline.version>
        <amqp-client.version>5.4.3</amqp-client.version>
        <antlr.version>4.7.1</antlr.version>
        <apache-directory-version>1.0.1</apache-directory-version>
        <auto-value.version>1.6.2</auto-value.version>
        <auto-value-javabean.version>1.0.0</auto-value-javabean.version>
        <bouncycastle.version>1.60</bouncycastle.version>
        <cef-parser.version>0.0.1.10</cef-parser.version>
        <commons-codec.version>1.11</commons-codec.version>
        <commons-email.version>1.5</commons-email.version>
        <commons-io.version>2.6</commons-io.version>
        <disruptor.version>3.4.2</disruptor.version>
        <elasticsearch.version>5.6.12</elasticsearch.version>
        <freemarker.version>2.3.28</freemarker.version>
        <jest.version>2.4.15+jackson</jest.version>
        <gelfclient.version>1.4.4</gelfclient.version>
        <geoip2.version>2.12.0</geoip2.version>
        <grok.version>0.1.9-graylog-2</grok.version>
        <guava-retrying.version>2.0.0</guava-retrying.version>
        <guava.version>25.1-jre</guava.version>
        <guice.version>4.2.0</guice.version>
        <HdrHistogram.version>2.1.10</HdrHistogram.version>
        <hibernate-validator.version>6.0.13.Final</hibernate-validator.version>
        <hk2.version>2.5.0-b32</hk2.version> <!-- The HK2 version should match the version being used by Jersey -->
        <jackson.version>2.9.9</jackson.version>
        <jadconfig.version>0.13.0</jadconfig.version>
        <java-semver.version>0.9.0</java-semver.version>
        <javapoet.version>1.11.1</javapoet.version>
        <javax.annotation-api.version>1.3.2</javax.annotation-api.version>
        <javax.el-api.version>3.0.0</javax.el-api.version>
        <javax.inject.version>1</javax.inject.version>
        <javax.ws.rs-api.version>2.1.1</javax.ws.rs-api.version>
        <jaxb-api.version>2.3.0</jaxb-api.version>
        <jbcrypt.version>0.4</jbcrypt.version>
        <jcip-annotations.version>1.0</jcip-annotations.version>
        <jdot.version>1.0</jdot.version>
        <jersey.version>2.25.1</jersey.version>
        <jmte.version>5.0.0</jmte.version>
        <joda-time.version>2.10</joda-time.version>
        <jool.version>0.9.14</jool.version>
        <json-path.version>2.4.0</json-path.version>
        <kafka.version>0.9.0.1</kafka.version>
        <log4j.version>2.11.0</log4j.version>
        <metrics.version>4.0.3</metrics.version>
        <mongodb-driver.version>3.6.4</mongodb-driver.version>
        <mongojack.version>2.10.0</mongojack.version>
        <natty.version>0.13</natty.version>
        <netty.version>4.1.42.Final</netty.version>
        <netty-tcnative-boringssl-static.version>2.0.26.Final</netty-tcnative-boringssl-static.version>
        <okhttp.version>3.14.2</okhttp.version>
        <opencsv.version>2.3</opencsv.version>
        <os-platform-finder.version>1.2.3</os-platform-finder.version>
        <pkts.version>3.0.3</pkts.version>
        <protobuf.version>3.6.1</protobuf.version>
        <reflections.version>0.9.11</reflections.version>
        <retrofit.version>2.6.2</retrofit.version>
        <scala.version>2.11.8</scala.version>
        <semver4j.version>2.2.0-graylog.1</semver4j.version>
        <shiro.version>1.4.0</shiro.version>
        <sigar.version>1.6.4</sigar.version>
        <slf4j.version>1.7.29</slf4j.version>
        <streamex.version>0.6.8</streamex.version>
        <swagger.version>1.5.13</swagger.version>
        <syslog4j.version>0.9.60</syslog4j.version>
        <ulid.version>8.2.0</ulid.version>
        <uuid.version>3.2.1</uuid.version>
        <validation-api.version>2.0.1.Final</validation-api.version>
        <zkclient.version>0.7</zkclient.version>
        <zookeeper.version>3.5.5</zookeeper.version>

        <!-- Test dependencies -->
        <apacheds-server.version>2.0.0-M24</apacheds-server.version>
        <assertj-core.version>3.10.0</assertj-core.version>
        <assertj-joda-time.version>2.2.0</assertj-joda-time.version>
        <assertj-json.version>1.2.0</assertj-json.version>
        <awaitility.version>3.1.3</awaitility.version>
        <equalsverifier.version>3.0</equalsverifier.version>
        <fongo.version>2.2.0-RC2</fongo.version>
        <jukito.version>1.5</jukito.version>
        <junit.version>4.12</junit.version>
        <mockito.version>2.23.4</mockito.version>
        <nosqlunit.version>1.0.0-rc.5</nosqlunit.version>
        <restassured.version>2.9.0</restassured.version>
        <system-rules.version>1.18.0</system-rules.version>
        <testcontainers.version>1.10.2</testcontainers.version>

        <!-- Nodejs dependencies -->
        <nodejs.version>v10.13.0</nodejs.version>
        <yarn.version>v1.12.3</yarn.version>

        <!-- Plugin versions -->
        <license-maven.version>2.11</license-maven.version>
        <!-- Downgraded to 1.3.0 because of this issue: https://github.com/maven-download-plugin/maven-download-plugin/issues/80 -->
        <download-maven-plugin.version>1.3.0</download-maven-plugin.version>
    </properties>

    <repositories>
        <!-- to make our snapshot releases work with Travis et al -->
        <repository>
            <id>sonatype-nexus-snapshots</id>
            <name>Sonatype Nexus Snapshots</name>
            <url>https://oss.sonatype.org/content/repositories/snapshots</url>
            <releases>
                <enabled>false</enabled>
            </releases>
            <snapshots>
                <enabled>true</enabled>
            </snapshots>
        </repository>
        <repository>
            <id>sonatype-nexus-releases</id>
            <name>Sonatype Nexus Releases</name>
            <url>https://oss.sonatype.org/content/repositories/releases</url>
            <releases>
                <enabled>true</enabled>
            </releases>
            <snapshots>
                <enabled>false</enabled>
            </snapshots>
        </repository>
    </repositories>

    <build>
        <pluginManagement>
            <plugins>
                <plugin>
                    <groupId>org.apache.maven.plugins</groupId>
                    <artifactId>maven-clean-plugin</artifactId>
                    <version>3.1.0</version>
                </plugin>
                <plugin>
                    <groupId>org.apache.maven.plugins</groupId>
                    <artifactId>maven-install-plugin</artifactId>
                    <version>2.5.2</version>
                </plugin>
                <plugin>
                    <groupId>org.apache.maven.plugins</groupId>
                    <artifactId>maven-resources-plugin</artifactId>
                    <version>3.1.0</version>
                </plugin>
                <plugin>
                    <groupId>org.apache.maven.plugins</groupId>
                    <artifactId>maven-compiler-plugin</artifactId>
                    <version>3.7.0</version>
                </plugin>
                <plugin>
                    <groupId>org.apache.maven.plugins</groupId>
                    <artifactId>maven-assembly-plugin</artifactId>
                    <version>3.1.0</version>
                </plugin>
                <plugin>
                    <groupId>org.apache.maven.plugins</groupId>
                    <artifactId>maven-javadoc-plugin</artifactId>
                    <version>3.0.1</version>
                </plugin>
                <plugin>
                    <groupId>org.apache.maven.plugins</groupId>
                    <artifactId>maven-jar-plugin</artifactId>
                    <version>3.1.0</version>
                </plugin>
                <plugin>
                    <groupId>org.apache.maven.plugins</groupId>
                    <artifactId>maven-source-plugin</artifactId>
                    <version>3.0.1</version>
                </plugin>
                <plugin>
                    <groupId>org.apache.maven.plugins</groupId>
                    <artifactId>maven-shade-plugin</artifactId>
                    <version>3.1.1</version>
                </plugin>
                <plugin>
                    <groupId>org.apache.maven.plugins</groupId>
                    <artifactId>maven-deploy-plugin</artifactId>
                    <version>2.8.2</version>
                </plugin>
                <plugin>
                    <groupId>org.apache.maven.plugins</groupId>
                    <artifactId>maven-release-plugin</artifactId>
                    <version>2.5.3</version>
                </plugin>
                <plugin>
                    <groupId>org.apache.maven.plugins</groupId>
                    <artifactId>maven-pmd-plugin</artifactId>
                    <version>3.10.0</version>
                </plugin>
                <plugin>
                    <groupId>org.apache.maven.plugins</groupId>
                    <artifactId>maven-gpg-plugin</artifactId>
                    <version>1.6</version>
                </plugin>
                <plugin>
                    <groupId>org.apache.maven.plugins</groupId>
                    <artifactId>maven-surefire-plugin</artifactId>
                    <version>2.22.1</version>
                </plugin>
                <plugin>
                    <groupId>org.apache.maven.plugins</groupId>
                    <artifactId>maven-failsafe-plugin</artifactId>
                    <version>2.22.2</version>
                </plugin>
                <plugin>
                    <groupId>org.codehaus.mojo</groupId>
                    <artifactId>versions-maven-plugin</artifactId>
                    <version>2.7</version>
                </plugin>
                <plugin>
                    <groupId>com.github.spotbugs</groupId>
                    <artifactId>spotbugs-maven-plugin</artifactId>
                    <version>3.1.9</version>
                </plugin>
                <plugin>
                    <groupId>de.thetaphi</groupId>
                    <artifactId>forbiddenapis</artifactId>
                    <version>2.5</version>
                </plugin>
                <plugin>
                    <groupId>com.github.eirslett</groupId>
                    <artifactId>frontend-maven-plugin</artifactId>
                    <version>1.6</version>
                </plugin>
                <plugin>
<<<<<<< HEAD
=======
                    <groupId>com.github.alexcojocaru</groupId>
                    <artifactId>elasticsearch-maven-plugin</artifactId>
                    <version>6.14</version>
                    <configuration>
                        <skip>true</skip>
                    </configuration>
                </plugin>
                <plugin>
>>>>>>> aa9bcc72
                    <groupId>org.antlr</groupId>
                    <artifactId>antlr4-maven-plugin</artifactId>
                    <version>${antlr.version}</version>
                </plugin>
                <plugin>
                    <groupId>com.mycila</groupId>
                    <artifactId>license-maven-plugin</artifactId>
                    <version>${license-maven.version}</version>
                </plugin>
            </plugins>
        </pluginManagement>

        <plugins>
            <plugin>
                <groupId>org.apache.maven.plugins</groupId>
                <artifactId>maven-compiler-plugin</artifactId>
                <configuration>
                    <showWarnings>true</showWarnings>
                    <showDeprecation>true</showDeprecation>
                    <compilerId>javac-with-errorprone</compilerId>
                    <forceJavacCompilerUse>true</forceJavacCompilerUse>
                    <compilerArgs>
                        <arg>-XepDisableWarningsInGeneratedCode</arg>
                    </compilerArgs>
                    <annotationProcessors>
                        <annotationProcessor>com.google.auto.value.processor.AutoValueProcessor</annotationProcessor>
                    </annotationProcessors>
                </configuration>
                <dependencies>
                    <dependency>
                        <groupId>org.codehaus.plexus</groupId>
                        <artifactId>plexus-compiler-javac-errorprone</artifactId>
                        <version>2.8.4</version>
                    </dependency>
                    <dependency>
                        <groupId>com.google.errorprone</groupId>
                        <artifactId>error_prone_core</artifactId>
                        <version>2.3.1</version>
                    </dependency>
                </dependencies>
            </plugin>
            <plugin>
                <groupId>org.apache.maven.plugins</groupId>
                <artifactId>maven-release-plugin</artifactId>
                <configuration>
                    <autoVersionSubmodules>true</autoVersionSubmodules>
                    <mavenExecutorId>forked-path</mavenExecutorId>
                    <tagNameFormat>@{project.version}</tagNameFormat>
                    <preparationGoals>clean test</preparationGoals>
                    <releaseProfiles>release-profile,release</releaseProfiles>
                </configuration>
            </plugin>
            <plugin>
                <groupId>org.apache.maven.plugins</groupId>
                <artifactId>maven-assembly-plugin</artifactId>
                <configuration>
                    <attach>true</attach>
                    <appendAssemblyId>false</appendAssemblyId>
                    <!-- we don't care about assembling the parent, just run the goal on the project, pretty please -->
                    <ignoreMissingDescriptor>true</ignoreMissingDescriptor>
                    <tarLongFileMode>posix</tarLongFileMode>
                </configuration>
            </plugin>
            <plugin>
                <groupId>com.mycila</groupId>
                <artifactId>license-maven-plugin</artifactId>
            </plugin>
        </plugins>
    </build>

    <profiles>
        <profile>
            <id>release</id>
            <build>
                <plugins>
                    <plugin>
                        <groupId>org.apache.maven.plugins</groupId>
                        <artifactId>maven-gpg-plugin</artifactId>
                        <configuration>
                            <keyname>B1606F22</keyname>
                        </configuration>
                        <executions>
                            <execution>
                                <id>sign-artifacts</id>
                                <phase>verify</phase>
                                <goals>
                                    <goal>sign</goal>
                                </goals>
                            </execution>
                        </executions>
                    </plugin>
                    <plugin>
                        <groupId>org.apache.maven.plugins</groupId>
                        <artifactId>maven-release-plugin</artifactId>
                        <configuration>
                            <goals>deploy</goals>
                        </configuration>
                    </plugin>
                </plugins>
            </build>
        </profile>
    </profiles>
</project><|MERGE_RESOLUTION|>--- conflicted
+++ resolved
@@ -304,8 +304,6 @@
                     <version>1.6</version>
                 </plugin>
                 <plugin>
-<<<<<<< HEAD
-=======
                     <groupId>com.github.alexcojocaru</groupId>
                     <artifactId>elasticsearch-maven-plugin</artifactId>
                     <version>6.14</version>
@@ -314,7 +312,6 @@
                     </configuration>
                 </plugin>
                 <plugin>
->>>>>>> aa9bcc72
                     <groupId>org.antlr</groupId>
                     <artifactId>antlr4-maven-plugin</artifactId>
                     <version>${antlr.version}</version>
