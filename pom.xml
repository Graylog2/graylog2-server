<?xml version="1.0" encoding="UTF-8"?>
<!--

    Copyright (C) 2020 Graylog, Inc.

    This program is free software: you can redistribute it and/or modify
    it under the terms of the Server Side Public License, version 1,
    as published by MongoDB, Inc.

    This program is distributed in the hope that it will be useful,
    but WITHOUT ANY WARRANTY; without even the implied warranty of
    MERCHANTABILITY or FITNESS FOR A PARTICULAR PURPOSE. See the
    Server Side Public License for more details.

    You should have received a copy of the Server Side Public License
    along with this program. If not, see
    <http://www.mongodb.com/licensing/server-side-public-license>.

-->
<project xmlns="http://maven.apache.org/POM/4.0.0" xmlns:xsi="http://www.w3.org/2001/XMLSchema-instance" xsi:schemaLocation="http://maven.apache.org/POM/4.0.0 http://maven.apache.org/xsd/maven-4.0.0.xsd">
    <modelVersion>4.0.0</modelVersion>
    <modules>
        <module>graylog-project-parent</module>
        <module>graylog-plugin-parent</module>
        <module>graylog-plugin-archetype</module>
        <module>graylog-storage-elasticsearch7</module>
        <module>graylog-storage-opensearch2</module>
        <module>distribution</module>
    </modules>

    <groupId>org.graylog</groupId>
    <artifactId>graylog-parent</artifactId>
    <version>6.2.0-SNAPSHOT</version>
    <packaging>pom</packaging>

    <name>Graylog Parent POM</name>
    <description>Graylog Parent POM</description>
    <url>https://www.graylog.org/</url>

    <licenses>
        <license>
            <name>Server Side Public License (SSPL) version 1</name>
            <url>https://www.mongodb.com/licensing/server-side-public-license</url>
            <distribution>repo</distribution>
        </license>
    </licenses>

    <organization>
        <name>Graylog, Inc.</name>
        <url>https://www.graylog.org/</url>
    </organization>

    <developers>
        <developer>
            <name>${project.organization.name}</name>
            <organization>${project.organization.name}</organization>
            <organizationUrl>${project.organization.url}</organizationUrl>
        </developer>
    </developers>

    <scm>
        <connection>scm:git:git@github.com:Graylog2/graylog2-server.git</connection>
        <developerConnection>scm:git:git@github.com:Graylog2/graylog2-server.git</developerConnection>
        <url>https://github.com/Graylog2/graylog2-server</url>
        <tag>HEAD</tag>
    </scm>

    <distributionManagement>
        <snapshotRepository>
            <id>sonatype-nexus-snapshots</id>
            <name>Sonatype Nexus Snapshots</name>
            <url>https://oss.sonatype.org/content/repositories/snapshots</url>
        </snapshotRepository>
        <repository>
            <id>sonatype-nexus-staging</id>
            <name>Nexus Release Repository</name>
            <url>https://oss.sonatype.org/service/local/staging/deploy/maven2/</url>
        </repository>
    </distributionManagement>

    <properties>
        <project.build.sourceEncoding>UTF-8</project.build.sourceEncoding>
        <project.reporting.outputEncoding>UTF-8</project.reporting.outputEncoding>
        <maven.compiler.release>17</maven.compiler.release>
        <maven.compiler.source>17</maven.compiler.source>
        <maven.compiler.target>17</maven.compiler.target>
        <maven.compiler.useIncrementalCompilation>false</maven.compiler.useIncrementalCompilation>

        <!-- Dependencies -->
        <opensearch.shaded.version>2.15.0-1</opensearch.shaded.version>
        <airline.version>3.0.0</airline.version>
        <amqp-client.version>5.24.0</amqp-client.version>
        <antlr.version>4.13.2</antlr.version>
        <apache-directory-version>2.1.7</apache-directory-version>
        <apache-httpclient.version>4.5.14</apache-httpclient.version>
        <apache-httpcore.version>4.4.16</apache-httpcore.version>
        <asm.version>9.7.1</asm.version>
        <auto-service.version>1.1.1</auto-service.version>
        <auto-value.version>1.11.0</auto-value.version>
        <auto-value-javabean.version>2.5.2</auto-value-javabean.version>
        <aws-java-sdk-1.version>1.12.675</aws-java-sdk-1.version>
        <aws-java-sdk-2.version>2.30.4</aws-java-sdk-2.version>
        <aws-kinesis-client.version>2.6.0</aws-kinesis-client.version>
        <aws-msk-iam-auth.version>2.2.0</aws-msk-iam-auth.version>
<<<<<<< HEAD
        <bouncycastle.version>1.79</bouncycastle.version>
=======
        <!-- When bumping bouncycastle.version, check if the explicit management for bcutil-jdk18on can/must be removed. -->
        <bouncycastle.version>1.80</bouncycastle.version>
        <byte-buddy.version>1.16.1</byte-buddy.version>
>>>>>>> e6560825
        <caffeine.version>3.2.0</caffeine.version>
        <cef-parser.version>0.0.1.10</cef-parser.version>
        <classgraph.version>4.8.179</classgraph.version>
        <commons-codec.version>1.18.0</commons-codec.version>
        <commons-csv.version>1.13.0</commons-csv.version>
        <commons-email.version>1.6.0</commons-email.version>
        <commons-exec.version>1.4.0</commons-exec.version>
        <commons-lang3.version>3.17.0</commons-lang3.version>
        <commons-net.version>3.11.1</commons-net.version>
        <commons-validator.version>1.9.0</commons-validator.version>
        <commons-io.version>2.18.0</commons-io.version>
        <disruptor.version>4.0.0</disruptor.version>
        <error-prone.version>2.36.0</error-prone.version>
        <freemarker.version>2.3.34</freemarker.version>
        <gelfclient.version>1.5.1</gelfclient.version>
        <geoip2.version>4.2.1</geoip2.version>
        <grok.version>0.1.9-graylog-3</grok.version>
        <grpc.version>1.70.0</grpc.version>
        <guava-retrying.version>2.0.0</guava-retrying.version>
        <guava.version>33.4.0-jre</guava.version>
        <guice.version>7.0.0</guice.version>
        <HdrHistogram.version>2.2.2</HdrHistogram.version>
        <hamcrest.version>3.0</hamcrest.version>
        <hibernate-validator.version>8.0.2.Final</hibernate-validator.version>
        <hk2.version>3.1.1</hk2.version> <!-- The HK2 version should match the version being used by Jersey -->
        <jackson.version>2.17.2</jackson.version>
        <jadconfig.version>0.15.0</jadconfig.version>
        <java-semver.version>0.10.2</java-semver.version>
        <javax.annotation-api.version>1.3.2</javax.annotation-api.version>
        <jakarta.annotation-api.version>3.0.0</jakarta.annotation-api.version>
        <jakarta.inject.version>2.0.1</jakarta.inject.version>
        <jakarta.ws.rs-api.version>4.0.0</jakarta.ws.rs-api.version>
        <jaxb-api.version>2.3.1</jaxb-api.version>
        <jbcrypt.version>0.4</jbcrypt.version>
        <jcip-annotations.version>1.0</jcip-annotations.version>
        <jdot.version>1.0</jdot.version>
        <jersey.version>3.1.10</jersey.version>
        <jmte.version>7.0.3</jmte.version>
        <joda-time.version>2.13.0</joda-time.version>
        <jool.version>0.9.15</jool.version>
        <json-org.version>20250107</json-org.version>
        <json-path.version>2.9.0</json-path.version>
        <kafka.version>3.9.0</kafka.version>
        <kafka09.version>0.9.0.1-7</kafka09.version>
        <log4j.version>2.24.3</log4j.version>
        <lucene.version>9.12.0</lucene.version>
        <metrics.version>4.2.30</metrics.version>
        <mongodb-driver.version>5.3.1</mongodb-driver.version>
        <mongojack.version>4.11.0</mongojack.version>
        <natty.version>0.13</natty.version>
        <netty.version>4.1.117.Final</netty.version>
        <netty-tcnative-boringssl-static.version>2.0.69.Final</netty-tcnative-boringssl-static.version>
        <okhttp.version>4.12.0</okhttp.version>
        <opencsv.version>2.3</opencsv.version>
        <opentelemetry.version>1.32.0</opentelemetry.version>
        <os-platform-finder.version>1.2.3</os-platform-finder.version>
        <pkts.version>3.0.10</pkts.version>
        <prometheus-client.version>0.16.0</prometheus-client.version>
        <protobuf.version>3.25.6</protobuf.version>
        <reflections.version>0.10.2</reflections.version>
        <retrofit.version>2.11.0</retrofit.version>
        <semver4j.version>2.2.0-graylog.1</semver4j.version>
        <shiro.version>2.0.2</shiro.version>
        <snakeyaml.version>2.3</snakeyaml.version>
        <snappy-java.version>1.1.10.7</snappy-java.version>
        <oshi.version>6.6.6</oshi.version>
        <siv-mode.version>1.6.0</siv-mode.version>
        <slf4j.version>2.0.16</slf4j.version>
        <streamex.version>0.8.3</streamex.version>
        <swagger.version>1.6.15</swagger.version>
        <syslog4j.version>0.9.61</syslog4j.version>
        <ulid.version>8.3.0</ulid.version>
        <unboundid-ldap.version>7.0.2</unboundid-ldap.version>
        <uuid.version>3.2.1</uuid.version>
        <validation-api.version>3.1.1</validation-api.version>
        <zstd.version>1.5.6-9</zstd.version>
        <cron-utils.version>9.2.1</cron-utils.version>
        <asciitable.version>0.3.2</asciitable.version>
        <jjwt.version>0.12.6</jjwt.version>
        <stateless4j.version>2.6.0</stateless4j.version>
        <poi.version>5.4.0</poi.version>

        <!-- Test dependencies -->
        <apacheds-server.version>2.0.0.AM27</apacheds-server.version>
        <assertj-core.version>3.27.3</assertj-core.version>
        <assertj-joda-time.version>2.2.0</assertj-joda-time.version>
        <awaitility.version>4.2.2</awaitility.version>
        <equalsverifier.version>3.18.2</equalsverifier.version>
        <jukito.version>1.5</jukito.version>
        <junit.version>4.13.2</junit.version>
        <junit-jupiter.version>5.11.4</junit-jupiter.version>
        <mockito.version>5.15.2</mockito.version>
        <restassured.version>5.5.0</restassured.version>
        <system-rules.version>1.19.0</system-rules.version>
        <testcontainers.version>1.20.4</testcontainers.version>
        <testcontainers.opensearch.version>2.1.2</testcontainers.opensearch.version>

        <!-- Nodejs dependencies -->
        <nodejs.version>v20.17.0</nodejs.version>
        <yarn.version>v1.22.22</yarn.version>

        <!-- Plugin versions -->
        <license-maven.version>4.6</license-maven.version>
        <download-maven-plugin.version>1.6.8.1</download-maven-plugin.version>
    </properties>


    <!-- Ensure consistent versions across dependencies and transitive dependencies -->
    <dependencyManagement>
        <dependencies>
            <dependency>
                <groupId>org.apache.logging.log4j</groupId>
                <artifactId>log4j-bom</artifactId>
                <version>${log4j.version}</version>
                <type>pom</type>
                <scope>import</scope>
            </dependency>
            <dependency>
                <groupId>org.slf4j</groupId>
                <artifactId>slf4j-api</artifactId>
                <version>${slf4j.version}</version>
            </dependency>
            <dependency>
                <groupId>org.slf4j</groupId>
                <artifactId>jcl-over-slf4j</artifactId>
                <version>${slf4j.version}</version>
            </dependency>
            <dependency>
                <groupId>org.slf4j</groupId>
                <artifactId>log4j-over-slf4j</artifactId>
                <version>${slf4j.version}</version>
            </dependency>

            <dependency>
                <groupId>org.apache.httpcomponents</groupId>
                <artifactId>httpclient</artifactId>
                <version>${apache-httpclient.version}</version>
                <exclusions>
                    <exclusion>
                        <groupId>commons-logging</groupId>
                        <artifactId>commons-logging</artifactId>
                    </exclusion>
                </exclusions>
            </dependency>
            <dependency>
                <groupId>org.apache.httpcomponents</groupId>
                <artifactId>httpmime</artifactId>
                <version>${apache-httpclient.version}</version>
            </dependency>
            <dependency>
                <groupId>org.apache.httpcomponents</groupId>
                <artifactId>httpcore</artifactId>
                <version>${apache-httpcore.version}</version>
            </dependency>
            <dependency>
                <groupId>org.apache.httpcomponents</groupId>
                <artifactId>httpcore-nio</artifactId>
                <version>${apache-httpcore.version}</version>
            </dependency>
            <dependency>
                <groupId>io.netty</groupId>
                <artifactId>netty-bom</artifactId>
                <version>${netty.version}</version>
                <type>pom</type>
                <scope>import</scope>
            </dependency>
            <dependency>
                <groupId>software.amazon.awssdk</groupId>
                <artifactId>bom</artifactId>
                <version>${aws-java-sdk-2.version}</version>
                <type>pom</type>
                <scope>import</scope>
            </dependency>
            <dependency>
                <groupId>com.amazonaws</groupId>
                <artifactId>aws-java-sdk-bom</artifactId>
                <version>${aws-java-sdk-1.version}</version>
                <type>pom</type>
                <scope>import</scope>
            </dependency>
            <dependency>
                <groupId>io.netty</groupId>
                <artifactId>netty-tcnative-boringssl-static</artifactId>
                <version>${netty-tcnative-boringssl-static.version}</version>
                <classifier>osx-x86_64</classifier>
            </dependency>
            <dependency>
              <groupId>io.netty</groupId>
              <artifactId>netty-tcnative-boringssl-static</artifactId>
              <version>${netty-tcnative-boringssl-static.version}</version>
              <classifier>osx-aarch_64</classifier>
            </dependency>
            <dependency>
                <groupId>io.netty</groupId>
                <artifactId>netty-tcnative-boringssl-static</artifactId>
                <version>${netty-tcnative-boringssl-static.version}</version>
                <classifier>linux-x86_64</classifier>
            </dependency>
            <dependency>
              <groupId>io.netty</groupId>
              <artifactId>netty-tcnative-boringssl-static</artifactId>
              <version>${netty-tcnative-boringssl-static.version}</version>
              <classifier>linux-aarch_64</classifier>
            </dependency>
            <dependency>
                <groupId>org.apache.commons</groupId>
                <artifactId>commons-lang3</artifactId>
                <version>${commons-lang3.version}</version>
            </dependency>
            <dependency>
                <groupId>com.github.luben</groupId>
                <artifactId>zstd-jni</artifactId>
                <version>${zstd.version}</version>
            </dependency>
            <dependency>
                <groupId>com.jayway.jsonpath</groupId>
                <artifactId>json-path</artifactId>
                <version>${json-path.version}</version>
            </dependency>
            <dependency>
                <groupId>org.ow2.asm</groupId>
                <artifactId>asm</artifactId>
                <version>${asm.version}</version>
            </dependency>
            <dependency>
                <groupId>joda-time</groupId>
                <artifactId>joda-time</artifactId>
                <version>${joda-time.version}</version>
            </dependency>
            <dependency>
                <groupId>com.fasterxml.jackson</groupId>
                <artifactId>jackson-bom</artifactId>
                <version>${jackson.version}</version>
                <type>pom</type>
                <scope>import</scope>
            </dependency>
            <dependency>
                <groupId>org.yaml</groupId>
                <artifactId>snakeyaml</artifactId>
                <version>${snakeyaml.version}</version>
            </dependency>
            <dependency>
                <groupId>org.json</groupId>
                <artifactId>json</artifactId>
                <version>${json-org.version}</version>
            </dependency>
            <dependency>
                <groupId>io.jsonwebtoken</groupId>
                <artifactId>jjwt-api</artifactId>
                <version>${jjwt.version}</version>
            </dependency>
            <dependency>
                <groupId>io.jsonwebtoken</groupId>
                <artifactId>jjwt-impl</artifactId>
                <version>${jjwt.version}</version>
            </dependency>
            <dependency>
                <groupId>io.jsonwebtoken</groupId>
                <artifactId>jjwt-jackson</artifactId>
                <version>${jjwt.version}</version>
            </dependency>
            <dependency>
                <groupId>org.xerial.snappy</groupId>
                <artifactId>snappy-java</artifactId>
                <version>${snappy-java.version}</version>
            </dependency>
            <dependency>
                <groupId>com.google.protobuf</groupId>
                <artifactId>protobuf-bom</artifactId>
                <version>${protobuf.version}</version>
                <type>pom</type>
                <scope>import</scope>
            </dependency>
            <!-- Still needed because the protobuf compiler adds javax.annotation.Generated
                 annotations to generated classes -->
            <dependency>
                <groupId>javax.annotation</groupId>
                <artifactId>javax.annotation-api</artifactId>
                <version>${javax.annotation-api.version}</version>
            </dependency>
            <dependency>
                <groupId>io.grpc</groupId>
                <artifactId>grpc-bom</artifactId>
                <version>${grpc.version}</version>
                <type>pom</type>
                <scope>import</scope>
            </dependency>
            <dependency>
                <groupId>com.cronutils</groupId>
                <artifactId>cron-utils</artifactId>
                <version>${cron-utils.version}</version>
            </dependency>
            <dependency>
                <groupId>com.squareup.okhttp3</groupId>
                <artifactId>okhttp</artifactId>
                <version>${okhttp.version}</version>
            </dependency>
            <dependency>
                <groupId>com.squareup.okhttp3</groupId>
                <artifactId>okhttp-tls</artifactId>
                <version>${okhttp.version}</version>
            </dependency>
            <!-- Explicitly manage avro to fix CVE-2023-39410. We are using this only as a transitive dependency in
                 plugins. Remove once its usages are updated and the fixed version is pulled in automatically. -->
            <dependency>
                <groupId>org.apache.avro</groupId>
                <artifactId>avro</artifactId>
                <version>1.12.0</version>
            </dependency>
            <!-- Explicitly manage commons-compress to fix CVE-2023-42503. We are using this only as a transitive
                 dependency in plugins. Remove once its usages are updated and the fixed version is pulled in
                 automatically. -->
            <dependency>
                <groupId>org.apache.commons</groupId>
                <artifactId>commons-compress</artifactId>
                <version>1.27.1</version>
            </dependency>

            <dependency>
                <groupId>commons-net</groupId>
                <artifactId>commons-net</artifactId>
                <version>${commons-net.version}</version>
            </dependency>

            <dependency>
                <groupId>org.apache.commons</groupId>
                <artifactId>commons-exec</artifactId>
                <version>${commons-exec.version}</version>
            </dependency>
            <dependency>
                <groupId>org.apache.commons</groupId>
                <artifactId>commons-csv</artifactId>
                <version>${commons-csv.version}</version>
            </dependency>

            <dependency>
                <groupId>io.dropwizard.metrics</groupId>
                <artifactId>metrics-bom</artifactId>
                <version>${metrics.version}</version>
                <type>pom</type>
                <scope>import</scope>
            </dependency>

            <!-- Always check mongojack dependencies to see if we need to adjust our mongodb-driver dependencies -->
            <dependency>
                <groupId>org.mongodb</groupId>
                <artifactId>mongodb-driver-sync</artifactId>
                <version>${mongodb-driver.version}</version>
            </dependency>
            <dependency>
                <groupId>org.mongodb</groupId>
                <artifactId>mongodb-driver-legacy</artifactId>
                <version>${mongodb-driver.version}</version>
            </dependency>
            <dependency>
                <groupId>org.mongojack</groupId>
                <artifactId>mongojack</artifactId>
                <version>${mongojack.version}</version>
            </dependency>

            <dependency>
                <groupId>org.bouncycastle</groupId>
                <artifactId>bcprov-jdk18on</artifactId>
                <version>${bouncycastle.version}</version>
            </dependency>
            <dependency>
                <groupId>org.bouncycastle</groupId>
                <artifactId>bcpkix-jdk18on</artifactId>
                <version>${bouncycastle.version}</version>
            </dependency>
            <!-- Manage bcutil-jdk18on, because bcpkix-jdk18on version 1.80 declares it as a dependency with a dynamic
            version of [1.80,1.81). We enforce deterministic versions with the enforcer plugin, though. When updating
            bouncycastle versions, check if this management can or must be removed again. -->
            <dependency>
                <groupId>org.bouncycastle</groupId>
                <artifactId>bcutil-jdk18on</artifactId>
                <version>${bouncycastle.version}</version>
            </dependency>

            <!-- test -->
            <dependency>
                <groupId>org.junit</groupId>
                <artifactId>junit-bom</artifactId>
                <version>${junit-jupiter.version}</version>
                <type>pom</type>
                <scope>import</scope>
            </dependency>
            <dependency>
                <groupId>org.mockito</groupId>
                <artifactId>mockito-bom</artifactId>
                <version>${mockito.version}</version>
                <type>pom</type>
                <scope>import</scope>
            </dependency>
            <dependency>
                <groupId>org.hamcrest</groupId>
                <artifactId>hamcrest</artifactId>
                <version>${hamcrest.version}</version>
            </dependency>
            <dependency>
                <groupId>org.awaitility</groupId>
                <artifactId>awaitility</artifactId>
                <version>${awaitility.version}</version>
            </dependency>
            <dependency>
                <groupId>com.google.auto.service</groupId>
                <artifactId>auto-service-annotations</artifactId>
                <version>${auto-service.version}</version>
            </dependency>
            <dependency>
                <groupId>com.google.auto.value</groupId>
                <artifactId>auto-value-annotations</artifactId>
                <version>${auto-value.version}</version>
            </dependency>
            <dependency>
                <groupId>org.graylog.autovalue</groupId>
                <artifactId>auto-value-javabean</artifactId>
                <version>${auto-value-javabean.version}</version>
            </dependency>

            <!-- Explicitly manage mina-core to fix CVE-2024-52046. We are only using mina-core as a transitive
                 dependency for the Apache DS server in our tests. Remove once its usages are updated and the fixed
                 version is pulled in automatically. -->
            <dependency>
                <groupId>org.apache.mina</groupId>
                <artifactId>mina-core</artifactId>
                <version>2.2.4</version>
            </dependency>
        </dependencies>
    </dependencyManagement>

    <build>
        <pluginManagement>
            <plugins>
                <plugin>
                    <groupId>org.apache.maven.plugins</groupId>
                    <artifactId>maven-clean-plugin</artifactId>
                    <version>3.4.0</version>
                </plugin>
                <plugin>
                    <groupId>org.apache.maven.plugins</groupId>
                    <artifactId>maven-install-plugin</artifactId>
                    <version>3.1.3</version>
                </plugin>
                <plugin>
                    <groupId>org.apache.maven.plugins</groupId>
                    <artifactId>maven-compiler-plugin</artifactId>
                    <version>3.13.0</version>
                </plugin>
                <plugin>
                    <groupId>org.apache.maven.plugins</groupId>
                    <artifactId>maven-resources-plugin</artifactId>
                    <version>3.3.1</version>
                </plugin>
                <plugin>
                    <groupId>org.apache.maven.plugins</groupId>
                    <artifactId>maven-assembly-plugin</artifactId>
                    <version>3.7.1</version>
                </plugin>
                <plugin>
                    <groupId>org.apache.maven.plugins</groupId>
                    <artifactId>maven-javadoc-plugin</artifactId>
                    <version>3.11.2</version>
                </plugin>
                <plugin>
                    <groupId>org.apache.maven.plugins</groupId>
                    <artifactId>maven-jar-plugin</artifactId>
                    <version>3.4.2</version>
                </plugin>
                <plugin>
                    <groupId>org.apache.maven.plugins</groupId>
                    <artifactId>maven-source-plugin</artifactId>
                    <version>3.3.1</version>
                </plugin>
                <plugin>
                    <groupId>org.apache.maven.plugins</groupId>
                    <artifactId>maven-shade-plugin</artifactId>
                    <version>3.6.0</version>
                </plugin>
                <plugin>
                    <groupId>org.apache.maven.plugins</groupId>
                    <artifactId>maven-deploy-plugin</artifactId>
                    <version>3.1.3</version>
                </plugin>
                <plugin>
                    <groupId>org.apache.maven.plugins</groupId>
                    <artifactId>maven-release-plugin</artifactId>
                    <version>3.1.1</version>
                </plugin>
                <plugin>
                    <groupId>org.apache.maven.plugins</groupId>
                    <artifactId>maven-pmd-plugin</artifactId>
                    <version>3.26.0</version>
                </plugin>
                <plugin>
                    <groupId>org.apache.maven.plugins</groupId>
                    <artifactId>maven-gpg-plugin</artifactId>
                    <version>3.2.7</version>
                </plugin>
                <plugin>
                    <groupId>org.apache.maven.plugins</groupId>
                    <artifactId>maven-surefire-plugin</artifactId>
                    <version>3.5.2</version>
                </plugin>
                <plugin>
                    <groupId>org.apache.maven.plugins</groupId>
                    <artifactId>maven-failsafe-plugin</artifactId>
                    <version>3.5.2</version>
                </plugin>
                <plugin>
                    <groupId>org.codehaus.mojo</groupId>
                    <artifactId>versions-maven-plugin</artifactId>
                    <version>2.18.0</version>
                </plugin>
                <plugin>
                    <groupId>com.github.spotbugs</groupId>
                    <artifactId>spotbugs-maven-plugin</artifactId>
                    <version>4.8.6.6</version>
                </plugin>
                <plugin>
                    <groupId>de.thetaphi</groupId>
                    <artifactId>forbiddenapis</artifactId>
                    <version>3.8</version>
                </plugin>
                <plugin>
                    <groupId>com.github.eirslett</groupId>
                    <artifactId>frontend-maven-plugin</artifactId>
                    <version>1.15.1</version>
                </plugin>
                <plugin>
                    <groupId>org.antlr</groupId>
                    <artifactId>antlr4-maven-plugin</artifactId>
                    <version>${antlr.version}</version>
                </plugin>
                <plugin>
                    <groupId>com.mycila</groupId>
                    <artifactId>license-maven-plugin</artifactId>
                    <version>${license-maven.version}</version>
                </plugin>
                <plugin>
                    <groupId>org.apache.maven.plugins</groupId>
                    <artifactId>maven-enforcer-plugin</artifactId>
                    <version>3.5.0</version>
                </plugin>
                <plugin>
                    <groupId>org.cyclonedx</groupId>
                    <artifactId>cyclonedx-maven-plugin</artifactId>
                    <version>2.9.1</version>
                </plugin>
                <plugin>
                    <groupId>org.apache.maven.plugins</groupId>
                    <artifactId>maven-antrun-plugin</artifactId>
                    <version>3.1.0</version>
                </plugin>
            </plugins>
        </pluginManagement>

        <plugins>
            <plugin>
                <groupId>org.apache.maven.plugins</groupId>
                <artifactId>maven-failsafe-plugin</artifactId>
                <configuration>
                    <forkCount>1</forkCount>
                    <skip>false</skip>
                </configuration>
                <executions>
                    <execution>
                        <goals>
                            <goal>integration-test</goal>
                            <goal>verify</goal>
                        </goals>
                    </execution>
                </executions>
            </plugin>
            <plugin>
                <groupId>org.apache.maven.plugins</groupId>
                <artifactId>maven-enforcer-plugin</artifactId>
                <executions>
                    <execution>
                        <id>enforce-versions</id>
                        <phase>validate</phase>
                        <goals>
                            <goal>enforce</goal>
                        </goals>
                        <configuration>
                            <fail>true</fail>
                            <failFast>false</failFast>
                            <rules>
                                <bannedDependencies>
                                    <searchTransitive>true</searchTransitive>
                                    <excludes>
                                        <!-- We use log4j-over-slf4j, so we need to make sure we don't pull in
                                             the actual log4j 1.x dependency to avoid conflicts. http://www.slf4j.org/legacy.html#log4j-over-slf4j -->
                                        <exclude>log4j:log4j</exclude>
                                        <!-- This dependency also pulls in log4j 1.x -->
                                        <exclude>org.apache.log4j.wso2:log4j</exclude>
                                        <!-- We use jcl-over-slf4j, so we need to make sure we don't pull in
                                             the actual commons-logging dependency to avoid conflicts. http://www.slf4j.org/legacy.html#jclOverSLF4J -->
                                        <exclude>commons-logging:commons-logging</exclude>
                                        <!-- Make sure we don't pull in vulnerable log4j2 versions (CVE-2021-45046, CVE-2021-44228) -->
                                        <exclude>org.apache.logging.log4j:*:(,2.16)</exclude>
                                        <!-- Pulling in slf4j-simple creates warnings about multiple SLF4J bindings on server startup -->
                                        <exclude>org.slf4j:slf4j-simple</exclude>
                                        <!-- Newer asm versions are published under the org.ow2.asm groupId. Avoid conflicts by banning the old one.  -->
                                        <exclude>asm:asm</exclude>
                                        <!-- Mockito should by now have all the features we need. -->
                                        <exclude>org.powermock</exclude>
                                        <!-- Ban AWS SDK bundle dependencies for v1 and v2. These would add hundreds of
                                             megabytes to our production artifacts and must be avoided. -->
                                        <exclude>com.amazonaws:aws-java-sdk-bundle</exclude>
                                        <exclude>software.amazon.awssdk:bundle</exclude>
                                        <!-- Ban some javax dependencies after the move to jakarta -->
                                        <exclude>javax.inject:*</exclude>
                                        <exclude>javax.ws.rs:javax.*</exclude>
                                        <exclude>com.fasterxml.jackson.jaxrs:*</exclude>
                                    </excludes>
                                </bannedDependencies>
                                <banDuplicatePomDependencyVersions/>
                                <banDynamicVersions>
                                    <ignores>
                                        <ignore>org.graylog2</ignore>
                                        <ignore>org.graylog</ignore>
                                        <ignore>org.graylog.plugins</ignore>
                                    </ignores>
                                </banDynamicVersions>
                                <RestrictImports>
                                    <groups>
                                        <group>
                                            <reason>Data Node packages must not be used outside the data-node/ module.</reason>
                                            <bannedImports>
                                                <bannedImport>org.graylog.datanode.**</bannedImport>
                                            </bannedImports>
                                        </group>
                                    </groups>
                                </RestrictImports>
                                <requireMavenVersion>
                                    <!-- Enforce the same version we define in the maven wrapper -->
                                    <version>[3.9.6,3.99.99]</version>
                                </requireMavenVersion>
                                <requireJavaVersion>
                                    <version>[17.0,17.99]</version>
                                </requireJavaVersion>
                                <requireOS>
                                    <family>unix</family>
                                </requireOS>
                            </rules>
                        </configuration>
                    </execution>
                </executions>
                <dependencies>
                    <dependency>
                        <groupId>de.skuzzle.enforcer</groupId>
                        <artifactId>restrict-imports-enforcer-rule</artifactId>
                        <version>2.6.0</version>
                        <scope>compile</scope>
                    </dependency>
                </dependencies>
            </plugin>
            <plugin>
                <groupId>de.thetaphi</groupId>
                <artifactId>forbiddenapis</artifactId>
                <configuration>
                    <suppressAnnotations>
                        <suppressAnnotation>org.graylog2.shared.SuppressForbidden</suppressAnnotation>
                    </suppressAnnotations>
                    <!-- if the used Java version is too new, don't fail, just do nothing: -->
                    <failOnUnsupportedJava>false</failOnUnsupportedJava>
                    <failOnViolation>true</failOnViolation>
                    <ignoreSignaturesOfMissingClasses>true</ignoreSignaturesOfMissingClasses>
                    <bundledSignatures>
                        <!-- We want to allow String#formatted without charset. -->
                        <bundledSignature>jdk-unsafe-14</bundledSignature>
                        <!-- This will automatically choose the right signatures based on 'maven.compiler.target': -->
                        <bundledSignature>jdk-deprecated</bundledSignature>
                        <bundledSignature>jdk-reflection</bundledSignature>
                        <!-- disallow undocumented classes like sun.misc.Unsafe: -->
                        <bundledSignature>jdk-non-portable</bundledSignature>
                        <!-- Workaround until signatures for ${commons-io.version} are released: -->
                        <bundledSignature>commons-io-unsafe-2.14.0</bundledSignature>
                    </bundledSignatures>
                    <signatures>
                        <![CDATA[
                            org.jboss.netty.** @ Migrate to Netty 4.x

                            @defaultMessage Use a custom thread factory to ensure proper thread naming.
                            java.util.concurrent.Executors#defaultThreadFactory()
                            java.util.concurrent.Executors#newCachedThreadPool()
                            java.util.concurrent.Executors#newFixedThreadPool(int)
                            java.util.concurrent.Executors#newScheduledThreadPool(int)
                            java.util.concurrent.Executors#newSingleThreadExecutor()
                            java.util.concurrent.Executors#newSingleThreadScheduledExecutor()
                            java.util.concurrent.Executors#privilegedThreadFactory()

                            @defaultMessage Constructing a DateTime without a time zone is dangerous
                            org.joda.time.DateTime#<init>()
                            org.joda.time.DateTime#<init>(long)
                            org.joda.time.DateTime#<init>(int, int, int, int, int)
                            org.joda.time.DateTime#<init>(int, int, int, int, int, int)
                            org.joda.time.DateTime#<init>(int, int, int, int, int, int, int)
                            org.joda.time.DateTime#now()
                            org.joda.time.DateTimeZone#getDefault()

                            @defaultMessage Please do not try to stop the world
                            java.lang.System#gc()

                            java.lang.Character#codePointBefore(char[],int) @ Implicit start offset is error-prone when the char[] is a buffer and the first chars are random chars
                            java.lang.Character#codePointAt(char[],int) @ Implicit end offset is error-prone when the char[] is a buffer and the last chars are random chars

                            @defaultMessage Only use wait / notify when really needed try to use concurrency primitives, latches or callbacks instead.
                            java.lang.Object#wait()
                            java.lang.Object#wait(long)
                            java.lang.Object#wait(long,int)
                            java.lang.Object#notify()
                            java.lang.Object#notifyAll()

                            @defaultMessage Beware of the behavior of this method on MIN_VALUE
                            java.lang.Math#abs(int)
                            java.lang.Math#abs(long)

                            @defaultMessage Use Channels.* methods to write to channels. Do not read/write directly.
                            java.nio.channels.WritableByteChannel#write(java.nio.ByteBuffer)
                            java.nio.channels.FileChannel#write(java.nio.ByteBuffer, long)
                            java.nio.channels.GatheringByteChannel#write(java.nio.ByteBuffer[], int, int)
                            java.nio.channels.GatheringByteChannel#write(java.nio.ByteBuffer[])
                            java.nio.channels.ReadableByteChannel#read(java.nio.ByteBuffer)
                            java.nio.channels.ScatteringByteChannel#read(java.nio.ByteBuffer[])
                            java.nio.channels.ScatteringByteChannel#read(java.nio.ByteBuffer[], int, int)
                            java.nio.channels.FileChannel#read(java.nio.ByteBuffer, long)

                            @defaultMessage Convert to URI
                            java.net.URL#getPath()
                            java.net.URL#getFile()

                            @defaultMessage Use java.nio.file instead of java.io.File API
                            # java.util.jar.JarFile
                            # java.util.zip.ZipFile
                            # java.io.File
                            # java.io.FileInputStream
                            # java.io.FileOutputStream
                            java.io.PrintStream#<init>(java.lang.String,java.lang.String)
                            java.io.PrintWriter#<init>(java.lang.String,java.lang.String)
                            java.util.Formatter#<init>(java.lang.String,java.lang.String,java.util.Locale)
                            java.io.RandomAccessFile
                            # java.nio.file.Path#toFile()

                            @defaultMessage Specify a location for the temp file/directory instead.
                            java.nio.file.Files#createTempDirectory(java.lang.String,java.nio.file.attribute.FileAttribute[])
                            java.nio.file.Files#createTempFile(java.lang.String,java.lang.String,java.nio.file.attribute.FileAttribute[])

                            com.google.common.collect.Iterators#emptyIterator() @ Use Collections.emptyIterator instead

                            @defaultMessage Don't use java serialization - this can break BWC without noticing it
                            java.io.ObjectOutputStream
                            java.io.ObjectOutput
                            java.io.ObjectInputStream
                            java.io.ObjectInput

                            @defaultMessage avoid DNS lookups by accident: if you have a valid reason, then use SuppressWarnings with that reason so its completely clear
                            java.net.InetAddress#getHostName()
                            java.net.InetAddress#getCanonicalHostName()

                            java.net.InetSocketAddress#getHostName() @ Use getHostString() instead, which avoids a DNS lookup

                            @defaultMessage Avoid unchecked warnings by using Collections#empty(List|Map|Set) methods
                            java.util.Collections#EMPTY_LIST
                            java.util.Collections#EMPTY_MAP
                            java.util.Collections#EMPTY_SET

                            java.util.Collections#shuffle(java.util.List) @ Use java.util.Collections#shuffle(java.util.List, java.util.Random) with a reproducible source of randomness

                            com.google.common.base.Charsets @ Use java.nio.charset.StandardCharsets

                            @defaultMessage Don't use imports from shaded or denied dependencies
                            joptsimple.internal.**
                            org.testcontainers.shaded.**
                            edu.emory.mathcs.backport.java.util.**
                            org.apache.directory.api.util.**
                            org.apache.groovy.util.**
                            org.apache.logging.log4j.util.Strings
                            org.graylog.shaded.kafka09.joptsimple.**
                            org.assertj.core.util.**
                            org.bouncycastle.util.Strings
                            org.junit.jupiter.params.shadow.**
                            org.apache.http.util.**
                            io.trino.hadoop.$internal.**

                            @defaultMessage Use jakarta.inject.
                            com.google.inject.Inject
                            com.google.inject.Scope
                            com.google.inject.Singleton
                            com.google.inject.Provider
                            com.google.inject.name.Named
                            javax.inject.**

                            javax.persistence.** @ Use jakarta.persistence.

                            @defaultMessage Use jakarta.annotation.
                            javax.annotation.sql.**
                            javax.annotation.security.**
                            javax.annotation.Resources
                            javax.annotation.Resource
                            javax.annotation.Resource$AuthenticationType
                            javax.annotation.ManagedBean
                            javax.annotation.Generated
                            javax.annotation.PreDestroy
                            javax.annotation.Priority
                            javax.annotation.PostConstruct

                            @defaultMessage Use jakarta.validation.
                            javax.validation.**

                            org.jetbrains.annotations.NotNull @ Use jakarta.annotation.Nonnull
                            org.jetbrains.annotations.Nullable @ Use jakarta.annotation.Nullable
                        ]]>

                    </signatures>
                </configuration>
                <executions>
                    <execution>
                        <id>forbidden-apis-src</id>
                        <phase>compile</phase>
                        <goals>
                            <goal>check</goal>
                        </goals>
                    </execution>
                    <execution>
                        <id>forbidden-apis-test</id>
                        <phase>test-compile</phase>
                        <goals>
                            <goal>testCheck</goal>
                        </goals>
                    </execution>
                </executions>
            </plugin>
            <plugin>
                <groupId>org.apache.maven.plugins</groupId>
                <artifactId>maven-compiler-plugin</artifactId>
                <configuration>
                    <release>17</release>
                    <showWarnings>true</showWarnings>
                    <showDeprecation>true</showDeprecation>
                    <forceJavacCompilerUse>true</forceJavacCompilerUse>
                    <compilerArgs>
                        <arg>-XDcompilePolicy=simple</arg>
                        <arg>--should-stop=ifError=FLOW</arg>
                        <!--
                          We disabled checks that don't apply to us because we either don't use the platform or
                          library. (e.g., Android, Flogger) Disabling those checks improves compile times.
                          See available bug patterns: https://errorprone.info/bugpatterns
                        -->
                        <arg>
                            -Xplugin:ErrorProne
                            -Xep:DoNotMock:WARN
                            -XepDisableWarningsInGeneratedCode
                            -XepExcludedPaths:.*/target/generated-sources/.*
                            -Xep:AndroidInjectionBeforeSuper:OFF
                            -Xep:BugPatternNaming:OFF
                            -Xep:BundleDeserializationCast:OFF
                            -Xep:DaggerProvidesNull:OFF
                            -Xep:FloggerArgumentToString:OFF
                            -Xep:FloggerFormatString:OFF
                            -Xep:FloggerLogString:OFF
                            -Xep:FloggerLogVarargs:OFF
                            -Xep:FloggerLogWithCause:OFF
                            -Xep:FloggerMessageFormat:OFF
                            -Xep:FloggerRedundantIsEnabled:OFF
                            -Xep:FloggerRequiredModifiers:OFF
                            -Xep:FloggerSplitLogStatement:OFF
                            -Xep:FloggerStringConcatenation:OFF
                            -Xep:FloggerWithCause:OFF
                            -Xep:FloggerWithoutCause:OFF
                            -Xep:FragmentInjection:OFF
                            -Xep:FragmentNotInstantiable:OFF
                            -Xep:ICCProfileGetInstance:OFF
                            -Xep:IsLoggableTagLength:OFF
                            -Xep:JUnit3FloatingPointComparisonWithoutDelta:OFF
                            -Xep:JUnit3TestNotRun:OFF
                            -Xep:JUnit4ClassUsedInJUnit3:OFF
                            -Xep:JUnitAmbiguousTestClass:OFF
                            -Xep:MislabeledAndroidString:OFF
                            -Xep:MissingRefasterAnnotation:OFF
                            -Xep:OutlineNone:OFF
                            -Xep:ParcelableCreator:OFF
                            -Xep:RectIntersectReturnValueIgnored:OFF
                            -Xep:RobolectricShadowDirectlyOn:OFF
                            -Xep:StringCaseLocaleUsage:OFF
                            -Xep:SwigMemoryLeak:OFF
                            -Xep:ArrayRecordComponent:ERROR
                            -Xep:DefaultCharset:ERROR
                            -Xep:DoubleCheckedLocking:ERROR
                            -Xep:InconsistentHashCode:ERROR
                            -Xep:IncrementInForLoopAndHeader:ERROR
                            -Xep:NonAtomicVolatileUpdate:ERROR
                            -Xep:PrimitiveAtomicReference:ERROR
                            -Xep:WildcardImport:ERROR
                            -Xep:JavaDurationGetSecondsToToSeconds:ERROR
                        </arg>
                    </compilerArgs>
                    <annotationProcessorPaths>
                        <path>
                            <groupId>com.google.errorprone</groupId>
                            <artifactId>error_prone_core</artifactId>
                            <version>${error-prone.version}</version>
                        </path>
                        <path>
                            <groupId>com.google.auto.service</groupId>
                            <artifactId>auto-service</artifactId>
                            <version>${auto-service.version}</version>
                        </path>
                        <path>
                            <groupId>com.google.auto.value</groupId>
                            <artifactId>auto-value</artifactId>
                            <version>${auto-value.version}</version>
                        </path>
                        <path>
                            <groupId>org.graylog.autovalue</groupId>
                            <artifactId>auto-value-javabean</artifactId>
                            <version>${auto-value-javabean.version}</version>
                        </path>
                    </annotationProcessorPaths>
                </configuration>
            </plugin>
            <plugin>
                <groupId>org.apache.maven.plugins</groupId>
                <artifactId>maven-release-plugin</artifactId>
                <configuration>
                    <autoVersionSubmodules>true</autoVersionSubmodules>
                    <mavenExecutorId>forked-path</mavenExecutorId>
                    <tagNameFormat>@{project.version}</tagNameFormat>
                    <preparationGoals>clean test</preparationGoals>
                    <releaseProfiles>release-profile,release</releaseProfiles>
                </configuration>
            </plugin>
            <plugin>
                <groupId>org.apache.maven.plugins</groupId>
                <artifactId>maven-assembly-plugin</artifactId>
                <configuration>
                    <attach>true</attach>
                    <appendAssemblyId>false</appendAssemblyId>
                    <!-- we don't care about assembling the parent, just run the goal on the project, pretty please -->
                    <ignoreMissingDescriptor>true</ignoreMissingDescriptor>
                    <tarLongFileMode>posix</tarLongFileMode>
                </configuration>
            </plugin>
            <plugin>
                <groupId>org.graylog.repackaged</groupId>
                <artifactId>download-maven-plugin</artifactId>
                <version>${download-maven-plugin.version}</version>
                <configuration>
                    <!-- Avoid metadata problems with the cache directory of older plugin versions. Bump the rev when updating the download-maven-plugin. -->
                    <cacheDirectory>${settings.localRepository}/.cache/download-maven-plugin-rev1</cacheDirectory>
                    <followRedirects>true</followRedirects>
                    <retries>5</retries>
                </configuration>
            </plugin>
            <plugin>
                <groupId>com.mycila</groupId>
                <artifactId>license-maven-plugin</artifactId>
                <configuration>
                    <aggregate>false</aggregate>
                    <mapping>
                        <java>SLASHSTAR_STYLE</java>
                        <jsx>SLASHSTAR_STYLE</jsx>
                        <ts>SLASHSTAR_STYLE</ts>
                        <tsx>SLASHSTAR_STYLE</tsx>
                    </mapping>
                    <licenseSets>
                        <licenseSet>
                            <header>com/mycila/maven/plugin/license/templates/SSPL-1.txt</header>
                            <properties>
                                <year>2020</year>
                                <owner>Graylog, Inc.</owner>
                            </properties>
                            <keywords>
                                <keyword>Server Side Public License for more details</keyword>
                            </keywords>
                            <includes>
                                <include>**/src/main/java/**</include>
                                <include>**/src/test/java/**</include>
                                <include>**/pom.xml</include>

                                <include>*.js</include>
                                <include>src/web/**/*.js</include>
                                <include>src/web/**/*.jsx</include>
                                <include>src/web/**/*.ts</include>
                                <include>src/web/**/*.tsx</include>
                                <include>graylog2-web-interface/*.js</include>
                                <include>graylog2-web-interface/*.ts</include>
                                <include>graylog2-web-interface/config/**/*.js</include>
                                <include>graylog2-web-interface/config/**/*.ts</include>
                                <include>graylog2-web-interface/packages/**/*.js</include>
                                <include>graylog2-web-interface/packages/**/*.jsx</include>
                                <include>graylog2-web-interface/packages/**/*.ts</include>
                                <include>graylog2-web-interface/packages/**/*.tsx</include>
                                <include>graylog2-web-interface/src/**/*.js</include>
                                <include>graylog2-web-interface/src/**/*.jsx</include>
                                <include>graylog2-web-interface/src/**/*.ts</include>
                                <include>graylog2-web-interface/src/**/*.tsx</include>
                                <include>graylog2-web-interface/test/**/*.js</include>
                                <include>graylog2-web-interface/test/**/*.jsx</include>
                                <include>graylog2-web-interface/test/**/*.ts</include>
                                <include>graylog2-web-interface/test/**/*.tsx</include>
                                <include>graylog2-web-interface/webpack/**/*.js</include>
                                <include>graylog2-web-interface/webpack/**/*.ts</include>
                            </includes>
                            <excludes>
                                <exclude>**/resources/swagger/**</exclude>
                            </excludes>
                        </licenseSet>
                    </licenseSets>
                </configuration>
                <executions>
                    <execution>
                        <goals>
                            <goal>check</goal>
                        </goals>
                    </execution>
                </executions>
            </plugin>
        </plugins>
    </build>

    <profiles>
        <profile>
            <id>datanode</id>
            <activation>
                <property>
                    <name>!skip.datanode</name>
                </property>
            </activation>
            <modules>
                <module>data-node</module>
            </modules>
        </profile>
        <profile>
            <id>release</id>
            <build>
                <plugins>
                    <plugin>
                        <groupId>org.apache.maven.plugins</groupId>
                        <artifactId>maven-gpg-plugin</artifactId>
                        <configuration>
                            <keyname>B1606F22</keyname>
                        </configuration>
                        <executions>
                            <execution>
                                <id>sign-artifacts</id>
                                <phase>verify</phase>
                                <goals>
                                    <goal>sign</goal>
                                </goals>
                            </execution>
                        </executions>
                    </plugin>
                    <plugin>
                        <groupId>org.apache.maven.plugins</groupId>
                        <artifactId>maven-release-plugin</artifactId>
                        <configuration>
                            <goals>deploy</goals>
                        </configuration>
                    </plugin>
                    <plugin>
                      <groupId>org.apache.maven.plugins</groupId>
                      <artifactId>maven-deploy-plugin</artifactId>
                      <configuration>
                        <retryFailedDeploymentCount>5</retryFailedDeploymentCount>
                      </configuration>
                    </plugin>
                </plugins>
            </build>
        </profile>
    </profiles>
</project><|MERGE_RESOLUTION|>--- conflicted
+++ resolved
@@ -102,13 +102,8 @@
         <aws-java-sdk-2.version>2.30.4</aws-java-sdk-2.version>
         <aws-kinesis-client.version>2.6.0</aws-kinesis-client.version>
         <aws-msk-iam-auth.version>2.2.0</aws-msk-iam-auth.version>
-<<<<<<< HEAD
-        <bouncycastle.version>1.79</bouncycastle.version>
-=======
         <!-- When bumping bouncycastle.version, check if the explicit management for bcutil-jdk18on can/must be removed. -->
         <bouncycastle.version>1.80</bouncycastle.version>
-        <byte-buddy.version>1.16.1</byte-buddy.version>
->>>>>>> e6560825
         <caffeine.version>3.2.0</caffeine.version>
         <cef-parser.version>0.0.1.10</cef-parser.version>
         <classgraph.version>4.8.179</classgraph.version>
