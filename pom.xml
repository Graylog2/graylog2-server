--- conflicted
+++ resolved
@@ -197,13 +197,8 @@
         <mockito.version>5.12.0</mockito.version>
         <restassured.version>5.5.0</restassured.version>
         <system-rules.version>1.19.0</system-rules.version>
-<<<<<<< HEAD
         <testcontainers.version>1.20.0</testcontainers.version>
-        <testcontainers.opensearch.version>2.0.2</testcontainers.opensearch.version>
-=======
-        <testcontainers.version>1.19.8</testcontainers.version>
         <testcontainers.opensearch.version>2.1.0</testcontainers.opensearch.version>
->>>>>>> 9ec15f4d
 
         <!-- Nodejs dependencies -->
         <nodejs.version>v18.18.0</nodejs.version>
