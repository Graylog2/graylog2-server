--- conflicted
+++ resolved
@@ -210,13 +210,8 @@
         <awaitility.version>4.3.0</awaitility.version>
         <equalsverifier.version>4.2.1</equalsverifier.version>
         <jukito.version>1.5</jukito.version>
-<<<<<<< HEAD
         <guice-extension.version>1.2.1</guice-extension.version>
-        <junit-jupiter.version>6.0.0</junit-jupiter.version>
-=======
-        <junit.version>4.13.2</junit.version>
         <junit-jupiter.version>6.0.1</junit-jupiter.version>
->>>>>>> 52c105c6
         <mockito.version>5.20.0</mockito.version>
         <restassured.version>5.5.6</restassured.version>
         <testcontainers.version>1.21.3</testcontainers.version>
