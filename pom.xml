<?xml version="1.0" encoding="UTF-8"?>
<!--

    Copyright (C) 2020 Graylog, Inc.

    This program is free software: you can redistribute it and/or modify
    it under the terms of the Server Side Public License, version 1,
    as published by MongoDB, Inc.

    This program is distributed in the hope that it will be useful,
    but WITHOUT ANY WARRANTY; without even the implied warranty of
    MERCHANTABILITY or FITNESS FOR A PARTICULAR PURPOSE. See the
    Server Side Public License for more details.

    You should have received a copy of the Server Side Public License
    along with this program. If not, see
    <http://www.mongodb.com/licensing/server-side-public-license>.

-->
<project xmlns="http://maven.apache.org/POM/4.0.0" xmlns:xsi="http://www.w3.org/2001/XMLSchema-instance" xsi:schemaLocation="http://maven.apache.org/POM/4.0.0 http://maven.apache.org/xsd/maven-4.0.0.xsd">
    <modelVersion>4.0.0</modelVersion>
    <modules>
        <module>graylog-project-parent</module>
        <module>graylog-plugin-parent</module>
        <module>graylog-plugin-archetype</module>
        <module>graylog-storage-elasticsearch7</module>
        <module>graylog-storage-opensearch2</module>
        <module>distribution</module>
    </modules>

    <groupId>org.graylog</groupId>
    <artifactId>graylog-parent</artifactId>
    <version>6.1.0-SNAPSHOT</version>
    <packaging>pom</packaging>

    <name>Graylog Parent POM</name>
    <description>Graylog Parent POM</description>
    <url>https://www.graylog.org/</url>

    <licenses>
        <license>
            <name>Server Side Public License (SSPL) version 1</name>
            <url>https://www.mongodb.com/licensing/server-side-public-license</url>
            <distribution>repo</distribution>
        </license>
    </licenses>

    <organization>
        <name>Graylog, Inc.</name>
        <url>https://www.graylog.org/</url>
    </organization>

    <developers>
        <developer>
            <name>${project.organization.name}</name>
            <organization>${project.organization.name}</organization>
            <organizationUrl>${project.organization.url}</organizationUrl>
        </developer>
    </developers>

    <scm>
        <connection>scm:git:git@github.com:Graylog2/graylog2-server.git</connection>
        <developerConnection>scm:git:git@github.com:Graylog2/graylog2-server.git</developerConnection>
        <url>https://github.com/Graylog2/graylog2-server</url>
        <tag>HEAD</tag>
    </scm>

    <distributionManagement>
        <snapshotRepository>
            <id>sonatype-nexus-snapshots</id>
            <name>Sonatype Nexus Snapshots</name>
            <url>https://oss.sonatype.org/content/repositories/snapshots</url>
        </snapshotRepository>
        <repository>
            <id>sonatype-nexus-staging</id>
            <name>Nexus Release Repository</name>
            <url>https://oss.sonatype.org/service/local/staging/deploy/maven2/</url>
        </repository>
    </distributionManagement>

    <properties>
        <project.build.sourceEncoding>UTF-8</project.build.sourceEncoding>
        <project.reporting.outputEncoding>UTF-8</project.reporting.outputEncoding>
        <maven.compiler.release>17</maven.compiler.release>
        <maven.compiler.source>17</maven.compiler.source>
        <maven.compiler.target>17</maven.compiler.target>
        <maven.compiler.useIncrementalCompilation>false</maven.compiler.useIncrementalCompilation>

        <!-- Dependencies -->
        <opensearch.shaded.version>2.15.0-1</opensearch.shaded.version>
        <airline.version>3.0.0</airline.version>
        <amqp-client.version>5.21.0</amqp-client.version>
        <antlr.version>4.13.2</antlr.version>
        <apache-directory-version>2.1.7</apache-directory-version>
        <apache-httpclient.version>4.5.14</apache-httpclient.version>
        <apache-httpcore.version>4.4.16</apache-httpcore.version>
        <asm.version>9.7</asm.version>
        <auto-service.version>1.1.1</auto-service.version>
        <auto-value.version>1.11.0</auto-value.version>
        <auto-value-javabean.version>2.5.2</auto-value-javabean.version>
        <aws-java-sdk-1.version>1.12.675</aws-java-sdk-1.version>
        <aws-java-sdk-2.version>2.27.4</aws-java-sdk-2.version>
        <aws-kinesis-client.version>2.6.0</aws-kinesis-client.version>
        <aws-msk-iam-auth.version>2.2.0</aws-msk-iam-auth.version>
        <bouncycastle.version>1.78.1</bouncycastle.version>
        <byte-buddy.version>1.14.19</byte-buddy.version>
        <caffeine.version>3.1.8</caffeine.version>
        <cef-parser.version>0.0.1.10</cef-parser.version>
        <classgraph.version>4.8.175</classgraph.version>
        <commons-codec.version>1.17.1</commons-codec.version>
        <commons-csv.version>1.11.0</commons-csv.version>
        <commons-email.version>1.6.0</commons-email.version>
        <commons-exec.version>1.4.0</commons-exec.version>
        <commons-lang3.version>3.16.0</commons-lang3.version>
        <commons-net.version>3.11.1</commons-net.version>
        <commons-validator.version>1.9.0</commons-validator.version>
        <commons-io.version>2.16.1</commons-io.version>
        <disruptor.version>4.0.0</disruptor.version>
        <error-prone.version>2.30.0</error-prone.version>
        <freemarker.version>2.3.33</freemarker.version>
        <gelfclient.version>1.5.1</gelfclient.version>
        <geoip2.version>4.2.0</geoip2.version>
        <grok.version>0.1.9-graylog-3</grok.version>
        <grpc.version>1.65.1</grpc.version>
        <guava-retrying.version>2.0.0</guava-retrying.version>
        <guava.version>33.3.0-jre</guava.version>
        <guice.version>7.0.0</guice.version>
        <HdrHistogram.version>2.2.2</HdrHistogram.version>
        <hamcrest.version>3.0</hamcrest.version>
        <hibernate-validator.version>8.0.1.Final</hibernate-validator.version>
<<<<<<< HEAD
        <hk2.version>3.0.6</hk2.version> <!-- The HK2 version should match the version being used by Jersey -->
        <jackson.version>2.15.3</jackson.version>
        <jadconfig.version>0.14.0</jadconfig.version>
        <java-semver.version>0.10.2</java-semver.version>
=======
        <hk2.version>3.1.1</hk2.version> <!-- The HK2 version should match the version being used by Jersey -->
        <jackson.version>2.17.2</jackson.version>
        <jadconfig.version>0.15.0</jadconfig.version>
        <java-semver.version>0.9.0</java-semver.version>
>>>>>>> 4b328889
        <javax.annotation-api.version>1.3.2</javax.annotation-api.version>
        <jakarta.annotation-api.version>3.0.0</jakarta.annotation-api.version>
        <jakarta.inject.version>2.0.1</jakarta.inject.version>
        <jakarta.ws.rs-api.version>4.0.0</jakarta.ws.rs-api.version>
        <jaxb-api.version>2.3.1</jaxb-api.version>
        <jbcrypt.version>0.4</jbcrypt.version>
        <jcip-annotations.version>1.0</jcip-annotations.version>
        <jdot.version>1.0</jdot.version>
        <jersey.version>3.1.8</jersey.version>
        <jmte.version>7.0.3</jmte.version>
        <joda-time.version>2.12.7</joda-time.version>
        <jool.version>0.9.15</jool.version>
        <json-org.version>20240303</json-org.version>
        <json-path.version>2.9.0</json-path.version>
        <kafka.version>3.8.0</kafka.version>
        <kafka09.version>0.9.0.1-7</kafka09.version>
        <log4j.version>2.23.1</log4j.version>
        <lucene.version>9.11.1</lucene.version>
        <metrics.version>4.2.27</metrics.version>
        <mongodb-driver.version>5.1.3</mongodb-driver.version>
        <mongojack.version>4.11.0</mongojack.version>
        <natty.version>0.13</natty.version>
        <netty.version>4.1.112.Final</netty.version>
        <netty-tcnative-boringssl-static.version>2.0.65.Final</netty-tcnative-boringssl-static.version>
        <okhttp.version>4.12.0</okhttp.version>
        <opencsv.version>2.3</opencsv.version>
        <opentelemetry.version>1.32.0</opentelemetry.version>
        <os-platform-finder.version>1.2.3</os-platform-finder.version>
        <pkts.version>3.0.10</pkts.version>
        <prometheus-client.version>0.16.0</prometheus-client.version>
        <protobuf.version>3.25.4</protobuf.version>
        <reflections.version>0.10.2</reflections.version>
        <retrofit.version>2.11.0</retrofit.version>
        <semver4j.version>2.2.0-graylog.1</semver4j.version>
        <shiro.version>2.0.1</shiro.version>
        <snakeyaml.version>2.2</snakeyaml.version>
        <snappy-java.version>1.1.10.6</snappy-java.version>
        <oshi.version>6.6.3</oshi.version>
        <siv-mode.version>1.5.2</siv-mode.version>
        <slf4j.version>2.0.16</slf4j.version>
        <streamex.version>0.8.2</streamex.version>
        <swagger.version>1.6.14</swagger.version>
        <syslog4j.version>0.9.61</syslog4j.version>
        <ulid.version>8.3.0</ulid.version>
        <unboundid-ldap.version>7.0.1</unboundid-ldap.version>
        <uuid.version>3.2.1</uuid.version>
        <validation-api.version>3.1.0</validation-api.version>
        <zstd.version>1.5.6-4</zstd.version>
        <cron-utils.version>9.2.1</cron-utils.version>
        <asciitable.version>0.3.2</asciitable.version>
        <jjwt.version>0.12.6</jjwt.version>
        <stateless4j.version>2.6.0</stateless4j.version>
        <poi.version>5.3.0</poi.version>

        <!-- Test dependencies -->
        <apacheds-server.version>2.0.0.AM27</apacheds-server.version>
        <assertj-core.version>3.26.3</assertj-core.version>
        <assertj-joda-time.version>2.2.0</assertj-joda-time.version>
        <awaitility.version>4.2.2</awaitility.version>
        <equalsverifier.version>3.16.1</equalsverifier.version>
        <jukito.version>1.5</jukito.version>
        <junit.version>4.13.2</junit.version>
        <junit-jupiter.version>5.11.0</junit-jupiter.version>
        <mockito.version>5.12.0</mockito.version>
        <restassured.version>5.5.0</restassured.version>
        <system-rules.version>1.19.0</system-rules.version>
        <testcontainers.version>1.20.1</testcontainers.version>
        <testcontainers.opensearch.version>2.1.0</testcontainers.opensearch.version>

        <!-- Nodejs dependencies -->
        <nodejs.version>v18.18.0</nodejs.version>
        <yarn.version>v1.22.19</yarn.version>

        <!-- Plugin versions -->
        <license-maven.version>4.5</license-maven.version>
        <download-maven-plugin.version>1.6.8.1</download-maven-plugin.version>
    </properties>


    <!-- Ensure consistent versions across dependencies and transitive dependencies -->
    <dependencyManagement>
        <dependencies>
            <dependency>
                <groupId>org.apache.logging.log4j</groupId>
                <artifactId>log4j-bom</artifactId>
                <version>${log4j.version}</version>
                <type>pom</type>
                <scope>import</scope>
            </dependency>
            <dependency>
                <groupId>org.slf4j</groupId>
                <artifactId>slf4j-api</artifactId>
                <version>${slf4j.version}</version>
            </dependency>
            <dependency>
                <groupId>org.slf4j</groupId>
                <artifactId>jcl-over-slf4j</artifactId>
                <version>${slf4j.version}</version>
            </dependency>
            <dependency>
                <groupId>org.slf4j</groupId>
                <artifactId>log4j-over-slf4j</artifactId>
                <version>${slf4j.version}</version>
            </dependency>

            <dependency>
                <groupId>org.apache.httpcomponents</groupId>
                <artifactId>httpclient</artifactId>
                <version>${apache-httpclient.version}</version>
                <exclusions>
                    <exclusion>
                        <groupId>commons-logging</groupId>
                        <artifactId>commons-logging</artifactId>
                    </exclusion>
                </exclusions>
            </dependency>
            <dependency>
                <groupId>org.apache.httpcomponents</groupId>
                <artifactId>httpmime</artifactId>
                <version>${apache-httpclient.version}</version>
            </dependency>
            <dependency>
                <groupId>org.apache.httpcomponents</groupId>
                <artifactId>httpcore</artifactId>
                <version>${apache-httpcore.version}</version>
            </dependency>
            <dependency>
                <groupId>org.apache.httpcomponents</groupId>
                <artifactId>httpcore-nio</artifactId>
                <version>${apache-httpcore.version}</version>
            </dependency>
            <dependency>
                <groupId>io.netty</groupId>
                <artifactId>netty-bom</artifactId>
                <version>${netty.version}</version>
                <type>pom</type>
                <scope>import</scope>
            </dependency>
            <dependency>
                <groupId>software.amazon.awssdk</groupId>
                <artifactId>bom</artifactId>
                <version>${aws-java-sdk-2.version}</version>
                <type>pom</type>
                <scope>import</scope>
            </dependency>
            <dependency>
                <groupId>com.amazonaws</groupId>
                <artifactId>aws-java-sdk-bom</artifactId>
                <version>${aws-java-sdk-1.version}</version>
                <type>pom</type>
                <scope>import</scope>
            </dependency>
            <dependency>
                <groupId>io.netty</groupId>
                <artifactId>netty-tcnative-boringssl-static</artifactId>
                <version>${netty-tcnative-boringssl-static.version}</version>
                <classifier>osx-x86_64</classifier>
            </dependency>
            <dependency>
              <groupId>io.netty</groupId>
              <artifactId>netty-tcnative-boringssl-static</artifactId>
              <version>${netty-tcnative-boringssl-static.version}</version>
              <classifier>osx-aarch_64</classifier>
            </dependency>
            <dependency>
                <groupId>io.netty</groupId>
                <artifactId>netty-tcnative-boringssl-static</artifactId>
                <version>${netty-tcnative-boringssl-static.version}</version>
                <classifier>linux-x86_64</classifier>
            </dependency>
            <dependency>
              <groupId>io.netty</groupId>
              <artifactId>netty-tcnative-boringssl-static</artifactId>
              <version>${netty-tcnative-boringssl-static.version}</version>
              <classifier>linux-aarch_64</classifier>
            </dependency>
            <dependency>
                <groupId>org.apache.commons</groupId>
                <artifactId>commons-lang3</artifactId>
                <version>${commons-lang3.version}</version>
            </dependency>
            <dependency>
                <groupId>com.github.luben</groupId>
                <artifactId>zstd-jni</artifactId>
                <version>${zstd.version}</version>
            </dependency>
            <dependency>
                <groupId>com.jayway.jsonpath</groupId>
                <artifactId>json-path</artifactId>
                <version>${json-path.version}</version>
            </dependency>
            <dependency>
                <groupId>org.ow2.asm</groupId>
                <artifactId>asm</artifactId>
                <version>${asm.version}</version>
            </dependency>
            <dependency>
                <groupId>joda-time</groupId>
                <artifactId>joda-time</artifactId>
                <version>${joda-time.version}</version>
            </dependency>
            <dependency>
                <groupId>com.fasterxml.jackson</groupId>
                <artifactId>jackson-bom</artifactId>
                <version>${jackson.version}</version>
                <type>pom</type>
                <scope>import</scope>
            </dependency>
            <dependency>
                <groupId>org.yaml</groupId>
                <artifactId>snakeyaml</artifactId>
                <version>${snakeyaml.version}</version>
            </dependency>
            <dependency>
                <groupId>org.json</groupId>
                <artifactId>json</artifactId>
                <version>${json-org.version}</version>
            </dependency>
            <dependency>
                <groupId>io.jsonwebtoken</groupId>
                <artifactId>jjwt-api</artifactId>
                <version>${jjwt.version}</version>
            </dependency>
            <dependency>
                <groupId>io.jsonwebtoken</groupId>
                <artifactId>jjwt-impl</artifactId>
                <version>${jjwt.version}</version>
            </dependency>
            <dependency>
                <groupId>io.jsonwebtoken</groupId>
                <artifactId>jjwt-jackson</artifactId>
                <version>${jjwt.version}</version>
            </dependency>
            <dependency>
                <groupId>org.xerial.snappy</groupId>
                <artifactId>snappy-java</artifactId>
                <version>${snappy-java.version}</version>
            </dependency>
            <dependency>
                <groupId>com.google.protobuf</groupId>
                <artifactId>protobuf-bom</artifactId>
                <version>${protobuf.version}</version>
                <type>pom</type>
                <scope>import</scope>
            </dependency>
            <!-- Still needed because the protobuf compiler adds javax.annotation.Generated
                 annotations to generated classes -->
            <dependency>
                <groupId>javax.annotation</groupId>
                <artifactId>javax.annotation-api</artifactId>
                <version>${javax.annotation-api.version}</version>
            </dependency>
            <dependency>
                <groupId>io.grpc</groupId>
                <artifactId>grpc-bom</artifactId>
                <version>${grpc.version}</version>
                <type>pom</type>
                <scope>import</scope>
            </dependency>
            <dependency>
                <groupId>com.cronutils</groupId>
                <artifactId>cron-utils</artifactId>
                <version>${cron-utils.version}</version>
            </dependency>
            <dependency>
                <groupId>com.squareup.okhttp3</groupId>
                <artifactId>okhttp</artifactId>
                <version>${okhttp.version}</version>
            </dependency>
            <dependency>
                <groupId>com.squareup.okhttp3</groupId>
                <artifactId>okhttp-tls</artifactId>
                <version>${okhttp.version}</version>
            </dependency>
            <!-- Explicitly manage avro to fix CVE-2023-39410. We are using this only as a transitive dependency in
                 plugins. Remove once its usages are updated and the fixed version is pulled in automatically. -->
            <dependency>
                <groupId>org.apache.avro</groupId>
                <artifactId>avro</artifactId>
                <version>1.12.0</version>
            </dependency>
            <!-- Explicitly manage commons-compress to fix CVE-2023-42503. We are using this only as a transitive
                 dependency in plugins. Remove once its usages are updated and the fixed version is pulled in
                 automatically. -->
            <dependency>
                <groupId>org.apache.commons</groupId>
                <artifactId>commons-compress</artifactId>
                <version>1.27.1</version>
            </dependency>

            <dependency>
                <groupId>commons-net</groupId>
                <artifactId>commons-net</artifactId>
                <version>${commons-net.version}</version>
            </dependency>

            <dependency>
                <groupId>org.apache.commons</groupId>
                <artifactId>commons-exec</artifactId>
                <version>${commons-exec.version}</version>
            </dependency>
            <dependency>
                <groupId>org.apache.commons</groupId>
                <artifactId>commons-csv</artifactId>
                <version>${commons-csv.version}</version>
            </dependency>

            <dependency>
                <groupId>io.dropwizard.metrics</groupId>
                <artifactId>metrics-bom</artifactId>
                <version>${metrics.version}</version>
                <type>pom</type>
                <scope>import</scope>
            </dependency>

            <!-- Always check mongojack dependencies to see if we need to adjust our mongodb-driver dependencies -->
            <dependency>
                <groupId>org.mongodb</groupId>
                <artifactId>mongodb-driver-sync</artifactId>
                <version>${mongodb-driver.version}</version>
            </dependency>
            <dependency>
                <groupId>org.mongodb</groupId>
                <artifactId>mongodb-driver-legacy</artifactId>
                <version>${mongodb-driver.version}</version>
            </dependency>
            <dependency>
                <groupId>org.mongojack</groupId>
                <artifactId>mongojack</artifactId>
                <version>${mongojack.version}</version>
            </dependency>

            <dependency>
                <groupId>org.bouncycastle</groupId>
                <artifactId>bcprov-jdk18on</artifactId>
                <version>${bouncycastle.version}</version>
            </dependency>
            <dependency>
                <groupId>org.bouncycastle</groupId>
                <artifactId>bcpkix-jdk18on</artifactId>
                <version>${bouncycastle.version}</version>
            </dependency>

            <!-- test -->
            <dependency>
                <groupId>org.junit</groupId>
                <artifactId>junit-bom</artifactId>
                <version>${junit-jupiter.version}</version>
                <type>pom</type>
                <scope>import</scope>
            </dependency>
            <dependency>
                <groupId>org.mockito</groupId>
                <artifactId>mockito-bom</artifactId>
                <version>${mockito.version}</version>
                <type>pom</type>
                <scope>import</scope>
            </dependency>
            <dependency>
                <groupId>org.hamcrest</groupId>
                <artifactId>hamcrest</artifactId>
                <version>${hamcrest.version}</version>
            </dependency>
            <dependency>
                <groupId>net.bytebuddy</groupId>
                <artifactId>byte-buddy</artifactId>
                <version>${byte-buddy.version}</version>
            </dependency>
            <dependency>
                <groupId>net.bytebuddy</groupId>
                <artifactId>byte-buddy-agent</artifactId>
                <version>${byte-buddy.version}</version>
            </dependency>
            <dependency>
                <groupId>org.awaitility</groupId>
                <artifactId>awaitility</artifactId>
                <version>${awaitility.version}</version>
            </dependency>
            <dependency>
                <groupId>com.google.auto.service</groupId>
                <artifactId>auto-service-annotations</artifactId>
                <version>${auto-service.version}</version>
            </dependency>
            <dependency>
                <groupId>com.google.auto.value</groupId>
                <artifactId>auto-value-annotations</artifactId>
                <version>${auto-value.version}</version>
            </dependency>
            <dependency>
                <groupId>org.graylog.autovalue</groupId>
                <artifactId>auto-value-javabean</artifactId>
                <version>${auto-value-javabean.version}</version>
            </dependency>
        </dependencies>
    </dependencyManagement>

    <build>
        <pluginManagement>
            <plugins>
                <plugin>
                    <groupId>org.apache.maven.plugins</groupId>
                    <artifactId>maven-clean-plugin</artifactId>
                    <version>3.4.0</version>
                </plugin>
                <plugin>
                    <groupId>org.apache.maven.plugins</groupId>
                    <artifactId>maven-install-plugin</artifactId>
                    <version>3.1.3</version>
                </plugin>
                <plugin>
                    <groupId>org.apache.maven.plugins</groupId>
                    <artifactId>maven-compiler-plugin</artifactId>
                    <version>3.13.0</version>
                </plugin>
                <plugin>
                    <groupId>org.apache.maven.plugins</groupId>
                    <artifactId>maven-resources-plugin</artifactId>
                    <version>3.3.1</version>
                </plugin>
                <plugin>
                    <groupId>org.apache.maven.plugins</groupId>
                    <artifactId>maven-assembly-plugin</artifactId>
                    <version>3.7.1</version>
                </plugin>
                <plugin>
                    <groupId>org.apache.maven.plugins</groupId>
                    <artifactId>maven-javadoc-plugin</artifactId>
                    <version>3.8.0</version>
                </plugin>
                <plugin>
                    <groupId>org.apache.maven.plugins</groupId>
                    <artifactId>maven-jar-plugin</artifactId>
                    <version>3.4.2</version>
                </plugin>
                <plugin>
                    <groupId>org.apache.maven.plugins</groupId>
                    <artifactId>maven-source-plugin</artifactId>
                    <version>3.3.1</version>
                </plugin>
                <plugin>
                    <groupId>org.apache.maven.plugins</groupId>
                    <artifactId>maven-shade-plugin</artifactId>
                    <version>3.6.0</version>
                </plugin>
                <plugin>
                    <groupId>org.apache.maven.plugins</groupId>
                    <artifactId>maven-deploy-plugin</artifactId>
                    <version>3.1.3</version>
                </plugin>
                <plugin>
                    <groupId>org.apache.maven.plugins</groupId>
                    <artifactId>maven-release-plugin</artifactId>
                    <version>3.1.1</version>
                </plugin>
                <plugin>
                    <groupId>org.apache.maven.plugins</groupId>
                    <artifactId>maven-pmd-plugin</artifactId>
                    <version>3.24.0</version>
                </plugin>
                <plugin>
                    <groupId>org.apache.maven.plugins</groupId>
                    <artifactId>maven-gpg-plugin</artifactId>
                    <version>3.2.5</version>
                </plugin>
                <plugin>
                    <groupId>org.apache.maven.plugins</groupId>
                    <artifactId>maven-surefire-plugin</artifactId>
                    <version>3.4.0</version>
                </plugin>
                <plugin>
                    <groupId>org.apache.maven.plugins</groupId>
                    <artifactId>maven-failsafe-plugin</artifactId>
                    <version>3.4.0</version>
                </plugin>
                <plugin>
                    <groupId>org.codehaus.mojo</groupId>
                    <artifactId>versions-maven-plugin</artifactId>
                    <version>2.17.1</version>
                </plugin>
                <plugin>
                    <groupId>com.github.spotbugs</groupId>
                    <artifactId>spotbugs-maven-plugin</artifactId>
                    <version>4.8.6.2</version>
                </plugin>
                <plugin>
                    <groupId>de.thetaphi</groupId>
                    <artifactId>forbiddenapis</artifactId>
                    <version>3.7</version>
                </plugin>
                <plugin>
                    <groupId>com.github.eirslett</groupId>
                    <artifactId>frontend-maven-plugin</artifactId>
                    <version>1.15.0</version>
                </plugin>
                <plugin>
                    <groupId>org.antlr</groupId>
                    <artifactId>antlr4-maven-plugin</artifactId>
                    <version>${antlr.version}</version>
                </plugin>
                <plugin>
                    <groupId>com.mycila</groupId>
                    <artifactId>license-maven-plugin</artifactId>
                    <version>${license-maven.version}</version>
                </plugin>
                <plugin>
                    <groupId>org.apache.maven.plugins</groupId>
                    <artifactId>maven-enforcer-plugin</artifactId>
                    <version>3.5.0</version>
                </plugin>
                <plugin>
                    <groupId>org.cyclonedx</groupId>
                    <artifactId>cyclonedx-maven-plugin</artifactId>
                    <version>2.8.1</version>
                </plugin>
                <plugin>
                    <groupId>org.apache.maven.plugins</groupId>
                    <artifactId>maven-antrun-plugin</artifactId>
                    <version>3.1.0</version>
                </plugin>
            </plugins>
        </pluginManagement>

        <plugins>
            <plugin>
                <groupId>org.apache.maven.plugins</groupId>
                <artifactId>maven-failsafe-plugin</artifactId>
                <configuration>
                    <forkCount>1</forkCount>
                    <skip>false</skip>
                </configuration>
                <executions>
                    <execution>
                        <goals>
                            <goal>integration-test</goal>
                            <goal>verify</goal>
                        </goals>
                    </execution>
                </executions>
            </plugin>
            <plugin>
                <groupId>org.apache.maven.plugins</groupId>
                <artifactId>maven-enforcer-plugin</artifactId>
                <executions>
                    <execution>
                        <id>enforce-versions</id>
                        <phase>validate</phase>
                        <goals>
                            <goal>enforce</goal>
                        </goals>
                        <configuration>
                            <fail>true</fail>
                            <failFast>false</failFast>
                            <rules>
                                <bannedDependencies>
                                    <searchTransitive>true</searchTransitive>
                                    <excludes>
                                        <!-- We use log4j-over-slf4j, so we need to make sure we don't pull in
                                             the actual log4j 1.x dependency to avoid conflicts. http://www.slf4j.org/legacy.html#log4j-over-slf4j -->
                                        <exclude>log4j:log4j</exclude>
                                        <!-- This dependency also pulls in log4j 1.x -->
                                        <exclude>org.apache.log4j.wso2:log4j</exclude>
                                        <!-- We use jcl-over-slf4j, so we need to make sure we don't pull in
                                             the actual commons-logging dependency to avoid conflicts. http://www.slf4j.org/legacy.html#jclOverSLF4J -->
                                        <exclude>commons-logging:commons-logging</exclude>
                                        <!-- Make sure we don't pull in vulnerable log4j2 versions (CVE-2021-45046, CVE-2021-44228) -->
                                        <exclude>org.apache.logging.log4j:*:(,2.16)</exclude>
                                        <!-- Pulling in slf4j-simple creates warnings about multiple SLF4J bindings on server startup -->
                                        <exclude>org.slf4j:slf4j-simple</exclude>
                                        <!-- Newer asm versions are published under the org.ow2.asm groupId. Avoid conflicts by banning the old one.  -->
                                        <exclude>asm:asm</exclude>
                                        <!-- Mockito should by now have all the features we need. -->
                                        <exclude>org.powermock</exclude>
                                        <!-- Ban AWS SDK bundle dependencies for v1 and v2. These would add hundreds of
                                             megabytes to our production artifacts and must be avoided. -->
                                        <exclude>com.amazonaws:aws-java-sdk-bundle</exclude>
                                        <exclude>software.amazon.awssdk:bundle</exclude>
                                        <!-- Ban some javax dependencies after the move to jakarta -->
                                        <exclude>javax.inject:*</exclude>
                                        <exclude>javax.ws.rs:javax.*</exclude>
                                        <exclude>com.fasterxml.jackson.jaxrs:*</exclude>
                                    </excludes>
                                </bannedDependencies>
                                <banDuplicatePomDependencyVersions/>
                                <banDynamicVersions>
                                    <ignores>
                                        <ignore>org.graylog2</ignore>
                                        <ignore>org.graylog</ignore>
                                        <ignore>org.graylog.plugins</ignore>
                                    </ignores>
                                </banDynamicVersions>
                                <requireMavenVersion>
                                    <!-- Enforce the same version we define in the maven wrapper -->
                                    <version>[3.9.6]</version>
                                </requireMavenVersion>
                                <requireJavaVersion>
                                    <version>[17.0,17.99]</version>
                                </requireJavaVersion>
                                <requireOS>
                                    <family>unix</family>
                                </requireOS>
                            </rules>
                        </configuration>
                    </execution>
                </executions>
            </plugin>
            <plugin>
                <groupId>de.thetaphi</groupId>
                <artifactId>forbiddenapis</artifactId>
                <configuration>
                    <suppressAnnotations>
                        <suppressAnnotation>org.graylog2.shared.SuppressForbidden</suppressAnnotation>
                    </suppressAnnotations>
                    <!-- if the used Java version is too new, don't fail, just do nothing: -->
                    <failOnUnsupportedJava>false</failOnUnsupportedJava>
                    <failOnViolation>true</failOnViolation>
                    <ignoreSignaturesOfMissingClasses>true</ignoreSignaturesOfMissingClasses>
                    <bundledSignatures>
                        <!-- We want to allow String#formatted without charset. -->
                        <bundledSignature>jdk-unsafe-14</bundledSignature>
                        <!-- This will automatically choose the right signatures based on 'maven.compiler.target': -->
                        <bundledSignature>jdk-deprecated</bundledSignature>
                        <bundledSignature>jdk-reflection</bundledSignature>
                        <!-- disallow undocumented classes like sun.misc.Unsafe: -->
                        <bundledSignature>jdk-non-portable</bundledSignature>
                        <!-- Workaround until signatures for ${commons-io.version} are released: -->
                        <bundledSignature>commons-io-unsafe-2.14.0</bundledSignature>
                    </bundledSignatures>
                    <signatures>
                        <![CDATA[
                            org.jboss.netty.** @ Migrate to Netty 4.x

                            @defaultMessage Use a custom thread factory to ensure proper thread naming.
                            java.util.concurrent.Executors#defaultThreadFactory()
                            java.util.concurrent.Executors#newCachedThreadPool()
                            java.util.concurrent.Executors#newFixedThreadPool(int)
                            java.util.concurrent.Executors#newScheduledThreadPool(int)
                            java.util.concurrent.Executors#newSingleThreadExecutor()
                            java.util.concurrent.Executors#newSingleThreadScheduledExecutor()
                            java.util.concurrent.Executors#privilegedThreadFactory()

                            @defaultMessage Constructing a DateTime without a time zone is dangerous
                            org.joda.time.DateTime#<init>()
                            org.joda.time.DateTime#<init>(long)
                            org.joda.time.DateTime#<init>(int, int, int, int, int)
                            org.joda.time.DateTime#<init>(int, int, int, int, int, int)
                            org.joda.time.DateTime#<init>(int, int, int, int, int, int, int)
                            org.joda.time.DateTime#now()
                            org.joda.time.DateTimeZone#getDefault()

                            @defaultMessage Please do not try to stop the world
                            java.lang.System#gc()

                            java.lang.Character#codePointBefore(char[],int) @ Implicit start offset is error-prone when the char[] is a buffer and the first chars are random chars
                            java.lang.Character#codePointAt(char[],int) @ Implicit end offset is error-prone when the char[] is a buffer and the last chars are random chars

                            @defaultMessage Only use wait / notify when really needed try to use concurrency primitives, latches or callbacks instead.
                            java.lang.Object#wait()
                            java.lang.Object#wait(long)
                            java.lang.Object#wait(long,int)
                            java.lang.Object#notify()
                            java.lang.Object#notifyAll()

                            @defaultMessage Beware of the behavior of this method on MIN_VALUE
                            java.lang.Math#abs(int)
                            java.lang.Math#abs(long)

                            @defaultMessage Use Channels.* methods to write to channels. Do not read/write directly.
                            java.nio.channels.WritableByteChannel#write(java.nio.ByteBuffer)
                            java.nio.channels.FileChannel#write(java.nio.ByteBuffer, long)
                            java.nio.channels.GatheringByteChannel#write(java.nio.ByteBuffer[], int, int)
                            java.nio.channels.GatheringByteChannel#write(java.nio.ByteBuffer[])
                            java.nio.channels.ReadableByteChannel#read(java.nio.ByteBuffer)
                            java.nio.channels.ScatteringByteChannel#read(java.nio.ByteBuffer[])
                            java.nio.channels.ScatteringByteChannel#read(java.nio.ByteBuffer[], int, int)
                            java.nio.channels.FileChannel#read(java.nio.ByteBuffer, long)

                            @defaultMessage Convert to URI
                            java.net.URL#getPath()
                            java.net.URL#getFile()

                            @defaultMessage Use java.nio.file instead of java.io.File API
                            # java.util.jar.JarFile
                            # java.util.zip.ZipFile
                            # java.io.File
                            # java.io.FileInputStream
                            # java.io.FileOutputStream
                            java.io.PrintStream#<init>(java.lang.String,java.lang.String)
                            java.io.PrintWriter#<init>(java.lang.String,java.lang.String)
                            java.util.Formatter#<init>(java.lang.String,java.lang.String,java.util.Locale)
                            java.io.RandomAccessFile
                            # java.nio.file.Path#toFile()

                            @defaultMessage Specify a location for the temp file/directory instead.
                            java.nio.file.Files#createTempDirectory(java.lang.String,java.nio.file.attribute.FileAttribute[])
                            java.nio.file.Files#createTempFile(java.lang.String,java.lang.String,java.nio.file.attribute.FileAttribute[])

                            com.google.common.collect.Iterators#emptyIterator() @ Use Collections.emptyIterator instead

                            @defaultMessage Don't use java serialization - this can break BWC without noticing it
                            java.io.ObjectOutputStream
                            java.io.ObjectOutput
                            java.io.ObjectInputStream
                            java.io.ObjectInput

                            @defaultMessage avoid DNS lookups by accident: if you have a valid reason, then use SuppressWarnings with that reason so its completely clear
                            java.net.InetAddress#getHostName()
                            java.net.InetAddress#getCanonicalHostName()

                            java.net.InetSocketAddress#getHostName() @ Use getHostString() instead, which avoids a DNS lookup

                            @defaultMessage Avoid unchecked warnings by using Collections#empty(List|Map|Set) methods
                            java.util.Collections#EMPTY_LIST
                            java.util.Collections#EMPTY_MAP
                            java.util.Collections#EMPTY_SET

                            java.util.Collections#shuffle(java.util.List) @ Use java.util.Collections#shuffle(java.util.List, java.util.Random) with a reproducible source of randomness

                            com.google.common.base.Charsets @ Use java.nio.charset.StandardCharsets

                            @defaultMessage Don't use imports from shaded or denied dependencies
                            joptsimple.internal.**
                            org.testcontainers.shaded.**
                            edu.emory.mathcs.backport.java.util.**
                            org.apache.directory.api.util.**
                            org.apache.groovy.util.**
                            org.apache.logging.log4j.util.Strings
                            org.graylog.shaded.kafka09.joptsimple.**
                            org.assertj.core.util.**
                            org.bouncycastle.util.Strings
                            org.junit.jupiter.params.shadow.**
                            org.apache.http.util.**

                            @defaultMessage Use jakarta.inject.
                            com.google.inject.Inject
                            com.google.inject.Scope
                            com.google.inject.Singleton
                            com.google.inject.Provider
                            com.google.inject.name.Named
                            javax.inject.**

                            javax.persistence.** @ Use jakarta.persistence.

                            @defaultMessage Use jakarta.annotation.
                            javax.annotation.sql.**
                            javax.annotation.security.**
                            javax.annotation.Resources
                            javax.annotation.Resource
                            javax.annotation.Resource$AuthenticationType
                            javax.annotation.ManagedBean
                            javax.annotation.Generated
                            javax.annotation.PreDestroy
                            javax.annotation.Priority
                            javax.annotation.PostConstruct

                            @defaultMessage Use jakarta.validation.
                            javax.validation.**

                            org.jetbrains.annotations.NotNull @ Use jakarta.annotation.Nonnull
                            org.jetbrains.annotations.Nullable @ Use jakarta.annotation.Nullable
                        ]]>

                    </signatures>
                </configuration>
                <executions>
                    <execution>
                        <id>forbidden-apis-src</id>
                        <phase>compile</phase>
                        <goals>
                            <goal>check</goal>
                        </goals>
                    </execution>
                    <execution>
                        <id>forbidden-apis-test</id>
                        <phase>test-compile</phase>
                        <goals>
                            <goal>testCheck</goal>
                        </goals>
                    </execution>
                </executions>
            </plugin>
            <plugin>
                <groupId>org.apache.maven.plugins</groupId>
                <artifactId>maven-compiler-plugin</artifactId>
                <configuration>
                    <release>17</release>
                    <showWarnings>true</showWarnings>
                    <showDeprecation>true</showDeprecation>
                    <forceJavacCompilerUse>true</forceJavacCompilerUse>
                    <compilerArgs>
                        <arg>-XDcompilePolicy=simple</arg>
                        <!--
                          We disabled checks that don't apply to us because we either don't use the platform or
                          library. (e.g., Android, Flogger) Disabling those checks improves compile times.
                          See available bug patterns: https://errorprone.info/bugpatterns
                        -->
                        <arg>
                            -Xplugin:ErrorProne
                            -Xep:DoNotMock:WARN
                            -XepDisableWarningsInGeneratedCode
                            -XepExcludedPaths:.*/target/generated-sources/.*
                            -Xep:AndroidInjectionBeforeSuper:OFF
                            -Xep:BugPatternNaming:OFF
                            -Xep:BundleDeserializationCast:OFF
                            -Xep:DaggerProvidesNull:OFF
                            -Xep:FloggerArgumentToString:OFF
                            -Xep:FloggerFormatString:OFF
                            -Xep:FloggerLogString:OFF
                            -Xep:FloggerLogVarargs:OFF
                            -Xep:FloggerLogWithCause:OFF
                            -Xep:FloggerMessageFormat:OFF
                            -Xep:FloggerRedundantIsEnabled:OFF
                            -Xep:FloggerRequiredModifiers:OFF
                            -Xep:FloggerSplitLogStatement:OFF
                            -Xep:FloggerStringConcatenation:OFF
                            -Xep:FloggerWithCause:OFF
                            -Xep:FloggerWithoutCause:OFF
                            -Xep:FragmentInjection:OFF
                            -Xep:FragmentNotInstantiable:OFF
                            -Xep:ICCProfileGetInstance:OFF
                            -Xep:IsLoggableTagLength:OFF
                            -Xep:JUnit3FloatingPointComparisonWithoutDelta:OFF
                            -Xep:JUnit3TestNotRun:OFF
                            -Xep:JUnit4ClassUsedInJUnit3:OFF
                            -Xep:JUnitAmbiguousTestClass:OFF
                            -Xep:MislabeledAndroidString:OFF
                            -Xep:MissingRefasterAnnotation:OFF
                            -Xep:OutlineNone:OFF
                            -Xep:ParcelableCreator:OFF
                            -Xep:RectIntersectReturnValueIgnored:OFF
                            -Xep:RobolectricShadowDirectlyOn:OFF
                            -Xep:StringCaseLocaleUsage:OFF
                            -Xep:SwigMemoryLeak:OFF
                            -Xep:DefaultCharset:ERROR
                            -Xep:DoubleCheckedLocking:ERROR
                            -Xep:InconsistentHashCode:ERROR
                            -Xep:IncrementInForLoopAndHeader:ERROR
                            -Xep:NonAtomicVolatileUpdate:ERROR
                            -Xep:PrimitiveAtomicReference:ERROR
                            -Xep:WildcardImport:ERROR
                        </arg>
                    </compilerArgs>
                    <annotationProcessorPaths>
                        <path>
                            <groupId>com.google.errorprone</groupId>
                            <artifactId>error_prone_core</artifactId>
                            <version>${error-prone.version}</version>
                        </path>
                        <path>
                            <groupId>com.google.auto.service</groupId>
                            <artifactId>auto-service</artifactId>
                            <version>${auto-service.version}</version>
                        </path>
                        <path>
                            <groupId>com.google.auto.value</groupId>
                            <artifactId>auto-value</artifactId>
                            <version>${auto-value.version}</version>
                        </path>
                        <path>
                            <groupId>org.graylog.autovalue</groupId>
                            <artifactId>auto-value-javabean</artifactId>
                            <version>${auto-value-javabean.version}</version>
                        </path>
                    </annotationProcessorPaths>
                </configuration>
            </plugin>
            <plugin>
                <groupId>org.apache.maven.plugins</groupId>
                <artifactId>maven-release-plugin</artifactId>
                <configuration>
                    <autoVersionSubmodules>true</autoVersionSubmodules>
                    <mavenExecutorId>forked-path</mavenExecutorId>
                    <tagNameFormat>@{project.version}</tagNameFormat>
                    <preparationGoals>clean test</preparationGoals>
                    <releaseProfiles>release-profile,release</releaseProfiles>
                </configuration>
            </plugin>
            <plugin>
                <groupId>org.apache.maven.plugins</groupId>
                <artifactId>maven-assembly-plugin</artifactId>
                <configuration>
                    <attach>true</attach>
                    <appendAssemblyId>false</appendAssemblyId>
                    <!-- we don't care about assembling the parent, just run the goal on the project, pretty please -->
                    <ignoreMissingDescriptor>true</ignoreMissingDescriptor>
                    <tarLongFileMode>posix</tarLongFileMode>
                </configuration>
            </plugin>
            <plugin>
                <groupId>org.graylog.repackaged</groupId>
                <artifactId>download-maven-plugin</artifactId>
                <version>${download-maven-plugin.version}</version>
                <configuration>
                    <!-- Avoid metadata problems with the cache directory of older plugin versions. Bump the rev when updating the download-maven-plugin. -->
                    <cacheDirectory>${settings.localRepository}/.cache/download-maven-plugin-rev1</cacheDirectory>
                    <followRedirects>true</followRedirects>
                    <retries>5</retries>
                </configuration>
            </plugin>
            <plugin>
                <groupId>com.mycila</groupId>
                <artifactId>license-maven-plugin</artifactId>
                <configuration>
                    <aggregate>false</aggregate>
                    <mapping>
                        <java>SLASHSTAR_STYLE</java>
                        <jsx>SLASHSTAR_STYLE</jsx>
                        <ts>SLASHSTAR_STYLE</ts>
                        <tsx>SLASHSTAR_STYLE</tsx>
                    </mapping>
                    <licenseSets>
                        <licenseSet>
                            <header>com/mycila/maven/plugin/license/templates/SSPL-1.txt</header>
                            <properties>
                                <year>2020</year>
                                <owner>Graylog, Inc.</owner>
                            </properties>
                            <keywords>
                                <keyword>Server Side Public License for more details</keyword>
                            </keywords>
                            <includes>
                                <include>**/src/main/java/**</include>
                                <include>**/src/test/java/**</include>
                                <include>**/pom.xml</include>

                                <include>*.js</include>
                                <include>src/web/**/*.js</include>
                                <include>src/web/**/*.jsx</include>
                                <include>src/web/**/*.ts</include>
                                <include>src/web/**/*.tsx</include>
                                <include>graylog2-web-interface/*.js</include>
                                <include>graylog2-web-interface/*.ts</include>
                                <include>graylog2-web-interface/config/**/*.js</include>
                                <include>graylog2-web-interface/config/**/*.ts</include>
                                <include>graylog2-web-interface/packages/**/*.js</include>
                                <include>graylog2-web-interface/packages/**/*.jsx</include>
                                <include>graylog2-web-interface/packages/**/*.ts</include>
                                <include>graylog2-web-interface/packages/**/*.tsx</include>
                                <include>graylog2-web-interface/src/**/*.js</include>
                                <include>graylog2-web-interface/src/**/*.jsx</include>
                                <include>graylog2-web-interface/src/**/*.ts</include>
                                <include>graylog2-web-interface/src/**/*.tsx</include>
                                <include>graylog2-web-interface/test/**/*.js</include>
                                <include>graylog2-web-interface/test/**/*.jsx</include>
                                <include>graylog2-web-interface/test/**/*.ts</include>
                                <include>graylog2-web-interface/test/**/*.tsx</include>
                                <include>graylog2-web-interface/webpack/**/*.js</include>
                                <include>graylog2-web-interface/webpack/**/*.ts</include>
                            </includes>
                            <excludes>
                                <exclude>**/resources/swagger/**</exclude>
                            </excludes>
                        </licenseSet>
                    </licenseSets>
                </configuration>
                <executions>
                    <execution>
                        <goals>
                            <goal>check</goal>
                        </goals>
                    </execution>
                </executions>
            </plugin>
        </plugins>
    </build>

    <profiles>
        <profile>
            <id>datanode</id>
            <activation>
                <property>
                    <name>!skip.datanode</name>
                </property>
            </activation>
            <modules>
                <module>data-node</module>
            </modules>
        </profile>
        <profile>
            <id>release</id>
            <build>
                <plugins>
                    <plugin>
                        <groupId>org.apache.maven.plugins</groupId>
                        <artifactId>maven-gpg-plugin</artifactId>
                        <configuration>
                            <keyname>B1606F22</keyname>
                        </configuration>
                        <executions>
                            <execution>
                                <id>sign-artifacts</id>
                                <phase>verify</phase>
                                <goals>
                                    <goal>sign</goal>
                                </goals>
                            </execution>
                        </executions>
                    </plugin>
                    <plugin>
                        <groupId>org.apache.maven.plugins</groupId>
                        <artifactId>maven-release-plugin</artifactId>
                        <configuration>
                            <goals>deploy</goals>
                        </configuration>
                    </plugin>
                    <plugin>
                      <groupId>org.apache.maven.plugins</groupId>
                      <artifactId>maven-deploy-plugin</artifactId>
                      <configuration>
                        <retryFailedDeploymentCount>5</retryFailedDeploymentCount>
                      </configuration>
                    </plugin>
                </plugins>
            </build>
        </profile>
    </profiles>
</project><|MERGE_RESOLUTION|>--- conflicted
+++ resolved
@@ -128,17 +128,10 @@
         <HdrHistogram.version>2.2.2</HdrHistogram.version>
         <hamcrest.version>3.0</hamcrest.version>
         <hibernate-validator.version>8.0.1.Final</hibernate-validator.version>
-<<<<<<< HEAD
-        <hk2.version>3.0.6</hk2.version> <!-- The HK2 version should match the version being used by Jersey -->
-        <jackson.version>2.15.3</jackson.version>
-        <jadconfig.version>0.14.0</jadconfig.version>
-        <java-semver.version>0.10.2</java-semver.version>
-=======
         <hk2.version>3.1.1</hk2.version> <!-- The HK2 version should match the version being used by Jersey -->
         <jackson.version>2.17.2</jackson.version>
         <jadconfig.version>0.15.0</jadconfig.version>
-        <java-semver.version>0.9.0</java-semver.version>
->>>>>>> 4b328889
+        <java-semver.version>0.10.2</java-semver.version>
         <javax.annotation-api.version>1.3.2</javax.annotation-api.version>
         <jakarta.annotation-api.version>3.0.0</jakarta.annotation-api.version>
         <jakarta.inject.version>2.0.1</jakarta.inject.version>
