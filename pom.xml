<?xml version="1.0" encoding="UTF-8"?>
<!--

    Copyright (C) 2020 Graylog, Inc.

    This program is free software: you can redistribute it and/or modify
    it under the terms of the Server Side Public License, version 1,
    as published by MongoDB, Inc.

    This program is distributed in the hope that it will be useful,
    but WITHOUT ANY WARRANTY; without even the implied warranty of
    MERCHANTABILITY or FITNESS FOR A PARTICULAR PURPOSE. See the
    Server Side Public License for more details.

    You should have received a copy of the Server Side Public License
    along with this program. If not, see
    <http://www.mongodb.com/licensing/server-side-public-license>.

-->
<project xmlns="http://maven.apache.org/POM/4.0.0" xmlns:xsi="http://www.w3.org/2001/XMLSchema-instance" xsi:schemaLocation="http://maven.apache.org/POM/4.0.0 http://maven.apache.org/xsd/maven-4.0.0.xsd">
    <modelVersion>4.0.0</modelVersion>
    <modules>
        <module>graylog-project-parent</module>
        <module>graylog-plugin-parent</module>
        <module>graylog-plugin-archetype</module>
        <module>graylog-storage-elasticsearch7</module>
        <module>graylog-storage-opensearch2</module>
        <module>distribution</module>
    </modules>

    <groupId>org.graylog</groupId>
    <artifactId>graylog-parent</artifactId>
    <version>6.0.0-SNAPSHOT</version>
    <packaging>pom</packaging>

    <name>Graylog Parent POM</name>
    <description>Graylog Parent POM</description>
    <url>https://www.graylog.org/</url>

    <licenses>
        <license>
            <name>Server Side Public License (SSPL) version 1</name>
            <url>https://www.mongodb.com/licensing/server-side-public-license</url>
            <distribution>repo</distribution>
        </license>
    </licenses>

    <organization>
        <name>Graylog, Inc.</name>
        <url>https://www.graylog.org/</url>
    </organization>

    <developers>
        <developer>
            <name>${project.organization.name}</name>
            <organization>${project.organization.name}</organization>
            <organizationUrl>${project.organization.url}</organizationUrl>
        </developer>
    </developers>

    <scm>
        <connection>scm:git:git@github.com:Graylog2/graylog2-server.git</connection>
        <developerConnection>scm:git:git@github.com:Graylog2/graylog2-server.git</developerConnection>
        <url>https://github.com/Graylog2/graylog2-server</url>
        <tag>HEAD</tag>
    </scm>

    <distributionManagement>
        <snapshotRepository>
            <id>sonatype-nexus-snapshots</id>
            <name>Sonatype Nexus Snapshots</name>
            <url>https://oss.sonatype.org/content/repositories/snapshots</url>
        </snapshotRepository>
        <repository>
            <id>sonatype-nexus-staging</id>
            <name>Nexus Release Repository</name>
            <url>https://oss.sonatype.org/service/local/staging/deploy/maven2/</url>
        </repository>
    </distributionManagement>

    <properties>
        <project.build.sourceEncoding>UTF-8</project.build.sourceEncoding>
        <project.reporting.outputEncoding>UTF-8</project.reporting.outputEncoding>
        <maven.compiler.release>17</maven.compiler.release>
        <maven.compiler.source>17</maven.compiler.source>
        <maven.compiler.target>17</maven.compiler.target>
        <maven.compiler.useIncrementalCompilation>false</maven.compiler.useIncrementalCompilation>

        <!-- Dependencies -->
        <opensearch.shaded.version>2.11.0-1</opensearch.shaded.version>
        <airline.version>3.0.0</airline.version>
        <amqp-client.version>5.20.0</amqp-client.version>
        <antlr.version>4.13.1</antlr.version>
        <apache-directory-version>1.0.3</apache-directory-version>
        <apache-httpclient.version>4.5.14</apache-httpclient.version>
        <apache-httpcore.version>4.4.16</apache-httpcore.version>
        <asm.version>9.6</asm.version>
        <auto-service.version>1.1.1</auto-service.version>
        <auto-value.version>1.10.4</auto-value.version>
        <auto-value-javabean.version>2.5.2</auto-value-javabean.version>
        <aws-java-sdk-1.version>1.12.607</aws-java-sdk-1.version>
        <aws-java-sdk-2.version>2.21.40</aws-java-sdk-2.version>
        <aws-kinesis-client.version>2.2.10</aws-kinesis-client.version>
        <aws-msk-iam-auth.version>2.0.2</aws-msk-iam-auth.version>
        <bouncycastle.version>1.77</bouncycastle.version>
        <byte-buddy.version>1.14.11</byte-buddy.version>
        <caffeine.version>3.1.8</caffeine.version>
        <cef-parser.version>0.0.1.10</cef-parser.version>
        <classgraph.version>4.8.165</classgraph.version>
        <commons-codec.version>1.16.0</commons-codec.version>
        <commons-csv.version>1.10.0</commons-csv.version>
        <commons-email.version>1.6.0</commons-email.version>
        <commons-lang3.version>3.14.0</commons-lang3.version>
        <commons-net.version>3.10.0</commons-net.version>
        <commons-validator.version>1.8.0</commons-validator.version>
        <commons-io.version>2.15.1</commons-io.version>
        <disruptor.version>3.4.4</disruptor.version>
        <error-prone.version>2.24.1</error-prone.version>
        <freemarker.version>2.3.32</freemarker.version>
        <gelfclient.version>1.5.1</gelfclient.version>
        <geoip2.version>4.2.0</geoip2.version>
        <grok.version>0.1.9-graylog-2</grok.version>
        <grpc.version>1.61.0</grpc.version>
        <guava-retrying.version>2.0.0</guava-retrying.version>
<<<<<<< HEAD
        <guava.version>32.1.3-jre</guava.version>
        <guice.version>7.0.0</guice.version>
=======
        <guava.version>33.0.0-jre</guava.version>
        <guice.version>6.0.0</guice.version>
>>>>>>> 3d124f5b
        <HdrHistogram.version>2.1.12</HdrHistogram.version>
        <hamcrest.version>2.2</hamcrest.version>
        <hibernate-validator.version>8.0.1.Final</hibernate-validator.version>
        <hk2.version>3.0.5</hk2.version> <!-- The HK2 version should match the version being used by Jersey -->
        <jackson.version>2.15.3</jackson.version>
        <jadconfig.version>0.14.0</jadconfig.version>
        <java-semver.version>0.9.0</java-semver.version>
        <jakarta.annotation-api.version>2.1.1</jakarta.annotation-api.version>
        <jakarta.inject.version>2.0.1</jakarta.inject.version>
        <jakarta.ws.rs-api.version>3.1.0</jakarta.ws.rs-api.version>
        <jaxb-api.version>2.3.1</jaxb-api.version>
        <jbcrypt.version>0.4</jbcrypt.version>
        <jcip-annotations.version>1.0</jcip-annotations.version>
        <jdot.version>1.0</jdot.version>
        <jersey.version>3.1.5</jersey.version>
        <jmte.version>5.0.0</jmte.version>
        <joda-time.version>2.12.6</joda-time.version>
        <jool.version>0.9.15</jool.version>
        <json-path.version>2.8.0</json-path.version>
        <kafka.version>3.6.1</kafka.version>
        <kafka09.version>0.9.0.1-7</kafka09.version>
        <log4j.version>2.22.1</log4j.version>
        <lucene.version>9.9.1</lucene.version>
        <metrics.version>4.1.9</metrics.version>
        <mongodb-driver.version>4.11.1</mongodb-driver.version>
        <mongojack.version>2.10.1.4</mongojack.version>
        <mongojack4.version>4.8.1-1</mongojack4.version>
        <natty.version>0.13</natty.version>
        <netty.version>4.1.104.Final</netty.version>
        <netty-tcnative-boringssl-static.version>2.0.62.Final</netty-tcnative-boringssl-static.version>
        <okhttp.version>4.12.0</okhttp.version>
        <opencsv.version>2.3</opencsv.version>
        <opentelemetry.version>1.32.0</opentelemetry.version>
        <os-platform-finder.version>1.2.3</os-platform-finder.version>
        <pkts.version>3.0.10</pkts.version>
        <prometheus-client.version>0.16.0</prometheus-client.version>
        <protobuf.version>3.25.2</protobuf.version>
        <reflections.version>0.10.2</reflections.version>
        <retrofit.version>2.9.0</retrofit.version>
        <semver4j.version>2.2.0-graylog.1</semver4j.version>
        <shiro.version>1.13.0</shiro.version>
        <snakeyaml.version>2.2</snakeyaml.version>
        <snappy-java.version>1.1.10.5</snappy-java.version>
        <oshi.version>6.4.11</oshi.version>
        <siv-mode.version>1.5.0</siv-mode.version>
        <slf4j.version>2.0.11</slf4j.version>
        <streamex.version>0.8.2</streamex.version>
        <swagger.version>1.6.12</swagger.version>
        <syslog4j.version>0.9.61</syslog4j.version>
        <ulid.version>8.3.0</ulid.version>
        <unboundid-ldap.version>6.0.11</unboundid-ldap.version>
        <uuid.version>3.2.1</uuid.version>
        <validation-api.version>3.0.2</validation-api.version>
        <zstd.version>1.5.5-11</zstd.version>
        <cron-utils.version>9.2.1</cron-utils.version>
        <asciitable.version>0.3.2</asciitable.version>
        <jjwt.version>0.11.5</jjwt.version>

        <!-- Test dependencies -->
        <apacheds-server.version>2.0.0-M24</apacheds-server.version>
        <assertj-core.version>3.25.1</assertj-core.version>
        <assertj-joda-time.version>2.2.0</assertj-joda-time.version>
        <awaitility.version>4.2.0</awaitility.version>
        <equalsverifier.version>3.15.6</equalsverifier.version>
        <jukito.version>1.5</jukito.version>
        <junit.version>4.13.2</junit.version>
        <junit-jupiter.version>5.10.1</junit-jupiter.version>
        <mockito.version>5.9.0</mockito.version>
        <restassured.version>5.4.0</restassured.version>
        <system-rules.version>1.19.0</system-rules.version>
        <testcontainers.version>1.19.3</testcontainers.version>
        <testcontainers.opensearch.version>2.0.1</testcontainers.opensearch.version>

        <!-- Nodejs dependencies -->
        <nodejs.version>v18.18.0</nodejs.version>
        <yarn.version>v1.22.19</yarn.version>

        <!-- Plugin versions -->
        <license-maven.version>4.3</license-maven.version>
        <download-maven-plugin.version>1.6.8.1</download-maven-plugin.version>
    </properties>


    <!-- Ensure consistent versions across dependencies and transitive dependencies -->
    <dependencyManagement>
        <dependencies>
            <dependency>
                <groupId>org.apache.logging.log4j</groupId>
                <artifactId>log4j-bom</artifactId>
                <version>${log4j.version}</version>
                <type>pom</type>
                <scope>import</scope>
            </dependency>
            <dependency>
                <groupId>org.slf4j</groupId>
                <artifactId>slf4j-api</artifactId>
                <version>${slf4j.version}</version>
            </dependency>
            <dependency>
                <groupId>org.slf4j</groupId>
                <artifactId>jcl-over-slf4j</artifactId>
                <version>${slf4j.version}</version>
            </dependency>
            <dependency>
                <groupId>org.slf4j</groupId>
                <artifactId>log4j-over-slf4j</artifactId>
                <version>${slf4j.version}</version>
            </dependency>

            <dependency>
                <groupId>org.apache.httpcomponents</groupId>
                <artifactId>httpclient</artifactId>
                <version>${apache-httpclient.version}</version>
                <exclusions>
                    <exclusion>
                        <groupId>commons-logging</groupId>
                        <artifactId>commons-logging</artifactId>
                    </exclusion>
                </exclusions>
            </dependency>
            <dependency>
                <groupId>org.apache.httpcomponents</groupId>
                <artifactId>httpmime</artifactId>
                <version>${apache-httpclient.version}</version>
            </dependency>
            <dependency>
                <groupId>org.apache.httpcomponents</groupId>
                <artifactId>httpcore</artifactId>
                <version>${apache-httpcore.version}</version>
            </dependency>
            <dependency>
                <groupId>org.apache.httpcomponents</groupId>
                <artifactId>httpcore-nio</artifactId>
                <version>${apache-httpcore.version}</version>
            </dependency>
            <dependency>
                <groupId>io.netty</groupId>
                <artifactId>netty-bom</artifactId>
                <version>${netty.version}</version>
                <type>pom</type>
                <scope>import</scope>
            </dependency>
            <dependency>
                <groupId>software.amazon.awssdk</groupId>
                <artifactId>bom</artifactId>
                <version>${aws-java-sdk-2.version}</version>
                <type>pom</type>
                <scope>import</scope>
            </dependency>
            <dependency>
                <groupId>com.amazonaws</groupId>
                <artifactId>aws-java-sdk-bom</artifactId>
                <version>${aws-java-sdk-1.version}</version>
                <type>pom</type>
                <scope>import</scope>
            </dependency>
            <dependency>
                <groupId>io.netty</groupId>
                <artifactId>netty-tcnative-boringssl-static</artifactId>
                <version>${netty-tcnative-boringssl-static.version}</version>
                <classifier>osx-x86_64</classifier>
            </dependency>
            <dependency>
                <groupId>io.netty</groupId>
                <artifactId>netty-tcnative-boringssl-static</artifactId>
                <version>${netty-tcnative-boringssl-static.version}</version>
                <classifier>linux-x86_64</classifier>
            </dependency>
            <dependency>
                <groupId>org.apache.commons</groupId>
                <artifactId>commons-lang3</artifactId>
                <version>${commons-lang3.version}</version>
            </dependency>
            <dependency>
                <groupId>com.github.luben</groupId>
                <artifactId>zstd-jni</artifactId>
                <version>${zstd.version}</version>
            </dependency>
            <dependency>
                <groupId>com.jayway.jsonpath</groupId>
                <artifactId>json-path</artifactId>
                <version>${json-path.version}</version>
            </dependency>
            <dependency>
                <groupId>org.ow2.asm</groupId>
                <artifactId>asm</artifactId>
                <version>${asm.version}</version>
            </dependency>
            <dependency>
                <groupId>joda-time</groupId>
                <artifactId>joda-time</artifactId>
                <version>${joda-time.version}</version>
            </dependency>
            <dependency>
                <groupId>com.fasterxml.jackson</groupId>
                <artifactId>jackson-bom</artifactId>
                <version>${jackson.version}</version>
                <type>pom</type>
                <scope>import</scope>
            </dependency>
            <dependency>
                <groupId>org.yaml</groupId>
                <artifactId>snakeyaml</artifactId>
                <version>${snakeyaml.version}</version>
            </dependency>
            <dependency>
                <groupId>io.jsonwebtoken</groupId>
                <artifactId>jjwt-api</artifactId>
                <version>${jjwt.version}</version>
            </dependency>
            <dependency>
                <groupId>io.jsonwebtoken</groupId>
                <artifactId>jjwt-impl</artifactId>
                <version>${jjwt.version}</version>
            </dependency>
            <dependency>
                <groupId>io.jsonwebtoken</groupId>
                <artifactId>jjwt-jackson</artifactId>
                <version>${jjwt.version}</version>
            </dependency>
            <dependency>
                <groupId>org.xerial.snappy</groupId>
                <artifactId>snappy-java</artifactId>
                <version>${snappy-java.version}</version>
            </dependency>
            <dependency>
                <groupId>com.google.protobuf</groupId>
                <artifactId>protobuf-bom</artifactId>
                <version>${protobuf.version}</version>
                <type>pom</type>
                <scope>import</scope>
            </dependency>
            <dependency>
                <groupId>io.grpc</groupId>
                <artifactId>grpc-bom</artifactId>
                <version>${grpc.version}</version>
                <type>pom</type>
                <scope>import</scope>
            </dependency>
            <dependency>
                <groupId>com.cronutils</groupId>
                <artifactId>cron-utils</artifactId>
                <version>${cron-utils.version}</version>
            </dependency>
            <dependency>
                <groupId>com.squareup.okhttp3</groupId>
                <artifactId>okhttp</artifactId>
                <version>${okhttp.version}</version>
            </dependency>
            <dependency>
                <groupId>com.squareup.okhttp3</groupId>
                <artifactId>okhttp-tls</artifactId>
                <version>${okhttp.version}</version>
            </dependency>
            <!-- Explicitly manage avro to fix CVE-2023-39410. We are using this only as a transitive dependency in
                 plugins. Remove once its usages are updated and the fixed version is pulled in automatically. -->
            <dependency>
                <groupId>org.apache.avro</groupId>
                <artifactId>avro</artifactId>
                <version>1.11.3</version>
            </dependency>
            <!-- Explicitly manage commons-compress to fix CVE-2023-42503. We are using this only as a transitive
                 dependency in plugins. Remove once its usages are updated and the fixed version is pulled in
                 automatically. -->
            <dependency>
                <groupId>org.apache.commons</groupId>
                <artifactId>commons-compress</artifactId>
                <version>1.25.0</version>
            </dependency>

            <dependency>
                <groupId>commons-net</groupId>
                <artifactId>commons-net</artifactId>
                <version>${commons-net.version}</version>
            </dependency>

            <!-- test -->
            <dependency>
                <groupId>org.junit</groupId>
                <artifactId>junit-bom</artifactId>
                <version>${junit-jupiter.version}</version>
                <type>pom</type>
                <scope>import</scope>
            </dependency>
            <dependency>
                <groupId>org.mockito</groupId>
                <artifactId>mockito-bom</artifactId>
                <version>${mockito.version}</version>
                <type>pom</type>
                <scope>import</scope>
            </dependency>
            <dependency>
                <groupId>org.hamcrest</groupId>
                <artifactId>hamcrest</artifactId>
                <version>${hamcrest.version}</version>
            </dependency>
            <dependency>
                <groupId>net.bytebuddy</groupId>
                <artifactId>byte-buddy</artifactId>
                <version>${byte-buddy.version}</version>
            </dependency>
            <dependency>
                <groupId>net.bytebuddy</groupId>
                <artifactId>byte-buddy-agent</artifactId>
                <version>${byte-buddy.version}</version>
            </dependency>
            <dependency>
                <groupId>org.awaitility</groupId>
                <artifactId>awaitility</artifactId>
                <version>${awaitility.version}</version>
            </dependency>
            <dependency>
                <groupId>com.google.auto.service</groupId>
                <artifactId>auto-service-annotations</artifactId>
                <version>${auto-service.version}</version>
            </dependency>
            <dependency>
                <groupId>com.google.auto.value</groupId>
                <artifactId>auto-value-annotations</artifactId>
                <version>${auto-value.version}</version>
            </dependency>
            <dependency>
                <groupId>org.graylog.autovalue</groupId>
                <artifactId>auto-value-javabean</artifactId>
                <version>${auto-value-javabean.version}</version>
            </dependency>
        </dependencies>
    </dependencyManagement>

    <build>
        <pluginManagement>
            <plugins>
                <plugin>
                    <groupId>org.apache.maven.plugins</groupId>
                    <artifactId>maven-clean-plugin</artifactId>
                    <version>3.3.2</version>
                </plugin>
                <plugin>
                    <groupId>org.apache.maven.plugins</groupId>
                    <artifactId>maven-install-plugin</artifactId>
                    <version>3.1.1</version>
                </plugin>
                <plugin>
                    <groupId>org.apache.maven.plugins</groupId>
                    <artifactId>maven-compiler-plugin</artifactId>
                    <version>3.12.1</version>
                </plugin>
                <plugin>
                    <groupId>org.apache.maven.plugins</groupId>
                    <artifactId>maven-resources-plugin</artifactId>
                    <version>3.3.1</version>
                </plugin>
                <plugin>
                    <groupId>org.apache.maven.plugins</groupId>
                    <artifactId>maven-assembly-plugin</artifactId>
                    <version>3.6.0</version>
                </plugin>
                <plugin>
                    <groupId>org.apache.maven.plugins</groupId>
                    <artifactId>maven-javadoc-plugin</artifactId>
                    <version>3.6.3</version>
                </plugin>
                <plugin>
                    <groupId>org.apache.maven.plugins</groupId>
                    <artifactId>maven-jar-plugin</artifactId>
                    <version>3.3.0</version>
                </plugin>
                <plugin>
                    <groupId>org.apache.maven.plugins</groupId>
                    <artifactId>maven-source-plugin</artifactId>
                    <version>3.3.0</version>
                </plugin>
                <plugin>
                    <groupId>org.apache.maven.plugins</groupId>
                    <artifactId>maven-shade-plugin</artifactId>
                    <version>3.5.1</version>
                </plugin>
                <plugin>
                    <groupId>org.apache.maven.plugins</groupId>
                    <artifactId>maven-deploy-plugin</artifactId>
                    <version>3.1.1</version>
                </plugin>
                <plugin>
                    <groupId>org.apache.maven.plugins</groupId>
                    <artifactId>maven-release-plugin</artifactId>
                    <version>3.0.1</version>
                </plugin>
                <plugin>
                    <groupId>org.apache.maven.plugins</groupId>
                    <artifactId>maven-pmd-plugin</artifactId>
                    <version>3.21.2</version>
                </plugin>
                <plugin>
                    <groupId>org.apache.maven.plugins</groupId>
                    <artifactId>maven-gpg-plugin</artifactId>
                    <version>3.1.0</version>
                </plugin>
                <plugin>
                    <groupId>org.apache.maven.plugins</groupId>
                    <artifactId>maven-surefire-plugin</artifactId>
                    <version>3.2.5</version>
                </plugin>
                <plugin>
                    <groupId>org.apache.maven.plugins</groupId>
                    <artifactId>maven-failsafe-plugin</artifactId>
                    <version>3.2.5</version>
                </plugin>
                <plugin>
                    <groupId>org.codehaus.mojo</groupId>
                    <artifactId>versions-maven-plugin</artifactId>
                    <version>2.16.2</version>
                </plugin>
                <plugin>
                    <groupId>com.github.spotbugs</groupId>
                    <artifactId>spotbugs-maven-plugin</artifactId>
                    <version>4.8.2.0</version>
                </plugin>
                <plugin>
                    <groupId>de.thetaphi</groupId>
                    <artifactId>forbiddenapis</artifactId>
                    <version>3.6</version>
                </plugin>
                <plugin>
                    <groupId>com.github.eirslett</groupId>
                    <artifactId>frontend-maven-plugin</artifactId>
                    <version>1.15.0</version>
                </plugin>
                <plugin>
                    <groupId>org.antlr</groupId>
                    <artifactId>antlr4-maven-plugin</artifactId>
                    <version>${antlr.version}</version>
                </plugin>
                <plugin>
                    <groupId>com.mycila</groupId>
                    <artifactId>license-maven-plugin</artifactId>
                    <version>${license-maven.version}</version>
                </plugin>
                <plugin>
                    <groupId>org.apache.maven.plugins</groupId>
                    <artifactId>maven-enforcer-plugin</artifactId>
                    <version>3.4.1</version>
                </plugin>
            </plugins>
        </pluginManagement>

        <plugins>
            <plugin>
                <groupId>org.apache.maven.plugins</groupId>
                <artifactId>maven-failsafe-plugin</artifactId>
                <configuration>
                    <forkCount>1</forkCount>
                    <skip>false</skip>
                </configuration>
                <executions>
                    <execution>
                        <goals>
                            <goal>integration-test</goal>
                            <goal>verify</goal>
                        </goals>
                    </execution>
                </executions>
            </plugin>
            <plugin>
                <groupId>org.apache.maven.plugins</groupId>
                <artifactId>maven-enforcer-plugin</artifactId>
                <executions>
                    <execution>
                        <id>enforce-versions</id>
                        <phase>validate</phase>
                        <goals>
                            <goal>enforce</goal>
                        </goals>
                        <configuration>
                            <fail>true</fail>
                            <failFast>false</failFast>
                            <rules>
                                <bannedDependencies>
                                    <searchTransitive>true</searchTransitive>
                                    <excludes>
                                        <!-- We use log4j-over-slf4j, so we need to make sure we don't pull in
                                             the actual log4j 1.x dependency to avoid conflicts. http://www.slf4j.org/legacy.html#log4j-over-slf4j -->
                                        <exclude>log4j:log4j</exclude>
                                        <!-- This dependency also pulls in log4j 1.x -->
                                        <exclude>org.apache.log4j.wso2:log4j</exclude>
                                        <!-- We use jcl-over-slf4j, so we need to make sure we don't pull in
                                             the actual commons-logging dependency to avoid conflicts. http://www.slf4j.org/legacy.html#jclOverSLF4J -->
                                        <exclude>commons-logging:commons-logging</exclude>
                                        <!-- Make sure we don't pull in vulnerable log4j2 versions (CVE-2021-45046, CVE-2021-44228) -->
                                        <exclude>org.apache.logging.log4j:*:(,2.16)</exclude>
                                        <!-- Pulling in slf4j-simple creates warnings about multiple SLF4J bindings on server startup -->
                                        <exclude>org.slf4j:slf4j-simple</exclude>
                                        <!-- Newer asm versions are published under the org.ow2.asm groupId. Avoid conflicts by banning the old one.  -->
                                        <exclude>asm:asm</exclude>
                                        <!-- Mockito should by now have all the features we need. -->
                                        <exclude>org.powermock</exclude>
                                        <!-- Ban AWS SDK bundle dependencies for v1 and v2. These would add hundreds of
                                             megabytes to our production artifacts and must be avoided. -->
                                        <exclude>com.amazonaws:aws-java-sdk-bundle</exclude>
                                        <exclude>software.amazon.awssdk:bundle</exclude>
                                        <!-- Ban some javax dependencies after the move to jakarta -->
                                        <exclude>javax.inject:*</exclude>
                                        <exclude>javax.validation:*</exclude>
                                        <exclude>javax.ws.rs:javax.*</exclude>
                                        <exclude>com.fasterxml.jackson.jaxrs:*</exclude>
                                    </excludes>
                                </bannedDependencies>
                                <banDuplicatePomDependencyVersions/>
                                <requireMavenVersion>
                                    <version>[3.6.0,)</version>
                                </requireMavenVersion>
                                <requireJavaVersion>
                                    <version>[17.0,17.99]</version>
                                </requireJavaVersion>
                                <requireOS>
                                    <family>unix</family>
                                </requireOS>
                            </rules>
                        </configuration>
                    </execution>
                </executions>
            </plugin>
            <plugin>
                <groupId>de.thetaphi</groupId>
                <artifactId>forbiddenapis</artifactId>
                <configuration>
                    <suppressAnnotations>
                        <suppressAnnotation>org.graylog2.shared.SuppressForbidden</suppressAnnotation>
                    </suppressAnnotations>
                    <!-- if the used Java version is too new, don't fail, just do nothing: -->
                    <failOnUnsupportedJava>false</failOnUnsupportedJava>
                    <failOnViolation>true</failOnViolation>
                    <bundledSignatures>
                        <!-- We want to allow String#formatted without charset. -->
                        <bundledSignature>jdk-unsafe-14</bundledSignature>
                        <!-- This will automatically choose the right signatures based on 'maven.compiler.target': -->
                        <bundledSignature>jdk-deprecated</bundledSignature>
                        <bundledSignature>jdk-reflection</bundledSignature>
                        <!-- disallow undocumented classes like sun.misc.Unsafe: -->
                        <bundledSignature>jdk-non-portable</bundledSignature>
                        <!-- Workaround until signatures for ${commons-io.version} are released: -->
                        <bundledSignature>commons-io-unsafe-2.14.0</bundledSignature>
                    </bundledSignatures>
                    <signatures>
                        <![CDATA[
                            org.jboss.netty.** @ Migrate to Netty 4.x

                            @defaultMessage Use a custom thread factory to ensure proper thread naming.
                            java.util.concurrent.Executors#defaultThreadFactory()
                            java.util.concurrent.Executors#newCachedThreadPool()
                            java.util.concurrent.Executors#newFixedThreadPool(int)
                            java.util.concurrent.Executors#newScheduledThreadPool(int)
                            java.util.concurrent.Executors#newSingleThreadExecutor()
                            java.util.concurrent.Executors#newSingleThreadScheduledExecutor()
                            java.util.concurrent.Executors#privilegedThreadFactory()

                            @defaultMessage Constructing a DateTime without a time zone is dangerous
                            org.joda.time.DateTime#<init>()
                            org.joda.time.DateTime#<init>(long)
                            org.joda.time.DateTime#<init>(int, int, int, int, int)
                            org.joda.time.DateTime#<init>(int, int, int, int, int, int)
                            org.joda.time.DateTime#<init>(int, int, int, int, int, int, int)
                            org.joda.time.DateTime#now()
                            org.joda.time.DateTimeZone#getDefault()

                            @defaultMessage Please do not try to stop the world
                            java.lang.System#gc()

                            java.lang.Character#codePointBefore(char[],int) @ Implicit start offset is error-prone when the char[] is a buffer and the first chars are random chars
                            java.lang.Character#codePointAt(char[],int) @ Implicit end offset is error-prone when the char[] is a buffer and the last chars are random chars

                            @defaultMessage Only use wait / notify when really needed try to use concurrency primitives, latches or callbacks instead.
                            java.lang.Object#wait()
                            java.lang.Object#wait(long)
                            java.lang.Object#wait(long,int)
                            java.lang.Object#notify()
                            java.lang.Object#notifyAll()

                            @defaultMessage Beware of the behavior of this method on MIN_VALUE
                            java.lang.Math#abs(int)
                            java.lang.Math#abs(long)

                            @defaultMessage Use Channels.* methods to write to channels. Do not read/write directly.
                            java.nio.channels.WritableByteChannel#write(java.nio.ByteBuffer)
                            java.nio.channels.FileChannel#write(java.nio.ByteBuffer, long)
                            java.nio.channels.GatheringByteChannel#write(java.nio.ByteBuffer[], int, int)
                            java.nio.channels.GatheringByteChannel#write(java.nio.ByteBuffer[])
                            java.nio.channels.ReadableByteChannel#read(java.nio.ByteBuffer)
                            java.nio.channels.ScatteringByteChannel#read(java.nio.ByteBuffer[])
                            java.nio.channels.ScatteringByteChannel#read(java.nio.ByteBuffer[], int, int)
                            java.nio.channels.FileChannel#read(java.nio.ByteBuffer, long)

                            @defaultMessage Convert to URI
                            java.net.URL#getPath()
                            java.net.URL#getFile()

                            @defaultMessage Use java.nio.file instead of java.io.File API
                            # java.util.jar.JarFile
                            # java.util.zip.ZipFile
                            # java.io.File
                            # java.io.FileInputStream
                            # java.io.FileOutputStream
                            java.io.PrintStream#<init>(java.lang.String,java.lang.String)
                            java.io.PrintWriter#<init>(java.lang.String,java.lang.String)
                            java.util.Formatter#<init>(java.lang.String,java.lang.String,java.util.Locale)
                            java.io.RandomAccessFile
                            # java.nio.file.Path#toFile()

                            @defaultMessage Specify a location for the temp file/directory instead.
                            java.nio.file.Files#createTempDirectory(java.lang.String,java.nio.file.attribute.FileAttribute[])
                            java.nio.file.Files#createTempFile(java.lang.String,java.lang.String,java.nio.file.attribute.FileAttribute[])

                            com.google.common.collect.Iterators#emptyIterator() @ Use Collections.emptyIterator instead

                            @defaultMessage Don't use java serialization - this can break BWC without noticing it
                            java.io.ObjectOutputStream
                            java.io.ObjectOutput
                            java.io.ObjectInputStream
                            java.io.ObjectInput

                            @defaultMessage avoid DNS lookups by accident: if you have a valid reason, then use SuppressWarnings with that reason so its completely clear
                            java.net.InetAddress#getHostName()
                            java.net.InetAddress#getCanonicalHostName()

                            java.net.InetSocketAddress#getHostName() @ Use getHostString() instead, which avoids a DNS lookup

                            @defaultMessage Avoid unchecked warnings by using Collections#empty(List|Map|Set) methods
                            java.util.Collections#EMPTY_LIST
                            java.util.Collections#EMPTY_MAP
                            java.util.Collections#EMPTY_SET

                            java.util.Collections#shuffle(java.util.List) @ Use java.util.Collections#shuffle(java.util.List, java.util.Random) with a reproducible source of randomness

                            com.google.common.base.Charsets @ Use java.nio.charset.StandardCharsets

                            @defaultMessage Don't use imports from shaded or denied dependencies
                            joptsimple.internal.**
                            org.testcontainers.shaded.**
                            edu.emory.mathcs.backport.java.util.**
                            org.apache.directory.api.util.**
                            org.apache.groovy.util.**
                            org.apache.logging.log4j.util.Strings
                            org.graylog.shaded.kafka09.joptsimple.**
                            org.assertj.core.util.**
                            org.bouncycastle.util.Strings
                            org.junit.jupiter.params.shadow.**
                            org.apache.http.util.**

                            @defaultMessage Use jakarta.inject.
                            com.google.inject.Inject
                            com.google.inject.Scope
                            com.google.inject.Singleton
                            com.google.inject.Provider
                            com.google.inject.name.Named
                            javax.inject.**

                            javax.persistence.** @ Use jakarta.persistence.

                            @defaultMessage Use jakarta.annotation.
                            javax.annotation.sql.**
                            javax.annotation.security.**
                            javax.annotation.Resources
                            javax.annotation.Resource
                            javax.annotation.Resource$AuthenticationType
                            javax.annotation.ManagedBean
                            javax.annotation.Generated
                            javax.annotation.PreDestroy
                            javax.annotation.Priority
                            javax.annotation.PostConstruct
                        ]]>

                    </signatures>
                </configuration>
                <executions>
                    <execution>
                        <id>forbidden-apis-src</id>
                        <phase>compile</phase>
                        <goals>
                            <goal>check</goal>
                        </goals>
                    </execution>
                    <execution>
                        <id>forbidden-apis-test</id>
                        <phase>test-compile</phase>
                        <goals>
                            <goal>testCheck</goal>
                        </goals>
                    </execution>
                </executions>
            </plugin>
            <plugin>
                <groupId>org.apache.maven.plugins</groupId>
                <artifactId>maven-compiler-plugin</artifactId>
                <configuration>
                    <release>17</release>
                    <showWarnings>true</showWarnings>
                    <showDeprecation>true</showDeprecation>
                    <forceJavacCompilerUse>true</forceJavacCompilerUse>
                    <compilerArgs>
                        <arg>-XDcompilePolicy=simple</arg>
                        <!--
                          We disabled checks that don't apply to us because we either don't use the platform or
                          library. (e.g., Android, Flogger) Disabling those checks improves compile times.
                          See available bug patterns: https://errorprone.info/bugpatterns
                        -->
                        <arg>
                            -Xplugin:ErrorProne
                            -Xep:DoNotMock:WARN
                            -XepDisableWarningsInGeneratedCode
                            -XepExcludedPaths:.*/target/generated-sources/.*
                            -Xep:AndroidInjectionBeforeSuper:OFF
                            -Xep:BugPatternNaming:OFF
                            -Xep:BundleDeserializationCast:OFF
                            -Xep:DaggerProvidesNull:OFF
                            -Xep:FloggerArgumentToString:OFF
                            -Xep:FloggerFormatString:OFF
                            -Xep:FloggerLogString:OFF
                            -Xep:FloggerLogVarargs:OFF
                            -Xep:FloggerLogWithCause:OFF
                            -Xep:FloggerMessageFormat:OFF
                            -Xep:FloggerRedundantIsEnabled:OFF
                            -Xep:FloggerRequiredModifiers:OFF
                            -Xep:FloggerSplitLogStatement:OFF
                            -Xep:FloggerStringConcatenation:OFF
                            -Xep:FloggerWithCause:OFF
                            -Xep:FloggerWithoutCause:OFF
                            -Xep:FragmentInjection:OFF
                            -Xep:FragmentNotInstantiable:OFF
                            -Xep:ICCProfileGetInstance:OFF
                            -Xep:IsLoggableTagLength:OFF
                            -Xep:JUnit3FloatingPointComparisonWithoutDelta:OFF
                            -Xep:JUnit3TestNotRun:OFF
                            -Xep:JUnit4ClassUsedInJUnit3:OFF
                            -Xep:JUnitAmbiguousTestClass:OFF
                            -Xep:MislabeledAndroidString:OFF
                            -Xep:MissingRefasterAnnotation:OFF
                            -Xep:OutlineNone:OFF
                            -Xep:ParcelableCreator:OFF
                            -Xep:RectIntersectReturnValueIgnored:OFF
                            -Xep:RobolectricShadowDirectlyOn:OFF
                            -Xep:StringCaseLocaleUsage:OFF
                            -Xep:SwigMemoryLeak:OFF
                            -Xep:DefaultCharset:ERROR
                            -Xep:DoubleCheckedLocking:ERROR
                            -Xep:InconsistentHashCode:ERROR
                            -Xep:IncrementInForLoopAndHeader:ERROR
                            -Xep:NonAtomicVolatileUpdate:ERROR
                            -Xep:PrimitiveAtomicReference:ERROR
                        </arg>
                    </compilerArgs>
                    <annotationProcessorPaths>
                        <path>
                            <groupId>com.google.errorprone</groupId>
                            <artifactId>error_prone_core</artifactId>
                            <version>${error-prone.version}</version>
                        </path>
                        <path>
                            <groupId>com.google.auto.service</groupId>
                            <artifactId>auto-service</artifactId>
                            <version>${auto-service.version}</version>
                        </path>
                        <path>
                            <groupId>com.google.auto.value</groupId>
                            <artifactId>auto-value</artifactId>
                            <version>${auto-value.version}</version>
                        </path>
                        <path>
                            <groupId>org.graylog.autovalue</groupId>
                            <artifactId>auto-value-javabean</artifactId>
                            <version>${auto-value-javabean.version}</version>
                        </path>
                    </annotationProcessorPaths>
                </configuration>
            </plugin>
            <plugin>
                <groupId>org.apache.maven.plugins</groupId>
                <artifactId>maven-release-plugin</artifactId>
                <configuration>
                    <autoVersionSubmodules>true</autoVersionSubmodules>
                    <mavenExecutorId>forked-path</mavenExecutorId>
                    <tagNameFormat>@{project.version}</tagNameFormat>
                    <preparationGoals>clean test</preparationGoals>
                    <releaseProfiles>release-profile,release</releaseProfiles>
                </configuration>
            </plugin>
            <plugin>
                <groupId>org.apache.maven.plugins</groupId>
                <artifactId>maven-assembly-plugin</artifactId>
                <configuration>
                    <attach>true</attach>
                    <appendAssemblyId>false</appendAssemblyId>
                    <!-- we don't care about assembling the parent, just run the goal on the project, pretty please -->
                    <ignoreMissingDescriptor>true</ignoreMissingDescriptor>
                    <tarLongFileMode>posix</tarLongFileMode>
                </configuration>
            </plugin>
            <plugin>
                <groupId>org.graylog.repackaged</groupId>
                <artifactId>download-maven-plugin</artifactId>
                <version>${download-maven-plugin.version}</version>
                <configuration>
                    <!-- Avoid metadata problems with the cache directory of older plugin versions. Bump the rev when updating the download-maven-plugin. -->
                    <cacheDirectory>${settings.localRepository}/.cache/download-maven-plugin-rev1</cacheDirectory>
                    <followRedirects>true</followRedirects>
                    <retries>5</retries>
                </configuration>
            </plugin>
            <plugin>
                <groupId>com.mycila</groupId>
                <artifactId>license-maven-plugin</artifactId>
                <configuration>
                    <aggregate>false</aggregate>
                    <mapping>
                        <java>SLASHSTAR_STYLE</java>
                        <jsx>SLASHSTAR_STYLE</jsx>
                        <ts>SLASHSTAR_STYLE</ts>
                        <tsx>SLASHSTAR_STYLE</tsx>
                    </mapping>
                    <licenseSets>
                        <licenseSet>
                            <header>com/mycila/maven/plugin/license/templates/SSPL-1.txt</header>
                            <properties>
                                <year>2020</year>
                                <owner>Graylog, Inc.</owner>
                            </properties>
                            <keywords>
                                <keyword>Server Side Public License for more details</keyword>
                            </keywords>
                            <includes>
                                <include>**/src/main/java/**</include>
                                <include>**/src/test/java/**</include>
                                <include>**/pom.xml</include>

                                <include>*.js</include>
                                <include>src/web/**/*.js</include>
                                <include>src/web/**/*.jsx</include>
                                <include>src/web/**/*.ts</include>
                                <include>src/web/**/*.tsx</include>
                                <include>graylog2-web-interface/*.js</include>
                                <include>graylog2-web-interface/*.ts</include>
                                <include>graylog2-web-interface/config/**/*.js</include>
                                <include>graylog2-web-interface/config/**/*.ts</include>
                                <include>graylog2-web-interface/packages/**/*.js</include>
                                <include>graylog2-web-interface/packages/**/*.jsx</include>
                                <include>graylog2-web-interface/packages/**/*.ts</include>
                                <include>graylog2-web-interface/packages/**/*.tsx</include>
                                <include>graylog2-web-interface/src/**/*.js</include>
                                <include>graylog2-web-interface/src/**/*.jsx</include>
                                <include>graylog2-web-interface/src/**/*.ts</include>
                                <include>graylog2-web-interface/src/**/*.tsx</include>
                                <include>graylog2-web-interface/test/**/*.js</include>
                                <include>graylog2-web-interface/test/**/*.jsx</include>
                                <include>graylog2-web-interface/test/**/*.ts</include>
                                <include>graylog2-web-interface/test/**/*.tsx</include>
                                <include>graylog2-web-interface/webpack/**/*.js</include>
                                <include>graylog2-web-interface/webpack/**/*.ts</include>
                            </includes>
                            <excludes>
                                <exclude>**/resources/swagger/**</exclude>
                            </excludes>
                        </licenseSet>
                    </licenseSets>
                </configuration>
                <executions>
                    <execution>
                        <goals>
                            <goal>check</goal>
                        </goals>
                    </execution>
                </executions>
            </plugin>
        </plugins>
    </build>

    <profiles>
        <profile>
            <id>datanode</id>
            <activation>
                <property>
                    <name>!skip.datanode</name>
                </property>
            </activation>
            <modules>
                <module>data-node</module>
            </modules>
        </profile>
        <profile>
            <id>release</id>
            <build>
                <plugins>
                    <plugin>
                        <groupId>org.apache.maven.plugins</groupId>
                        <artifactId>maven-gpg-plugin</artifactId>
                        <configuration>
                            <keyname>B1606F22</keyname>
                        </configuration>
                        <executions>
                            <execution>
                                <id>sign-artifacts</id>
                                <phase>verify</phase>
                                <goals>
                                    <goal>sign</goal>
                                </goals>
                            </execution>
                        </executions>
                    </plugin>
                    <plugin>
                        <groupId>org.apache.maven.plugins</groupId>
                        <artifactId>maven-release-plugin</artifactId>
                        <configuration>
                            <goals>deploy</goals>
                        </configuration>
                    </plugin>
                    <plugin>
                      <groupId>org.apache.maven.plugins</groupId>
                      <artifactId>maven-deploy-plugin</artifactId>
                      <configuration>
                        <retryFailedDeploymentCount>5</retryFailedDeploymentCount>
                      </configuration>
                    </plugin>
                </plugins>
            </build>
        </profile>
    </profiles>
</project><|MERGE_RESOLUTION|>--- conflicted
+++ resolved
@@ -122,13 +122,8 @@
         <grok.version>0.1.9-graylog-2</grok.version>
         <grpc.version>1.61.0</grpc.version>
         <guava-retrying.version>2.0.0</guava-retrying.version>
-<<<<<<< HEAD
-        <guava.version>32.1.3-jre</guava.version>
+        <guava.version>33.0.0-jre</guava.version>
         <guice.version>7.0.0</guice.version>
-=======
-        <guava.version>33.0.0-jre</guava.version>
-        <guice.version>6.0.0</guice.version>
->>>>>>> 3d124f5b
         <HdrHistogram.version>2.1.12</HdrHistogram.version>
         <hamcrest.version>2.2</hamcrest.version>
         <hibernate-validator.version>8.0.1.Final</hibernate-validator.version>
