--- conflicted
+++ resolved
@@ -139,15 +139,9 @@
         <jbcrypt.version>0.4</jbcrypt.version>
         <jcip-annotations.version>1.0</jcip-annotations.version>
         <jdot.version>1.0</jdot.version>
-<<<<<<< HEAD
-        <jersey.version>2.37</jersey.version>
+        <jersey.version>3.1.5</jersey.version>
         <jmte.version>7.0.2</jmte.version>
-        <joda-time.version>2.12.5</joda-time.version>
-=======
-        <jersey.version>3.1.5</jersey.version>
-        <jmte.version>5.0.0</jmte.version>
         <joda-time.version>2.12.7</joda-time.version>
->>>>>>> 6e93af86
         <jool.version>0.9.15</jool.version>
         <json-path.version>2.9.0</json-path.version>
         <kafka.version>3.6.1</kafka.version>
