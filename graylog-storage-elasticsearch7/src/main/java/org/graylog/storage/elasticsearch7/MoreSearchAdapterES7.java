/*
 * Copyright (C) 2020 Graylog, Inc.
 *
 * This program is free software: you can redistribute it and/or modify
 * it under the terms of the Server Side Public License, version 1,
 * as published by MongoDB, Inc.
 *
 * This program is distributed in the hope that it will be useful,
 * but WITHOUT ANY WARRANTY; without even the implied warranty of
 * MERCHANTABILITY or FITNESS FOR A PARTICULAR PURPOSE. See the
 * Server Side Public License for more details.
 *
 * You should have received a copy of the Server Side Public License
 * along with this program. If not, see
 * <http://www.mongodb.com/licensing/server-side-public-license>.
 */
package org.graylog.storage.elasticsearch7;

import com.google.common.base.Stopwatch;
import com.google.common.collect.Streams;
import org.graylog.events.event.EventDto;
import org.graylog.events.processor.EventProcessorException;
import org.graylog.events.search.MoreSearch;
import org.graylog.events.search.MoreSearchAdapter;
import org.graylog.plugins.views.search.searchfilters.model.UsedSearchFilter;
import org.graylog.shaded.elasticsearch7.org.elasticsearch.action.search.SearchRequest;
import org.graylog.shaded.elasticsearch7.org.elasticsearch.action.search.SearchResponse;
import org.graylog.shaded.elasticsearch7.org.elasticsearch.action.support.IndicesOptions;
import org.graylog.shaded.elasticsearch7.org.elasticsearch.common.xcontent.ToXContent;
import org.graylog.shaded.elasticsearch7.org.elasticsearch.index.query.BoolQueryBuilder;
import org.graylog.shaded.elasticsearch7.org.elasticsearch.index.query.QueryBuilder;
import org.graylog.shaded.elasticsearch7.org.elasticsearch.search.builder.SearchSourceBuilder;
import org.graylog2.indexer.results.ChunkedResult;
import org.graylog2.indexer.results.MultiChunkResultRetriever;
import org.graylog2.indexer.results.ResultChunk;
import org.graylog2.indexer.results.ResultMessage;
import org.graylog2.indexer.searches.ChunkCommand;
import org.graylog2.indexer.searches.Sorting;
import org.graylog2.plugin.Message;
import org.graylog2.plugin.indexer.searches.timeranges.TimeRange;
import org.slf4j.Logger;
import org.slf4j.LoggerFactory;

import jakarta.inject.Inject;
import jakarta.inject.Named;

import java.io.IOException;
import java.io.UncheckedIOException;
import java.util.Collections;
import java.util.List;
import java.util.Set;
import java.util.concurrent.TimeUnit;
import java.util.concurrent.atomic.AtomicBoolean;
import java.util.stream.Collectors;

import static com.google.common.base.Strings.isNullOrEmpty;
import static java.util.Objects.requireNonNull;
import static org.graylog.shaded.elasticsearch7.org.elasticsearch.index.query.QueryBuilders.boolQuery;
import static org.graylog.shaded.elasticsearch7.org.elasticsearch.index.query.QueryBuilders.matchAllQuery;
import static org.graylog.shaded.elasticsearch7.org.elasticsearch.index.query.QueryBuilders.queryStringQuery;
import static org.graylog.shaded.elasticsearch7.org.elasticsearch.index.query.QueryBuilders.termsQuery;

public class MoreSearchAdapterES7 implements MoreSearchAdapter {
    private static final Logger LOG = LoggerFactory.getLogger(MoreSearchAdapterES7.class);
    public static final IndicesOptions INDICES_OPTIONS = IndicesOptions.fromOptions(false, false, true, false);
    private final ElasticsearchClient client;
    private final Boolean allowLeadingWildcard;
    private final SortOrderMapper sortOrderMapper;
    private final MultiChunkResultRetriever multiChunkResultRetriever;

    @Inject
    public MoreSearchAdapterES7(ElasticsearchClient client,
                                @Named("allow_leading_wildcard_searches") Boolean allowLeadingWildcard,
                                SortOrderMapper sortOrderMapper,
                                MultiChunkResultRetriever multiChunkResultRetriever) {
        this.client = client;
        this.allowLeadingWildcard = allowLeadingWildcard;
        this.sortOrderMapper = sortOrderMapper;
        this.multiChunkResultRetriever = multiChunkResultRetriever;
    }

    @Override
    public MoreSearch.Result eventSearch(String queryString, TimeRange timerange, Set<String> affectedIndices,
                                         Sorting sorting, int page, int perPage, Set<String> eventStreams,
                                         String filterString, Set<String> forbiddenSourceStreams) {
        final QueryBuilder query = (queryString.isEmpty() || queryString.equals("*")) ?
                matchAllQuery() :
                queryStringQuery(queryString).allowLeadingWildcard(allowLeadingWildcard);

        final BoolQueryBuilder filter = boolQuery()
                .filter(query)
                .filter(termsQuery(EventDto.FIELD_STREAMS, eventStreams))
                .filter(requireNonNull(TimeRangeQueryFactory.create(timerange)));

        if (!isNullOrEmpty(filterString)) {
            filter.filter(queryStringQuery(filterString));
        }

        if (!forbiddenSourceStreams.isEmpty()) {
            // If an event has any stream in "source_streams" that the calling search user is not allowed to access,
            // the event must not be in the search result.
            filter.filter(boolQuery().mustNot(termsQuery(EventDto.FIELD_SOURCE_STREAMS, forbiddenSourceStreams)));
        }

        final SearchSourceBuilder searchSourceBuilder = new SearchSourceBuilder()
                .query(filter)
                .from((page - 1) * perPage)
                .size(perPage)
                .sort(sorting.getField(), sortOrderMapper.fromSorting(sorting))
                .trackTotalHits(true);

        final Set<String> indices = affectedIndices.isEmpty() ? Collections.singleton("") : affectedIndices;
        final SearchRequest searchRequest = new SearchRequest(indices.toArray(new String[0]))
                .source(searchSourceBuilder)
                .indicesOptions(INDICES_OPTIONS);

        if (LOG.isDebugEnabled()) {
            LOG.debug("Query:\n{}", searchSourceBuilder.toString(new ToXContent.MapParams(Collections.singletonMap("pretty", "true"))));
            LOG.debug("Execute search: {}", searchRequest.toString());
        }

        final SearchResponse searchResult = client.search(searchRequest, "Unable to perform search query");

        final List<ResultMessage> hits = Streams.stream(searchResult.getHits())
                .map(ResultMessageFactory::fromSearchHit)
                .collect(Collectors.toList());

        final long total = searchResult.getHits().getTotalHits().value;

        return MoreSearch.Result.builder()
                .results(hits)
                .resultsCount(total)
                .duration(searchResult.getTook().getMillis())
                .usedIndexNames(affectedIndices)
                .executedQuery(searchSourceBuilder.toString())
                .build();
    }

    @Override
    public void scrollEvents(String queryString, TimeRange timeRange, Set<String> affectedIndices, Set<String> streams,
<<<<<<< HEAD
                             int batchSize, ScrollEventsCallback resultCallback) throws EventProcessorException {
        this.scrollEvents(queryString, timeRange, affectedIndices, streams, Collections.emptyList(), batchSize, resultCallback);
    }

    @Override
    public void scrollEvents(String queryString, TimeRange timeRange, Set<String> affectedIndices, Set<String> streams,
=======
>>>>>>> 6c899949
                             List<UsedSearchFilter> filters, int batchSize, ScrollEventsCallback resultCallback) throws EventProcessorException {
        final ChunkCommand chunkCommand = buildScrollCommand(queryString, timeRange, affectedIndices, filters, streams, batchSize);

        final ChunkedResult chunkedResult = multiChunkResultRetriever.retrieveChunkedResult(chunkCommand);

        final AtomicBoolean continueScrolling = new AtomicBoolean(true);

        final Stopwatch stopwatch = Stopwatch.createStarted();
        try {
            ResultChunk resultChunk = chunkedResult.nextChunk();
            while (continueScrolling.get() && resultChunk != null) {
                final List<ResultMessage> messages = resultChunk.messages();

                LOG.debug("Passing <{}> messages to callback", messages.size());
                resultCallback.accept(Collections.unmodifiableList(messages), continueScrolling);

                // Stop if the resultCallback told us to stop
                if (!continueScrolling.get()) {
                    break;
                }

                resultChunk = chunkedResult.nextChunk();
            }
        } catch (IOException e) {
            throw new UncheckedIOException(e);
        } finally {
            try {
                // Tell Elasticsearch that we are done with the scroll so it can release resources as soon as possible
                // instead of waiting for the scroll timeout to kick in.
                chunkedResult.cancel();
            } catch (Exception ignored) {
            }
            LOG.debug("Scrolling done - took {} ms", stopwatch.stop().elapsed(TimeUnit.MILLISECONDS));
        }
    }

    private ChunkCommand buildScrollCommand(String queryString, TimeRange timeRange, Set<String> affectedIndices, List<UsedSearchFilter> filters, Set<String> streams, int batchSize) {
        ChunkCommand.Builder commandBuilder = ChunkCommand.builder()
                .query(queryString)
                .range(timeRange)
                .indices(affectedIndices)
                .filters(filters == null ? Collections.emptyList() : filters)
                .batchSize(batchSize)
                // For correlation need the oldest messages to come in first
                .sorting(new Sorting(Message.FIELD_TIMESTAMP, Sorting.Direction.ASC));

        if (!streams.isEmpty()) {
            commandBuilder = commandBuilder.streams(streams);
        }

        return commandBuilder
                .build();
    }
}<|MERGE_RESOLUTION|>--- conflicted
+++ resolved
@@ -138,15 +138,6 @@
 
     @Override
     public void scrollEvents(String queryString, TimeRange timeRange, Set<String> affectedIndices, Set<String> streams,
-<<<<<<< HEAD
-                             int batchSize, ScrollEventsCallback resultCallback) throws EventProcessorException {
-        this.scrollEvents(queryString, timeRange, affectedIndices, streams, Collections.emptyList(), batchSize, resultCallback);
-    }
-
-    @Override
-    public void scrollEvents(String queryString, TimeRange timeRange, Set<String> affectedIndices, Set<String> streams,
-=======
->>>>>>> 6c899949
                              List<UsedSearchFilter> filters, int batchSize, ScrollEventsCallback resultCallback) throws EventProcessorException {
         final ChunkCommand chunkCommand = buildScrollCommand(queryString, timeRange, affectedIndices, filters, streams, batchSize);
 
