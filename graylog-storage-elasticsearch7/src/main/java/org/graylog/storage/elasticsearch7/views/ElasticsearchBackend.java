/*
 * Copyright (C) 2020 Graylog, Inc.
 *
 * This program is free software: you can redistribute it and/or modify
 * it under the terms of the Server Side Public License, version 1,
 * as published by MongoDB, Inc.
 *
 * This program is distributed in the hope that it will be useful,
 * but WITHOUT ANY WARRANTY; without even the implied warranty of
 * MERCHANTABILITY or FITNESS FOR A PARTICULAR PURPOSE. See the
 * Server Side Public License for more details.
 *
 * You should have received a copy of the Server Side Public License
 * along with this program. If not, see
 * <http://www.mongodb.com/licensing/server-side-public-license>.
 */
package org.graylog.storage.elasticsearch7.views;

import com.google.common.collect.Maps;
import io.opentelemetry.instrumentation.annotations.WithSpan;
import jakarta.inject.Inject;
import jakarta.inject.Named;
import jakarta.inject.Provider;
import jakarta.validation.constraints.NotNull;
import org.graylog.plugins.views.search.Filter;
import org.graylog.plugins.views.search.GlobalOverride;
import org.graylog.plugins.views.search.Query;
import org.graylog.plugins.views.search.QueryResult;
import org.graylog.plugins.views.search.SearchJob;
import org.graylog.plugins.views.search.SearchType;
import org.graylog.plugins.views.search.elasticsearch.IndexLookup;
import org.graylog.plugins.views.search.engine.BackendQuery;
import org.graylog.plugins.views.search.engine.QueryBackend;
import org.graylog.plugins.views.search.engine.QueryExecutionStats;
import org.graylog.plugins.views.search.engine.monitoring.collection.StatsCollector;
import org.graylog.plugins.views.search.errors.SearchError;
import org.graylog.plugins.views.search.errors.SearchTypeError;
import org.graylog.plugins.views.search.errors.SearchTypeErrorParser;
import org.graylog.plugins.views.search.filter.AndFilter;
import org.graylog.plugins.views.search.filter.OrFilter;
import org.graylog.plugins.views.search.filter.QueryStringFilter;
import org.graylog.plugins.views.search.filter.StreamFilter;
import org.graylog.plugins.views.search.searchfilters.db.UsedSearchFiltersToQueryStringsMapper;
import org.graylog.shaded.elasticsearch7.org.elasticsearch.action.ShardOperationFailedException;
import org.graylog.shaded.elasticsearch7.org.elasticsearch.action.search.MultiSearchResponse;
import org.graylog.shaded.elasticsearch7.org.elasticsearch.action.search.SearchRequest;
import org.graylog.shaded.elasticsearch7.org.elasticsearch.action.search.SearchResponse;
import org.graylog.shaded.elasticsearch7.org.elasticsearch.action.support.IndicesOptions;
import org.graylog.shaded.elasticsearch7.org.elasticsearch.action.support.PlainActionFuture;
import org.graylog.shaded.elasticsearch7.org.elasticsearch.index.query.BoolQueryBuilder;
import org.graylog.shaded.elasticsearch7.org.elasticsearch.index.query.QueryBuilder;
import org.graylog.shaded.elasticsearch7.org.elasticsearch.index.query.QueryBuilders;
import org.graylog.shaded.elasticsearch7.org.elasticsearch.search.builder.SearchSourceBuilder;
import org.graylog.storage.elasticsearch7.ElasticsearchClient;
import org.graylog.storage.elasticsearch7.TimeRangeQueryFactory;
import org.graylog.storage.elasticsearch7.views.searchtypes.ESSearchTypeHandler;
import org.graylog2.indexer.ElasticsearchException;
import org.graylog2.indexer.FieldTypeException;
import org.graylog2.indexer.ranges.IndexRange;
import org.graylog2.plugin.Message;
import org.graylog2.plugin.Tools;
<<<<<<< HEAD
import org.jetbrains.annotations.NotNull;
=======
import org.graylog2.plugin.indexer.searches.timeranges.TimeRange;
>>>>>>> 5a09d3c4
import org.joda.time.DateTime;
import org.joda.time.DateTimeZone;
import org.slf4j.Logger;
import org.slf4j.LoggerFactory;

import java.util.ArrayList;
import java.util.Arrays;
import java.util.Collections;
import java.util.HashMap;
import java.util.HashSet;
import java.util.List;
import java.util.Map;
import java.util.Objects;
import java.util.Optional;
import java.util.Set;
import java.util.concurrent.ExecutionException;
<<<<<<< HEAD
import java.util.concurrent.TimeUnit;
import java.util.concurrent.TimeoutException;
=======
>>>>>>> 5a09d3c4
import java.util.stream.Collectors;

public class ElasticsearchBackend implements QueryBackend<ESGeneratedQueryContext> {
    private static final Logger LOG = LoggerFactory.getLogger(ElasticsearchBackend.class);

    private final Map<String, Provider<ESSearchTypeHandler<? extends SearchType>>> elasticsearchSearchTypeHandlers;
    private final ElasticsearchClient client;
    private final IndexLookup indexLookup;
    private final ESGeneratedQueryContext.Factory queryContextFactory;
    private final UsedSearchFiltersToQueryStringsMapper usedSearchFiltersToQueryStringsMapper;
    private final boolean allowLeadingWildcard;
    private final StatsCollector<QueryExecutionStats> executionStatsCollector;

    @Inject
    public ElasticsearchBackend(Map<String, Provider<ESSearchTypeHandler<? extends SearchType>>> elasticsearchSearchTypeHandlers,
                                ElasticsearchClient client,
                                IndexLookup indexLookup,
                                ESGeneratedQueryContext.Factory queryContextFactory,
                                UsedSearchFiltersToQueryStringsMapper usedSearchFiltersToQueryStringsMapper,
                                StatsCollector<QueryExecutionStats> executionStatsCollector,
                                @Named("allow_leading_wildcard_searches") boolean allowLeadingWildcard) {
        this.elasticsearchSearchTypeHandlers = elasticsearchSearchTypeHandlers;
        this.client = client;
        this.indexLookup = indexLookup;

        this.queryContextFactory = queryContextFactory;
        this.usedSearchFiltersToQueryStringsMapper = usedSearchFiltersToQueryStringsMapper;
        this.executionStatsCollector = executionStatsCollector;
        this.allowLeadingWildcard = allowLeadingWildcard;
    }

    private QueryBuilder translateQueryString(String queryString) {
        return (queryString.isEmpty() || queryString.trim().equals("*"))
                ? QueryBuilders.matchAllQuery()
                : QueryBuilders.queryStringQuery(queryString).allowLeadingWildcard(allowLeadingWildcard);
    }

    @Override
    public StatsCollector<QueryExecutionStats> getExecutionStatsCollector() {
        return this.executionStatsCollector;
    }

    @WithSpan
    @Override
    public ESGeneratedQueryContext generate(Query query, Set<SearchError> validationErrors, DateTimeZone timezone) {
        final BackendQuery backendQuery = query.query();

        final Set<SearchType> searchTypes = query.searchTypes();

        final QueryBuilder normalizedRootQuery = translateQueryString(backendQuery.queryString());

        final BoolQueryBuilder boolQuery = QueryBuilders.boolQuery()
                .filter(normalizedRootQuery);

        usedSearchFiltersToQueryStringsMapper.map(query.filters())
                .stream()
                .map(this::translateQueryString)
                .forEach(boolQuery::filter);

        // add the optional root query filters
        generateFilterClause(query.filter()).ifPresent(boolQuery::filter);

        final SearchSourceBuilder searchSourceBuilder = new SearchSourceBuilder()
                .query(boolQuery)
                .from(0)
                .size(0)
                .trackTotalHits(true);


        final DateTime nowUTCSharedBetweenSearchTypes = Tools.nowUTC();

        final ESGeneratedQueryContext queryContext = queryContextFactory.create(this, searchSourceBuilder, validationErrors, timezone);
        searchTypes.stream()
                .filter(searchType -> !isSearchTypeWithError(queryContext, searchType.id()))
                .forEach(searchType -> {
                    final String type = searchType.type();
                    final Provider<ESSearchTypeHandler<? extends SearchType>> searchTypeHandler = elasticsearchSearchTypeHandlers.get(type);
                    if (searchTypeHandler == null) {
                        LOG.error("Unknown search type {} for elasticsearch backend, cannot generate query part. Skipping this search type.", type);
                        queryContext.addError(new SearchTypeError(query, searchType.id(), "Unknown search type '" + type + "' for elasticsearch backend, cannot generate query"));
                        return;
                    }

                    final SearchSourceBuilder searchTypeSourceBuilder = queryContext.searchSourceBuilder(searchType);

                    final Set<String> effectiveStreamIds = query.effectiveStreams(searchType);

                    final BoolQueryBuilder searchTypeOverrides = QueryBuilders.boolQuery()
                            .must(searchTypeSourceBuilder.query())
                            .must(
                                    Objects.requireNonNull(
                                            TimeRangeQueryFactory.create(
                                                    query.effectiveTimeRange(searchType, nowUTCSharedBetweenSearchTypes)
                                            ),
                                            "Timerange for search type " + searchType.id() + " cannot be found in query or search type."
                                    )
                            )
                            .must(QueryBuilders.termsQuery(Message.FIELD_STREAMS, effectiveStreamIds));

                    searchType.query().ifPresent(searchTypeQuery -> {
                        final QueryBuilder normalizedSearchTypeQuery = translateQueryString(searchTypeQuery.queryString());
                        searchTypeOverrides.must(normalizedSearchTypeQuery);
                    });

                    usedSearchFiltersToQueryStringsMapper.map(searchType.filters())
                            .stream()
                            .map(this::translateQueryString)
                            .forEach(searchTypeOverrides::must);

                    searchTypeSourceBuilder.query(searchTypeOverrides);

                    searchTypeHandler.get().generateQueryPart(query, searchType, queryContext);
                });

        return queryContext;
    }

    // TODO make pluggable
    public Optional<QueryBuilder> generateFilterClause(Filter filter) {
        if (filter == null) {
            return Optional.empty();
        }

        switch (filter.type()) {
            case AndFilter.NAME:
                final BoolQueryBuilder andBuilder = QueryBuilders.boolQuery();
                filter.filters().stream()
                        .map(this::generateFilterClause)
                        .forEach(optQueryBuilder -> optQueryBuilder.ifPresent(andBuilder::must));
                return Optional.of(andBuilder);
            case OrFilter.NAME:
                final BoolQueryBuilder orBuilder = QueryBuilders.boolQuery();
                // TODO for the common case "any of these streams" we can optimize the filter into
                // a single "termsQuery" instead of "termQuery OR termQuery" if all direct children are "StreamFilter"
                filter.filters().stream()
                        .map(this::generateFilterClause)
                        .forEach(optQueryBuilder -> optQueryBuilder.ifPresent(orBuilder::should));
                return Optional.of(orBuilder);
            case StreamFilter.NAME:
                // Skipping stream filter, will be extracted elsewhere
                return Optional.empty();
            case QueryStringFilter.NAME:
                return Optional.of(QueryBuilders.queryStringQuery(((QueryStringFilter) filter).query()));
        }
        return Optional.empty();
    }

    @Override
    public Set<IndexRange> indexRangesForStreamsInTimeRange(Set<String> streamIds, TimeRange timeRange) {
        return indexLookup.indexRangesForStreamsInTimeRange(streamIds,timeRange);
    }

    @WithSpan
    @Override
    public QueryResult doRun(SearchJob job, Query query, ESGeneratedQueryContext queryContext) {
        if (query.searchTypes().isEmpty()) {
            return QueryResult.builder()
                    .query(query)
                    .searchTypes(Collections.emptyMap())
                    .errors(new HashSet<>(queryContext.errors()))
                    .build();
        }
        LOG.debug("Running query {} for job {}", query.id(), job.getId());
        final HashMap<String, SearchType.Result> resultsMap = Maps.newHashMap();

        final Set<String> affectedIndices = indexLookup.indexNamesForStreamsInTimeRange(query.usedStreamIds(), query.timerange());

        final Map<String, SearchSourceBuilder> searchTypeQueries = queryContext.searchTypeQueries();
        final List<String> searchTypeIds = new ArrayList<>(searchTypeQueries.keySet());

        final List<SearchRequest> searches = searchTypeIds
                .stream()
                .map(searchTypeId -> {
                    final Set<String> affectedIndicesForSearchType = query.searchTypes().stream()
                            .filter(s -> s.id().equalsIgnoreCase(searchTypeId)).findFirst()
                            .flatMap(searchType -> {
                                if (searchType.effectiveStreams().isEmpty()
                                        && !query.globalOverride().flatMap(GlobalOverride::timerange).isPresent()
                                        && !searchType.timerange().isPresent()) {
                                    return Optional.empty();
                                }
                                return Optional.of(indexLookup.indexNamesForStreamsInTimeRange(query.effectiveStreams(searchType), query.effectiveTimeRange(searchType)));
                            })
                            .orElse(affectedIndices);

                    Set<String> indices = affectedIndicesForSearchType.isEmpty() ? Collections.singleton("") : affectedIndicesForSearchType;
                    return new SearchRequest()
                            .source(searchTypeQueries.get(searchTypeId))
                            .indices(indices.toArray(new String[0]))
                            .indicesOptions(IndicesOptions.LENIENT_EXPAND_OPEN);
                })
                .collect(Collectors.toList());

<<<<<<< HEAD
        //ES does not support per-request cancel_after_time_interval. We have to use simplified solution - the whole multi-search will be cancelled if it takes more than configured max. exec. time.
        final PlainActionFuture<MultiSearchResponse> mSearchFuture = client.cancellableMsearch(searches);
        final List<MultiSearchResponse.Item> results = getResults(mSearchFuture, job.getCancelAfterSeconds(), searches.size());
=======
        final PlainActionFuture<MultiSearchResponse> mSearchFuture = client.cancellableMsearch(searches);
        job.setSearchEngineTaskFuture(mSearchFuture);
        final List<MultiSearchResponse.Item> results = getResults(mSearchFuture, searches.size());
>>>>>>> 5a09d3c4

        for (SearchType searchType : query.searchTypes()) {
            final String searchTypeId = searchType.id();
            final Provider<ESSearchTypeHandler<? extends SearchType>> handlerProvider = elasticsearchSearchTypeHandlers.get(searchType.type());
            if (handlerProvider == null) {
                LOG.error("Unknown search type '{}', cannot convert query result.", searchType.type());
                // no need to add another error here, as the query generation code will have added the error about the missing handler already
                continue;
            }

            if (isSearchTypeWithError(queryContext, searchTypeId)) {
                LOG.error("Failed search type '{}', cannot convert query result, skipping.", searchType.type());
                // no need to add another error here, as the query generation code will have added the error about the missing handler already
                continue;
            }

            // we create a new instance because some search type handlers might need to track information between generating the query and
            // processing its result, such as aggregations, which depend on the name and type
            final ESSearchTypeHandler<? extends SearchType> handler = handlerProvider.get();
            final int searchTypeIndex = searchTypeIds.indexOf(searchTypeId);
            final MultiSearchResponse.Item multiSearchResponse = results.get(searchTypeIndex);
            if (multiSearchResponse.isFailure()) {
                ElasticsearchException e = new ElasticsearchException("Search type returned error: ", multiSearchResponse.getFailure());
                queryContext.addError(SearchTypeErrorParser.parse(query, searchTypeId, e));
            } else if (checkForFailedShards(multiSearchResponse).isPresent()) {
                ElasticsearchException e = checkForFailedShards(multiSearchResponse).get();
                queryContext.addError(SearchTypeErrorParser.parse(query, searchTypeId, e));
            } else {
                try {
                    final SearchType.Result searchTypeResult = handler.extractResult(job, query, searchType, multiSearchResponse.getResponse(), queryContext);
                    if (searchTypeResult != null) {
                        resultsMap.put(searchTypeId, searchTypeResult);
                    }
                } catch (Exception e) {
                    LOG.warn("Unable to extract results: ", e);
                    queryContext.addError(new SearchTypeError(query, searchTypeId, e));
                }
            }
        }

        LOG.debug("Query {} ran for job {}", query.id(), job.getId());
        return QueryResult.builder()
                .query(query)
                .searchTypes(resultsMap)
                .errors(new HashSet<>(queryContext.errors()))
                .build();
    }

<<<<<<< HEAD
    @NotNull
    private static List<MultiSearchResponse.Item> getResults(PlainActionFuture<MultiSearchResponse> mSearchFuture,
                                                             final Integer cancelAfterSeconds,
                                                             final int numSearchTypes) {
        try {
            if (!SearchJob.NO_CANCELLATION.equals(cancelAfterSeconds)) {
                return Arrays.asList(mSearchFuture.get(cancelAfterSeconds, TimeUnit.SECONDS).getResponses());
            } else {
                return Arrays.asList(mSearchFuture.get().getResponses());
            }
        } catch (TimeoutException | InterruptedException | ExecutionException e) {
=======

    @NotNull
    private static List<MultiSearchResponse.Item> getResults(PlainActionFuture<MultiSearchResponse> mSearchFuture,
                                                             final int numSearchTypes) {
        try {
            return Arrays.asList(mSearchFuture.get().getResponses());
        } catch (InterruptedException | ExecutionException e) {
>>>>>>> 5a09d3c4
            return Collections.nCopies(numSearchTypes, new MultiSearchResponse.Item(null, e));
        }
    }

    private Optional<ElasticsearchException> checkForFailedShards(MultiSearchResponse.Item multiSearchResponse) {
        if (multiSearchResponse.isFailure()) {
            return Optional.of(new ElasticsearchException(multiSearchResponse.getFailureMessage(), multiSearchResponse.getFailure()));
        }

        final SearchResponse searchResponse = multiSearchResponse.getResponse();
        if (searchResponse != null && searchResponse.getFailedShards() > 0) {
            final List<Throwable> shardFailures = Arrays.stream(searchResponse.getShardFailures())
                    .map(ShardOperationFailedException::getCause)
                    .collect(Collectors.toList());
            final List<String> nonNumericFieldErrors = shardFailures
                    .stream()
                    .filter(shardFailure -> shardFailure.getMessage().contains("Expected numeric type on field"))
                    .map(Throwable::getMessage)
                    .distinct()
                    .collect(Collectors.toList());
            if (!nonNumericFieldErrors.isEmpty()) {
                return Optional.of(new FieldTypeException("Unable to perform search query: ", nonNumericFieldErrors));
            }

            final List<String> errors = shardFailures
                    .stream()
                    .map(Throwable::getMessage)
                    .distinct()
                    .collect(Collectors.toList());
            return Optional.of(new ElasticsearchException("Unable to perform search query: ", errors));
        }

        return Optional.empty();
    }
}<|MERGE_RESOLUTION|>--- conflicted
+++ resolved
@@ -59,11 +59,7 @@
 import org.graylog2.indexer.ranges.IndexRange;
 import org.graylog2.plugin.Message;
 import org.graylog2.plugin.Tools;
-<<<<<<< HEAD
-import org.jetbrains.annotations.NotNull;
-=======
 import org.graylog2.plugin.indexer.searches.timeranges.TimeRange;
->>>>>>> 5a09d3c4
 import org.joda.time.DateTime;
 import org.joda.time.DateTimeZone;
 import org.slf4j.Logger;
@@ -80,11 +76,8 @@
 import java.util.Optional;
 import java.util.Set;
 import java.util.concurrent.ExecutionException;
-<<<<<<< HEAD
 import java.util.concurrent.TimeUnit;
 import java.util.concurrent.TimeoutException;
-=======
->>>>>>> 5a09d3c4
 import java.util.stream.Collectors;
 
 public class ElasticsearchBackend implements QueryBackend<ESGeneratedQueryContext> {
@@ -234,7 +227,7 @@
 
     @Override
     public Set<IndexRange> indexRangesForStreamsInTimeRange(Set<String> streamIds, TimeRange timeRange) {
-        return indexLookup.indexRangesForStreamsInTimeRange(streamIds,timeRange);
+        return indexLookup.indexRangesForStreamsInTimeRange(streamIds, timeRange);
     }
 
     @WithSpan
@@ -278,15 +271,10 @@
                 })
                 .collect(Collectors.toList());
 
-<<<<<<< HEAD
         //ES does not support per-request cancel_after_time_interval. We have to use simplified solution - the whole multi-search will be cancelled if it takes more than configured max. exec. time.
         final PlainActionFuture<MultiSearchResponse> mSearchFuture = client.cancellableMsearch(searches);
+        job.setSearchEngineTaskFuture(mSearchFuture);
         final List<MultiSearchResponse.Item> results = getResults(mSearchFuture, job.getCancelAfterSeconds(), searches.size());
-=======
-        final PlainActionFuture<MultiSearchResponse> mSearchFuture = client.cancellableMsearch(searches);
-        job.setSearchEngineTaskFuture(mSearchFuture);
-        final List<MultiSearchResponse.Item> results = getResults(mSearchFuture, searches.size());
->>>>>>> 5a09d3c4
 
         for (SearchType searchType : query.searchTypes()) {
             final String searchTypeId = searchType.id();
@@ -335,7 +323,6 @@
                 .build();
     }
 
-<<<<<<< HEAD
     @NotNull
     private static List<MultiSearchResponse.Item> getResults(PlainActionFuture<MultiSearchResponse> mSearchFuture,
                                                              final Integer cancelAfterSeconds,
@@ -347,15 +334,6 @@
                 return Arrays.asList(mSearchFuture.get().getResponses());
             }
         } catch (TimeoutException | InterruptedException | ExecutionException e) {
-=======
-
-    @NotNull
-    private static List<MultiSearchResponse.Item> getResults(PlainActionFuture<MultiSearchResponse> mSearchFuture,
-                                                             final int numSearchTypes) {
-        try {
-            return Arrays.asList(mSearchFuture.get().getResponses());
-        } catch (InterruptedException | ExecutionException e) {
->>>>>>> 5a09d3c4
             return Collections.nCopies(numSearchTypes, new MultiSearchResponse.Item(null, e));
         }
     }
