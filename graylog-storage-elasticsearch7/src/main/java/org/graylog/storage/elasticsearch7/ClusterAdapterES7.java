--- conflicted
+++ resolved
@@ -257,7 +257,12 @@
     }
 
     @Override
-<<<<<<< HEAD
+    public JsonNode rawClusterStats() {
+        final Request request = new Request("GET", "/_cluster/stats/nodes/*");
+        return jsonApi.perform(request, "Couldn't read Elasticsearch cluster stats");
+    }
+
+    @Override
     public Map<String, NodeInfo> nodesInfo() {
         final Request request = new Request("GET", "/_nodes");
         final JsonNode nodesJson = jsonApi.perform(request, "Couldn't read Elasticsearch nodes data!");
@@ -277,11 +282,6 @@
 
     public <T> Stream<T> toStream(Iterator<T> iterator) {
         return StreamSupport.stream(((Iterable<T>) () -> iterator).spliterator(), false);
-=======
-    public JsonNode rawClusterStats() {
-        final Request request = new Request("GET", "/_cluster/stats/nodes/*");
-        return jsonApi.perform(request, "Couldn't read Elasticsearch cluster stats");
->>>>>>> c24d95e0
     }
 
     @Override
