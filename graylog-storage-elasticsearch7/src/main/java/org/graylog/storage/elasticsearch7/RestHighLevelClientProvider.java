/*
 * Copyright (C) 2020 Graylog, Inc.
 *
 * This program is free software: you can redistribute it and/or modify
 * it under the terms of the Server Side Public License, version 1,
 * as published by MongoDB, Inc.
 *
 * This program is distributed in the hope that it will be useful,
 * but WITHOUT ANY WARRANTY; without even the implied warranty of
 * MERCHANTABILITY or FITNESS FOR A PARTICULAR PURPOSE. See the
 * Server Side Public License for more details.
 *
 * You should have received a copy of the Server Side Public License
 * along with this program. If not, see
 * <http://www.mongodb.com/licensing/server-side-public-license>.
 */
package org.graylog.storage.elasticsearch7;

import com.github.joschi.jadconfig.util.Duration;
import com.google.common.base.Suppliers;
import org.graylog.shaded.elasticsearch7.org.apache.http.HttpHost;
import org.graylog.shaded.elasticsearch7.org.apache.http.client.CredentialsProvider;
import org.graylog.shaded.elasticsearch7.org.elasticsearch.client.RestClient;
import org.graylog.shaded.elasticsearch7.org.elasticsearch.client.RestClientBuilder;
import org.graylog.shaded.elasticsearch7.org.elasticsearch.client.RestHighLevelClient;
import org.graylog.shaded.elasticsearch7.org.elasticsearch.client.sniff.ElasticsearchNodesSniffer;
import org.graylog.shaded.elasticsearch7.org.elasticsearch.client.sniff.NodesSniffer;
import org.graylog.shaded.elasticsearch7.org.elasticsearch.client.sniff.Sniffer;
import org.graylog2.system.shutdown.GracefulShutdownService;

import javax.annotation.Nullable;
import javax.inject.Inject;
import javax.inject.Named;
import javax.inject.Provider;
import javax.inject.Singleton;
import java.net.URI;
import java.util.List;
import java.util.Locale;
import java.util.concurrent.TimeUnit;
import java.util.function.Supplier;

@Singleton
public class RestHighLevelClientProvider implements Provider<RestHighLevelClient> {
    private final Supplier<RestHighLevelClient> clientSupplier;

    @SuppressWarnings("unused")
    @Inject
    public RestHighLevelClientProvider(
            GracefulShutdownService shutdownService,
            @Named("elasticsearch_hosts") List<URI> hosts,
            @Named("elasticsearch_connect_timeout") Duration connectTimeout,
            @Named("elasticsearch_socket_timeout") Duration socketTimeout,
            @Named("elasticsearch_idle_timeout") Duration elasticsearchIdleTimeout,
            @Named("elasticsearch_max_total_connections") int maxTotalConnections,
            @Named("elasticsearch_max_total_connections_per_route") int maxTotalConnectionsPerRoute,
            @Named("elasticsearch_max_retries") int elasticsearchMaxRetries,
            @Named("elasticsearch_discovery_enabled") boolean discoveryEnabled,
            @Named("elasticsearch_discovery_filter") @Nullable String discoveryFilter,
            @Named("elasticsearch_discovery_frequency") Duration discoveryFrequency,
            @Named("elasticsearch_discovery_default_scheme") String defaultSchemeForDiscoveredNodes,
            @Named("elasticsearch_use_expect_continue") boolean useExpectContinue,
            @Named("elasticsearch_mute_deprecation_warnings") boolean muteElasticsearchDeprecationWarnings,
            CredentialsProvider credentialsProvider) {
        clientSupplier = Suppliers.memoize(() -> {
            final RestHighLevelClient client = buildClient(hosts,
                    connectTimeout,
                    socketTimeout,
                    maxTotalConnections,
                    maxTotalConnectionsPerRoute,
                    useExpectContinue,
<<<<<<< HEAD
=======
                    muteElasticsearchDeprecationWarnings,
>>>>>>> 970a218d
                credentialsProvider);

            if (discoveryEnabled) {
                final Sniffer sniffer = createNodeDiscoverySniffer(client.getLowLevelClient(), discoveryFrequency, defaultSchemeForDiscoveredNodes, discoveryFilter);
                shutdownService.register(sniffer::close);
            }

            return client;
        });
    }

    private Sniffer createNodeDiscoverySniffer(RestClient restClient, Duration discoveryFrequency, String defaultSchemeForDiscoveredNodes, String discoveryFilter) {
        final NodesSniffer nodesSniffer = FilteredElasticsearchNodesSniffer.create(
                restClient,
                TimeUnit.SECONDS.toMillis(5),
                mapDefaultScheme(defaultSchemeForDiscoveredNodes),
                discoveryFilter
        );
        return Sniffer.builder(restClient)
                .setSniffIntervalMillis(Math.toIntExact(discoveryFrequency.toMilliseconds()))
                .setNodesSniffer(nodesSniffer)
                .build();
    }

    private ElasticsearchNodesSniffer.Scheme mapDefaultScheme(String defaultSchemeForDiscoveredNodes) {
        switch (defaultSchemeForDiscoveredNodes.toUpperCase(Locale.ENGLISH)) {
            case "HTTP": return ElasticsearchNodesSniffer.Scheme.HTTP;
            case "HTTPS": return ElasticsearchNodesSniffer.Scheme.HTTPS;
            default: throw new IllegalArgumentException("Invalid default scheme for discovered ES nodes: " + defaultSchemeForDiscoveredNodes);
        }
    }

    @Override
    public RestHighLevelClient get() {
        return this.clientSupplier.get();
    }

    private RestHighLevelClient buildClient(
            List<URI> hosts,
            Duration connectTimeout,
            Duration socketTimeout,
            int maxTotalConnections,
            int maxTotalConnectionsPerRoute,
            boolean useExpectContinue,
            boolean muteElasticsearchDeprecationWarnings,
            CredentialsProvider credentialsProvider) {
        final HttpHost[] esHosts = hosts.stream().map(uri -> new HttpHost(uri.getHost(), uri.getPort(), uri.getScheme())).toArray(HttpHost[]::new);

        final RestClientBuilder restClientBuilder = RestClient.builder(esHosts)
                .setRequestConfigCallback(requestConfig -> requestConfig
                        .setConnectTimeout(Math.toIntExact(connectTimeout.toMilliseconds()))
                        .setSocketTimeout(Math.toIntExact(socketTimeout.toMilliseconds()))
                        .setExpectContinueEnabled(useExpectContinue)
                        .setAuthenticationEnabled(true)
                )
                .setHttpClientConfigCallback(httpClientConfig -> httpClientConfig
                        .setMaxConnTotal(maxTotalConnections)
                        .setMaxConnPerRoute(maxTotalConnectionsPerRoute)
                        .setDefaultCredentialsProvider(credentialsProvider)
                );

<<<<<<< HEAD
=======
        if(muteElasticsearchDeprecationWarnings) {
            restClientBuilder.setHttpClientConfigCallback(httpClientBuilder -> httpClientBuilder.addInterceptorFirst(new ElasticsearchFilterDeprecationWarningsInterceptor()));
        }

>>>>>>> 970a218d
        return new RestHighLevelClient(restClientBuilder);
    }
}<|MERGE_RESOLUTION|>--- conflicted
+++ resolved
@@ -68,10 +68,7 @@
                     maxTotalConnections,
                     maxTotalConnectionsPerRoute,
                     useExpectContinue,
-<<<<<<< HEAD
-=======
                     muteElasticsearchDeprecationWarnings,
->>>>>>> 970a218d
                 credentialsProvider);
 
             if (discoveryEnabled) {
@@ -133,13 +130,10 @@
                         .setDefaultCredentialsProvider(credentialsProvider)
                 );
 
-<<<<<<< HEAD
-=======
         if(muteElasticsearchDeprecationWarnings) {
             restClientBuilder.setHttpClientConfigCallback(httpClientBuilder -> httpClientBuilder.addInterceptorFirst(new ElasticsearchFilterDeprecationWarningsInterceptor()));
         }
 
->>>>>>> 970a218d
         return new RestHighLevelClient(restClientBuilder);
     }
 }