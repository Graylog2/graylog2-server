/*
 * Copyright (C) 2020 Graylog, Inc.
 *
 * This program is free software: you can redistribute it and/or modify
 * it under the terms of the Server Side Public License, version 1,
 * as published by MongoDB, Inc.
 *
 * This program is distributed in the hope that it will be useful,
 * but WITHOUT ANY WARRANTY; without even the implied warranty of
 * MERCHANTABILITY or FITNESS FOR A PARTICULAR PURPOSE. See the
 * Server Side Public License for more details.
 *
 * You should have received a copy of the Server Side Public License
 * along with this program. If not, see
 * <http://www.mongodb.com/licensing/server-side-public-license>.
 */
package org.graylog.storage.elasticsearch7.views;

import com.google.common.collect.ImmutableList;
import com.google.common.collect.ImmutableSet;
import com.google.common.collect.Maps;
import com.jayway.jsonpath.JsonPath;
import jakarta.inject.Provider;
import org.graylog.plugins.views.search.LegacyDecoratorProcessor;
import org.graylog.plugins.views.search.Query;
import org.graylog.plugins.views.search.QueryResult;
import org.graylog.plugins.views.search.Search;
import org.graylog.plugins.views.search.SearchJob;
import org.graylog.plugins.views.search.SearchType;
import org.graylog.plugins.views.search.elasticsearch.ElasticsearchQueryString;
import org.graylog.plugins.views.search.elasticsearch.IndexLookup;
import org.graylog.plugins.views.search.engine.GeneratedQueryContext;
import org.graylog.plugins.views.search.engine.monitoring.collection.NoOpStatsCollector;
import org.graylog.plugins.views.search.searchfilters.db.UsedSearchFiltersToQueryStringsMapper;
import org.graylog.plugins.views.search.searchfilters.model.InlineQueryStringSearchFilter;
import org.graylog.plugins.views.search.searchfilters.model.ReferencedQueryStringSearchFilter;
import org.graylog.plugins.views.search.searchfilters.model.UsedSearchFilter;
import org.graylog.plugins.views.search.searchtypes.MessageList;
import org.graylog.plugins.views.search.searchtypes.pivot.Pivot;
import org.graylog.plugins.views.search.searchtypes.pivot.buckets.AutoInterval;
import org.graylog.plugins.views.search.searchtypes.pivot.buckets.Time;
import org.graylog.shaded.elasticsearch7.org.elasticsearch.index.query.BoolQueryBuilder;
import org.graylog.shaded.elasticsearch7.org.elasticsearch.index.query.MatchAllQueryBuilder;
import org.graylog.shaded.elasticsearch7.org.elasticsearch.index.query.QueryBuilder;
import org.graylog.shaded.elasticsearch7.org.elasticsearch.index.query.QueryStringQueryBuilder;
import org.graylog.storage.elasticsearch7.views.searchtypes.ESMessageList;
import org.graylog.storage.elasticsearch7.views.searchtypes.ESSearchTypeHandler;
import org.graylog.storage.elasticsearch7.views.searchtypes.pivot.ESPivot;
import org.graylog.storage.elasticsearch7.views.searchtypes.pivot.EffectiveTimeRangeExtractor;
import org.graylog.storage.elasticsearch7.views.searchtypes.pivot.buckets.ESTimeHandler;
import org.graylog.testing.jsonpath.JsonPathAssert;
import org.graylog2.indexer.ranges.MongoIndexRange;
import org.graylog2.indexer.results.TestResultMessageFactory;
import org.graylog2.plugin.indexer.searches.timeranges.AbsoluteRange;
import org.graylog2.plugin.indexer.searches.timeranges.RelativeRange;
<<<<<<< HEAD
import org.graylog2.plugin.indexer.searches.timeranges.TimeRange;
import org.joda.time.DateTime;
=======
import org.joda.time.DateTimeZone;
>>>>>>> 694c4ffa
import org.junit.Before;
import org.junit.Rule;
import org.junit.Test;
import org.mockito.Mock;
import org.mockito.junit.MockitoJUnit;
import org.mockito.junit.MockitoRule;

import java.util.Collections;
import java.util.List;
import java.util.Map;
import java.util.Set;

import static org.assertj.core.api.Assertions.assertThat;
import static org.graylog2.plugin.Tools.nowUTC;
import static org.mockito.ArgumentMatchers.any;
import static org.mockito.ArgumentMatchers.anySet;
import static org.mockito.Mockito.doReturn;
import static org.mockito.Mockito.mock;
import static org.mockito.Mockito.when;


public class ElasticsearchBackendTest {
    @Rule
    public final MockitoRule mockitoRule = MockitoJUnit.rule();
    private ElasticsearchBackend backend;
    private UsedSearchFiltersToQueryStringsMapper usedSearchFiltersToQueryStringsMapper;

    @Mock
    private IndexLookup indexLookup;

    @Before
    public void setup() {
        Map<String, Provider<ESSearchTypeHandler<? extends SearchType>>> handlers = Maps.newHashMap();
        handlers.put(MessageList.NAME, () -> new ESMessageList(new LegacyDecoratorProcessor.Fake(),
                new TestResultMessageFactory(), false));
        handlers.put(Pivot.NAME, () -> new ESPivot(Map.of(Time.NAME, new ESTimeHandler()), Map.of(), new EffectiveTimeRangeExtractor()));

        usedSearchFiltersToQueryStringsMapper = mock(UsedSearchFiltersToQueryStringsMapper.class);
        doReturn(Collections.emptySet()).when(usedSearchFiltersToQueryStringsMapper).map(any());
        backend = new ElasticsearchBackend(handlers,
                null,
<<<<<<< HEAD
                indexLookup,
                (elasticsearchBackend, ssb, errors) -> new ESGeneratedQueryContext(elasticsearchBackend, ssb, errors, fieldTypesLookup),
=======
                mock(IndexLookup.class),
                ViewsUtils.createTestContextFactory(),
>>>>>>> 694c4ffa
                usedSearchFiltersToQueryStringsMapper,
                new NoOpStatsCollector<>(),
                false);
    }

    @Test
    public void generatesSearchForEmptySearchTypes() {
        final Query query = Query.builder()
                .id("query1")
                .query(ElasticsearchQueryString.of(""))
                .timerange(RelativeRange.create(300))
                .build();
        createContext(query);
    }

    @Test
    public void executesSearchForEmptySearchTypes() {
        final Query query = Query.builder()
                .id("query1")
                .query(ElasticsearchQueryString.of(""))
                .timerange(RelativeRange.create(300))
                .build();
        final Search search = Search.builder().queries(ImmutableSet.of(query)).build();
        final SearchJob job = new SearchJob("deadbeef", search, "admin", "test-node-id");

        final ESGeneratedQueryContext queryContext = mock(ESGeneratedQueryContext.class);

        final QueryResult queryResult = backend.doRun(job, query, queryContext);

        assertThat(queryResult).isNotNull();
        assertThat(queryResult.searchTypes()).isEmpty();
        assertThat(queryResult.executionStats()).isNotNull();
        assertThat(queryResult.errors()).isEmpty();
    }

    @Test
    public void generatedContextHasQueryThatIncludesSearchFilters() {
        final ImmutableList<UsedSearchFilter> usedSearchFilters = ImmutableList.of(
                InlineQueryStringSearchFilter.builder().title("").description("").queryString("method:GET").build(),
                ReferencedQueryStringSearchFilter.create("12345")
        );
        doReturn(ImmutableSet.of("method:GET", "method:POST")).when(usedSearchFiltersToQueryStringsMapper).map(usedSearchFilters);

        final Query query = Query.builder()
                .id("queryWithSearchFilters")
                .query(ElasticsearchQueryString.of(""))
                .filters(usedSearchFilters)
                .timerange(RelativeRange.create(300))
                .build();

        final ESGeneratedQueryContext queryContext = createContext(query);
        final QueryBuilder esQuery = queryContext.searchSourceBuilder(new SearchType.Fallback()).query();
        assertThat(esQuery)
                .isNotNull()
                .isInstanceOf(BoolQueryBuilder.class);

        final List<QueryBuilder> filters = ((BoolQueryBuilder) esQuery).filter();

        //filter for empty ES query
        assertThat(filters)
                .anyMatch(queryBuilder -> queryBuilder instanceof MatchAllQueryBuilder);

        //2 filters from search filters
        assertThat(filters)
                .filteredOn(queryBuilder -> queryBuilder instanceof QueryStringQueryBuilder)
                .extracting(queryBuilder -> (QueryStringQueryBuilder) queryBuilder)
                .extracting(QueryStringQueryBuilder::queryString)
                .contains("method:POST")
                .contains("method:GET");
    }

<<<<<<< HEAD
    @Test
    public void testExplain() {
        when(indexLookup.indexRangesForStreamsInTimeRange(anySet(), any())).thenAnswer(a -> {
            if (a.getArgument(1, TimeRange.class).getFrom().getYear() < 2024) {
                return Set.of(
                        MongoIndexRange.create("graylog_0", nowUTC(), nowUTC(), nowUTC(), 0),
                        MongoIndexRange.create("graylog_1", nowUTC(), nowUTC(), nowUTC(), 0),
                        MongoIndexRange.create("graylog_warm_2", nowUTC(), nowUTC(), nowUTC(), 0)
                );
            }
            return Set.of(MongoIndexRange.create("graylog_0", nowUTC(), nowUTC(), nowUTC(), 0));
        });

        final Query query = Query.builder()
                .id("query1")
                .query(ElasticsearchQueryString.of("needle"))
                .searchTypes(Set.of(
                                MessageList.builder()
                                        .id("messagelist-1")
                                        .build(),
                                Pivot.builder()
                                        .id("pivot-1")
                                        .rowGroups(Time.builder().field("source").interval(AutoInterval.create()).build())
                                        .timerange(AbsoluteRange.create(DateTime.parse("2016-05-19T00:00:00.000Z"), DateTime.parse("2022-01-09T00:00:00.000Z")))
                                        .series()
                                        .rollup(false)
                                        .build()
                        )
                )
                .timerange(RelativeRange.create(300))
                .build();
        final Search search = Search.builder().queries(ImmutableSet.of(query)).build();
        final SearchJob job = new SearchJob("deadbeef", search, "admin", "test-node-id");
        final GeneratedQueryContext generatedQueryContext = backend.generate(query, Set.of());

        var explainResult = backend.explain(job, query, generatedQueryContext);
        assertThat(explainResult.searchTypes()).isNotNull();
        assertThat(explainResult.searchTypes().get("messagelist-1")).satisfies(ml -> {
            assertThat(ml).isNotNull();

            assertThat(ml.searchedIndexRanges()).hasSize(1);
            assertThat(ml.searchedIndexRanges()).allMatch(r -> r.indexName().equals("graylog_0"));


            var ctx = JsonPath.parse(ml.queryString());
            JsonPathAssert.assertThat(ctx).jsonPathAsString("$.query.bool.must[0].bool.filter[0].query_string.query").isEqualTo("needle");
        });

        assertThat(explainResult.searchTypes().get("pivot-1")).satisfies(ml -> {
            assertThat(ml).isNotNull();
            assertThat(ml.searchedIndexRanges()).hasSize(3);
            assertThat(ml.searchedIndexRanges()).anyMatch(r -> r.indexName().equals("graylog_0") && !r.isWarmTiered());
            assertThat(ml.searchedIndexRanges()).anyMatch(r -> r.indexName().equals("graylog_warm_2") && r.isWarmTiered());

            var ctx = JsonPath.parse(ml.queryString());
            JsonPathAssert.assertThat(ctx).jsonPathAsString("$.query.bool.must[0].bool.filter[0].query_string.query").isEqualTo("needle");
            JsonPathAssert.assertThat(ctx).jsonPathAsString("$.aggregations.agg.date_histogram.field").isEqualTo("source");
        });
=======
    private ESGeneratedQueryContext createContext(Query query) {
        return backend.generate(query, Collections.emptySet(), DateTimeZone.UTC);
>>>>>>> 694c4ffa
    }
}<|MERGE_RESOLUTION|>--- conflicted
+++ resolved
@@ -53,12 +53,9 @@
 import org.graylog2.indexer.results.TestResultMessageFactory;
 import org.graylog2.plugin.indexer.searches.timeranges.AbsoluteRange;
 import org.graylog2.plugin.indexer.searches.timeranges.RelativeRange;
-<<<<<<< HEAD
 import org.graylog2.plugin.indexer.searches.timeranges.TimeRange;
 import org.joda.time.DateTime;
-=======
 import org.joda.time.DateTimeZone;
->>>>>>> 694c4ffa
 import org.junit.Before;
 import org.junit.Rule;
 import org.junit.Test;
@@ -100,13 +97,8 @@
         doReturn(Collections.emptySet()).when(usedSearchFiltersToQueryStringsMapper).map(any());
         backend = new ElasticsearchBackend(handlers,
                 null,
-<<<<<<< HEAD
                 indexLookup,
-                (elasticsearchBackend, ssb, errors) -> new ESGeneratedQueryContext(elasticsearchBackend, ssb, errors, fieldTypesLookup),
-=======
-                mock(IndexLookup.class),
                 ViewsUtils.createTestContextFactory(),
->>>>>>> 694c4ffa
                 usedSearchFiltersToQueryStringsMapper,
                 new NoOpStatsCollector<>(),
                 false);
@@ -178,7 +170,6 @@
                 .contains("method:GET");
     }
 
-<<<<<<< HEAD
     @Test
     public void testExplain() {
         when(indexLookup.indexRangesForStreamsInTimeRange(anySet(), any())).thenAnswer(a -> {
@@ -212,7 +203,7 @@
                 .build();
         final Search search = Search.builder().queries(ImmutableSet.of(query)).build();
         final SearchJob job = new SearchJob("deadbeef", search, "admin", "test-node-id");
-        final GeneratedQueryContext generatedQueryContext = backend.generate(query, Set.of());
+        final GeneratedQueryContext generatedQueryContext = createContext(query);
 
         var explainResult = backend.explain(job, query, generatedQueryContext);
         assertThat(explainResult.searchTypes()).isNotNull();
@@ -237,9 +228,9 @@
             JsonPathAssert.assertThat(ctx).jsonPathAsString("$.query.bool.must[0].bool.filter[0].query_string.query").isEqualTo("needle");
             JsonPathAssert.assertThat(ctx).jsonPathAsString("$.aggregations.agg.date_histogram.field").isEqualTo("source");
         });
-=======
+    }
+
     private ESGeneratedQueryContext createContext(Query query) {
         return backend.generate(query, Collections.emptySet(), DateTimeZone.UTC);
->>>>>>> 694c4ffa
     }
 }