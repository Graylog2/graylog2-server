--- conflicted
+++ resolved
@@ -103,21 +103,12 @@
             <version>${junit-jupiter.version}</version>
             <scope>test</scope>
         </dependency>
-<<<<<<< HEAD
-        <dependency>
-            <groupId>org.junit.vintage</groupId>
-            <artifactId>junit-vintage-engine</artifactId>
-            <version>${junit-jupiter.version}</version>
-            <scope>test</scope>
-        </dependency>
         <dependency>
             <groupId>org.junit.platform</groupId>
             <artifactId>junit-platform-reporting</artifactId>
             <version>${junit-jupiter.version}</version>
             <scope>test</scope>
         </dependency>
-=======
->>>>>>> 9bebf4a9
     </dependencies>
 
     <build>
