--- conflicted
+++ resolved
@@ -89,13 +89,8 @@
         final MultiSearchResponse response = TestMultisearchResponse.fromFixture("successfulMultiSearchResponse.json");
         mockCancellableMSearch(response);
 
-<<<<<<< HEAD
-        final OSGeneratedQueryContext queryContext = this.openSearchBackend.generate(query, Collections.emptySet());
+        final OSGeneratedQueryContext queryContext = createContext(query);
         final List<SearchRequest> generatedRequest = run(searchJob, query, queryContext);
-=======
-        final OSGeneratedQueryContext queryContext = createContext(query);
-        final List<SearchRequest> generatedRequest = run(searchJob, query, queryContext, Collections.emptySet());
->>>>>>> 9cf8eadf
 
         assertThat(generatedRequest).hasSize(2);
     }
