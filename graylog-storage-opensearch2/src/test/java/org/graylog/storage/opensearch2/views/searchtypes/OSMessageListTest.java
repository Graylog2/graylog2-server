--- conflicted
+++ resolved
@@ -28,10 +28,7 @@
 import org.graylog.shaded.opensearch2.org.opensearch.search.builder.SearchSourceBuilder;
 import org.graylog.storage.opensearch2.views.OSGeneratedQueryContext;
 import org.graylog.testing.jsonpath.JsonPathAssert;
-<<<<<<< HEAD
 import org.graylog2.indexer.results.ResultMessageFactory;
-=======
->>>>>>> 3e52269f
 import org.graylog2.indexer.results.TestResultMessageFactory;
 import org.graylog2.plugin.indexer.searches.timeranges.InvalidRangeParametersException;
 import org.graylog2.plugin.indexer.searches.timeranges.RelativeRange;
@@ -213,11 +210,7 @@
                                                                     OSGeneratedQueryContext context) {
         OSMessageList sut = new OSMessageList(
                 new LegacyDecoratorProcessor.Fake(),
-<<<<<<< HEAD
                 resultMessageFactory,
-=======
-                new TestResultMessageFactory(),
->>>>>>> 3e52269f
                 allowHighlighting);
 
         sut.doGenerateQueryPart(someQuery(), messageList, context);
