--- conflicted
+++ resolved
@@ -53,12 +53,9 @@
 import org.graylog2.indexer.results.TestResultMessageFactory;
 import org.graylog2.plugin.indexer.searches.timeranges.AbsoluteRange;
 import org.graylog2.plugin.indexer.searches.timeranges.RelativeRange;
-<<<<<<< HEAD
 import org.graylog2.plugin.indexer.searches.timeranges.TimeRange;
 import org.joda.time.DateTime;
-=======
 import org.joda.time.DateTimeZone;
->>>>>>> 694c4ffa
 import org.junit.Before;
 import org.junit.Rule;
 import org.junit.Test;
@@ -98,19 +95,10 @@
 
         usedSearchFiltersToQueryStringsMapper = mock(UsedSearchFiltersToQueryStringsMapper.class);
         doReturn(Collections.emptySet()).when(usedSearchFiltersToQueryStringsMapper).map(any());
-<<<<<<< HEAD
-        final FieldTypesLookup fieldTypesLookup = mock(FieldTypesLookup.class);
-
         backend = new OpenSearchBackend(handlers,
                 null,
                 indexLookup,
-                (elasticsearchBackend, ssb, errors) -> new OSGeneratedQueryContext(elasticsearchBackend, ssb, errors, fieldTypesLookup),
-=======
-        backend = new OpenSearchBackend(handlers,
-                null,
-                mock(IndexLookup.class),
                 ViewsUtils.createTestContextFactory(),
->>>>>>> 694c4ffa
                 usedSearchFiltersToQueryStringsMapper,
                 new NoOpStatsCollector<>(),
                 false);
@@ -215,7 +203,7 @@
                 .build();
         final Search search = Search.builder().queries(ImmutableSet.of(query)).build();
         final SearchJob job = new SearchJob("deadbeef", search, "admin", "test-node-id");
-        final GeneratedQueryContext generatedQueryContext = backend.generate(query, Set.of());
+        final GeneratedQueryContext generatedQueryContext = backend.generate(query, Set.of(), DateTimeZone.UTC);
 
         var explainResult = backend.explain(job, query, generatedQueryContext);
         assertThat(explainResult.searchTypes()).isNotNull();
