--- conflicted
+++ resolved
@@ -137,17 +137,8 @@
     }
 
     @Override
-<<<<<<< HEAD
-    public void scrollEvents(String queryString, TimeRange timeRange, Set<String> affectedIndices, Set<String> streams, int batchSize, ScrollEventsCallback resultCallback) throws EventProcessorException {
-        this.scrollEvents(queryString, timeRange, affectedIndices, streams, Collections.emptyList(), batchSize, resultCallback);
-    }
-
-    @Override
-    public void scrollEvents(String queryString, TimeRange timeRange, Set<String> affectedIndices, Set<String> streams, List<UsedSearchFilter> filters, int batchSize, ScrollEventsCallback resultCallback) throws EventProcessorException {
-=======
     public void scrollEvents(String queryString, TimeRange timeRange, Set<String> affectedIndices, Set<String> streams,
                              List<UsedSearchFilter> filters, int batchSize, ScrollEventsCallback resultCallback) throws EventProcessorException {
->>>>>>> 6c899949
         final ChunkCommand chunkCommand = buildScrollCommand(queryString, timeRange, affectedIndices, filters, streams, batchSize);
 
         final ChunkedResult chunkedResult = multiChunkResultRetriever.retrieveChunkedResult(chunkCommand);
