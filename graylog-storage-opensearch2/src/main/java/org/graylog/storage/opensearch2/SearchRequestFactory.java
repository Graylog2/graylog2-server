/*
 * Copyright (C) 2020 Graylog, Inc.
 *
 * This program is free software: you can redistribute it and/or modify
 * it under the terms of the Server Side Public License, version 1,
 * as published by MongoDB, Inc.
 *
 * This program is distributed in the hope that it will be useful,
 * but WITHOUT ANY WARRANTY; without even the implied warranty of
 * MERCHANTABILITY or FITNESS FOR A PARTICULAR PURPOSE. See the
 * Server Side Public License for more details.
 *
 * You should have received a copy of the Server Side Public License
 * along with this program. If not, see
 * <http://www.mongodb.com/licensing/server-side-public-license>.
 */
package org.graylog.storage.opensearch2;

<<<<<<< HEAD
import org.graylog.plugins.views.search.searchfilters.db.IgnoreSearchFilters;
=======
>>>>>>> 6c899949
import org.graylog.plugins.views.search.searchfilters.db.UsedSearchFiltersToQueryStringsMapper;
import org.graylog.shaded.opensearch2.org.opensearch.index.query.BoolQueryBuilder;
import org.graylog.shaded.opensearch2.org.opensearch.index.query.QueryBuilder;
import org.graylog.shaded.opensearch2.org.opensearch.index.query.QueryBuilders;
import org.graylog.shaded.opensearch2.org.opensearch.search.builder.SearchSourceBuilder;
import org.graylog.shaded.opensearch2.org.opensearch.search.fetch.subphase.highlight.HighlightBuilder;
import org.graylog2.indexer.searches.ChunkCommand;
import org.graylog2.indexer.searches.SearchesConfig;
import org.graylog2.indexer.searches.Sorting;
import org.graylog2.plugin.Message;
import org.graylog2.plugin.streams.Stream;

import jakarta.inject.Inject;
import jakarta.inject.Named;

import java.util.Optional;
import java.util.Set;

import static org.graylog.shaded.opensearch2.org.opensearch.index.query.QueryBuilders.boolQuery;
import static org.graylog.shaded.opensearch2.org.opensearch.index.query.QueryBuilders.existsQuery;
import static org.graylog.shaded.opensearch2.org.opensearch.index.query.QueryBuilders.matchAllQuery;
import static org.graylog.shaded.opensearch2.org.opensearch.index.query.QueryBuilders.queryStringQuery;
import static org.graylog.shaded.opensearch2.org.opensearch.index.query.QueryBuilders.termsQuery;

public class SearchRequestFactory {
    private static final Sorting DEFAULT_SORTING = new Sorting("_doc", Sorting.Direction.ASC);
    private final SortOrderMapper sortOrderMapper;
    private final boolean allowHighlighting;
    private final boolean allowLeadingWildcardSearches;
<<<<<<< HEAD
    private final UsedSearchFiltersToQueryStringsMapper usedSearchFiltersToQueryStringsMapper;
=======
    private final UsedSearchFiltersToQueryStringsMapper searchFiltersMapper;
>>>>>>> 6c899949

    @Inject
    public SearchRequestFactory(SortOrderMapper sortOrderMapper,
                                @Named("allow_highlighting") boolean allowHighlighting,
                                @Named("allow_leading_wildcard_searches") boolean allowLeadingWildcardSearches,
<<<<<<< HEAD
                                UsedSearchFiltersToQueryStringsMapper usedSearchFiltersToQueryStringsMapper) {
        this.sortOrderMapper = sortOrderMapper;
        this.allowHighlighting = allowHighlighting;
        this.allowLeadingWildcardSearches = allowLeadingWildcardSearches;
        this.usedSearchFiltersToQueryStringsMapper = usedSearchFiltersToQueryStringsMapper;
    }

    public SearchRequestFactory(SortOrderMapper sortOrderMapper,
                         boolean allowHighlighting,
                         boolean allowLeadingWildcardSearches) {
        this(sortOrderMapper, allowHighlighting, allowLeadingWildcardSearches, new IgnoreSearchFilters());
=======
                                UsedSearchFiltersToQueryStringsMapper searchFiltersMapper) {
        this.sortOrderMapper = sortOrderMapper;
        this.allowHighlighting = allowHighlighting;
        this.allowLeadingWildcardSearches = allowLeadingWildcardSearches;
        this.searchFiltersMapper = searchFiltersMapper;
>>>>>>> 6c899949
    }

    public SearchSourceBuilder create(SearchesConfig config) {
        return create(SearchCommand.from(config));
    }

    public SearchSourceBuilder create(final ChunkCommand chunkCommand) {
        final SearchSourceBuilder searchSourceBuilder = create(SearchCommand.from(chunkCommand));
        searchSourceBuilder.fetchSource(chunkCommand.fields().toArray(new String[0]), new String[0]);
        chunkCommand.batchSize()
                .ifPresent(batchSize -> searchSourceBuilder.size(Math.toIntExact(batchSize)));
        return searchSourceBuilder;
    }

    public SearchSourceBuilder create(SearchCommand searchCommand) {
        final String query = normalizeQuery(searchCommand.query());

        final QueryBuilder queryBuilder = isWildcardQuery(query)
                ? matchAllQuery()
                : queryStringQuery(query).allowLeadingWildcard(allowLeadingWildcardSearches);

        final Optional<BoolQueryBuilder> rangeQueryBuilder = searchCommand.range()
                .map(TimeRangeQueryFactory::create)
                .map(rangeQuery -> boolQuery().must(rangeQuery));
        final Optional<BoolQueryBuilder> filterQueryBuilder = searchCommand.filter()
                .filter(filter -> !isWildcardQuery(filter))
                .map(QueryBuilders::queryStringQuery)
                .map(queryStringQuery -> boolQuery().must(queryStringQuery));

        final BoolQueryBuilder filteredQueryBuilder = boolQuery()
                .must(queryBuilder);
        filterQueryBuilder.ifPresent(filteredQueryBuilder::filter);
        rangeQueryBuilder.ifPresent(filteredQueryBuilder::filter);

        applyStreamsFilter(filteredQueryBuilder, searchCommand);

<<<<<<< HEAD
        usedSearchFiltersToQueryStringsMapper.map(searchCommand.filters())
=======
        searchFiltersMapper.map(searchCommand.filters())
>>>>>>> 6c899949
                .stream()
                .map(this::translateQueryString)
                .forEach(filteredQueryBuilder::filter);

        final SearchSourceBuilder searchSourceBuilder = new SearchSourceBuilder()
                .query(filteredQueryBuilder)
                .trackTotalHits(true);

        applyPaginationIfPresent(searchSourceBuilder, searchCommand);

        applySortingIfPresent(searchSourceBuilder, searchCommand);

        applyHighlighting(searchSourceBuilder, searchCommand);

        return searchSourceBuilder;
    }

    private QueryBuilder translateQueryString(String queryString) {
        return (queryString.isEmpty() || queryString.trim().equals("*"))
                ? QueryBuilders.matchAllQuery()
                : QueryBuilders.queryStringQuery(queryString).allowLeadingWildcard(allowLeadingWildcardSearches);
    }

    private void applyHighlighting(SearchSourceBuilder searchSourceBuilder, SearchCommand searchCommand) {
        if (allowHighlighting && searchCommand.highlight()) {
            final HighlightBuilder highlightBuilder = new HighlightBuilder()
                    .requireFieldMatch(false)
                    .field("*")
                    .fragmentSize(0)
                    .numOfFragments(0);
            searchSourceBuilder.highlighter(highlightBuilder);
        }
    }

    private void applyPaginationIfPresent(SearchSourceBuilder searchSourceBuilder, SearchCommand command) {
        command.offset().ifPresent(searchSourceBuilder::from);
        command.limit().ifPresent(searchSourceBuilder::size);
    }


    private void applyStreamsFilter(BoolQueryBuilder filteredQueryBuilder, SearchCommand command) {
        command.streams()
                .map(this::buildStreamIdFilter)
                .ifPresent(filteredQueryBuilder::filter);
    }

    private BoolQueryBuilder buildStreamIdFilter(Set<String> streams) {
        final BoolQueryBuilder filterBuilder = boolQuery();

        // If the included streams set contains the default stream, we also want all documents which do not
        // have any stream assigned. Those documents have basically been in the "default stream" which didn't
        // exist in Graylog <2.2.0.
        if (streams.contains(Stream.DEFAULT_STREAM_ID)) {
            filterBuilder.should(boolQuery().mustNot(existsQuery(Message.FIELD_STREAMS)));
        }

        // Only select messages which are assigned to the given streams
        filterBuilder.should(termsQuery(Message.FIELD_STREAMS, streams));

        return filterBuilder;
    }

    private void applySortingIfPresent(SearchSourceBuilder searchSourceBuilder, SearchCommand command) {
        final Sorting sort = command.sorting().orElse(DEFAULT_SORTING);
        searchSourceBuilder.sort(sort.getField(), sortOrderMapper.fromSorting(sort));
    }


    private boolean isWildcardQuery(String filter) {
        return normalizeQuery(filter).equals("*");
    }

    private String normalizeQuery(String query) {
        if (query == null || query.trim().isEmpty()) {
            return "*";
        }
        return query.trim();
    }

}<|MERGE_RESOLUTION|>--- conflicted
+++ resolved
@@ -16,10 +16,6 @@
  */
 package org.graylog.storage.opensearch2;
 
-<<<<<<< HEAD
-import org.graylog.plugins.views.search.searchfilters.db.IgnoreSearchFilters;
-=======
->>>>>>> 6c899949
 import org.graylog.plugins.views.search.searchfilters.db.UsedSearchFiltersToQueryStringsMapper;
 import org.graylog.shaded.opensearch2.org.opensearch.index.query.BoolQueryBuilder;
 import org.graylog.shaded.opensearch2.org.opensearch.index.query.QueryBuilder;
@@ -49,35 +45,17 @@
     private final SortOrderMapper sortOrderMapper;
     private final boolean allowHighlighting;
     private final boolean allowLeadingWildcardSearches;
-<<<<<<< HEAD
-    private final UsedSearchFiltersToQueryStringsMapper usedSearchFiltersToQueryStringsMapper;
-=======
     private final UsedSearchFiltersToQueryStringsMapper searchFiltersMapper;
->>>>>>> 6c899949
 
     @Inject
     public SearchRequestFactory(SortOrderMapper sortOrderMapper,
                                 @Named("allow_highlighting") boolean allowHighlighting,
                                 @Named("allow_leading_wildcard_searches") boolean allowLeadingWildcardSearches,
-<<<<<<< HEAD
-                                UsedSearchFiltersToQueryStringsMapper usedSearchFiltersToQueryStringsMapper) {
-        this.sortOrderMapper = sortOrderMapper;
-        this.allowHighlighting = allowHighlighting;
-        this.allowLeadingWildcardSearches = allowLeadingWildcardSearches;
-        this.usedSearchFiltersToQueryStringsMapper = usedSearchFiltersToQueryStringsMapper;
-    }
-
-    public SearchRequestFactory(SortOrderMapper sortOrderMapper,
-                         boolean allowHighlighting,
-                         boolean allowLeadingWildcardSearches) {
-        this(sortOrderMapper, allowHighlighting, allowLeadingWildcardSearches, new IgnoreSearchFilters());
-=======
                                 UsedSearchFiltersToQueryStringsMapper searchFiltersMapper) {
         this.sortOrderMapper = sortOrderMapper;
         this.allowHighlighting = allowHighlighting;
         this.allowLeadingWildcardSearches = allowLeadingWildcardSearches;
         this.searchFiltersMapper = searchFiltersMapper;
->>>>>>> 6c899949
     }
 
     public SearchSourceBuilder create(SearchesConfig config) {
@@ -114,11 +92,7 @@
 
         applyStreamsFilter(filteredQueryBuilder, searchCommand);
 
-<<<<<<< HEAD
-        usedSearchFiltersToQueryStringsMapper.map(searchCommand.filters())
-=======
         searchFiltersMapper.map(searchCommand.filters())
->>>>>>> 6c899949
                 .stream()
                 .map(this::translateQueryString)
                 .forEach(filteredQueryBuilder::filter);
