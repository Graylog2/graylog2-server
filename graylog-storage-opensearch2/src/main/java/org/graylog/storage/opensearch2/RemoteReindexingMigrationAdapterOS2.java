--- conflicted
+++ resolved
@@ -128,24 +128,12 @@
     }
 
     @Override
-<<<<<<< HEAD
-    public RemoteReindexMigration start(final String allowlist, final URI uri, final String username, final String password, final List<String> indices, final boolean synchronous) {
-        final RemoteReindexMigration migration = new RemoteReindexMigration();
-        JOBS.put(migration.id(), migration);
-        try {
-            migration.setIndices(collectIndices(uri, username, password, indices));
-            // finish can happen very late, in async code, so we need to handle it as a callback
-            // but the async nature causes problems with closed connections :-/
-            // migration.setFinishCallback(() -> removeAllowlist(uri.getHost() + ":" + uri.getPort()));
-            doStartMigration(allowlist, uri, username, password, synchronous, migration);
-=======
     public RemoteReindexMigration start(RemoteReindexRequest request) {
         final RemoteReindexMigration migration = new RemoteReindexMigration();
         JOBS.put(migration.id(), migration);
         try {
             migration.setIndices(collectIndices(request));
             doStartMigration(migration, request);
->>>>>>> d858f76f
         } catch (MalformedURLException e) {
             migration.error("Failed to collect indices for migration: " + e.getMessage());
         }
@@ -157,17 +145,6 @@
         return toReindex.stream().map(indexName -> new RemoteReindexIndex(indexName, Status.NOT_STARTED)).collect(Collectors.toList());
     }
 
-<<<<<<< HEAD
-    private void doStartMigration(final String allowlistAsString, URI uri, String username, String password, boolean synchronous, RemoteReindexMigration migration) {
-        List<String> allowlist = Arrays.asList(allowlistAsString.split(","));
-        prepareCluster(allowlist);
-        migration.status(Status.RUNNING);
-        createIndicesInNewCluster(migration);
-        if (synchronous) {
-            reindexSynchronously(migration, uri, username, password);
-        } else {
-            reindexNextAvailableAsync(migration, uri, username, password);
-=======
     private void doStartMigration(RemoteReindexMigration migration, RemoteReindexRequest request) {
         try {
             prepareCluster(request.uri());
@@ -176,7 +153,6 @@
         } catch (Exception e) {
             LOG.error("Failed to start remote reindex migration", e);
             migration.error(e.getMessage());
->>>>>>> d858f76f
         }
     }
 
@@ -192,11 +168,6 @@
 
     private void prepareCluster(final List<String> allowlist) {
         final var activeNodes = getAllActiveNodeIDs();
-<<<<<<< HEAD
-        allowReindexingFrom(allowlist);
-        waitForClusterRestart(activeNodes);
-        verifyRemoteReindexAllowlistSetting(allowlist);
-=======
         final String reindexSourceAddress = uri.getHost() + ":" + uri.getPort();
         try {
             verifyRemoteReindexAllowlistSetting(reindexSourceAddress);
@@ -209,7 +180,6 @@
 
         // verify again, just to be sure that all the configuration is in place and vali
         verifyRemoteReindexAllowlistSetting(reindexSourceAddress);
->>>>>>> d858f76f
     }
 
     ReindexRequest createReindexRequest(final String index, final BytesReference query, URI uri, String username, String password) {
@@ -236,13 +206,8 @@
         }
     }
 
-<<<<<<< HEAD
-    public void verifyRemoteReindexAllowlistSetting(List<String> allowlistEntries) {
+    public void verifyRemoteReindexAllowlistSetting(List<String> allowlistEntries) throws RemoteReindexNotAllowedException {
         final String allowlistSettingValue = client.execute((restHighLevelClient, requestOptions) -> {
-=======
-    public void verifyRemoteReindexAllowlistSetting(String reindexSourceAddress) throws RemoteReindexNotAllowedException {
-        final String allowlistSetttingValue = client.execute((restHighLevelClient, requestOptions) -> {
->>>>>>> d858f76f
             final ClusterGetSettingsRequest request = new ClusterGetSettingsRequest();
             request.includeDefaults(true);
             final ClusterGetSettingsResponse settings = restHighLevelClient.cluster().getSettings(request, requestOptions);
@@ -251,14 +216,9 @@
 
         // the value is not proper json, just something like [localhost:9201]. It should be safe to simply use String.contains,
         // but there is maybe a chance for mismatches and then we'd have to parse the value
-<<<<<<< HEAD
-        if (!allowlistEntries.stream().allMatch(entry -> allowlistSettingValue.contains(entry))) {
+        final boolean isRemoteReindexAllowed = !allowlistEntries.stream().allMatch(entry -> allowlistSettingValue.contains(entry);
+        if (isRemoteReindexAllowed)) {
             final String message = "Failed to configure reindex.remote.allowlist setting in the datanode cluster. Current setting value: " + allowlistSettingValue;
-=======
-        final boolean isRemoteReindexAllowed = !allowlistSetttingValue.contains(reindexSourceAddress);
-        if (isRemoteReindexAllowed) {
-            final String message = "Failed to configure reindex.remote.allowlist setting in the datanode cluster. Current setting value: " + allowlistSetttingValue;
->>>>>>> d858f76f
             LOG.error(message);
             throw new RemoteReindexNotAllowedException(message);
         }
@@ -303,17 +263,8 @@
         }
     }
 
-<<<<<<< HEAD
-    void removeAllowlist(final List<String> allowlist) {
-        eventBus.post(new RemoteReindexAllowlistEvent(allowlist, RemoteReindexAllowlistEvent.ACTION.REMOVE));
-    }
-
     void allowReindexingFrom(final List<String> allowlist) {
         eventBus.post(new RemoteReindexAllowlistEvent(allowlist, RemoteReindexAllowlistEvent.ACTION.ADD));
-=======
-    void allowReindexingFrom(final String host) {
-        eventBus.post(new RemoteReindexAllowlistEvent(host, RemoteReindexAllowlistEvent.ACTION.ADD));
->>>>>>> d858f76f
     }
 
     List<String> getAllIndicesFrom(final URI uri, final String username, final String password) throws MalformedURLException {
