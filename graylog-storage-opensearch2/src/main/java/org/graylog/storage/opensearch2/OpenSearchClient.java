--- conflicted
+++ resolved
@@ -33,10 +33,7 @@
 import org.graylog.shaded.opensearch2.org.opensearch.action.search.SearchRequest;
 import org.graylog.shaded.opensearch2.org.opensearch.action.search.SearchResponse;
 import org.graylog.shaded.opensearch2.org.opensearch.action.support.PlainActionFuture;
-<<<<<<< HEAD
-=======
 import org.graylog.shaded.opensearch2.org.opensearch.client.Request;
->>>>>>> 5a09d3c4
 import org.graylog.shaded.opensearch2.org.opensearch.client.RequestOptions;
 import org.graylog.shaded.opensearch2.org.opensearch.client.Response;
 import org.graylog.shaded.opensearch2.org.opensearch.client.ResponseException;
@@ -114,20 +111,6 @@
 
         return Streams.stream(result)
                 .collect(Collectors.toList());
-    }
-
-    public PlainActionFuture<MultiSearchResponse> cancellableMsearch(final List<SearchRequest> searchRequests) {
-        var multiSearchRequest = new MultiSearchRequest();
-
-        indexerMaxConcurrentSearches.ifPresent(multiSearchRequest::maxConcurrentSearchRequests);
-        indexerMaxConcurrentShardRequests.ifPresent(maxShardRequests -> searchRequests
-                .forEach(request -> request.setMaxConcurrentShardRequests(maxShardRequests)));
-
-        searchRequests.forEach(multiSearchRequest::add);
-
-        final PlainActionFuture<MultiSearchResponse> future = new PlainActionFuture<>();
-        client.msearchAsync(multiSearchRequest, requestOptions(), future);
-        return future;
     }
 
     private SearchResponse firstResponseFrom(MultiSearchResponse result, String errorMessage) {
