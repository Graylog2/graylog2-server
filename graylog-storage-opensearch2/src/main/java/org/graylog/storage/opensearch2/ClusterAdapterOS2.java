/*
 * Copyright (C) 2020 Graylog, Inc.
 *
 * This program is free software: you can redistribute it and/or modify
 * it under the terms of the Server Side Public License, version 1,
 * as published by MongoDB, Inc.
 *
 * This program is distributed in the hope that it will be useful,
 * but WITHOUT ANY WARRANTY; without even the implied warranty of
 * MERCHANTABILITY or FITNESS FOR A PARTICULAR PURPOSE. See the
 * Server Side Public License for more details.
 *
 * You should have received a copy of the Server Side Public License
 * along with this program. If not, see
 * <http://www.mongodb.com/licensing/server-side-public-license>.
 */
package org.graylog.storage.opensearch2;

import com.fasterxml.jackson.databind.JsonNode;
import com.fasterxml.jackson.databind.node.ArrayNode;
import com.fasterxml.jackson.databind.node.JsonNodeType;
import com.github.joschi.jadconfig.util.Duration;
import com.google.common.base.Strings;
import com.google.common.collect.Lists;
import com.google.common.primitives.Ints;
import org.graylog.shaded.opensearch2.org.opensearch.OpenSearchException;
import org.graylog.shaded.opensearch2.org.opensearch.action.admin.cluster.health.ClusterHealthRequest;
import org.graylog.shaded.opensearch2.org.opensearch.action.admin.cluster.health.ClusterHealthResponse;
import org.graylog.shaded.opensearch2.org.opensearch.action.admin.cluster.settings.ClusterGetSettingsRequest;
import org.graylog.shaded.opensearch2.org.opensearch.action.admin.cluster.settings.ClusterGetSettingsResponse;
import org.graylog.shaded.opensearch2.org.opensearch.client.Request;
import org.graylog.shaded.opensearch2.org.opensearch.cluster.health.ClusterHealthStatus;
import org.graylog.shaded.opensearch2.org.opensearch.common.unit.TimeValue;
import org.graylog.storage.opensearch2.cat.CatApi;
import org.graylog.storage.opensearch2.cat.IndexSummaryResponse;
import org.graylog.storage.opensearch2.cat.NodeResponse;
import org.graylog2.indexer.ElasticsearchException;
import org.graylog2.indexer.cluster.ClusterAdapter;
import org.graylog2.indexer.cluster.PendingTasksStats;
import org.graylog2.indexer.cluster.health.ClusterAllocationDiskSettings;
import org.graylog2.indexer.cluster.health.ClusterAllocationDiskSettingsFactory;
import org.graylog2.indexer.cluster.health.NodeDiskUsageStats;
import org.graylog2.indexer.cluster.health.NodeFileDescriptorStats;
import org.graylog2.indexer.indices.HealthStatus;
import org.graylog2.rest.models.system.indexer.responses.ClusterHealth;
import org.graylog2.system.stats.elasticsearch.ClusterStats;
import org.graylog2.system.stats.elasticsearch.IndicesStats;
import org.graylog2.system.stats.elasticsearch.NodeInfo;
import org.graylog2.system.stats.elasticsearch.NodesStats;
import org.graylog2.system.stats.elasticsearch.ShardStats;
import org.slf4j.Logger;
import org.slf4j.LoggerFactory;

import javax.inject.Inject;
import javax.inject.Named;
import java.util.Collection;
import java.util.Iterator;
import java.util.List;
import java.util.Locale;
import java.util.Map;
import java.util.Optional;
import java.util.Set;
import java.util.stream.Collectors;
import java.util.stream.Stream;
import java.util.stream.StreamSupport;

public class ClusterAdapterOS2 implements ClusterAdapter {
    private static final Logger LOG = LoggerFactory.getLogger(ClusterAdapterOS2.class);
    private final OpenSearchClient client;
    private final Duration requestTimeout;
    private final CatApi catApi;
    private final PlainJsonApi jsonApi;

    @Inject
    public ClusterAdapterOS2(OpenSearchClient client,
                             @Named("elasticsearch_socket_timeout") Duration requestTimeout,
                             CatApi catApi,
                             PlainJsonApi jsonApi) {
        this.client = client;
        this.requestTimeout = requestTimeout;
        this.catApi = catApi;
        this.jsonApi = jsonApi;
    }

    @Override
    public Optional<HealthStatus> health() {
        return clusterHealth().map(response -> healthStatusFrom(response.getStatus()));
    }

    private HealthStatus healthStatusFrom(ClusterHealthStatus status) {
        switch (status) {
            case RED:
                return HealthStatus.Red;
            case YELLOW:
                return HealthStatus.Yellow;
            case GREEN:
                return HealthStatus.Green;
        }

        throw new IllegalStateException("Invalid health status received: " + status);
    }

    @Override
    public Set<NodeFileDescriptorStats> fileDescriptorStats() {
        final List<NodeResponse> result = nodes();
        return result.stream()
                .map(node -> NodeFileDescriptorStats.create(node.name(), node.ip(), node.host(), node.fileDescriptorMax()))
                .collect(Collectors.toSet());
    }

    private List<NodeResponse> nodes() {
        final List<NodeResponse> allNodes = catApi.nodes();
        final List<NodeResponse> nodesWithDiskStatistics = allNodes.stream().filter(NodeResponse::hasDiskStatistics).collect(Collectors.toList());
        if (allNodes.size() != nodesWithDiskStatistics.size()) {
            final List<NodeResponse> nodesWithMissingDiskStatistics = allNodes.stream().filter(nr -> !nr.hasDiskStatistics()).collect(Collectors.toList());
            LOG.info("_cat/nodes API has returned " + nodesWithMissingDiskStatistics.size() + " nodes without disk statistics:");
            nodesWithMissingDiskStatistics.forEach(node -> LOG.info(node.toString()));
        }
        return nodesWithDiskStatistics;
    }

    @Override
    public Set<NodeDiskUsageStats> diskUsageStats() {
        final List<NodeResponse> result = nodes();
        return result.stream()
                .map(node -> NodeDiskUsageStats.create(node.name(), node.role(), node.ip(), node.host(), node.diskUsed(), node.diskTotal(), node.diskUsedPercent()))
                .collect(Collectors.toSet());
    }

    @Override
    public ClusterAllocationDiskSettings clusterAllocationDiskSettings() {
        final ClusterGetSettingsRequest request = new ClusterGetSettingsRequest();
        request.includeDefaults(true);

        final ClusterGetSettingsResponse response = client.execute((c, requestOptions) -> c.cluster().getSettings(request, requestOptions));
        return ClusterAllocationDiskSettingsFactory.create(
                Boolean.parseBoolean(response.getSetting("cluster.routing.allocation.disk.threshold_enabled")),
                response.getSetting("cluster.routing.allocation.disk.watermark.low"),
                response.getSetting("cluster.routing.allocation.disk.watermark.high"),
                response.getSetting("cluster.routing.allocation.disk.watermark.flood_stage")
        );
    }

    @Override
    public Optional<String> nodeIdToName(String nodeId) {
        return nodeById(nodeId)
                .map(jsonNode -> jsonNode.get("name").asText());
    }

    @Override
    public Optional<String> nodeIdToHostName(String nodeId) {
        return nodeById(nodeId)
                .map(jsonNode -> jsonNode.path("host"))
                .filter(host -> !host.isMissingNode())
                .map(JsonNode::asText);
    }

    private Optional<JsonNode> nodeById(String nodeId) {
        if (Strings.isNullOrEmpty(nodeId)) {
            return Optional.empty();
        }
        final Request request = new Request("GET", "/_nodes/" + nodeId);
        return Optional.of(jsonApi.perform(request, "Unable to retrieve node information for node id " + nodeId))
                .map(jsonNode -> jsonNode.path("nodes").path(nodeId))
                .filter(node -> !node.isMissingNode());
    }

    @Override
    public boolean isConnected() {
        final ClusterHealthRequest request = new ClusterHealthRequest()
                .timeout(new TimeValue(requestTimeout.getQuantity(), requestTimeout.getUnit()))
                .local(true);
        try {
            final ClusterHealthResponse result = client.execute((c, requestOptions) -> c.cluster().health(request, requestOptions));
            return result.getNumberOfDataNodes() > 0;
        } catch (OpenSearchException e) {
            if (LOG.isDebugEnabled()) {
                LOG.error(e.getMessage(), e);
            }
            return false;
        }
    }

    @Override
    public Optional<String> clusterName() {
        return clusterHealth().map(ClusterHealthResponse::getClusterName);
    }

    @Override
    public Optional<ClusterHealth> clusterHealthStats() {
        return clusterHealth()
                .map(this::clusterHealthFrom);
    }

    private ClusterHealth clusterHealthFrom(ClusterHealthResponse response) {
        return ClusterHealth.create(response.getStatus().toString().toLowerCase(Locale.ENGLISH),
                ClusterHealth.ShardStatus.create(
                        response.getActiveShards(),
                        response.getInitializingShards(),
                        response.getRelocatingShards(),
                        response.getUnassignedShards()
                )
        );
    }

    @Override
    public PendingTasksStats pendingTasks() {
        final Request request = new Request("GET", "/_cluster/pending_tasks");

        final JsonNode response = jsonApi.perform(request, "Couldn't read Elasticsearch pending cluster tasks");

        final JsonNode pendingClusterTasks = response.path("tasks");
        final int pendingTasksSize = pendingClusterTasks.size();
        final List<Long> pendingTasksTimeInQueue = Lists.newArrayListWithCapacity(pendingTasksSize);
        for (JsonNode jsonElement : pendingClusterTasks) {
            if (jsonElement.has("time_in_queue_millis")) {
                pendingTasksTimeInQueue.add(jsonElement.get("time_in_queue_millis").asLong());
            }
        }

        return PendingTasksStats.create(pendingTasksSize, pendingTasksTimeInQueue);
    }

    @Override
    public ClusterStats clusterStats() {
        final JsonNode clusterStatsResponseJson = rawClusterStats();
        final String clusterName = clusterStatsResponseJson.path("cluster_name").asText();

        String clusterVersion = null;
        if (clusterStatsResponseJson.path("nodes").path("versions").isArray()) {
            final ArrayNode versions = (ArrayNode) clusterStatsResponseJson.path("nodes").path("versions");
            // We just use the first version in the "versions" array. This is not correct if there are different
            // versions running in the cluster, but that is not recommended anyway.
            final JsonNode versionNode = versions.path(0);
            if (versionNode.getNodeType() != JsonNodeType.MISSING) {
                clusterVersion = versionNode.asText();
            }
        }

        final JsonNode countStats = clusterStatsResponseJson.path("nodes").path("count");

        final NodesStats nodesStats = NodesStats.create(
                countStats.path("total").asInt(-1),
                countStats.path("master_only").asInt(-1),
                countStats.path("data_only").asInt(-1),
                countStats.path("master_data").asInt(-1),
                countStats.path("client").asInt(-1)
        );

        final JsonNode clusterIndicesStats = clusterStatsResponseJson.path("indices");
        final IndicesStats indicesStats = IndicesStats.create(
                clusterIndicesStats.path("count").asInt(-1),
                clusterIndicesStats.path("store").path("size_in_bytes").asLong(-1L),
                clusterIndicesStats.path("fielddata").path("memory_size_in_bytes").asLong(-1L)
        );

        return ClusterStats.create(clusterName, clusterVersion, nodesStats, indicesStats);
    }

    @Override
<<<<<<< HEAD
    public Map<String, NodeInfo> nodesInfo() {
        final Request request = new Request("GET", "/_nodes");
        final JsonNode nodesJson = jsonApi.perform(request, "Couldn't read Opensearch nodes data!");

        return toStream(nodesJson.at("/nodes").fields())
                .collect(Collectors.toMap(Map.Entry::getKey, o -> createNodeInfo(o.getValue())));
    }

    private NodeInfo createNodeInfo(JsonNode nodesJson) {
        return NodeInfo.builder()
                .version(nodesJson.at("/version").asText())
                .os(nodesJson.at("/os"))
                .roles(toStream(nodesJson.at("/roles").elements()).map(JsonNode::asText).toList())
                .jvmMemHeapMaxInBytes(nodesJson.at("/jvm/mem/heap_max_in_bytes").asLong())
                .build();
    }

    public <T> Stream<T> toStream(Iterator<T> iterator) {
        return StreamSupport.stream(((Iterable<T>) () -> iterator).spliterator(), false);
=======
    public JsonNode rawClusterStats() {
        final Request request = new Request("GET", "/_cluster/stats/nodes/*");
        return jsonApi.perform(request, "Couldn't read Elasticsearch cluster stats");
>>>>>>> c24d95e0
    }

    @Override
    public ShardStats shardStats() {
        return clusterHealth()
                .map(response -> ShardStats.create(
                        response.getNumberOfNodes(),
                        response.getNumberOfDataNodes(),
                        response.getActiveShards(),
                        response.getRelocatingShards(),
                        response.getActivePrimaryShards(),
                        response.getInitializingShards(),
                        response.getUnassignedShards(),
                        response.isTimedOut()
                ))
                .orElseThrow(() -> new ElasticsearchException("Unable to retrieve shard stats."));
    }

    private Optional<ClusterHealthResponse> clusterHealth() {
        try {
            final ClusterHealthRequest request = new ClusterHealthRequest()
                    .timeout(TimeValue.timeValueSeconds(Ints.saturatedCast(requestTimeout.toSeconds())));
            return Optional.of(client.execute((c, requestOptions) -> c.cluster().health(request, requestOptions)));
        } catch (OpenSearchException e) {
            if (LOG.isDebugEnabled()) {
                LOG.error("{} ({})", e.getMessage(), Optional.ofNullable(e.getCause()).map(Throwable::getMessage).orElse("n/a"), e);
            } else {
                LOG.error("{} ({})", e.getMessage(), Optional.ofNullable(e.getCause()).map(Throwable::getMessage).orElse("n/a"));
            }
            return Optional.empty();
        }
    }

    @Override
    public Optional<HealthStatus> deflectorHealth(Collection<String> indices) {
        if (indices.isEmpty()) {
            return Optional.of(HealthStatus.Green);
        }

        final Map<String, String> aliasMapping = catApi.aliases();
        final Set<String> mappedIndices = indices
                .stream()
                .map(index -> aliasMapping.getOrDefault(index, index))
                .collect(Collectors.toSet());

        final Set<IndexSummaryResponse> indexSummaries = catApi.indices()
                .stream()
                .filter(indexSummary -> mappedIndices.contains(indexSummary.index()))
                .collect(Collectors.toSet());

        if (indexSummaries.size() < mappedIndices.size()) {
            return Optional.empty();
        }

        return indexSummaries.stream()
                .map(IndexSummaryResponse::health)
                .map(HealthStatus::fromString)
                .min(HealthStatus::compareTo);
    }
}<|MERGE_RESOLUTION|>--- conflicted
+++ resolved
@@ -258,7 +258,12 @@
     }
 
     @Override
-<<<<<<< HEAD
+    public JsonNode rawClusterStats() {
+        final Request request = new Request("GET", "/_cluster/stats/nodes/*");
+        return jsonApi.perform(request, "Couldn't read Elasticsearch cluster stats");
+    }
+
+    @Override
     public Map<String, NodeInfo> nodesInfo() {
         final Request request = new Request("GET", "/_nodes");
         final JsonNode nodesJson = jsonApi.perform(request, "Couldn't read Opensearch nodes data!");
@@ -278,11 +283,6 @@
 
     public <T> Stream<T> toStream(Iterator<T> iterator) {
         return StreamSupport.stream(((Iterable<T>) () -> iterator).spliterator(), false);
-=======
-    public JsonNode rawClusterStats() {
-        final Request request = new Request("GET", "/_cluster/stats/nodes/*");
-        return jsonApi.perform(request, "Couldn't read Elasticsearch cluster stats");
->>>>>>> c24d95e0
     }
 
     @Override
