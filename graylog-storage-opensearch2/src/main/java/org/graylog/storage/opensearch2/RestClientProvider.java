/*
 * Copyright (C) 2020 Graylog, Inc.
 *
 * This program is free software: you can redistribute it and/or modify
 * it under the terms of the Server Side Public License, version 1,
 * as published by MongoDB, Inc.
 *
 * This program is distributed in the hope that it will be useful,
 * but WITHOUT ANY WARRANTY; without even the implied warranty of
 * MERCHANTABILITY or FITNESS FOR A PARTICULAR PURPOSE. See the
 * Server Side Public License for more details.
 *
 * You should have received a copy of the Server Side Public License
 * along with this program. If not, see
 * <http://www.mongodb.com/licensing/server-side-public-license>.
 */
package org.graylog.storage.opensearch2;

import com.google.common.base.Suppliers;
import jakarta.annotation.Nonnull;
import jakarta.inject.Inject;
import jakarta.inject.Provider;
import jakarta.inject.Singleton;
import org.graylog.shaded.opensearch2.org.apache.http.HttpHost;
import org.graylog.shaded.opensearch2.org.apache.http.HttpRequestInterceptor;
import org.graylog.shaded.opensearch2.org.apache.http.client.CredentialsProvider;
import org.graylog.shaded.opensearch2.org.opensearch.client.RestClient;
import org.graylog.shaded.opensearch2.org.opensearch.client.RestHighLevelClient;
import org.graylog.shaded.opensearch2.org.opensearch.client.sniff.NodesSniffer;
import org.graylog.shaded.opensearch2.org.opensearch.client.sniff.Sniffer;
import org.graylog.storage.opensearch2.sniffer.SnifferAggregator;
import org.graylog.storage.opensearch2.sniffer.SnifferBuilder;
import org.graylog.storage.opensearch2.sniffer.SnifferFilter;
import org.graylog2.configuration.ElasticsearchClientConfiguration;
import org.graylog2.configuration.IndexerHosts;
import org.graylog2.security.TrustManagerAndSocketFactoryProvider;
import org.graylog2.security.jwt.IndexerJwtAuthToken;
import org.graylog2.system.shutdown.GracefulShutdownService;

import java.net.URI;
import java.util.List;
import java.util.Set;
import java.util.function.Supplier;

@Singleton
public class RestClientProvider implements Provider<RestHighLevelClient> {
    private final Supplier<RestHighLevelClient> clientSupplier;
    private final Set<SnifferBuilder> snifferBuilders;
    private final Set<SnifferFilter> snifferFilters;
    private final GracefulShutdownService shutdownService;
    private final ElasticsearchClientConfiguration configuration;
    private final CredentialsProvider credentialsProvider;
    private final TrustManagerAndSocketFactoryProvider trustManagerAndSocketFactoryProvider;
    private final IndexerJwtAuthToken indexerJwtAuthToken;

    @Inject
    public RestClientProvider(
            GracefulShutdownService shutdownService,
            @IndexerHosts List<URI> hosts,
            ElasticsearchClientConfiguration configuration,
            CredentialsProvider credentialsProvider,
            TrustManagerAndSocketFactoryProvider trustManagerAndSocketFactoryProvider,
<<<<<<< HEAD
            IndexerJwtAuthToken indexerJwtAuthToken) {
=======
            @RunsWithDataNode Boolean runsWithDataNode,
            IndexerJwtAuthTokenProvider indexerJwtAuthTokenProvider,
            Set<SnifferBuilder> snifferBuilders,
            Set<SnifferFilter> snifferFilters
    ) {
>>>>>>> 96ef4457
        this.shutdownService = shutdownService;
        this.configuration = configuration;
        this.credentialsProvider = credentialsProvider;
        this.trustManagerAndSocketFactoryProvider = trustManagerAndSocketFactoryProvider;
        this.indexerJwtAuthToken = indexerJwtAuthToken;
        this.clientSupplier = Suppliers.memoize(() -> createClient(hosts));
        this.snifferBuilders = snifferBuilders;
        this.snifferFilters = snifferFilters;
    }


    @Nonnull
    private RestHighLevelClient createClient(List<URI> hosts) {
        final RestHighLevelClient client = buildBasicRestClient(hosts);
        registerSniffers(client);
        return client;
    }

    private void registerSniffers(RestHighLevelClient client) {
        final List<NodesSniffer> sniffers = snifferBuilders.stream()
                .filter(SnifferBuilder::enabled)
                .map(b -> b.create(client.getLowLevelClient()))
                .toList();

        if (!sniffers.isEmpty()) {
            final List<SnifferFilter> filters = snifferFilters.stream().filter(SnifferFilter::enabled).toList();
            final SnifferAggregator snifferAggregator = new SnifferAggregator(sniffers, filters);

            final Sniffer sniffer = Sniffer.builder(client.getLowLevelClient())
                    .setSniffIntervalMillis(Math.toIntExact(configuration.discoveryFrequency().toMilliseconds()))
                    .setNodesSniffer(snifferAggregator)
                    .build();

            shutdownService.register(sniffer::close);
        }
    }

    @Override
    public RestHighLevelClient get() {
        return this.clientSupplier.get();
    }

    public RestHighLevelClient buildBasicRestClient(List<URI> hosts) {

        final HttpHost[] esHosts = hosts.stream().map(uri -> new HttpHost(uri.getHost(), uri.getPort(), uri.getScheme())).toArray(HttpHost[]::new);
        final var restClientBuilder = RestClient.builder(esHosts)
                .setRequestConfigCallback(requestConfig -> {
                            requestConfig
                                    .setConnectTimeout(Math.toIntExact(configuration.elasticsearchConnectTimeout().toMilliseconds()))
                                    .setSocketTimeout(Math.toIntExact(configuration.elasticsearchSocketTimeout().toMilliseconds()))
                                    .setExpectContinueEnabled(configuration.useExpectContinue());
                            // manually handle Auth if we use JWT
                            if (!indexerJwtAuthToken.isJwtAuthEnabled()) {
                                requestConfig.setAuthenticationEnabled(true);
                            }
                            return requestConfig;
                        }
                )
                .setHttpClientConfigCallback(httpClientConfig -> {
                    httpClientConfig
                            .setMaxConnTotal(configuration.elasticsearchMaxTotalConnections())
                            .setMaxConnPerRoute(configuration.elasticsearchMaxTotalConnectionsPerRoute());

                    if (indexerJwtAuthToken.isJwtAuthEnabled()) {
                        httpClientConfig.addInterceptorLast(jwtAuthInterceptor());
                    } else {
                        httpClientConfig.setDefaultCredentialsProvider(credentialsProvider);
                    }

                    if (configuration.muteDeprecationWarnings()) {
                        httpClientConfig.addInterceptorFirst(new OpenSearchFilterDeprecationWarningsInterceptor());
                    }

                    if (hosts.stream().anyMatch(host -> host.getScheme().equalsIgnoreCase("https"))) {
                        httpClientConfig.setSSLContext(trustManagerAndSocketFactoryProvider.getSslContext());
                    }
                    return httpClientConfig;
                })
                .setChunkedEnabled(configuration.compressionEnabled());

        return new RestHighLevelClient(restClientBuilder);
    }

    @Nonnull
    private HttpRequestInterceptor jwtAuthInterceptor() {
        return (request, context) ->
                indexerJwtAuthToken.headerValue().ifPresent(value -> request.addHeader("Authorization", value));
    }
}<|MERGE_RESOLUTION|>--- conflicted
+++ resolved
@@ -45,13 +45,13 @@
 @Singleton
 public class RestClientProvider implements Provider<RestHighLevelClient> {
     private final Supplier<RestHighLevelClient> clientSupplier;
-    private final Set<SnifferBuilder> snifferBuilders;
-    private final Set<SnifferFilter> snifferFilters;
     private final GracefulShutdownService shutdownService;
     private final ElasticsearchClientConfiguration configuration;
     private final CredentialsProvider credentialsProvider;
     private final TrustManagerAndSocketFactoryProvider trustManagerAndSocketFactoryProvider;
     private final IndexerJwtAuthToken indexerJwtAuthToken;
+    private final Set<SnifferBuilder> snifferBuilders;
+    private final Set<SnifferFilter> snifferFilters;
 
     @Inject
     public RestClientProvider(
@@ -60,15 +60,9 @@
             ElasticsearchClientConfiguration configuration,
             CredentialsProvider credentialsProvider,
             TrustManagerAndSocketFactoryProvider trustManagerAndSocketFactoryProvider,
-<<<<<<< HEAD
-            IndexerJwtAuthToken indexerJwtAuthToken) {
-=======
-            @RunsWithDataNode Boolean runsWithDataNode,
-            IndexerJwtAuthTokenProvider indexerJwtAuthTokenProvider,
+            IndexerJwtAuthToken indexerJwtAuthToken,
             Set<SnifferBuilder> snifferBuilders,
-            Set<SnifferFilter> snifferFilters
-    ) {
->>>>>>> 96ef4457
+            Set<SnifferFilter> snifferFilters) {
         this.shutdownService = shutdownService;
         this.configuration = configuration;
         this.credentialsProvider = credentialsProvider;
