--- conflicted
+++ resolved
@@ -23,11 +23,7 @@
     <parent>
         <groupId>org.graylog.plugins</groupId>
         <artifactId>graylog-plugin-parent</artifactId>
-<<<<<<< HEAD
-        <version>4.0.3-SNAPSHOT</version>
-=======
         <version>4.0.4-SNAPSHOT</version>
->>>>>>> 15ad0e34
         <relativePath>../graylog-plugin-parent</relativePath>
     </parent>
     <modelVersion>4.0.0</modelVersion>
