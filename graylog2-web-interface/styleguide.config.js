--- conflicted
+++ resolved
@@ -15,10 +15,7 @@
  * <http://www.mongodb.com/licensing/server-side-public-license>.
  */
 /* This file contains configuration for React Styleguidist https://react-styleguidist.js.org/ */
-<<<<<<< HEAD
 const fs = require('fs');
-=======
->>>>>>> 12e87a3e
 const path = require('path');
 
 const requireIt = require('react-styleguidist/lib/loaders/utils/requireIt').default;
@@ -99,22 +96,7 @@
         },
         {
           name: 'Common',
-<<<<<<< HEAD
           components: 'src/components/common/[A-Z]!(*.example)*.{jsx,tsx}',
-=======
-          components: 'src/components/common/[A-Z]*.{jsx,tsx}',
-          ignore: [
-            ...defaultComponentIgnore,
-            'src/components/common/URLWhiteListFormModal.tsx',
-            'src/components/common/FlatContentRow.tsx',
-            'src/components/common/Wizard.tsx',
-            'src/components/common/PublicNotifications.tsx',
-            'src/components/common/KeyCapture.tsx',
-            'src/components/common/MessageDetailsDefinitionList.jsx',
-            'src/components/common/Button.jsx',
-            'src/components/common/Accordion.tsx',
-          ],
->>>>>>> 12e87a3e
         },
         {
           name: 'Configuration Forms',
