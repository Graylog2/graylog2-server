--- conflicted
+++ resolved
@@ -15,7 +15,6 @@
  * <http://www.mongodb.com/licensing/server-side-public-license>.
  */
 /* This file contains configuration for React Styleguidist https://react-styleguidist.js.org/ */
-
 const path = require('path');
 
 const webpackConfig = require('./webpack.config.js');
@@ -54,30 +53,10 @@
       content: 'docs/tests.md',
     },
     {
-<<<<<<< HEAD
       name: 'Util Objects',
       content: 'docs/util-objects.md',
     },
     {
-      name: 'Shared Components',
-      sections: [
-        {
-          name: 'Bootstrap',
-          components: 'src/components/bootstrap/[A-Z]*.{jsx,tsx}',
-        },
-        {
-          name: 'Common',
-          components: 'src/components/common/[A-Z]*.{jsx,tsx}',
-        },
-        {
-          name: 'Configuration Forms',
-          components: 'src/components/configurationforms/[A-Z]*.{jsx,tsx}',
-        },
-      ],
-    },
-    {
-=======
->>>>>>> 7660142b
       name: 'Theming Details',
       content: 'src/theme/docs/Details.md',
       sections: [
@@ -120,13 +99,6 @@
             'src/components/common/Wizard.tsx',
             'src/components/common/PublicNotifications.tsx',
             'src/components/common/KeyCapture.tsx',
-          ],
-        },
-        {
-          name: 'Themeable',
-          components: 'src/components/graylog/[A-Z]*.{jsx,tsx}',
-          ignore: [
-            ...defaultComponentIgnore,
             'src/components/graylog/MessageDetailsDefinitionList.jsx',
             'src/components/graylog/Button.jsx',
             'src/components/graylog/Accordion.tsx',
