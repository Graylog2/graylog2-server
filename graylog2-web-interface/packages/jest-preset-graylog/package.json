{
  "name": "jest-preset-graylog",
  "version": "1.0.0",
  "description": "Graylog jest preset, contains the jest configuration and dependencies to setup the test environment for the web interface",
  "main": "jest-preset.js",
  "keywords": [
    "graylog",
    "jest"
  ],
  "author": "Graylog, Inc. <hello@graylog.com>",
  "license": "SSPL-1.0",
  "dependencies": {
    "@jest/types": "29.6.1",
    "@testing-library/dom": "9.3.4",
<<<<<<< HEAD
    "@testing-library/jest-dom": "6.4.0",
    "@testing-library/react": "14.1.2",
=======
    "@testing-library/jest-dom": "6.4.1",
    "@testing-library/react": "12.1.5",
>>>>>>> 3dc4179a
    "@testing-library/react-hooks": "^8.0.0",
    "@testing-library/user-event": "^13.5.0",
    "@types/enzyme": "3.10.18",
    "@types/jest": "29.5.5",
    "babel-jest": "29.6.2",
    "enzyme": "3.11.0",
    "@cfaester/enzyme-adapter-react-18": "0.7.1",
    "identity-obj-proxy": "^3.0.0",
    "jest": "29.6.2",
    "jest-canvas-mock": "^2.3.1",
    "jest-environment-enzyme": "^7.1.2",
    "jest-environment-jsdom": "29.6.2",
    "jest-enzyme": "^7.1.2",
    "jest-styled-components": "7.2.0",
    "react-select-event": "5.5.1",
    "resize-observer-polyfill": "^1.5.1"
  }
}<|MERGE_RESOLUTION|>--- conflicted
+++ resolved
@@ -12,13 +12,8 @@
   "dependencies": {
     "@jest/types": "29.6.1",
     "@testing-library/dom": "9.3.4",
-<<<<<<< HEAD
-    "@testing-library/jest-dom": "6.4.0",
+    "@testing-library/jest-dom": "6.4.1",
     "@testing-library/react": "14.1.2",
-=======
-    "@testing-library/jest-dom": "6.4.1",
-    "@testing-library/react": "12.1.5",
->>>>>>> 3dc4179a
     "@testing-library/react-hooks": "^8.0.0",
     "@testing-library/user-event": "^13.5.0",
     "@types/enzyme": "3.10.18",
