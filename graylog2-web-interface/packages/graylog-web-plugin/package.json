--- conflicted
+++ resolved
@@ -1,10 +1,6 @@
 {
   "name": "graylog-web-plugin",
-<<<<<<< HEAD
-  "version": "4.0.3-SNAPSHOT",
-=======
   "version": "4.0.4-SNAPSHOT",
->>>>>>> 15ad0e34
   "description": "Helper code for streamlining Graylog web interface plugin development",
   "main": "index.js",
   "scripts": {
