{
  "name": "graylog-web-plugin",
<<<<<<< HEAD
  "version": "4.0.4-SNAPSHOT",
=======
  "version": "4.0.5-SNAPSHOT",
>>>>>>> 17bf49be
  "description": "Helper code for streamlining Graylog web interface plugin development",
  "main": "index.js",
  "scripts": {
    "test": "eslint src/*",
    "build": "babel -d lib/ src/",
    "preparebuild": "yarn install --ignore-scripts",
    "compile": "yarn run preparebuild && yarn run build",
    "prepublish": "yarn run compile",
    "preinstall": "test -d src/ && yarn run compile || echo \"src\" folder missing, skipping preinstall"
  },
  "repository": {
    "type": "git",
    "url": "git+https://github.com/Graylog2/graylog-web-plugin.git"
  },
  "keywords": [
    "graylog",
    "web",
    "plugin"
  ],
  "author": "Graylog, Inc. <hello@graylog.com>",
  "license": "SSPL-1.0",
  "bugs": {
    "url": "https://github.com/Graylog2/graylog-web-plugin/issues"
  },
  "homepage": "https://github.com/Graylog2/graylog-web-plugin#readme",
  "files": [
    "lib/",
    "templates/",
    "index.js",
    "plugin.js",
    "README.md"
  ],
  "eslintConfig": {
    "extends": "graylog"
  },
  "dependencies": {
    "@babel/preset-env": "7.12.1",
    "create-react-class": "15.6.3",
    "eslint-config-graylog": "file:../eslint-config-graylog",
    "formik": "2.2.0",
    "html-webpack-plugin": "^4.2.0",
    "javascript-natural-sort": "0.7.1",
    "jquery": "3.5.1",
    "moment": "2.29.1",
    "moment-timezone": "0.5.31",
    "prop-types": "15.7.2",
    "react": "16.13.1",
    "react-bootstrap": "0.33.1",
    "react-dom": "16.13.1",
    "react-router": "5.2.0",
    "react-router-dom": "5.2.0",
    "react-router-bootstrap": "0.25.0",
    "reflux": "0.2.13",
    "styled-components": "5.1.1",
    "webpack": "4.44.2",
    "webpack-cleanup-plugin": "0.5.1",
    "webpack-cli": "3.3.12",
    "webpack-merge": "4.2.2"
  },
  "devDependencies": {
    "@babel/cli": "^7.8.0",
    "@babel/core": "^7.8.7",
    "babel-plugin-add-module-exports": "^1.0.2"
  }
}<|MERGE_RESOLUTION|>--- conflicted
+++ resolved
@@ -1,10 +1,6 @@
 {
   "name": "graylog-web-plugin",
-<<<<<<< HEAD
-  "version": "4.0.4-SNAPSHOT",
-=======
   "version": "4.0.5-SNAPSHOT",
->>>>>>> 17bf49be
   "description": "Helper code for streamlining Graylog web interface plugin development",
   "main": "index.js",
   "scripts": {
