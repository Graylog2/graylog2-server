--- conflicted
+++ resolved
@@ -20,12 +20,8 @@
     "@typescript-eslint/parser": "8.22.0",
     "eslint": "8.57.0",
     "eslint-config-airbnb": "19.0.4",
-<<<<<<< HEAD
     "eslint-config-prettier": "9.1.0",
-    "eslint-import-resolver-webpack": "0.13.9",
-=======
     "eslint-import-resolver-webpack": "0.13.10",
->>>>>>> 96bbe6f2
     "eslint-plugin-compat": "4.2.0",
     "eslint-plugin-graylog": "file:../eslint-plugin-graylog",
     "eslint-plugin-import": "2.25.3",
