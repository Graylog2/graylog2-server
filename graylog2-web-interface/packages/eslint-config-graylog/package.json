--- conflicted
+++ resolved
@@ -15,11 +15,7 @@
   "dependencies": {
     "@babel/eslint-parser": "7.16.5",
     "@typescript-eslint/eslint-plugin": "5.51.0",
-<<<<<<< HEAD
-    "@typescript-eslint/parser": "5.51.0",
-=======
     "@typescript-eslint/parser": "5.52.0",
->>>>>>> 76a3fd6a
     "eslint": "8.33.0",
     "eslint-config-airbnb": "19.0.4",
     "eslint-import-resolver-webpack": "0.13.2",
