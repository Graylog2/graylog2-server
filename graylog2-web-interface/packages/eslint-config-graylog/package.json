--- conflicted
+++ resolved
@@ -14,13 +14,8 @@
   "license": "SSPL-1.0",
   "dependencies": {
     "@babel/eslint-parser": "7.16.5",
-<<<<<<< HEAD
-    "@typescript-eslint/eslint-plugin": "5.12.1",
+    "@typescript-eslint/eslint-plugin": "5.13.0",
     "@typescript-eslint/parser": "5.13.0",
-=======
-    "@typescript-eslint/eslint-plugin": "5.13.0",
-    "@typescript-eslint/parser": "5.12.1",
->>>>>>> 63e01265
     "eslint": "8.9.0",
     "eslint-config-airbnb": "19.0.4",
     "eslint-import-resolver-webpack": "0.13.2",
