--- conflicted
+++ resolved
@@ -1,10 +1,6 @@
 {
   "name": "graylog-web-manifests",
-<<<<<<< HEAD
-  "version": "4.0.3-SNAPSHOT",
-=======
   "version": "4.0.4-SNAPSHOT",
->>>>>>> 15ad0e34
   "description": "Manifests needed to reuse vendor & shared bundles in graylog web interface plugins",
   "scripts": {
     "test": "echo \"Error: no test specified\" && exit 1"
