--- conflicted
+++ resolved
@@ -1,13 +1,9 @@
 {
   "processors": ["stylelint-processor-styled-components"],
-<<<<<<< HEAD
-  "extends": ["stylelint-config-standard",  "stylelint-config-styled-components"],
-=======
   "extends": [
     "stylelint-config-recommended",
     "stylelint-config-styled-components"
   ],
->>>>>>> 76f5de3f
   "rules": {
     "declaration-block-trailing-semicolon": "always",
     "declaration-colon-newline-after": null,
