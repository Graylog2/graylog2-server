--- conflicted
+++ resolved
@@ -96,8 +96,6 @@
     "react-window": "^1.8.2",
     "rickshaw": "^1.5.1",
     "sockjs-client": "1.1.x",
-    "styled-components": "^4.3.2",
-    "styled-theming": "^2.2.0",
     "superagent": "^3.4.3",
     "superagent-bluebird-promise": "^4.1.0",
     "terser-webpack-plugin": "^1.3.0",
@@ -106,19 +104,6 @@
     "ua-parser-js": "^0.7.12"
   },
   "devDependencies": {
-<<<<<<< HEAD
-=======
-    "@babel/core": "^7.4.5",
-    "@babel/plugin-proposal-class-properties": "^7.4.4",
-    "@babel/plugin-syntax-dynamic-import": "^7.0.0",
-    "@babel/plugin-transform-runtime": "^7.4.4",
-    "@babel/polyfill": "^7.0.0",
-    "@babel/preset-env": "^7.4.5",
-    "@babel/preset-flow": "^7.0.0",
-    "@babel/preset-react": "^7.0.0",
-    "@testing-library/dom": "^6.2.0",
-    "@testing-library/react": "^8.0.4",
->>>>>>> fe24e0e3
     "@types/bluebird": "^3.5.8",
     "@types/jquery": "^3.3.30",
     "@types/node": "^11.11.0",
@@ -126,15 +111,6 @@
     "@types/toastr": "^2.1.34",
     "@types/typeahead": "^0.11.29",
     "assets-webpack-plugin": "^3.5.1",
-<<<<<<< HEAD
-=======
-    "babel-core": "^7.0.0-0",
-    "babel-jest": "^24.8.0",
-    "babel-loader": "^8.0.2",
-    "babel-plugin-add-module-exports": "^1.0.2",
-    "babel-plugin-dynamic-import-node": "^2.2.0",
-    "babel-plugin-styled-components": "^1.10.6",
->>>>>>> fe24e0e3
     "clean-webpack-plugin": "^0.1.19",
     "compression": "^1.7.2",
     "connect-history-api-fallback": "^1.4.0",
@@ -146,18 +122,10 @@
     "extract-text-webpack-plugin": "^3.0.0",
     "file-loader": "^1.1.11",
     "glob": "^7.0.0",
-<<<<<<< HEAD
-=======
-    "identity-obj-proxy": "^3.0.0",
-    "jest": "^24.8.0",
-    "jest-environment-enzyme": "^7.0.1",
-    "jest-enzyme": "^7.0.2",
-    "jest-localstorage-mock": "^2.4.0",
-    "jest-styled-components": "^6.3.3",
->>>>>>> fe24e0e3
+    "graylog-dev-plugin": "file:packages/graylog-dev-plugin",
     "json-loader": "^0.5.3",
+    "less-loader": "^4.1.0",
     "less": "^3.0.1",
-    "less-loader": "^4.1.0",
     "phantomjs-prebuilt": ">=1.9",
     "puppeteer": "^1.14.0",
     "react-styleguidist": "^7.0.7",
@@ -168,18 +136,8 @@
     "ts-loader": "^5.3.3",
     "typescript": "^2.7.2",
     "url-loader": "^1.0.1",
-<<<<<<< HEAD
-    "yargs": "^10.0.3",
-    "graylog-dev-plugin": "file:packages/graylog-dev-plugin"
-=======
-    "webpack": "^4.39.3",
-    "webpack-bundle-analyzer": "^3.4.1",
-    "webpack-dev-middleware": "^3.7.1",
-    "webpack-dev-server": "^3.8.0",
-    "webpack-hot-middleware": "^2.25.0",
-    "webpack-merge": "^4.2.2",
+    "webpack-bundle-analyzer": "3.4.1",
     "yargs": "^10.0.3"
->>>>>>> fe24e0e3
   },
   "resolutions": {
     "@types/jquery": "3.3.0",
