--- conflicted
+++ resolved
@@ -31,33 +31,7 @@
 };
 
 const defaultOnUnauthorizedError = (error) => ErrorsActions.report(createFromFetchError(error));
-const createErrorResponse = async (response: Response) =>{
-  if (typeof response !== "undefined" && response.status >= 400) {
-    const serverResponseBody = await response.clone().json();
-    const serverResponseText = await response.clone().text();
-    const error = {
-      res: {
-        body: serverResponseBody,
-        status: response.status,
-        statusText: response.statusText,
-        text: serverResponseText,
-      },
-      body: serverResponseBody,
-      status: response.status,
-      statusText: response.statusText,
-    }
-
-<<<<<<< HEAD
-    return error;
-  }
-  return response;
-}
-const onServerError =  async (error, onUnauthorized = defaultOnUnauthorizedError) => {
-
-  const errorResponse = await createErrorResponse(error);
-  const SessionStore = StoreProvider.getStore('Session');
-  const fetchError = new FetchError(error.statusText, errorResponse);
-=======
+
 const emptyToUndefined = (s: string | undefined) => (s && s !== '' ? s : undefined);
 
 const onServerError = async (error: Response | undefined, onUnauthorized = defaultOnUnauthorizedError) => {
@@ -66,7 +40,6 @@
   const response = await (contentType?.startsWith('application/json') ? error.json().then((body) => body?.message) : error.text());
   const SessionStore = StoreProvider.getStore('Session');
   const fetchError = new FetchError(error.statusText, error.status, emptyToUndefined(response));
->>>>>>> 32671635
 
   if (SessionStore.isLoggedIn() && error.status === 401) {
     const SessionActions = ActionsProvider.getActions('Session');
@@ -105,6 +78,7 @@
 
     return noContent ? null : resp.json();
   }
+
   throw resp;
 };
 
