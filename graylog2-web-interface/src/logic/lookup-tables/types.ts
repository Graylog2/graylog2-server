--- conflicted
+++ resolved
@@ -14,22 +14,13 @@
  * along with this program. If not, see
  * <http://www.mongodb.com/licensing/server-side-public-license>.
  */
-<<<<<<< HEAD
-type GenericEntityType = {
-=======
-
 export type GenericEntityType = {
->>>>>>> 2e5be998
   id?: string | null,
   title: string,
   description?: string | null,
   name: string,
   content_pack?: string | null,
-<<<<<<< HEAD
   _scope?: string,
-=======
-  scope?: string | null,
->>>>>>> 2e5be998
 };
 
 export type LookupTableCacheConfig = {
@@ -50,10 +41,6 @@
   config?: { type: string },
   custom_error_ttl_unit?: 'NANOSECONDS' | 'MICROSECONDS' | 'MILLISECONDS' | 'SECONDS' | 'MINUTES' | 'HOURS' | 'DAYS' | null,
   custom_error_ttl_enabled?: boolean,
-<<<<<<< HEAD
-  _scope: string;
-=======
->>>>>>> 2e5be998
 }
 
 export type LookupTable = GenericEntityType & {
