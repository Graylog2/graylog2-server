/*
 * Copyright (C) 2020 Graylog, Inc.
 *
 * This program is free software: you can redistribute it and/or modify
 * it under the terms of the Server Side Public License, version 1,
 * as published by MongoDB, Inc.
 *
 * This program is distributed in the hope that it will be useful,
 * but WITHOUT ANY WARRANTY; without even the implied warranty of
 * MERCHANTABILITY or FITNESS FOR A PARTICULAR PURPOSE. See the
 * Server Side Public License for more details.
 *
 * You should have received a copy of the Server Side Public License
 * along with this program. If not, see
 * <http://www.mongodb.com/licensing/server-side-public-license>.
 */

type Metadata = {
  scope: string,
  revision: number,
  created_at: string,
  updated_at: string,
};

type GenericEntityType = {
  id?: string | null,
  title: string,
  description?: string | null,
  name: string,
  content_pack?: string | null,
  _metadata?: Metadata | null,
};
<<<<<<< HEAD

export type LookupTableCache = GenericEntityType & {
  config?: { type: string },
=======

export type LookupTableCacheConfig = {
  type?: string,
  max_size?: number,
  expire_after_access?: number,
  expire_after_access_unit?: 'NANOSECONDS' | 'MICROSECONDS' | 'MILLISECONDS' | 'SECONDS' | 'MINUTES' | 'HOURS' | 'DAYS' | null,
  expire_after_write?: number,
  expire_after_write_unit?: 'NANOSECONDS' | 'MICROSECONDS' | 'MILLISECONDS' | 'SECONDS' | 'MINUTES' | 'HOURS' | 'DAYS' | null,
};

export type LookupTableCache = GenericEntityType & {
  config?: LookupTableCacheConfig
>>>>>>> 41e762d2
}

export type LookupTableAdapter = GenericEntityType & {
  custom_error_ttl?: number | null,
  config?: { type: string },
  custom_error_ttl_unit?: 'NANOSECONDS' | 'MICROSECONDS' | 'MILLISECONDS' | 'SECONDS' | 'MINUTES' | 'HOURS' | 'DAYS' | null,
  custom_error_ttl_enabled?: boolean,
}

export type LookupTable = GenericEntityType & {
  cache_id?: string,
  default_multi_value_type?: 'STRING' | 'NUMBER' | 'OBJECT' | 'BOOLEAN' | 'NULL',
  default_single_value_type?: 'STRING' | 'NUMBER' | 'OBJECT' | 'BOOLEAN' | 'NULL',
  data_adapter_id?: string,
  default_multi_value?: string | null,
  default_single_value?: string | null,
}<|MERGE_RESOLUTION|>--- conflicted
+++ resolved
@@ -30,11 +30,6 @@
   content_pack?: string | null,
   _metadata?: Metadata | null,
 };
-<<<<<<< HEAD
-
-export type LookupTableCache = GenericEntityType & {
-  config?: { type: string },
-=======
 
 export type LookupTableCacheConfig = {
   type?: string,
@@ -47,7 +42,6 @@
 
 export type LookupTableCache = GenericEntityType & {
   config?: LookupTableCacheConfig
->>>>>>> 41e762d2
 }
 
 export type LookupTableAdapter = GenericEntityType & {
