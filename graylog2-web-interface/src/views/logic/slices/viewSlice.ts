--- conflicted
+++ resolved
@@ -102,7 +102,6 @@
   return updatedView.toBuilder().search(updatedSearch).build();
 };
 
-<<<<<<< HEAD
 export const executeSearch = () => (dispatch: AppDispatch, getState: () => RootState) => {
   const view = selectView(getState());
   const activeQuery = selectActiveQuery(getState());
@@ -110,10 +109,7 @@
   return dispatch(execute(view.search, activeQuery));
 };
 
-export const selectQuery = (activeQuery: string) => async (dispatch: AppDispatch, getState: () => RootState) => {
-=======
 export const selectQuery = (activeQuery: string) => async (dispatch: ViewsDispatch, getState: () => RootState) => {
->>>>>>> 01c5afeb
   const currentActiveQuery = selectActiveQuery(getState());
   dispatch(setActiveQuery(activeQuery));
 
