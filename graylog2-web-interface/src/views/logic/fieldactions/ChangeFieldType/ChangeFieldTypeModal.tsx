/*
 * Copyright (C) 2020 Graylog, Inc.
 *
 * This program is free software: you can redistribute it and/or modify
 * it under the terms of the Server Side Public License, version 1,
 * as published by MongoDB, Inc.
 *
 * This program is distributed in the hope that it will be useful,
 * but WITHOUT ANY WARRANTY; without even the implied warranty of
 * MERCHANTABILITY or FITNESS FOR A PARTICULAR PURPOSE. See the
 * Server Side Public License for more details.
 *
 * You should have received a copy of the Server Side Public License
 * along with this program. If not, see
 * <http://www.mongodb.com/licensing/server-side-public-license>.
 */
import React, { useMemo, useCallback, useState, useEffect } from 'react';
import styled, { css } from 'styled-components';

import { Badge, BootstrapModalForm, Alert, Input } from 'components/bootstrap';
import { Select, Spinner } from 'components/common';
import StreamLink from 'components/streams/StreamLink';
import IndexSetsTable from 'views/logic/fieldactions/ChangeFieldType/IndexSetsTable';
import usePutFiledTypeMutation from 'views/logic/fieldactions/ChangeFieldType/hooks/useFieldTypeMutation';
import useStream from 'components/streams/hooks/useStream';
import { DocumentationLink } from 'components/support';
import DocsHelper from 'util/DocsHelper';
import { defaultCompare } from 'logic/DefaultCompare';
import useSendTelemetry from 'logic/telemetry/useSendTelemetry';
import { TELEMETRY_EVENT_TYPE } from 'logic/telemetry/Constants';
import { getPathnameWithoutId } from 'util/URLUtils';
import useLocation from 'routing/useLocation';
import type { FieldTypes } from 'views/logic/fieldactions/ChangeFieldType/types';

const StyledSelect = styled(Select)`
  width: 400px;
  margin-bottom: 20px;
`;

const StyledLabel = styled.h5`
  font-weight: bold;
  margin-bottom: 5px;
`;

const RedBadge = styled(Badge)(({ theme }) => css`
  background-color: ${theme.colors.variant.light.danger};
`);

const BetaBadge = () => <RedBadge>Beta Feature</RedBadge>;

const failureStreamId = '000000000000000000000004';

type Props = {
  show: boolean,
  field: string,
  onClose: () => void,
  onSubmitCallback?: () => void,
  initialSelectedIndexSets: Array<string>,
  showSelectionTable?: boolean,
  fieldTypes: FieldTypes,
  isOptionsLoading: boolean,
}

const ChangeFieldTypeModal = ({ show, onSubmitCallback, fieldTypes, isOptionsLoading, initialSelectedIndexSets, onClose, field, showSelectionTable }: Props) => {
  const sendTelemetry = useSendTelemetry();
  const [rotated, setRotated] = useState(true);
  const [newFieldType, setNewFieldType] = useState(null);
  const fieldTypeOptions = useMemo(() => Object.entries(fieldTypes)
    .sort(([, label1], [, label2]) => defaultCompare(label1, label2))
    .map(([value, label]) => ({
      value,
      label,
    })), [fieldTypes]);
  const { data: failureStream, isFetching: failureStreamLoading } = useStream(failureStreamId);

  const [indexSetSelection, setIndexSetSelection] = useState<Array<string>>();

  const { putFiledTypeMutation } = usePutFiledTypeMutation();

  const { pathname } = useLocation();
  const telemetryPathName = useMemo(() => getPathnameWithoutId(pathname), [pathname]);
  const onSubmit = useCallback((e: React.FormEvent) => {
    e.preventDefault();

    putFiledTypeMutation({
      indexSetSelection,
      newFieldType,
      rotated,
      field,
    }).then(() => {
      sendTelemetry(TELEMETRY_EVENT_TYPE.SEARCH_FIELD_VALUE_ACTION.CHANGE_FIELD_TYPE_CHANGED, {
        app_pathname: telemetryPathName,
        app_action_value:
          {
            value: 'change-field-type',
            rotated,
            isAllIndexesSelected: indexSetSelection.length === initialSelectedIndexSets.length,
          },
      });

      onClose();
    }).then(() => onSubmitCallback && onSubmitCallback());
  }, [field, indexSetSelection, initialSelectedIndexSets.length, newFieldType, onClose, onSubmitCallback, putFiledTypeMutation, rotated, sendTelemetry, telemetryPathName]);

  const onChangeFieldType = useCallback((value: string) => {
    setNewFieldType(value);
  }, []);

  useEffect(() => {
    sendTelemetry(TELEMETRY_EVENT_TYPE.SEARCH_FIELD_VALUE_ACTION.CHANGE_FIELD_TYPE_OPENED, { app_pathname: telemetryPathName, app_action_value: 'change-field-type-opened' });
  }, [sendTelemetry, telemetryPathName]);

  const onCancel = useCallback(() => {
    sendTelemetry(TELEMETRY_EVENT_TYPE.SEARCH_FIELD_VALUE_ACTION.CHANGE_FIELD_TYPE_CLOSED, { app_pathname: telemetryPathName, app_action_value: 'change-field-type-closed' });
    onClose();
  }, [onClose, sendTelemetry, telemetryPathName]);

  useEffect(() => {
    setIndexSetSelection(initialSelectedIndexSets);
  }, [initialSelectedIndexSets, setIndexSetSelection]);

  return (
    <BootstrapModalForm title={<span>Change {field} Field Type <BetaBadge /></span>}
                        submitButtonText="Change field type"
                        onSubmitForm={onSubmit}
                        onCancel={onCancel}
                        show={show}
                        bsSize="large">
      <div>
        <Alert bsStyle="warning">
          Changing the type of the field <b>{field}</b> can have a significant impact on the ingestion of future log messages.
          If you declare a field to have a type which is incompatible with the logs you are ingesting, it can lead to
          ingestion errors. It is recommended to enable <DocumentationLink page={DocsHelper.PAGES.INDEXER_FAILURES} displayIcon text="Failure Processing" /> and watch
          the {failureStreamLoading ? <Spinner /> : <StreamLink stream={failureStream} />} stream closely afterwards.
        </Alert>
        <StyledLabel>{`Select Field Type For ${field}`}</StyledLabel>
        <Input id="field_type">
          <StyledSelect inputId="field_type"
                        options={fieldTypeOptions}
                        value={newFieldType}
                        onChange={onChangeFieldType}
                        placeholder="Select field type"
                        disabled={isOptionsLoading}
                        inputProps={{ 'aria-label': `Select Field Type For ${field}` }}
                        required />
        </Input>
<<<<<<< HEAD
        {
          showSelectionTable && (
          <>
            <Alert bsStyle="info">
              By default the type will be changed in all index sets of the current message/search. By expanding the next section, you can select for which index sets you would like to make the change.
            </Alert>
            <IndexSetsTable field={field} setIndexSetSelection={setIndexSetSelection} fieldTypes={fieldTypes} initialSelection={initialSelectedIndexSets} />
          </>
          )
        }
=======
        <StyledLabel>Select Targeted Index Sets</StyledLabel>
        <p>
          By default the {newFieldType ? <b>{newFieldType}</b> : 'selected'} field type will be set for the <b>{field}</b> field in all index sets of the current message/search. You can select for which index sets you would like to make the change.
        </p>
        <IndexSetsTable field={field} setIndexSetSelection={setIndexSetSelection} fieldTypes={fieldTypes} initialSelection={initialSelection} />
        <StyledLabel>Select Rotation Strategy</StyledLabel>
        <p>
          To see and use the {newFieldType ? <b>{newFieldType}</b> : 'selected field type'} as a field type for <b>{field}</b>, you have to rotate indices. You can automatically rotate affected indices after submitting this form or do that manually later.
        </p>
>>>>>>> d0818df2
        <Input type="checkbox"
               id="rotate"
               name="rotate"
               label="Rotate affected indices after change"
               onChange={() => setRotated((cur) => !cur)}
               checked={rotated} />
      </div>
    </BootstrapModalForm>
  );
};

ChangeFieldTypeModal.defaultProps = {
  showSelectionTable: true,
  onSubmitCallback: undefined,
};

export default ChangeFieldTypeModal;<|MERGE_RESOLUTION|>--- conflicted
+++ resolved
@@ -144,18 +144,9 @@
                         inputProps={{ 'aria-label': `Select Field Type For ${field}` }}
                         required />
         </Input>
-<<<<<<< HEAD
         {
           showSelectionTable && (
           <>
-            <Alert bsStyle="info">
-              By default the type will be changed in all index sets of the current message/search. By expanding the next section, you can select for which index sets you would like to make the change.
-            </Alert>
-            <IndexSetsTable field={field} setIndexSetSelection={setIndexSetSelection} fieldTypes={fieldTypes} initialSelection={initialSelectedIndexSets} />
-          </>
-          )
-        }
-=======
         <StyledLabel>Select Targeted Index Sets</StyledLabel>
         <p>
           By default the {newFieldType ? <b>{newFieldType}</b> : 'selected'} field type will be set for the <b>{field}</b> field in all index sets of the current message/search. You can select for which index sets you would like to make the change.
@@ -165,7 +156,9 @@
         <p>
           To see and use the {newFieldType ? <b>{newFieldType}</b> : 'selected field type'} as a field type for <b>{field}</b>, you have to rotate indices. You can automatically rotate affected indices after submitting this form or do that manually later.
         </p>
->>>>>>> d0818df2
+          </>
+          )
+        }
         <Input type="checkbox"
                id="rotate"
                name="rotate"
