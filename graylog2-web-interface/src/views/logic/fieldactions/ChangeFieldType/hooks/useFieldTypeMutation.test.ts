/*
 * Copyright (C) 2020 Graylog, Inc.
 *
 * This program is free software: you can redistribute it and/or modify
 * it under the terms of the Server Side Public License, version 1,
 * as published by MongoDB, Inc.
 *
 * This program is distributed in the hope that it will be useful,
 * but WITHOUT ANY WARRANTY; without even the implied warranty of
 * MERCHANTABILITY or FITNESS FOR A PARTICULAR PURPOSE. See the
 * Server Side Public License for more details.
 *
 * You should have received a copy of the Server Side Public License
 * along with this program. If not, see
 * <http://www.mongodb.com/licensing/server-side-public-license>.
 */
import { renderHook, act, waitFor } from 'wrappedTestingLibrary/hooks';

import asMock from 'helpers/mocking/AsMock';
import fetch from 'logic/rest/FetchProvider';
import UserNotification from 'util/UserNotification';
import { qualifyUrl } from 'util/URLUtils';
import useFieldTypeMutation from 'views/logic/fieldactions/ChangeFieldType/hooks/useFieldTypeMutation';

const urlPrefix = '/system/indices/mappings';

jest.mock('logic/rest/FetchProvider', () => jest.fn(() => Promise.resolve()));

jest.mock('util/UserNotification', () => ({
  error: jest.fn(),
  success: jest.fn(),
}));

describe('useFieldTypeMutation', () => {
  afterEach(() => {
    jest.clearAllMocks();
  });

  describe('putFieldTypeMutation', () => {
    const putUrl = qualifyUrl(`${urlPrefix}`);
    const requestBody = { rotated: true, field: 'field', newFieldType: 'int', indexSetSelection: ['001'] };

    const requestBodyJSON = {
      index_sets: ['001'],
      type: 'int',
      rotate: true,
      field: 'field',
    };

    it('should run fetch and display UserNotification', async () => {
      asMock(fetch).mockImplementation(() => Promise.resolve({}));
<<<<<<< HEAD
      const { result, waitFor } = renderHook(() => useFieldTypeMutation());
=======
      const { result } = renderHook(() => useFieldTypeMutation(), { queryClientOptions: { logger } });
>>>>>>> fd41b143

      act(() => {
        result.current.putFieldTypeMutation(requestBody);
      });

      await waitFor(() => expect(fetch).toHaveBeenCalledWith('PUT', putUrl, requestBodyJSON));

      await waitFor(() =>
        expect(UserNotification.success).toHaveBeenCalledWith('The field type changed successfully', 'Success!'),
      );
    });

    it('should display notification on fail', async () => {
      asMock(fetch).mockImplementation(() => Promise.reject(new Error('Error')));

<<<<<<< HEAD
      const { result, waitFor } = renderHook(() => useFieldTypeMutation());
=======
      const { result } = renderHook(() => useFieldTypeMutation(), { queryClientOptions: { logger } });
>>>>>>> fd41b143

      act(() => {
        result.current.putFieldTypeMutation(requestBody).catch(() => {});
      });

      await waitFor(() =>
        expect(UserNotification.error).toHaveBeenCalledWith(
          'Changing the field type failed with status: Error: Error',
          'Could not change the field type',
        ),
      );
    });
  });
});<|MERGE_RESOLUTION|>--- conflicted
+++ resolved
@@ -49,11 +49,7 @@
 
     it('should run fetch and display UserNotification', async () => {
       asMock(fetch).mockImplementation(() => Promise.resolve({}));
-<<<<<<< HEAD
-      const { result, waitFor } = renderHook(() => useFieldTypeMutation());
-=======
-      const { result } = renderHook(() => useFieldTypeMutation(), { queryClientOptions: { logger } });
->>>>>>> fd41b143
+      const { result } = renderHook(() => useFieldTypeMutation());
 
       act(() => {
         result.current.putFieldTypeMutation(requestBody);
@@ -69,11 +65,7 @@
     it('should display notification on fail', async () => {
       asMock(fetch).mockImplementation(() => Promise.reject(new Error('Error')));
 
-<<<<<<< HEAD
-      const { result, waitFor } = renderHook(() => useFieldTypeMutation());
-=======
-      const { result } = renderHook(() => useFieldTypeMutation(), { queryClientOptions: { logger } });
->>>>>>> fd41b143
+      const { result } = renderHook(() => useFieldTypeMutation());
 
       act(() => {
         result.current.putFieldTypeMutation(requestBody).catch(() => {});
