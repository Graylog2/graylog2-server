/*
 * Copyright (C) 2020 Graylog, Inc.
 *
 * This program is free software: you can redistribute it and/or modify
 * it under the terms of the Server Side Public License, version 1,
 * as published by MongoDB, Inc.
 *
 * This program is distributed in the hope that it will be useful,
 * but WITHOUT ANY WARRANTY; without even the implied warranty of
 * MERCHANTABILITY or FITNESS FOR A PARTICULAR PURPOSE. See the
 * Server Side Public License for more details.
 *
 * You should have received a copy of the Server Side Public License
 * along with this program. If not, see
 * <http://www.mongodb.com/licensing/server-side-public-license>.
 */
import * as React from 'react';
import { render, fireEvent } from 'wrappedTestingLibrary';
import { applyTimeoutMultiplier } from 'jest-preset-graylog/lib/timeouts';

import { StoreMock as MockStore } from 'helpers/mocking';
import mockAction from 'helpers/mocking/MockAction';
import history from 'util/History';
import Routes from 'routing/Routes';
import AppRouter from 'routing/AppRouter';
import CurrentUserProvider from 'contexts/CurrentUserProvider';
import StreamsContext from 'contexts/StreamsContext';
<<<<<<< HEAD
import { loadViewsPlugin, unloadViewsPlugin } from 'views/test/testViewsPlugin';
=======
import SearchMetadata from 'views/logic/search/SearchMetadata';
import { SearchMetadataActions, SearchMetadataStore } from 'views/stores/SearchMetadataStore';
import useUserLayoutPreferences from 'components/common/EntityDataTable/hooks/useUserLayoutPreferences';
import { layoutPreferences } from 'fixtures/entityListLayoutPreferences';
>>>>>>> 4eee86c6

jest.mock('stores/users/CurrentUserStore', () => ({
  CurrentUserStore: MockStore(
    'get',
    ['getInitialState', () => ({
      currentUser: {
        id: 'user-betty-id',
        full_name: 'Betty Holberton',
        username: 'betty',
        permissions: ['dashboards:create'],
      },
    })],
  ),
}));

jest.mock('views/components/dashboard/hooks/useDashboards', () => () => ({
  data: {
    list: [],
    pagination: { total: 0 },
  },
}));

jest.mock('components/common/EntityDataTable/hooks/useUserLayoutPreferences');

declare global {
  namespace NodeJS {
    interface Global {
      api_url: string;
    }
  }
}

jest.mock('util/AppConfig', () => ({
  gl2ServerUrl: jest.fn(() => global.api_url),
  gl2AppPathPrefix: jest.fn(() => ''),
  gl2DevMode: jest.fn(() => false),
  isFeatureEnabled: jest.fn(() => true),
  isCloud: jest.fn(() => false),
}));

jest.mock('stores/sessions/SessionStore', () => ({
  SessionActions: {
    logout: mockAction(),
  },
  SessionStore: {
    isLoggedIn: jest.fn(() => true),
  },
}));

jest.mock('views/components/searchbar/queryinput/QueryInput', () => () => <span>Query Editor</span>);

jest.unmock('logic/rest/FetchProvider');

<<<<<<< HEAD
=======
const viewsPlugin = new PluginManifest({}, viewsBindings);
>>>>>>> 4eee86c6
const finderTimeout = applyTimeoutMultiplier(15000);
const testTimeout = applyTimeoutMultiplier(30000);

describe('Create a new dashboard', () => {
<<<<<<< HEAD
  beforeAll(loadViewsPlugin);
=======
  beforeAll(() => PluginStore.register(viewsPlugin));

  beforeEach(() => {
    const searchMetadata = SearchMetadata.empty();
    asMock(useUserLayoutPreferences).mockReturnValue({ data: layoutPreferences, isLoading: false });
    asMock(SearchMetadataStore.getInitialState).mockReturnValue(searchMetadata);
    asMock(SearchMetadataActions.parseSearch).mockReturnValue(Promise.resolve(searchMetadata));
  });
>>>>>>> 4eee86c6

  afterAll(unloadViewsPlugin);

  const SimpleAppRouter = () => (
    <CurrentUserProvider>
      <StreamsContext.Provider value={[{ id: 'stream-1' }]}>
        <AppRouter />
      </StreamsContext.Provider>
    </CurrentUserProvider>
  );

  it('using Dashboards Page', async () => {
    const { findByText, findAllByText } = render(<SimpleAppRouter />);
    history.push(Routes.DASHBOARDS);

    const buttons = await findAllByText('Create new dashboard', {}, { timeout: finderTimeout });

    fireEvent.click(buttons[0]);
    await findByText(/This dashboard has no widgets yet/, {}, { timeout: finderTimeout });
  }, testTimeout);

  it('by going to the new dashboards endpoint', async () => {
    const { findByText } = render(<SimpleAppRouter />);

    history.push(Routes.pluginRoute('DASHBOARDS_NEW'));

    await findByText(/This dashboard has no widgets yet/, {}, { timeout: finderTimeout });
  }, testTimeout);
});<|MERGE_RESOLUTION|>--- conflicted
+++ resolved
@@ -18,21 +18,16 @@
 import { render, fireEvent } from 'wrappedTestingLibrary';
 import { applyTimeoutMultiplier } from 'jest-preset-graylog/lib/timeouts';
 
-import { StoreMock as MockStore } from 'helpers/mocking';
+import { StoreMock as MockStore, asMock } from 'helpers/mocking';
 import mockAction from 'helpers/mocking/MockAction';
 import history from 'util/History';
 import Routes from 'routing/Routes';
 import AppRouter from 'routing/AppRouter';
 import CurrentUserProvider from 'contexts/CurrentUserProvider';
 import StreamsContext from 'contexts/StreamsContext';
-<<<<<<< HEAD
 import { loadViewsPlugin, unloadViewsPlugin } from 'views/test/testViewsPlugin';
-=======
-import SearchMetadata from 'views/logic/search/SearchMetadata';
-import { SearchMetadataActions, SearchMetadataStore } from 'views/stores/SearchMetadataStore';
 import useUserLayoutPreferences from 'components/common/EntityDataTable/hooks/useUserLayoutPreferences';
 import { layoutPreferences } from 'fixtures/entityListLayoutPreferences';
->>>>>>> 4eee86c6
 
 jest.mock('stores/users/CurrentUserStore', () => ({
   CurrentUserStore: MockStore(
@@ -86,28 +81,17 @@
 
 jest.unmock('logic/rest/FetchProvider');
 
-<<<<<<< HEAD
-=======
-const viewsPlugin = new PluginManifest({}, viewsBindings);
->>>>>>> 4eee86c6
 const finderTimeout = applyTimeoutMultiplier(15000);
 const testTimeout = applyTimeoutMultiplier(30000);
 
 describe('Create a new dashboard', () => {
-<<<<<<< HEAD
   beforeAll(loadViewsPlugin);
-=======
-  beforeAll(() => PluginStore.register(viewsPlugin));
+
+  afterAll(unloadViewsPlugin);
 
   beforeEach(() => {
-    const searchMetadata = SearchMetadata.empty();
     asMock(useUserLayoutPreferences).mockReturnValue({ data: layoutPreferences, isLoading: false });
-    asMock(SearchMetadataStore.getInitialState).mockReturnValue(searchMetadata);
-    asMock(SearchMetadataActions.parseSearch).mockReturnValue(Promise.resolve(searchMetadata));
   });
->>>>>>> 4eee86c6
-
-  afterAll(unloadViewsPlugin);
 
   const SimpleAppRouter = () => (
     <CurrentUserProvider>
