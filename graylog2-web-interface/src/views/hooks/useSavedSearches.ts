--- conflicted
+++ resolved
@@ -40,11 +40,6 @@
 };
 const savedSearchesUrl = qualifyUrl('/search/saved');
 
-<<<<<<< HEAD
-=======
-export const queryKey = (searchParams: SearchParams) => ['saved-searches', 'overview', searchParams];
-
->>>>>>> 0536ea4c
 export const fetchSavedSearches = (searchParams: SearchParams) => {
   const url = PaginationURL(savedSearchesUrl, searchParams.page, searchParams.pageSize, searchParams.query, {
     sort: searchParams.sort.attributeId,
