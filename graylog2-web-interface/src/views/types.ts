/*
 * Copyright (C) 2020 Graylog, Inc.
 *
 * This program is free software: you can redistribute it and/or modify
 * it under the terms of the Server Side Public License, version 1,
 * as published by MongoDB, Inc.
 *
 * This program is distributed in the hope that it will be useful,
 * but WITHOUT ANY WARRANTY; without even the implied warranty of
 * MERCHANTABILITY or FITNESS FOR A PARTICULAR PURPOSE. See the
 * Server Side Public License for more details.
 *
 * You should have received a copy of the Server Side Public License
 * along with this program. If not, see
 * <http://www.mongodb.com/licensing/server-side-public-license>.
 */
import type React from 'react';
import type * as Immutable from 'immutable';
import type { FormikErrors } from 'formik';
import type { Reducer, AnyAction } from '@reduxjs/toolkit';

import type Widget from 'views/logic/widgets/Widget';
import type { ActionDefinition } from 'views/components/actions/ActionHandler';
import type { VisualizationComponent } from 'views/components/aggregationbuilder/AggregationBuilder';
import type { WidgetActionType } from 'views/components/widgets/Types';
import type { Creator } from 'views/components/sidebar/create/AddWidgetButton';
import type { ViewHook } from 'views/logic/hooks/ViewHook';
import type WidgetConfig from 'views/logic/widgets/WidgetConfig';
import type FieldTypeMapping from 'views/logic/fieldtypes/FieldTypeMapping';
import type { Completer } from 'views/components/searchbar/SearchBarAutocompletions';
import type { Result } from 'views/components/widgets/Widget';
import type { OverrideProps } from 'views/components/WidgetOverrideElements';
import type {
  VisualizationConfigDefinition,
  VisualizationConfigFormValues,
  VisualizationFormValues,
  WidgetConfigFormValues,
} from 'views/components/aggregationwizard';
import type VisualizationConfig from 'views/logic/aggregationbuilder/visualizations/VisualizationConfig';
import type { TimeRange, NoTimeRangeOverride, AbsoluteTimeRange, QueryId } from 'views/logic/queries/Query';
import type View from 'views/logic/views/View';
import type User from 'logic/users/User';
import type { Message } from 'views/components/messagelist/Types';
import type { ValuePath } from 'views/logic/valueactions/ValueActionHandler';
import type WidgetPosition from 'views/logic/widgets/WidgetPosition';
import type MessagesWidgetConfig from 'views/logic/widgets/MessagesWidgetConfig';
import type { QueryValidationState } from 'views/components/searchbar/queryvalidation/types';
import type Query from 'views/logic/queries/Query';
import type { CustomCommand, CustomCommandContext } from 'views/components/searchbar/queryinput/types';
import type SearchExecutionState from 'views/logic/search/SearchExecutionState';
import type { ParameterBindings } from 'views/logic/search/SearchExecutionState';
import type SearchMetadata from 'views/logic/search/SearchMetadata';
import type { AppDispatch } from 'stores/useAppDispatch';
import type SearchResult from 'views/logic/SearchResult';
import type { WidgetMapping } from 'views/logic/views/types';
import type { Event } from 'components/events/events/types';
import type Parameter from 'views/logic/parameters/Parameter';
import type { UndoRedoState } from 'views/logic/slices/undoRedoSlice';
import type { SearchExecutors } from 'views/logic/slices/searchExecutionSlice';

export type ArrayElement<ArrayType extends readonly unknown[]> =
  ArrayType extends readonly (infer ElementType)[] ? ElementType : never;

export type BackendWidgetPosition = {
  id: string,
  col: number,
  row: number,
  height: number,
  width: number,
};

export type WidgetPositions = { [widgetId: string]: WidgetPosition };

export interface EditWidgetComponentProps<Config extends WidgetConfig = WidgetConfig> {
  children: React.ReactNode,

  config: Config,

  editing: boolean;

  id: string;

  type: string;

  fields: Immutable.List<FieldTypeMapping>,

  onChange: (newConfig: Config) => void,

  onSubmit: () => void,

  onCancel: () => void,
}

export interface WidgetResults {
  [key: string]: Result,
}

export interface WidgetComponentProps<Config extends WidgetConfig = WidgetConfig, Results = WidgetResults> {
  config: Config;

  data: Results;

  editing: boolean;

  fields: Immutable.List<FieldTypeMapping>;

  filter: string;

  queryId: string;

  onConfigChange: (newConfig: Config) => Promise<void>;

  setLoadingState: (loading: boolean) => void;

  title: string;

  toggleEdit: () => void;

  type: string;

  id: string;
}

export interface WidgetExport {
  type: string;

  displayName?: string;

  defaultHeight?: number;

  defaultWidth?: number;

  visualizationComponent: React.ComponentType<WidgetComponentProps<any, any>>;

  editComponent: React.ComponentType<EditWidgetComponentProps<any>>;

  hasEditSubmitButton?: boolean,

  needsControlledHeight: (widget: { config: Widget['config'] }) => boolean;

  searchResultTransformer?: (data: Array<unknown>) => unknown;

  searchTypes: (widget: Widget) => Array<any>;

  titleGenerator?: (widget: { config: Widget['config'] }) => string;

  reportStyle?: () => { width: React.CSSProperties['width'] };

  exportComponent?: React.ComponentType<{ widget: Widget }>;
}

export interface VisualizationConfigProps {
  config: WidgetConfig;

  onChange: (newConfig: WidgetConfig) => void;
}

type BaseField = {
  title: string,
  name: string,
  helpComponent?: React.ComponentType,
  description?: string,
  isShown?: (formValues: VisualizationConfigFormValues) => boolean,
};

type BaseRequiredField = BaseField & {
  required: boolean,
};

type SelectField = BaseRequiredField & {
  type: 'select',
  options: ReadonlyArray<string | [string, any]>,
};

type MultiSelectField = BaseRequiredField & {
  type: 'multi-select',
  options: ((props: any) => ReadonlyArray<string | [string, any]>) | ReadonlyArray<string | [string, any]>,
};

type BooleanField = BaseField & {
  type: 'boolean',
};

export type NumericField = BaseRequiredField & {
  type: 'numeric',
  step?: string,
};

export type ConfigurationField = SelectField | BooleanField | NumericField | MultiSelectField;

export interface VisualizationCapabilities {
  'event-annotations': undefined,
}

export type VisualizationCapability = keyof VisualizationCapabilities;

export interface VisualizationType<Type extends string, ConfigType extends VisualizationConfig = VisualizationConfig, ConfigFormValuesType extends VisualizationConfigFormValues = VisualizationConfigFormValues> {
  type: string;

  displayName: string;

  component: VisualizationComponent<Type>;

  config?: VisualizationConfigDefinition<ConfigType, ConfigFormValuesType>;

  capabilities?: Array<VisualizationCapability>;

  validate?: (formValues: WidgetConfigFormValues) => FormikErrors<VisualizationFormValues>;
}

interface ResultHandler<T, R> {
  convert: (result: T) => R;
}

interface SearchType<T, R> {
  type: string;

  handler: ResultHandler<T, R>;

  defaults: {};
}

interface ExportFormat {
  type: string;

  displayName: () => string;

  disabled?: () => boolean;

  mimeType: string;

  fileExtension: string;
}

export interface SystemConfigurationComponentProps {
  config: any,

  updateConfig: (newConfig: any) => any,
}

export interface SystemConfiguration {
  configType: string;

  displayName?: string;

  component: React.ComponentType<SystemConfigurationComponentProps>;
}

export type SearchTypeResult = {
  type: string,
  effective_timerange: TimeRange,
};

export type MessageResult = {
  type: 'messages',
  total: number,
  effectiveTimerange: AbsoluteTimeRange,
};

export interface SearchTypeResultTypes {
  generic: SearchTypeResult,

  messages: MessageResult,
}

export interface ActionContexts {
  view: View,

  analysisDisabledFields: Array<string>,

  currentUser: User,

  widget: Widget,

  message: Message,

  valuePath: ValuePath,

  isLocalNode: boolean,

  parameters?: Immutable.Set<Parameter>,

  parameterBindings?: ParameterBindings,
}

export type SearchTypeResults = { [id: string]: SearchTypeResultTypes[keyof SearchTypeResultTypes] };

export type MessagePreviewOption = {
  title: string,
  isChecked: (config: MessagesWidgetConfig) => boolean,
  isDisabled: (config: MessagesWidgetConfig) => boolean,
  help?: string,
  onChange: (config: MessagesWidgetConfig, onConfigChange: (config: MessagesWidgetConfig) => void) => void
  sort: number,
}

type ExternalActionsHookData = {
  error: Error | null;
  externalValueActions: Array<ActionDefinition> | null;
  isLoading: boolean;
  isError: boolean
}

type MessageAugmentation = {
  id: string,
  component: React.ComponentType<{ message: Message }>,
}

type MessageDetailContextProviderProps = {
  message: Message,
}

type DashboardActionComponentProps = {
  dashboard: View,
  modalRef: () => unknown,
}

type DashboardActionModalProps = {
  dashboard: View,
  ref: React.Ref<unknown>,
}

type AssetInformationComponentProps = {
  identifiers: unknown,
  addToQuery: (id: string) => void;
}

type DashboardAction = {
  key: string,
  component: React.ComponentType<DashboardActionComponentProps>,
  modal?: React.ComponentType<DashboardActionModalProps>,
}

type AssetInformation = {
  component: React.ComponentType<AssetInformationComponentProps>,
}

type EventActionComponentProps = {
  event: Event,
}

type MessageActionComponentProps = {
  index: string,
  id: string,
}

type SearchActionComponentProps = {
  loaded: boolean,
  view: View,
}

export type CopyParamsToView = (sourceView: View, targetView: View) => View;

type RemovingWidgetHook = (widgetId: string, dashboardId: string) => boolean;

interface MessageRowOverrideProps {
  messageFields: Message['fields'],

  config: MessagesWidgetConfig,

  renderMessageRow: () => React.ReactNode,
}

export interface CombinedSearchBarFormValues {
  timerange?: TimeRange | NoTimeRangeOverride,

  streams?: Array<string>,

  queryString?: string,
}

export interface HandlerContext {
  view: View;

  executionState: SearchExecutionState;
}

export interface SearchBarControl {
  component: React.ComponentType;

  id: string;

  onSearchSubmit?: <T extends Query | undefined>(values: CombinedSearchBarFormValues, dispatch: AppDispatch, currentQuery?: T) => Promise<T>,

  onDashboardWidgetSubmit: (values: CombinedSearchBarFormValues, dispatch: AppDispatch, currentWidget: Widget) => Promise<Widget | void>,

  onValidate?: (values: CombinedSearchBarFormValues, context: HandlerContext) => FormikErrors<{}>,

  placement: 'left' | 'right';

  useInitialSearchValues?: (currentQuery?: Query) => ({ [key: string]: any }),

  useInitialDashboardWidgetValues?: (currentWidget: Widget) => ({ [key: string]: any }),

  validationPayload?: (values: CombinedSearchBarFormValues, context: HandlerContext) => ({ [key: string]: any }),
}

export type SearchFilter = {
  type: 'referenced' | 'inlineQueryString',
  id?: string,
  title?: string,
  description?: string
  queryString: string
  negation?: boolean,
  disabled?: boolean,
}

export type FiltersType = Immutable.List<SearchFilter>

export type SaveViewControls = {
  component: React.ComponentType<{ disabledViewCreation?: boolean }>,
  id: string,
  onSearchDuplication?: (view: View, userPermissions: Immutable.List<string>) => Promise<View>,
  onDashboardDuplication?: (view: View, userPermissions: Immutable.List<string>) => Promise<View>,
}

export type CustomCommandContextProvider<T extends keyof CustomCommandContext> = {
  key: T,
  provider: () => CustomCommandContext[T],
}

export interface ViewState {
  activeQuery: QueryId;

  view: View;

  isDirty: boolean;

  isNew: boolean;
}

export type SearchExecutionResult = {
  result: SearchResult,
  widgetMapping: WidgetMapping,
};

export interface SearchExecution {
  executionState: SearchExecutionState;

  result: SearchExecutionResult;

  isLoading: boolean;

  widgetsToSearch: Array<string>,
}

export interface SearchMetadataState {
  isLoading: boolean;

  metadata: SearchMetadata;
}

export interface RootState {
  view: ViewState;

  searchExecution: SearchExecution;

  searchMetadata: SearchMetadataState;

  undoRedo: UndoRedoState;
}

export interface ExtraArguments {
  searchExecutors: SearchExecutors;
}

export type GetState = () => RootState;

export type ViewsReducer = {
  key: keyof RootState,
  reducer: Reducer<RootState[keyof RootState], AnyAction>,
}

export type Widgets = Immutable.OrderedMap<string, Widget>;

export interface WidgetCreatorArgs {
  view: View;
}

export interface WidgetCreator {
  title: string;

  func: (args: WidgetCreatorArgs) => Widget;

  icon: React.ComponentType<{}>,
}

declare module 'graylog-web-plugin/plugin' {
  export interface PluginExports {
    creators?: Array<Creator>;

    enterpriseWidgets?: Array<WidgetExport>;

    useExternalActions?: Array<() => ExternalActionsHookData>,

    fieldActions?: Array<ActionDefinition>;

    messageAugmentations?: Array<MessageAugmentation>;

    searchTypes?: Array<SearchType<any, any>>;

    systemConfigurations?: Array<SystemConfiguration>;

    valueActions?: Array<ActionDefinition>;

    'views.completers'?: Array<Completer>;

    'views.components.assetInformationActions'?: Array<AssetInformation>;

    'views.components.dashboardActions'?: Array<DashboardAction>;

    'views.components.eventActions'?: Array<{
      component: React.ComponentType<EventActionComponentProps>,
      key: string,
    }>;

    'views.components.widgets.messageTable.previewOptions'?: Array<MessagePreviewOption>;

    'views.components.widgets.messageTable.messageRowOverride'?: Array<React.ComponentType<MessageRowOverrideProps>>;

    'views.components.widgets.messageDetails.contextProviders'?: Array<React.ComponentType<React.PropsWithChildren<MessageDetailContextProviderProps>>>;

    'views.components.widgets.messageTable.contextProviders'?: Array<React.ComponentType<React.PropsWithChildren<{}>>>;

    'views.components.widgets.messageTable.messageActions'?: Array<{
      component: React.ComponentType<MessageActionComponentProps>,
      key: string,
    }>;

    'views.components.searchActions'?: Array<{
      component: React.ComponentType<SearchActionComponentProps>,
      key: string,
    }>;

    'views.components.searchBar'?: Array<() => SearchBarControl | null>;

    'views.components.saveViewForm'?: Array<() => SaveViewControls | null>;

    'views.elements.header'?: Array<React.ComponentType>;

    'views.elements.queryBar'?: Array<React.ComponentType>;

    'views.elements.validationErrorExplanation'?: Array<React.ComponentType<{ validationState: QueryValidationState }>>;

    'views.export.formats'?: Array<ExportFormat>;

    'views.hooks.confirmDeletingDashboard'?: Array<(view: View) => Promise<boolean | null>>,

    'views.hooks.confirmDeletingDashboardPage'?: Array<(dashboardId: string, queryId: string, widgetIds: {
      [queryId: string]: Array<string>
    }) => Promise<boolean | null>>,

    'views.hooks.confirmDeletingWidget'?: Array<(widget: Widget, view: View, title: string) => Promise<boolean | null>>,

    'views.hooks.executingView'?: Array<ViewHook>;

    'views.hooks.loadingView'?: Array<ViewHook>;

    'views.hooks.copyWidgetToDashboard'?: Array<CopyParamsToView>;

    'views.hooks.copyPageToDashboard'?: Array<CopyParamsToView>;

    'views.hooks.removingWidget'?: Array<RemovingWidgetHook>;

    'views.overrides.widgetEdit'?: Array<React.ComponentType<OverrideProps>>;

    'views.widgets.actions'?: Array<WidgetActionType>;

    'views.reducers'?: Array<ViewsReducer>;

    'views.requires.provided'?: Array<string>;

    'views.queryInput.commands'?: Array<CustomCommand>;

    'views.queryInput.commandContextProviders'?: Array<CustomCommandContextProvider<any>>,

    visualizationTypes?: Array<VisualizationType<any>>;

    widgetCreators?: Array<WidgetCreator>;
  }
<<<<<<< HEAD
}

export interface ViewActions {
  save: {
    isShown: boolean,
  };

  saveAs: {
    isShown: boolean,
  };

  share: {
    isShown: boolean,
  };

  actionsDropdown: {
    isShown: boolean,
  };
=======
>>>>>>> 44d63bcf
}<|MERGE_RESOLUTION|>--- conflicted
+++ resolved
@@ -73,21 +73,13 @@
 
 export interface EditWidgetComponentProps<Config extends WidgetConfig = WidgetConfig> {
   children: React.ReactNode,
-
   config: Config,
-
   editing: boolean;
-
   id: string;
-
-  type: string;
-
+  type: string;
   fields: Immutable.List<FieldTypeMapping>,
-
   onChange: (newConfig: Config) => void,
-
   onSubmit: () => void,
-
   onCancel: () => void,
 }
 
@@ -97,61 +89,37 @@
 
 export interface WidgetComponentProps<Config extends WidgetConfig = WidgetConfig, Results = WidgetResults> {
   config: Config;
-
   data: Results;
-
   editing: boolean;
-
   fields: Immutable.List<FieldTypeMapping>;
-
   filter: string;
-
   queryId: string;
-
   onConfigChange: (newConfig: Config) => Promise<void>;
-
   setLoadingState: (loading: boolean) => void;
-
   title: string;
-
   toggleEdit: () => void;
-
-  type: string;
-
+  type: string;
   id: string;
 }
 
 export interface WidgetExport {
   type: string;
-
   displayName?: string;
-
   defaultHeight?: number;
-
   defaultWidth?: number;
-
   visualizationComponent: React.ComponentType<WidgetComponentProps<any, any>>;
-
   editComponent: React.ComponentType<EditWidgetComponentProps<any>>;
-
   hasEditSubmitButton?: boolean,
-
   needsControlledHeight: (widget: { config: Widget['config'] }) => boolean;
-
   searchResultTransformer?: (data: Array<unknown>) => unknown;
-
   searchTypes: (widget: Widget) => Array<any>;
-
   titleGenerator?: (widget: { config: Widget['config'] }) => string;
-
   reportStyle?: () => { width: React.CSSProperties['width'] };
-
   exportComponent?: React.ComponentType<{ widget: Widget }>;
 }
 
 export interface VisualizationConfigProps {
   config: WidgetConfig;
-
   onChange: (newConfig: WidgetConfig) => void;
 }
 
@@ -196,15 +164,10 @@
 
 export interface VisualizationType<Type extends string, ConfigType extends VisualizationConfig = VisualizationConfig, ConfigFormValuesType extends VisualizationConfigFormValues = VisualizationConfigFormValues> {
   type: string;
-
   displayName: string;
-
   component: VisualizationComponent<Type>;
-
   config?: VisualizationConfigDefinition<ConfigType, ConfigFormValuesType>;
-
   capabilities?: Array<VisualizationCapability>;
-
   validate?: (formValues: WidgetConfigFormValues) => FormikErrors<VisualizationFormValues>;
 }
 
@@ -214,35 +177,25 @@
 
 interface SearchType<T, R> {
   type: string;
-
   handler: ResultHandler<T, R>;
-
   defaults: {};
 }
 
 interface ExportFormat {
   type: string;
-
   displayName: () => string;
-
   disabled?: () => boolean;
-
   mimeType: string;
-
   fileExtension: string;
 }
 
 export interface SystemConfigurationComponentProps {
   config: any,
-
   updateConfig: (newConfig: any) => any,
 }
 
 export interface SystemConfiguration {
   configType: string;
-
-  displayName?: string;
-
   component: React.ComponentType<SystemConfigurationComponentProps>;
 }
 
@@ -259,27 +212,18 @@
 
 export interface SearchTypeResultTypes {
   generic: SearchTypeResult,
-
   messages: MessageResult,
 }
 
 export interface ActionContexts {
   view: View,
-
   analysisDisabledFields: Array<string>,
-
   currentUser: User,
-
   widget: Widget,
-
   message: Message,
-
   valuePath: ValuePath,
-
   isLocalNode: boolean,
-
   parameters?: Immutable.Set<Parameter>,
-
   parameterBindings?: ParameterBindings,
 }
 
@@ -355,43 +299,30 @@
 
 interface MessageRowOverrideProps {
   messageFields: Message['fields'],
-
   config: MessagesWidgetConfig,
-
   renderMessageRow: () => React.ReactNode,
 }
 
 export interface CombinedSearchBarFormValues {
   timerange?: TimeRange | NoTimeRangeOverride,
-
   streams?: Array<string>,
-
   queryString?: string,
 }
 
 export interface HandlerContext {
   view: View;
-
   executionState: SearchExecutionState;
 }
 
 export interface SearchBarControl {
   component: React.ComponentType;
-
   id: string;
-
   onSearchSubmit?: <T extends Query | undefined>(values: CombinedSearchBarFormValues, dispatch: AppDispatch, currentQuery?: T) => Promise<T>,
-
   onDashboardWidgetSubmit: (values: CombinedSearchBarFormValues, dispatch: AppDispatch, currentWidget: Widget) => Promise<Widget | void>,
-
   onValidate?: (values: CombinedSearchBarFormValues, context: HandlerContext) => FormikErrors<{}>,
-
   placement: 'left' | 'right';
-
   useInitialSearchValues?: (currentQuery?: Query) => ({ [key: string]: any }),
-
   useInitialDashboardWidgetValues?: (currentWidget: Widget) => ({ [key: string]: any }),
-
   validationPayload?: (values: CombinedSearchBarFormValues, context: HandlerContext) => ({ [key: string]: any }),
 }
 
@@ -421,11 +352,8 @@
 
 export interface ViewState {
   activeQuery: QueryId;
-
   view: View;
-
   isDirty: boolean;
-
   isNew: boolean;
 }
 
@@ -436,28 +364,21 @@
 
 export interface SearchExecution {
   executionState: SearchExecutionState;
-
   result: SearchExecutionResult;
-
   isLoading: boolean;
-
   widgetsToSearch: Array<string>,
 }
 
 export interface SearchMetadataState {
   isLoading: boolean;
-
   metadata: SearchMetadata;
 }
 
 export interface RootState {
   view: ViewState;
-
   searchExecution: SearchExecution;
-
   searchMetadata: SearchMetadataState;
-
-  undoRedo: UndoRedoState;
+  undoRedo: UndoRedoState
 }
 
 export interface ExtraArguments {
@@ -476,127 +397,62 @@
 export interface WidgetCreatorArgs {
   view: View;
 }
-
 export interface WidgetCreator {
   title: string;
-
   func: (args: WidgetCreatorArgs) => Widget;
-
   icon: React.ComponentType<{}>,
 }
 
 declare module 'graylog-web-plugin/plugin' {
   export interface PluginExports {
     creators?: Array<Creator>;
-
     enterpriseWidgets?: Array<WidgetExport>;
-
     useExternalActions?: Array<() => ExternalActionsHookData>,
-
     fieldActions?: Array<ActionDefinition>;
-
     messageAugmentations?: Array<MessageAugmentation>;
-
     searchTypes?: Array<SearchType<any, any>>;
-
     systemConfigurations?: Array<SystemConfiguration>;
-
     valueActions?: Array<ActionDefinition>;
-
     'views.completers'?: Array<Completer>;
-
     'views.components.assetInformationActions'?: Array<AssetInformation>;
-
     'views.components.dashboardActions'?: Array<DashboardAction>;
-
     'views.components.eventActions'?: Array<{
       component: React.ComponentType<EventActionComponentProps>,
       key: string,
     }>;
-
     'views.components.widgets.messageTable.previewOptions'?: Array<MessagePreviewOption>;
-
     'views.components.widgets.messageTable.messageRowOverride'?: Array<React.ComponentType<MessageRowOverrideProps>>;
-
     'views.components.widgets.messageDetails.contextProviders'?: Array<React.ComponentType<React.PropsWithChildren<MessageDetailContextProviderProps>>>;
-
     'views.components.widgets.messageTable.contextProviders'?: Array<React.ComponentType<React.PropsWithChildren<{}>>>;
-
     'views.components.widgets.messageTable.messageActions'?: Array<{
       component: React.ComponentType<MessageActionComponentProps>,
       key: string,
     }>;
-
     'views.components.searchActions'?: Array<{
       component: React.ComponentType<SearchActionComponentProps>,
       key: string,
     }>;
-
     'views.components.searchBar'?: Array<() => SearchBarControl | null>;
-
     'views.components.saveViewForm'?: Array<() => SaveViewControls | null>;
-
     'views.elements.header'?: Array<React.ComponentType>;
-
     'views.elements.queryBar'?: Array<React.ComponentType>;
-
     'views.elements.validationErrorExplanation'?: Array<React.ComponentType<{ validationState: QueryValidationState }>>;
-
     'views.export.formats'?: Array<ExportFormat>;
-
     'views.hooks.confirmDeletingDashboard'?: Array<(view: View) => Promise<boolean | null>>,
-
-    'views.hooks.confirmDeletingDashboardPage'?: Array<(dashboardId: string, queryId: string, widgetIds: {
-      [queryId: string]: Array<string>
-    }) => Promise<boolean | null>>,
-
+    'views.hooks.confirmDeletingDashboardPage'?: Array<(dashboardId: string, queryId: string, widgetIds: { [queryId: string]: Array<string> }) => Promise<boolean | null>>,
     'views.hooks.confirmDeletingWidget'?: Array<(widget: Widget, view: View, title: string) => Promise<boolean | null>>,
-
     'views.hooks.executingView'?: Array<ViewHook>;
-
     'views.hooks.loadingView'?: Array<ViewHook>;
-
     'views.hooks.copyWidgetToDashboard'?: Array<CopyParamsToView>;
-
     'views.hooks.copyPageToDashboard'?: Array<CopyParamsToView>;
-
     'views.hooks.removingWidget'?: Array<RemovingWidgetHook>;
-
     'views.overrides.widgetEdit'?: Array<React.ComponentType<OverrideProps>>;
-
     'views.widgets.actions'?: Array<WidgetActionType>;
-
     'views.reducers'?: Array<ViewsReducer>;
-
     'views.requires.provided'?: Array<string>;
-
     'views.queryInput.commands'?: Array<CustomCommand>;
-
     'views.queryInput.commandContextProviders'?: Array<CustomCommandContextProvider<any>>,
-
     visualizationTypes?: Array<VisualizationType<any>>;
-
     widgetCreators?: Array<WidgetCreator>;
   }
-<<<<<<< HEAD
-}
-
-export interface ViewActions {
-  save: {
-    isShown: boolean,
-  };
-
-  saveAs: {
-    isShown: boolean,
-  };
-
-  share: {
-    isShown: boolean,
-  };
-
-  actionsDropdown: {
-    isShown: boolean,
-  };
-=======
->>>>>>> 44d63bcf
 }