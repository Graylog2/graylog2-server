--- conflicted
+++ resolved
@@ -53,11 +53,8 @@
 import type { AppDispatch } from 'stores/useAppDispatch';
 import type SearchResult from 'views/logic/SearchResult';
 import type { WidgetMapping } from 'views/logic/views/types';
-<<<<<<< HEAD
 import type { Event } from 'components/events/events/types';
-=======
 import type Parameter from 'views/logic/parameters/Parameter';
->>>>>>> 52c27487
 
 export type ArrayElement<ArrayType extends readonly unknown[]> =
   ArrayType extends readonly (infer ElementType)[] ? ElementType : never;
