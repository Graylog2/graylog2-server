--- conflicted
+++ resolved
@@ -56,11 +56,8 @@
 import type Parameter from 'views/logic/parameters/Parameter';
 import type { UndoRedoState } from 'views/logic/slices/undoRedoSlice';
 import type { SearchExecutors } from 'views/logic/slices/searchExecutionSlice';
-<<<<<<< HEAD
 import type { JobIds } from 'views/stores/SearchJobs';
-=======
 import type { FilterComponents, Attributes } from 'views/components/widgets/overview-configuration/filters/types';
->>>>>>> 45192fa3
 
 export type ArrayElement<ArrayType extends readonly unknown[]> =
   ArrayType extends readonly (infer ElementType)[] ? ElementType : never;
