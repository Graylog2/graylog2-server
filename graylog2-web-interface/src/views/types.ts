/*
 * Copyright (C) 2020 Graylog, Inc.
 *
 * This program is free software: you can redistribute it and/or modify
 * it under the terms of the Server Side Public License, version 1,
 * as published by MongoDB, Inc.
 *
 * This program is distributed in the hope that it will be useful,
 * but WITHOUT ANY WARRANTY; without even the implied warranty of
 * MERCHANTABILITY or FITNESS FOR A PARTICULAR PURPOSE. See the
 * Server Side Public License for more details.
 *
 * You should have received a copy of the Server Side Public License
 * along with this program. If not, see
 * <http://www.mongodb.com/licensing/server-side-public-license>.
 */
import type React from 'react';
import type * as Immutable from 'immutable';
import type { FormikErrors } from 'formik';
import type { Reducer, AnyAction } from '@reduxjs/toolkit';

import type { IconName } from 'components/common/Icon';
import type Widget from 'views/logic/widgets/Widget';
import type { ActionDefinition } from 'views/components/actions/ActionHandler';
import type { VisualizationComponent } from 'views/components/aggregationbuilder/AggregationBuilder';
import type { WidgetActionType } from 'views/components/widgets/Types';
import type { Creator } from 'views/components/sidebar/create/AddWidgetButton';
import type { ViewHook } from 'views/logic/hooks/ViewHook';
import type WidgetConfig from 'views/logic/widgets/WidgetConfig';
import type FieldTypeMapping from 'views/logic/fieldtypes/FieldTypeMapping';
import type { Completer } from 'views/components/searchbar/SearchBarAutocompletions';
import type { Result } from 'views/components/widgets/Widget';
import type { OverrideProps } from 'views/components/WidgetOverrideElements';
import type {
  VisualizationConfigDefinition,
  VisualizationConfigFormValues,
  VisualizationFormValues,
  WidgetConfigFormValues,
} from 'views/components/aggregationwizard';
import type VisualizationConfig from 'views/logic/aggregationbuilder/visualizations/VisualizationConfig';
import type { TimeRange, NoTimeRangeOverride, AbsoluteTimeRange, QueryId } from 'views/logic/queries/Query';
import type View from 'views/logic/views/View';
import type User from 'logic/users/User';
import type { Message } from 'views/components/messagelist/Types';
import type { ValuePath } from 'views/logic/valueactions/ValueActionHandler';
import type WidgetPosition from 'views/logic/widgets/WidgetPosition';
import type MessagesWidgetConfig from 'views/logic/widgets/MessagesWidgetConfig';
import type { QueryValidationState } from 'views/components/searchbar/queryvalidation/types';
import type Query from 'views/logic/queries/Query';
import type { CustomCommand, CustomCommandContext } from 'views/components/searchbar/queryinput/types';
import type SearchExecutionState from 'views/logic/search/SearchExecutionState';
import type { ParameterBindings } from 'views/logic/search/SearchExecutionState';
import type SearchMetadata from 'views/logic/search/SearchMetadata';
import type { AppDispatch } from 'stores/useAppDispatch';
import type SearchResult from 'views/logic/SearchResult';
import type { WidgetMapping } from 'views/logic/views/types';
import type Parameter from 'views/logic/parameters/Parameter';
import type { UndoRedoState } from 'views/logic/slices/undoRedoSlice';
import type { SearchExecutors } from 'views/logic/slices/searchExecutionSlice';
import type { JobIds } from 'views/stores/SearchJobs';
import type { FilterComponents, Attributes } from 'views/components/widgets/overview-configuration/filters/types';
import type { ExportPayload } from 'util/MessagesExportUtils';

export type ArrayElement<ArrayType extends readonly unknown[]> =
  ArrayType extends readonly (infer ElementType)[] ? ElementType : never;

export type BackendWidgetPosition = {
  id: string,
  col: number,
  row: number,
  height: number,
  width: number,
};

export type WidgetPositions = { [widgetId: string]: WidgetPosition };

export interface EditWidgetComponentProps<Config extends WidgetConfig = WidgetConfig> {
  children: React.ReactNode,
  config: Config,
  editing: boolean;
  id: string;
  type: string;
  fields: Immutable.List<FieldTypeMapping>,
  onChange: (newConfig: Config) => void,
  onSubmit: () => void,
  onCancel: () => void,
}

export interface WidgetResults {
  [key: string]: Result,
}

export interface WidgetComponentProps<Config extends WidgetConfig = WidgetConfig, Results = WidgetResults> {
  config: Config;
  data: Results;
  editing: boolean;
  fields: Immutable.List<FieldTypeMapping>;
  filter?: string;
  queryId: string;
  onConfigChange?: (newConfig: Config) => Promise<void>;
  setLoadingState: (loading: boolean) => void;
  title?: string;
  toggleEdit?: () => void;
  type?: string;
  id: string;
  height: number;
  width: number;
}

export interface WidgetExport {
  type: string;
  displayName?: string;
  defaultHeight?: number;
  defaultWidth?: number;
  visualizationComponent: React.ComponentType<WidgetComponentProps<any, any>>;
  editComponent: React.ComponentType<EditWidgetComponentProps<any>>;
  hasEditSubmitButton?: boolean,
  needsControlledHeight: (widget: { config: Widget['config'] }) => boolean;
  searchResultTransformer?: (data: Array<unknown>) => unknown;
  searchTypes: (widget: Widget) => Array<any>;
  titleGenerator?: (widget: { config: Widget['config'] }) => string;
  exportComponent?: React.ComponentType<{ widget: Widget }>;
}

export interface VisualizationConfigProps {
  config: WidgetConfig;
  onChange: (newConfig: WidgetConfig) => void;
}

type BaseField = {
  title: string,
  name: string,
  helpComponent?: React.ComponentType,
  description?: string,
  isShown?: (formValues: VisualizationConfigFormValues) => boolean,
};

type BaseRequiredField = BaseField & {
  required: boolean,
};

type SelectField = BaseRequiredField & {
  type: 'select',
  options: ReadonlyArray<string | [string, any]>,
};

type MultiSelectField = BaseRequiredField & {
  type: 'multi-select',
  options: ((props: any) => ReadonlyArray<string | [string, any]>) | ReadonlyArray<string | [string, any]>,
};

type BooleanField = BaseField & {
  type: 'boolean',
};

export type NumericField = BaseRequiredField & {
  type: 'numeric',
  step?: string,
};

export type ConfigurationField = SelectField | BooleanField | NumericField | MultiSelectField;

export interface VisualizationCapabilities {
  'event-annotations': undefined,
}

export type VisualizationCapability = keyof VisualizationCapabilities;

export interface VisualizationType<Type extends string, ConfigType extends VisualizationConfig = VisualizationConfig, ConfigFormValuesType extends VisualizationConfigFormValues = VisualizationConfigFormValues> {
  type: string;
  displayName: string;
  component: VisualizationComponent<Type>;
  config?: VisualizationConfigDefinition<ConfigType, ConfigFormValuesType>;
  capabilities?: Array<VisualizationCapability>;
  validate?: (formValues: WidgetConfigFormValues) => FormikErrors<VisualizationFormValues>;
}

interface ResultHandler<T, R> {
  convert: (result: T) => R;
}

interface SearchType<T, R> {
  type: string;
  handler: ResultHandler<T, R>;
  defaults: {};
}

export interface ExportFormat {
  order?: number;
  type: string;
  displayName: () => string;
  disabled?: () => boolean;
  mimeType: string;
  fileExtension: string;
  formatSpecificFileDownloader?: (format: string, widget: Widget, view: View, executionState: SearchExecutionState, currentUser: User, currentQuery: Query, exportPayload: ExportPayload,) => Promise<void>
}

export interface SystemConfigurationComponentProps {
  config: any,
  updateConfig: (newConfig: any) => any,
}

export interface SystemConfiguration {
  skipClusterConfigRequest?: boolean,
  configType: string;
  displayName?: string;
  component: React.ComponentType<SystemConfigurationComponentProps>;
}

export type SearchTypeResult = {
  type: string,
  effective_timerange: AbsoluteTimeRange,
  total: number,
};

export type MessageResult = {
  type: 'messages',
  total: number,
  effectiveTimerange: AbsoluteTimeRange,
};

export interface SearchTypeResultTypes {
  generic: SearchTypeResult,
  messages: MessageResult,
}

export interface ActionContexts {
  view: View,
  analysisDisabledFields: Array<string>,
  currentUser: User,
  widget: Widget,
  message: Message,
  valuePath: ValuePath,
  isLocalNode: boolean,
  parameters?: Immutable.Set<Parameter>,
  parameterBindings?: ParameterBindings,
}

export type SearchTypeResults = { [id: string]: SearchTypeResultTypes[keyof SearchTypeResultTypes] };

export type MessagePreviewOption = {
  title: string,
  isChecked: (config: MessagesWidgetConfig) => boolean,
  isDisabled: (config: MessagesWidgetConfig) => boolean,
  help?: string,
  onChange: (config: MessagesWidgetConfig, onConfigChange: (config: MessagesWidgetConfig) => void) => void
  sort: number,
}

type ExternalActionsHookData = {
  error: Error | null;
  externalValueActions: Array<ActionDefinition> | null;
  isLoading: boolean;
  isError: boolean
}

type MessageAugmentation = {
  id: string,
  component: React.ComponentType<{ message: Message }>,
}

type MessageDetailContextProviderProps = {
  message: Message,
}

type DashboardActionComponentProps<T> = {
  dashboard: View,
  modalRef: () => T,
}

type EventWidgetActionComponentProps<T> = {
  eventId: string,
  modalRef: () => T,
}

type DashboardActionModalProps<T> = React.PropsWithRef<{
  dashboard: View,
}> & {
  ref: React.LegacyRef<T>
};

type EventActionModalProps<T> = React.PropsWithRef<{
  eventId: string,
}> & {
  ref: React.LegacyRef<T>,
}

type SearchActionModalProps = React.PropsWithRef<{
  search: View,
}> & {
  ref: React.LegacyRef<unknown>,
}

type AssetInformationComponentProps = {
  identifiers: unknown,
  addToQuery: (id: string) => void;
}

type SearchAction = {
  component: React.ComponentType<SearchActionComponentProps>,
  key: string,
  modals: Array<{ key: string, component: React.ComponentType<SearchActionModalProps> }>,
  useCondition: () => boolean,
};

type DashboardAction<T> = {
  key: string,
  component: React.ComponentType<DashboardActionComponentProps<T>>,
  modal?: React.ComponentType<DashboardActionModalProps<T>>,
  useCondition?: () => boolean,
}

<<<<<<< HEAD
type EventAction = {
  useCondition: () => boolean,
  modal?: React.ComponentType<EventActionModalProps>,
  component: React.ComponentType<EventActionComponentProps>,
  key: string,
}

type EventWidgetAction = {
=======
type EventWidgetAction<T> = {
>>>>>>> e23b3bf4
  key: string,
  component: React.ComponentType<EventWidgetActionComponentProps<T>>,
  modal?: React.ComponentType<EventActionModalProps<T>>,
  useCondition?: () => boolean,
}

type AssetInformation = {
  component: React.ComponentType<AssetInformationComponentProps>,
  key: string,
}

export type EventActionComponentProps = {
  eventId: string,
  modalRef: () => unknown,
}

type MessageActionComponentProps = {
  index: string,
  id: string,
}

type SearchActionComponentProps = {
  loaded: boolean,
  search: View,
  modalRefs?: { [key: string]: () => unknown },
}

export type CopyParamsToView = (sourceView: View, targetView: View) => View;

type RemovingWidgetHook = (widgetId: string, dashboardId: string) => boolean;

interface MessageRowOverrideProps {
  messageFields: Message['fields'],
  config: MessagesWidgetConfig,
  renderMessageRow: () => React.ReactNode,
}

export interface CombinedSearchBarFormValues {
  timerange?: TimeRange | NoTimeRangeOverride,
  streams?: Array<string>,
  streamCategories?: Array<string>,
  queryString?: string,
}

export interface HandlerContext {
  view: View;
  executionState: SearchExecutionState;
}

export interface SearchBarControl {
  component: React.ComponentType;
  id: string;
  onSearchSubmit?: <T extends Query | undefined>(values: CombinedSearchBarFormValues, dispatch: AppDispatch, currentQuery?: T) => Promise<T>,
  onDashboardWidgetSubmit: (values: CombinedSearchBarFormValues, dispatch: AppDispatch, currentWidget: Widget) => Promise<Widget | void>,
  onValidate?: (values: CombinedSearchBarFormValues, context?: HandlerContext) => FormikErrors<{}>,
  placement: 'left' | 'right';
  useInitialSearchValues?: (currentQuery?: Query) => ({ [key: string]: any }),
  useInitialDashboardWidgetValues?: (currentWidget: Widget) => ({ [key: string]: any }),
  validationPayload?: (values: CombinedSearchBarFormValues, context?: HandlerContext) => ({ [key: string]: any }),
}

export type SearchFilter = {
  type: 'referenced' | 'inlineQueryString',
  id?: string,
  title?: string,
  description?: string
  queryString: string
  negation?: boolean,
  disabled?: boolean,
}

export type FiltersType = Immutable.List<SearchFilter>

export type SaveViewControls = {
  component: React.ComponentType<{ disabledViewCreation?: boolean }>,
  id: string,
  onSearchDuplication?: (view: View, userPermissions: Immutable.List<string>) => Promise<View>,
  onDashboardDuplication?: (view: View, userPermissions: Immutable.List<string>) => Promise<View>,
}

export type CustomCommandContextProvider<T extends keyof CustomCommandContext> = {
  key: T,
  provider: () => CustomCommandContext[T],
}

export interface ViewState {
  activeQuery: QueryId;
  view: View;
  isDirty: boolean;
  isNew: boolean;
}

export type SearchExecutionResult = {
  result: SearchResult,
  widgetMapping: WidgetMapping,
};

export type JobIdsState = JobIds | null;
export interface SearchExecution {
  executionState: SearchExecutionState;
  result: SearchExecutionResult;
  isLoading: boolean;
  widgetsToSearch: Array<string>,
  jobIds?: JobIds | null,
}

export interface SearchMetadataState {
  isLoading: boolean;
  metadata: SearchMetadata;
}

export interface RootState {
  view: ViewState;
  searchExecution: SearchExecution;
  searchMetadata: SearchMetadataState;
  undoRedo: UndoRedoState
}

export interface ExtraArguments {
  searchExecutors: SearchExecutors;
}

export type GetState = () => RootState;

export type ViewsReducer = {
  key: keyof RootState,
  reducer: Reducer<RootState[keyof RootState], AnyAction>,
}

export type Widgets = Immutable.OrderedMap<string, Widget>;

export interface WidgetCreatorArgs {
  view: View;
}
export interface WidgetCreator {
  title: string;
  func: (args: WidgetCreatorArgs) => Widget;
  icon: React.ComponentType<{}>,
}

export type FieldUnitType = 'size' | 'time' | 'percent';

export type FieldUnitsFormValues = Record<string, {abbrev: string; unitType: FieldUnitType}>;

export type SearchDataSource = {
  key: string,
  title: string,
  icon: IconName,
  link: string,
  useCondition: () => boolean,
}

declare module 'graylog-web-plugin/plugin' {
  export interface PluginExports {
    creators?: Array<Creator>;
    enterpriseWidgets?: Array<WidgetExport>;
    useExternalActions?: Array<() => ExternalActionsHookData>,
    fieldActions?: Array<ActionDefinition>;
    messageAugmentations?: Array<MessageAugmentation>;
    searchTypes?: Array<SearchType<any, any>>;
    systemConfigurations?: Array<SystemConfiguration>;
    valueActions?: Array<ActionDefinition>;
    'views.completers'?: Array<Completer>;
    'views.components.assetInformationActions'?: Array<AssetInformation>;
<<<<<<< HEAD
    'views.components.dashboardActions'?: Array<DashboardAction>;
    'views.components.eventActions'?: Array<EventAction>;
=======
    'views.components.dashboardActions'?: Array<DashboardAction<unknown>>;
    'views.components.eventActions'?: Array<{
      useCondition: () => boolean,
      component: React.ComponentType<EventActionComponentProps>,
      key: string,
    }>;
>>>>>>> e23b3bf4
    'views.components.widgets.messageTable.previewOptions'?: Array<MessagePreviewOption>;
    'views.components.widgets.messageTable.messageRowOverride'?: Array<React.ComponentType<MessageRowOverrideProps>>;
    'views.components.widgets.messageDetails.contextProviders'?: Array<React.ComponentType<React.PropsWithChildren<MessageDetailContextProviderProps>>>;
    'views.components.widgets.messageTable.contextProviders'?: Array<React.ComponentType<React.PropsWithChildren<{}>>>;
    'views.components.widgets.messageTable.messageActions'?: Array<{
      component: React.ComponentType<MessageActionComponentProps>,
      key: string,
      useCondition: () => boolean,
    }>;
    'views.components.widgets.events.filterComponents'?: FilterComponents;
    'views.components.widgets.events.attributes'?: Attributes;
    'views.components.widgets.events.detailsComponent'?: Array<{
      component: React.ComponentType<{ eventId: string }>,
      useCondition: () => boolean,
      key: string,
    }>;
    'views.components.widgets.events.actions'?: Array<EventWidgetAction<unknown>>;
    'views.components.searchActions'?: Array<SearchAction>;
    'views.components.searchBar'?: Array<() => SearchBarControl | null>;
    'views.components.saveViewForm'?: Array<() => SaveViewControls | null>;
    'views.elements.header'?: Array<React.ComponentType>;
    'views.elements.queryBar'?: Array<React.ComponentType>;
    'views.elements.validationErrorExplanation'?: Array<React.ComponentType<{ validationState: QueryValidationState }>>;
    'views.export.formats'?: Array<ExportFormat>;
    'views.hooks.confirmDeletingDashboard'?: Array<(view: View) => Promise<boolean | null>>,
    'views.hooks.confirmDeletingDashboardPage'?: Array<(dashboardId: string, queryId: string, widgetIds: { [queryId: string]: Array<string> }) => Promise<boolean | null>>,
    'views.hooks.confirmDeletingWidget'?: Array<(widget: Widget, view: View, title: string) => Promise<boolean | null>>,
    'views.hooks.executingView'?: Array<ViewHook>;
    'views.hooks.loadingView'?: Array<ViewHook>;
    'views.hooks.copyWidgetToDashboard'?: Array<CopyParamsToView>;
    'views.hooks.copyPageToDashboard'?: Array<CopyParamsToView>;
    'views.hooks.removingWidget'?: Array<RemovingWidgetHook>;
    'views.overrides.widgetEdit'?: Array<React.ComponentType<OverrideProps>>;
    'views.searchDataSources'?: Array<SearchDataSource>;
    'views.widgets.actions'?: Array<WidgetActionType>;
    'views.widgets.exportAction'?: Array<{ action: WidgetActionType, useCondition: () => boolean }>;
    'views.reducers'?: Array<ViewsReducer>;
    'views.requires.provided'?: Array<string>;
    'views.queryInput.commands'?: Array<CustomCommand>;
    'views.queryInput.commandContextProviders'?: Array<CustomCommandContextProvider<any>>,
    visualizationTypes?: Array<VisualizationType<any>>;
    widgetCreators?: Array<WidgetCreator>;
  }
}<|MERGE_RESOLUTION|>--- conflicted
+++ resolved
@@ -310,7 +310,6 @@
   useCondition?: () => boolean,
 }
 
-<<<<<<< HEAD
 type EventAction = {
   useCondition: () => boolean,
   modal?: React.ComponentType<EventActionModalProps>,
@@ -318,10 +317,7 @@
   key: string,
 }
 
-type EventWidgetAction = {
-=======
 type EventWidgetAction<T> = {
->>>>>>> e23b3bf4
   key: string,
   component: React.ComponentType<EventWidgetActionComponentProps<T>>,
   modal?: React.ComponentType<EventActionModalProps<T>>,
@@ -486,17 +482,8 @@
     valueActions?: Array<ActionDefinition>;
     'views.completers'?: Array<Completer>;
     'views.components.assetInformationActions'?: Array<AssetInformation>;
-<<<<<<< HEAD
-    'views.components.dashboardActions'?: Array<DashboardAction>;
+    'views.components.dashboardActions'?: Array<DashboardAction<unknown>>
     'views.components.eventActions'?: Array<EventAction>;
-=======
-    'views.components.dashboardActions'?: Array<DashboardAction<unknown>>;
-    'views.components.eventActions'?: Array<{
-      useCondition: () => boolean,
-      component: React.ComponentType<EventActionComponentProps>,
-      key: string,
-    }>;
->>>>>>> e23b3bf4
     'views.components.widgets.messageTable.previewOptions'?: Array<MessagePreviewOption>;
     'views.components.widgets.messageTable.messageRowOverride'?: Array<React.ComponentType<MessageRowOverrideProps>>;
     'views.components.widgets.messageDetails.contextProviders'?: Array<React.ComponentType<React.PropsWithChildren<MessageDetailContextProviderProps>>>;
