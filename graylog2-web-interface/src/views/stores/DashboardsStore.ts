/*
 * Copyright (C) 2020 Graylog, Inc.
 *
 * This program is free software: you can redistribute it and/or modify
 * it under the terms of the Server Side Public License, version 1,
 * as published by MongoDB, Inc.
 *
 * This program is distributed in the hope that it will be useful,
 * but WITHOUT ANY WARRANTY; without even the implied warranty of
 * MERCHANTABILITY or FITNESS FOR A PARTICULAR PURPOSE. See the
 * Server Side Public License for more details.
 *
 * You should have received a copy of the Server Side Public License
 * along with this program. If not, see
 * <http://www.mongodb.com/licensing/server-side-public-license>.
 */
import Reflux from 'reflux';

import { qualifyUrl } from 'util/URLUtils';
import { singletonActions, singletonStore } from 'logic/singleton';
import fetch from 'logic/rest/FetchProvider';
import UserNotification from 'util/UserNotification';
import type { RefluxActions, Store } from 'stores/StoreTypes';

import type { PaginatedViews, SortField, SortOrder } from './ViewManagementStore';

<<<<<<< HEAD
import View from '../logic/views/View';
=======
import type { ViewJson } from '../logic/views/View';
>>>>>>> 07d7ea6d

type DashboardsActionsType = RefluxActions<{
  search: (query?: string, page?: number, perPage?: number, sortBy?: SortField, order?: SortOrder) => Promise<PaginatedViews>,
}>;

const DashboardsActions: DashboardsActionsType = singletonActions(
  'views.Dashboards',
  () => Reflux.createActions({
    search: { asyncResult: true },
  }),
);

const dashboardsUrl = qualifyUrl('/dashboards');

export type Pagination = {
  total: number;
  count: number;
  page: number;
  perPage: number;
};

export type DashboardsStoreState = {
  pagination: Pagination;
  list: Array<ViewJson> | undefined;
};

const DashboardsStore: Store<DashboardsStoreState> = singletonStore(
  'views.Dashboards',
  () => Reflux.createStore({
    listenables: [DashboardsActions],
    dashboards: undefined,
    pagination: {
      total: 0,
      count: 0,
      page: 1,
      perPage: 10,
    },

    getInitialState(): DashboardsStoreState {
      return {
        pagination: this.pagination,
        list: this.dashboards,
      };
    },
    search(query = '', page = 1, perPage = 10, sortBy = 'title', order = 'asc') {
      const promise = fetch('GET', `${dashboardsUrl}?query=${query}&page=${page}&per_page=${perPage}&sort=${sortBy}&order=${order}`)
        .then((response) => {
          this.dashboards = response.views.map((item) => View.fromJSON(item));

          this.pagination = {
            total: response.total,
            count: response.count,
            page: response.page,
            perPage: response.per_page,
          };

          this.trigger({
            list: this.dashboards,
            pagination: this.pagination,
          });

          return {
            list: this.dashboards,
            pagination: this.pagination,
          };
        })
        .catch((error) => {
          UserNotification.error(`Fetching dashboards failed with status: ${error}`,
            'Could not retrieve dashboards');
        });

      DashboardsActions.search.promise(promise);
    },
  }),
);

export { DashboardsActions, DashboardsStore };<|MERGE_RESOLUTION|>--- conflicted
+++ resolved
@@ -24,11 +24,7 @@
 
 import type { PaginatedViews, SortField, SortOrder } from './ViewManagementStore';
 
-<<<<<<< HEAD
 import View from '../logic/views/View';
-=======
-import type { ViewJson } from '../logic/views/View';
->>>>>>> 07d7ea6d
 
 type DashboardsActionsType = RefluxActions<{
   search: (query?: string, page?: number, perPage?: number, sortBy?: SortField, order?: SortOrder) => Promise<PaginatedViews>,
@@ -52,7 +48,7 @@
 
 export type DashboardsStoreState = {
   pagination: Pagination;
-  list: Array<ViewJson> | undefined;
+  list: Array<View> | undefined;
 };
 
 const DashboardsStore: Store<DashboardsStoreState> = singletonStore(
