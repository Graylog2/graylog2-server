/*
 * Copyright (C) 2020 Graylog, Inc.
 *
 * This program is free software: you can redistribute it and/or modify
 * it under the terms of the Server Side Public License, version 1,
 * as published by MongoDB, Inc.
 *
 * This program is distributed in the hope that it will be useful,
 * but WITHOUT ANY WARRANTY; without even the implied warranty of
 * MERCHANTABILITY or FITNESS FOR A PARTICULAR PURPOSE. See the
 * Server Side Public License for more details.
 *
 * You should have received a copy of the Server Side Public License
 * along with this program. If not, see
 * <http://www.mongodb.com/licensing/server-side-public-license>.
 */
import * as React from 'react';
import { useCallback, useState } from 'react';
import { PluginStore } from 'graylog-web-plugin/plugin';

import { LinkContainer } from 'components/common/router';
import { Col, Row, Button } from 'components/bootstrap';
import { DocumentTitle, PageHeader, IfPermitted } from 'components/common';
import Routes from 'routing/Routes';
import DocumentationLink from 'components/support/DocumentationLink';
import DocsHelper from 'util/DocsHelper';
<<<<<<< HEAD
import { DashboardsActions, DashboardsStore } from 'views/stores/DashboardsStore';
import type { DashboardsStoreState } from 'views/stores/DashboardsStore';
import DashboardList from 'views/components/views/DashboardList';
=======
import ViewList from 'views/components/views/ViewList';
>>>>>>> 07d7ea6d
import { ViewManagementActions } from 'views/stores/ViewManagementStore';
import useDashboards from 'views/logic/dashboards/useDashboards';
import iterateConfirmationHooks from 'views/hooks/IterateConfirmationHooks';

import type View from '../logic/views/View';

// eslint-disable-next-line no-alert
const defaultDashboardDeletionHook = async (view: View) => window.confirm(`Are you sure you want to delete "${view.title}"?`);

const handleViewDelete = async (view: View) => {
  const pluginDashboardDeletionHooks = PluginStore.exports('views.hooks.confirmDeletingDashboard');

<<<<<<< HEAD
const handleDashboardDelete = (dashboard) => {
  // eslint-disable-next-line no-alert
  if (window.confirm(`Are you sure you want to delete "${dashboard.title}"?`)) {
    return ViewManagementActions.delete(dashboard);
  }
=======
  const result = await iterateConfirmationHooks([...pluginDashboardDeletionHooks, defaultDashboardDeletionHook], view);
>>>>>>> 07d7ea6d

  return result === true ? ViewManagementActions.delete(view) : Promise.reject();
};

type SearchQuery = {
  query: string,
  page: number,
  perPage: number,
};

const DashboardsPage = () => {
  const [searchQuery, setSearchQuery] = useState<SearchQuery>({ query: '', page: 1, perPage: 10 });
  const handleSearch = useCallback((query: string, page: number, perPage: number) => setSearchQuery({ query, page, perPage }), []);
  const { list, pagination } = useDashboards(searchQuery);

  return (
    <DocumentTitle title="Dashboards">
      <span>
        <PageHeader title="Dashboards">
          <span>
            Use dashboards to create specific views on your messages. Create a new dashboard here and add any graph or
            chart you create in other parts of Graylog with one click.
          </span>

          <span>
            Take a look at the
            {' '}<DocumentationLink page={DocsHelper.PAGES.DASHBOARDS} text="dashboard tutorial" />{' '}
            for lots of other useful tips.
          </span>

          <IfPermitted permissions="dashboards:create">
            <span>
              <LinkContainer to={Routes.pluginRoute('DASHBOARDS_NEW')}>
                <Button bsStyle="success" bsSize="lg">Create new dashboard</Button>
              </LinkContainer>
            </span>
          </IfPermitted>
        </PageHeader>

        <Row className="content">
          <Col md={12}>
            <DashboardList dashboards={list}
                           pagination={pagination}
                           handleSearch={handleSearch}
                           handleDashboardDelete={handleDashboardDelete} />
          </Col>
        </Row>
      </span>
    </DocumentTitle>
  );
};

DashboardsPage.propTypes = {};

export default DashboardsPage;<|MERGE_RESOLUTION|>--- conflicted
+++ resolved
@@ -24,13 +24,7 @@
 import Routes from 'routing/Routes';
 import DocumentationLink from 'components/support/DocumentationLink';
 import DocsHelper from 'util/DocsHelper';
-<<<<<<< HEAD
-import { DashboardsActions, DashboardsStore } from 'views/stores/DashboardsStore';
-import type { DashboardsStoreState } from 'views/stores/DashboardsStore';
 import DashboardList from 'views/components/views/DashboardList';
-=======
-import ViewList from 'views/components/views/ViewList';
->>>>>>> 07d7ea6d
 import { ViewManagementActions } from 'views/stores/ViewManagementStore';
 import useDashboards from 'views/logic/dashboards/useDashboards';
 import iterateConfirmationHooks from 'views/hooks/IterateConfirmationHooks';
@@ -40,18 +34,10 @@
 // eslint-disable-next-line no-alert
 const defaultDashboardDeletionHook = async (view: View) => window.confirm(`Are you sure you want to delete "${view.title}"?`);
 
-const handleViewDelete = async (view: View) => {
+const handleDashboardDelete = async (view: View) => {
   const pluginDashboardDeletionHooks = PluginStore.exports('views.hooks.confirmDeletingDashboard');
 
-<<<<<<< HEAD
-const handleDashboardDelete = (dashboard) => {
-  // eslint-disable-next-line no-alert
-  if (window.confirm(`Are you sure you want to delete "${dashboard.title}"?`)) {
-    return ViewManagementActions.delete(dashboard);
-  }
-=======
   const result = await iterateConfirmationHooks([...pluginDashboardDeletionHooks, defaultDashboardDeletionHook], view);
->>>>>>> 07d7ea6d
 
   return result === true ? ViewManagementActions.delete(view) : Promise.reject();
 };
