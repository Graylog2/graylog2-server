--- conflicted
+++ resolved
@@ -46,13 +46,10 @@
 import useHistory from 'routing/useHistory';
 import useSendTelemetry from 'logic/telemetry/useSendTelemetry';
 import { TELEMETRY_EVENT_TYPE } from 'logic/telemetry/Constants';
-<<<<<<< HEAD
 import DropdownButton from 'components/bootstrap/DropdownButton';
-=======
 import useCurrentQueryId from 'views/logic/queries/useCurrentQueryId';
 import useView from 'views/hooks/useView';
 import useIsNew from 'views/hooks/useIsNew';
->>>>>>> a998fa0b
 
 import type { QueryTabsProps } from './QueryTabs';
 
@@ -253,13 +250,9 @@
   queryTitleEditModal,
   dashboardId,
 }: Props) => {
-<<<<<<< HEAD
-=======
   const view = useView();
   const isNew = useIsNew();
   const queryId = useCurrentQueryId();
-  const [openedMore, setOpenedMore] = useState<boolean>(false);
->>>>>>> a998fa0b
   const [lockedTab, setLockedTab] = useState<QueryId>();
   const [showConfigurationModal, setShowConfigurationModal] = useState<boolean>(false);
   const [showCopyToDashboardModal, setShowCopyToDashboardModal] = useState<boolean>(false);
