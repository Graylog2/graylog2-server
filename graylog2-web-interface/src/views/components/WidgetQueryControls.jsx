// @flow strict
import * as React from 'react';
import * as Immutable from 'immutable';
import moment from 'moment';
import styled from 'styled-components';

import connect from 'stores/connect';
import { Col, Row } from 'components/graylog';
import { Icon } from 'components/common';
import DocumentationLink from 'components/support/DocumentationLink';
import DocsHelper from 'util/DocsHelper';
import Button from 'components/graylog/Button';

import Widget from 'views/logic/widgets/Widget';
import { StreamsStore } from 'views/stores/StreamsStore';
import { SearchConfigStore } from 'views/stores/SearchConfigStore';
import { WidgetActions } from 'views/stores/WidgetStore';
import type { TimeRange, TimeRangeTypes } from 'views/logic/queries/Query';
import { GlobalOverrideActions, GlobalOverrideStore } from 'views/stores/GlobalOverrideStore';
import type { GlobalOverride } from 'views/logic/search/SearchExecutionState';
import TimeRangeTypeSelector from './searchbar/TimeRangeTypeSelector';
import TimeRangeInput from './searchbar/TimeRangeInput';
import StreamsFilter from './searchbar/StreamsFilter';
import SearchButton from './searchbar/SearchButton';
import QueryInput from './searchbar/AsyncQueryInput';

type Props = {
  availableStreams: Array<any>,
  config: any,
  globalOverride: ?GlobalOverride,
  widget: Widget,
};

const _updateQuery = (id: string, queryString: string) => WidgetActions.query(id, { type: 'elasticsearch', query_string: queryString });
const _updateRangeType = (oldTimerange: ?TimeRange, id: string, newRangeType: TimeRangeTypes) => {
  const { type } = oldTimerange || {};
  if (type === newRangeType) {
    return Promise.resolve();
  }
  let newTimerange: TimeRange = { type: 'relative', range: 300 };
  // eslint-disable-next-line default-case
  switch (newRangeType) {
    case 'absolute':
      newTimerange = {
        type: newRangeType,
        from: moment().subtract(oldTimerange && oldTimerange.type === 'relative' ? oldTimerange.range : 300, 'seconds').toISOString(),
        to: moment().toISOString(),
      };
      break;
    case 'relative':
      newTimerange = {
        type: newRangeType,
        range: 300,
      };
      break;
    case 'keyword':
      newTimerange = {
        type: newRangeType,
        keyword: 'Last five Minutes',
      };
      break;
  }
  return WidgetActions.timerange(id, newTimerange);
};

type Delta = {| range: number |} | {| from: string |} | {| to: string |} | {| keyword: string |};

// $FlowFixMe: Resulting time range could actually be inconsistent/incomplete at this point. Need to fix and improve.
const _updateRangeParams = (currentTimerange: ?TimeRange, id: string, delta: Delta) => WidgetActions.timerange(id, { ...currentTimerange, ...delta });

const _updateStreams = (id: string, streams: Array<string>) => WidgetActions.streams(id, streams);

const BlurredWrapper = styled.div`
  filter: blur(4px);
`;

const CenteredBox = styled.div`
  position: absolute;
  background: white;
  padding: 10px 15px 10px 15px;
  border-color: lightgray;
  border-radius: 2px;
  border-width: 1px;
  border-style: solid;
  box-shadow: 3px 3px 3px darkgrey;
  z-index: 1;
  left: 0;
  right: 0;
  width: max-content;
  margin: 0 auto;
`;

// TODO: Remove `!important`, find other way to overcome specificity issue
const ResetFilterButton = styled(Button)`
  margin-left: 5px;
  vertical-align: initial !important;
`;

const ResetOverrideHint = () => (
  <CenteredBox>
    These controls are disabled, because a filter is applied to all widgets.{' '}
    <ResetFilterButton bsSize="xs" bsStyle="primary" data-testid="reset-filter" onClick={GlobalOverrideActions.reset}>Reset filter</ResetFilterButton>
  </CenteredBox>
);

const WidgetQueryControls = ({ availableStreams, config, globalOverride = {}, widget }: Props) => {
  const { query, timerange, streams } = widget;
  const disableSearch = false;
  const { type: rangeType = 'relative', ...rest } = timerange || {};
  const rangeParams = Immutable.Map(rest || { range: 300 });
  const { id } = widget;
  const performSearch = () => { };
  const isGloballyOverridden: boolean = globalOverride !== undefined && globalOverride !== null
    && (globalOverride.query !== undefined || globalOverride.timerange !== undefined);
  const Wrapper = isGloballyOverridden ? BlurredWrapper : React.Fragment;
  return (
    <React.Fragment>
<<<<<<< HEAD
      <Row className="no-bm extended-search-query-metadata">
        <Col md={4}>
          <TimeRangeTypeSelector onSelect={newRangeType => _updateRangeType(timerange, id, newRangeType)}
                                 value={rangeType} />
          <TimeRangeInput onChange={(key, value) => _updateRangeParams(timerange, id, { [key]: value })}
                          rangeType={rangeType}
                          rangeParams={rangeParams}
                          config={config} />
        </Col>

        <Col md={8}>
          <StreamsFilter value={streams}
                         streams={availableStreams}
                         onChange={value => _updateStreams(id, value)} />
        </Col>
      </Row>

      <Row className="no-bm">
        <Col md={12}>
          <div className="pull-right search-help">
            <DocumentationLink page={DocsHelper.PAGES.SEARCH_QUERY_LANGUAGE}
                               title="Search query syntax documentation"
                               text={<Icon name="lightbulb-o" />} />
          </div>
          <SearchButton disabled={disableSearch} />

          <QueryInput value={query ? query.query_string : undefined}
                      placeholder={'Type your search query here and press enter. E.g.: ("not found" AND http) OR http_response_code:[400 TO 404]'}
                      onChange={value => _updateQuery(id, value).then(() => value)}
                      onExecute={performSearch} />
        </Col>
      </Row>
=======
      {isGloballyOverridden && <ResetOverrideHint />}
      <Wrapper>
        <Row className="no-bm extended-search-query-metadata">
          <Col md={4}>
            <TimeRangeTypeSelector onSelect={newRangeType => _updateRangeType(timerange, id, newRangeType)}
                                   disabled={isGloballyOverridden}
                                   value={rangeType} />
            <TimeRangeInput onChange={(key, value) => _updateRangeParams(timerange, id, { [key]: value })}
                            disabled={isGloballyOverridden}
                            rangeType={rangeType}
                            rangeParams={rangeParams}
                            config={config} />
          </Col>

          <Col md={8}>
            <StreamsFilter value={streams}
                           disabled={isGloballyOverridden}
                           streams={availableStreams}
                           onChange={value => _updateStreams(id, value)} />
          </Col>
        </Row>

        <Row className="no-bm">
          <Col md={12}>
            <div className="pull-right search-help">
              <DocumentationLink page={DocsHelper.PAGES.SEARCH_QUERY_LANGUAGE}
                                 title="Search query syntax documentation"
                                 text={<i className="fa fa-lightbulb-o" />} />
            </div>
            <SearchButton disabled={disableSearch || isGloballyOverridden} />

            <QueryInput value={query ? query.query_string : undefined}
                        disabled={isGloballyOverridden}
                        placeholder={'Type your search query here and press enter. E.g.: ("not found" AND http) OR http_response_code:[400 TO 404]'}
                        onChange={value => _updateQuery(id, value).then(() => value)}
                        onExecute={performSearch} />
          </Col>
        </Row>
      </Wrapper>
>>>>>>> fcebb176
    </React.Fragment>
  );
};

WidgetQueryControls.propTypes = {};

export default connect(
  WidgetQueryControls,
  {
    availableStreams: StreamsStore,
    configurations: SearchConfigStore,
    globalOverride: GlobalOverrideStore,
  },
  ({ availableStreams: { streams = [] }, configurations, ...rest }) => ({
    ...rest,
    availableStreams: streams.map(stream => ({ key: stream.title, value: stream.id })),
    config: configurations.searchesClusterConfig,
  }),
);<|MERGE_RESOLUTION|>--- conflicted
+++ resolved
@@ -115,40 +115,6 @@
   const Wrapper = isGloballyOverridden ? BlurredWrapper : React.Fragment;
   return (
     <React.Fragment>
-<<<<<<< HEAD
-      <Row className="no-bm extended-search-query-metadata">
-        <Col md={4}>
-          <TimeRangeTypeSelector onSelect={newRangeType => _updateRangeType(timerange, id, newRangeType)}
-                                 value={rangeType} />
-          <TimeRangeInput onChange={(key, value) => _updateRangeParams(timerange, id, { [key]: value })}
-                          rangeType={rangeType}
-                          rangeParams={rangeParams}
-                          config={config} />
-        </Col>
-
-        <Col md={8}>
-          <StreamsFilter value={streams}
-                         streams={availableStreams}
-                         onChange={value => _updateStreams(id, value)} />
-        </Col>
-      </Row>
-
-      <Row className="no-bm">
-        <Col md={12}>
-          <div className="pull-right search-help">
-            <DocumentationLink page={DocsHelper.PAGES.SEARCH_QUERY_LANGUAGE}
-                               title="Search query syntax documentation"
-                               text={<Icon name="lightbulb-o" />} />
-          </div>
-          <SearchButton disabled={disableSearch} />
-
-          <QueryInput value={query ? query.query_string : undefined}
-                      placeholder={'Type your search query here and press enter. E.g.: ("not found" AND http) OR http_response_code:[400 TO 404]'}
-                      onChange={value => _updateQuery(id, value).then(() => value)}
-                      onExecute={performSearch} />
-        </Col>
-      </Row>
-=======
       {isGloballyOverridden && <ResetOverrideHint />}
       <Wrapper>
         <Row className="no-bm extended-search-query-metadata">
@@ -176,7 +142,7 @@
             <div className="pull-right search-help">
               <DocumentationLink page={DocsHelper.PAGES.SEARCH_QUERY_LANGUAGE}
                                  title="Search query syntax documentation"
-                                 text={<i className="fa fa-lightbulb-o" />} />
+                                 text={<Icon name="lightbulb-o" />} />
             </div>
             <SearchButton disabled={disableSearch || isGloballyOverridden} />
 
@@ -188,7 +154,6 @@
           </Col>
         </Row>
       </Wrapper>
->>>>>>> fcebb176
     </React.Fragment>
   );
 };
