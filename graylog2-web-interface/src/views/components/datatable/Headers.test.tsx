/*
 * Copyright (C) 2020 Graylog, Inc.
 *
 * This program is free software: you can redistribute it and/or modify
 * it under the terms of the Server Side Public License, version 1,
 * as published by MongoDB, Inc.
 *
 * This program is distributed in the hope that it will be useful,
 * but WITHOUT ANY WARRANTY; without even the implied warranty of
 * MERCHANTABILITY or FITNESS FOR A PARTICULAR PURPOSE. See the
 * Server Side Public License for more details.
 *
 * You should have received a copy of the Server Side Public License
 * along with this program. If not, see
 * <http://www.mongodb.com/licensing/server-side-public-license>.
 */
import * as React from 'react';
import * as Immutable from 'immutable';
import { mount } from 'wrappedEnzyme';
import { OrderedMap } from 'immutable';

import Series from 'views/logic/aggregationbuilder/Series';
import type Pivot from 'views/logic/aggregationbuilder/Pivot';
import { FieldTypes } from 'views/logic/fieldtypes/FieldType';
import FieldTypeMapping from 'views/logic/fieldtypes/FieldTypeMapping';
import SeriesConfig from 'views/logic/aggregationbuilder/SeriesConfig';
import SortConfig from 'views/logic/aggregationbuilder/SortConfig';
import Direction from 'views/logic/aggregationbuilder/Direction';

import Headers from './Headers';

jest.mock('components/common/Timestamp', () => 'Timestamp');
const onSortChange = jest.fn();
const seriesWithName = (fn: string, name: string) => Series.forFunction(fn)
  .toBuilder()
  .config(SeriesConfig.empty()
    .toBuilder()
    .name(name)
    .build())
  .build();

describe('Headers', () => {
  /* eslint-disable react/require-default-props */
  type RenderHeadersProps = {
    columnPivots?: Array<Pivot>,
    rowPivots?: Array<Pivot>,
    series?: Array<Series>,
    rollup?: boolean,
    actualColumnPivotFields?: Array<Array<string>>,
    fields?: Array<FieldTypeMapping>,
    sortConfigMap?: OrderedMap<string, SortConfig>
  };
  /* eslint-enable react/require-default-props */

  const RenderHeaders = ({
    columnPivots = [],
    rowPivots = [],
    series = [],
    rollup = true,
    actualColumnPivotFields = [],
    fields = [],
    sortConfigMap = OrderedMap([]),
  }: RenderHeadersProps) => (
    <table>
      <thead>
        <Headers activeQuery="queryId"
                 columnPivots={columnPivots}
                 rowPivots={rowPivots}
                 series={series}
                 rollup={rollup}
                 actualColumnPivotFields={actualColumnPivotFields}
                 fields={Immutable.List(fields)}
                 sortConfigMap={sortConfigMap}
                 onSortChange={onSortChange}
                 onSetColumnsWidth={() => {}}
                 togglePin={() => {}} />
      </thead>
    </table>
  );

  it('renders a header for every series', () => {
    const wrapper = mount(<RenderHeaders series={[
      Series.forFunction('count()'),
      Series.forFunction('avg(foo)'),
    ]} />);

    expect(wrapper).not.toBeEmptyRender();

    const fields = wrapper.find('Field');

    expect(fields).toHaveLength(2);
  });

  describe('infers types properly', () => {
    const expectCorrectTypes = (wrapper) => {
      const countField = wrapper.find('Field[name="count()"]');

      expect(countField).toHaveProp('type', FieldTypes.LONG());

      const avgField = wrapper.find('Field[name="avg(foo)"]');

      expect(avgField).toHaveProp('type', FieldTypes.DATE());

      const minField = wrapper.find('Field[name="min(foo)"]');

      expect(minField).toHaveProp('type', FieldTypes.DATE());
    };

    it('for non-renamed series', () => {
      const series = [
        Series.forFunction('count()'),
        Series.forFunction('avg(foo)'),
        Series.forFunction('min(foo)'),
      ];
      const wrapper = mount((
        <RenderHeaders series={series}
                       fields={[FieldTypeMapping.create('foo', FieldTypes.DATE())]} />
      ));

      expectCorrectTypes(wrapper);
    });

    it('for renamed series', () => {
      const series = [
        seriesWithName('count()', 'Total Count'),
        seriesWithName('avg(foo)', 'Average Foness'),
        seriesWithName('min(foo)', 'Minimal Fooness'),
      ];
      const wrapper = mount((
        <RenderHeaders series={series}
                       fields={[FieldTypeMapping.create('foo', FieldTypes.DATE())]} />
      ));

      expectCorrectTypes(wrapper);
    });

    it('renders with `null` fields', () => {
      const series = [
        seriesWithName('foo', 'Total Count'),
        seriesWithName('avg(foo)', 'Average Foness'),
      ];

      const wrapper = mount((
        <RenderHeaders series={series}
                       fields={null} />
      ));

      expect(wrapper).toExist();
    });
  });

  describe('render sort icon', () => {
    const series = [
      seriesWithName('foo', 'Total Count'),
      seriesWithName('avg(foo)', 'Average Foness'),
      seriesWithName('bar', 'Bar'),
    ];
    const mountWrapper = () => mount((
      <RenderHeaders series={series}
                     fields={null}
                     sortConfigMap={OrderedMap({
                       foo: new SortConfig('pivot', 'foo', Direction.Ascending),
                       bar: new SortConfig('pivot', 'bar', Direction.Descending),
                     })} />
    ));

    it('active ascend', () => {
      const wrapper = mountWrapper();

      const ascIcon = wrapper
        .find('FieldSortIcon[fieldName="foo"]')
<<<<<<< HEAD
        .find('button[title="Sort foo Descending"].active')
=======
        .find('button[data-testid="sort-icon-foo"].active')
>>>>>>> c3c23574
        .find('Icon[name="arrow-up-short-wide"]');

      expect(ascIcon).toExist();
    });

    it('active descent', () => {
      const wrapper = mountWrapper();

      const dscIcon = wrapper
        .find('FieldSortIcon[fieldName="bar"]')
<<<<<<< HEAD
        .find('button[title="Remove bar sort"].active')
=======
        .find('button[data-testid="sort-icon-bar"].active')
>>>>>>> c3c23574
        .find('Icon[name="arrow-down-wide-short"]');

      expect(dscIcon).toExist();
    });

    it('inactive ascend', () => {
      const wrapper = mountWrapper();

      const inactiveIcon = wrapper
        .find('FieldSortIcon[fieldName="avg(foo)"]')
<<<<<<< HEAD
        .find('button[title="Sort avg(foo) Ascending"]:not(.active)')
=======
        .find('button[data-testid="sort-icon-avg(foo)"]:not(.active)')
>>>>>>> c3c23574
        .find('Icon[name="arrow-down-wide-short"]');

      expect(inactiveIcon).toExist();
    });

    it('with sequence numbers', () => {
      const wrapper = mountWrapper();

      const fooButton = wrapper
        .find('FieldSortIcon[fieldName="foo"]')
        .find('button[title="Sort foo Descending"].active')
        .find('span').text();
      const barButton = wrapper
        .find('FieldSortIcon[fieldName="bar"]')
        .find('button[title="Remove bar sort"].active')
        .find('span').text();

      expect(fooButton).toBe('1');
      expect(barButton).toBe('2');
    });
  });
});<|MERGE_RESOLUTION|>--- conflicted
+++ resolved
@@ -169,11 +169,7 @@
 
       const ascIcon = wrapper
         .find('FieldSortIcon[fieldName="foo"]')
-<<<<<<< HEAD
-        .find('button[title="Sort foo Descending"].active')
-=======
         .find('button[data-testid="sort-icon-foo"].active')
->>>>>>> c3c23574
         .find('Icon[name="arrow-up-short-wide"]');
 
       expect(ascIcon).toExist();
@@ -184,11 +180,7 @@
 
       const dscIcon = wrapper
         .find('FieldSortIcon[fieldName="bar"]')
-<<<<<<< HEAD
-        .find('button[title="Remove bar sort"].active')
-=======
         .find('button[data-testid="sort-icon-bar"].active')
->>>>>>> c3c23574
         .find('Icon[name="arrow-down-wide-short"]');
 
       expect(dscIcon).toExist();
@@ -199,11 +191,7 @@
 
       const inactiveIcon = wrapper
         .find('FieldSortIcon[fieldName="avg(foo)"]')
-<<<<<<< HEAD
-        .find('button[title="Sort avg(foo) Ascending"]:not(.active)')
-=======
         .find('button[data-testid="sort-icon-avg(foo)"]:not(.active)')
->>>>>>> c3c23574
         .find('Icon[name="arrow-down-wide-short"]');
 
       expect(inactiveIcon).toExist();
@@ -214,11 +202,11 @@
 
       const fooButton = wrapper
         .find('FieldSortIcon[fieldName="foo"]')
-        .find('button[title="Sort foo Descending"].active')
+        .find('button[data-testid="sort-icon-foo"].active')
         .find('span').text();
       const barButton = wrapper
         .find('FieldSortIcon[fieldName="bar"]')
-        .find('button[title="Remove bar sort"].active')
+        .find('button[data-testid="sort-icon-bar"].active')
         .find('span').text();
 
       expect(fooButton).toBe('1');
