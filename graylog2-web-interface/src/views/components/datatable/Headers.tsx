/*
 * Copyright (C) 2020 Graylog, Inc.
 *
 * This program is free software: you can redistribute it and/or modify
 * it under the terms of the Server Side Public License, version 1,
 * as published by MongoDB, Inc.
 *
 * This program is distributed in the hope that it will be useful,
 * but WITHOUT ANY WARRANTY; without even the implied warranty of
 * MERCHANTABILITY or FITNESS FOR A PARTICULAR PURPOSE. See the
 * Server Side Public License for more details.
 *
 * You should have received a copy of the Server Side Public License
 * along with this program. If not, see
 * <http://www.mongodb.com/licensing/server-side-public-license>.
 */
import * as React from 'react';
import { useCallback, useLayoutEffect, useRef } from 'react';
import { flatten, get, isEqual, last } from 'lodash';
import styled, { css } from 'styled-components';
import type { OrderedMap } from 'immutable';
import Immutable from 'immutable';

import Field from 'views/components/Field';
import type FieldType from 'views/logic/fieldtypes/FieldType';
import Value from 'views/components/Value';
import type Pivot from 'views/logic/aggregationbuilder/Pivot';
import type Series from 'views/logic/aggregationbuilder/Series';
import type { FieldTypeMappingsList } from 'views/logic/fieldtypes/types';
import fieldTypeFor from 'views/logic/fieldtypes/FieldTypeFor';
import FieldSortIcon from 'views/components/datatable/FieldSortIcon';
import SortConfig from 'views/logic/aggregationbuilder/SortConfig';
import type FieldTypeMapping from 'views/logic/fieldtypes/FieldTypeMapping';
import { Icon } from 'components/common';
import useActiveQueryId from 'views/hooks/useActiveQueryId';

import styles from './DataTable.css';

const StyledTh = styled.th(({ isNumeric }: { isNumeric: boolean }) => css`
  ${isNumeric ? 'text-align: right;' : ''}
`);

const CenteredTh = styled.th`
  text-align: center;
`;

const PinIcon = styled.button(({ theme }) => {
  return css`
    border: 0;
    background: transparent;
    padding: 5px;
    cursor: pointer;
    position: relative;
    color: ${theme.colors.gray[70]};

    &.active {
      color: ${theme.colors.gray[20]};
    }
`;
});

type HeaderFilterProps = {
  activeQuery: string;
  fields: (FieldTypeMappingsList | Array<FieldTypeMapping>);
  field: string;
  prefix?: (string | number);
  span?: number;
  title?: string;
  onSortChange: (sortConfig: Array<SortConfig>) => Promise<unknown>;
  sortConfigMap: OrderedMap<string, SortConfig>;
  sortable: boolean;
  sortType?: 'pivot' | 'series' | undefined
  onSetColumnsWidth?: (props: { field: string, offsetWidth: number }) => void
  isPinned?: boolean | undefined,
  showPinIcon?: boolean,
  togglePin: (field: string) => void,
}

const HeaderField = ({ activeQuery, fields, field, prefix = '', span = 1, title = field, onSortChange, sortConfigMap, sortable, sortType, onSetColumnsWidth, isPinned, showPinIcon = false, togglePin }: HeaderFilterProps) => {
  const type = fieldTypeFor(field, fields);
  const thRef = useRef(null);

  useLayoutEffect(() => {
    if (onSetColumnsWidth && thRef?.current?.offsetWidth) {
      onSetColumnsWidth({ field: `${prefix}${field}`, offsetWidth: thRef.current.offsetWidth });
    }
  }, [onSetColumnsWidth, field, prefix, thRef?.current?.offsetWidth]);

  const _togglePin = useCallback(() => {
    togglePin(`${prefix}${field}`);
  }, [togglePin, prefix, field]);

  return (
    <StyledTh ref={thRef} isNumeric={type.isNumeric()} key={`${prefix}${field}`} colSpan={span} className={styles.leftAligned}>
      <Field name={field} queryId={activeQuery} type={type}>{title}</Field>
      {showPinIcon && <PinIcon data-testid={`pin-${prefix}${field}`} type="button" onClick={_togglePin} className={isPinned ? 'active' : ''}><Icon name="thumbtack" /></PinIcon>}
      {sortable && sortType && (
      <FieldSortIcon fieldName={field}
                     onSortChange={onSortChange}
                     setLoadingState={() => {
                     }}
                     sortConfigMap={sortConfigMap}
                     type={sortType} />
      )}
    </StyledTh>
  );
};

HeaderField.defaultProps = {
  prefix: undefined,
  span: undefined,
  title: undefined,
  sortType: undefined,
  onSetColumnsWidth: undefined,
  isPinned: undefined,
  showPinIcon: undefined,
};

type HeaderFieldForValueProps = {
  field: string,
  value: any,
  span?: number,
  prefix?: string,
  type: FieldType,
};
const HeaderFieldForValue = ({ field, value, span = 1, prefix = '', type }: HeaderFieldForValueProps) => (
  <CenteredTh key={`${prefix}${field}-${value}`} colSpan={span} className={styles.leftAligned}>
    <Value field={field} value={value} type={type} />
  </CenteredTh>
);

HeaderFieldForValue.defaultProps = {
  span: 1,
  prefix: '',
};

const Spacer = ({ span }: { span: number }) => <th aria-label="spacer" colSpan={span} className={styles.leftAligned} />;

type ColumnHeadersProps = {
  fields: (FieldTypeMappingsList | Array<FieldTypeMapping>);
  pivots: string[],
  values: any[][],
  series: Series[],
  offset?: number,
};

const ColumnPivotFieldsHeaders = ({ fields, pivots, values, series, offset = 1 }: ColumnHeadersProps) => {
  const headerRows = pivots.map((columnPivot, idx) => {
    const actualValues = values.map((key) => ({ path: key.slice(0, idx).join('-'), key: key[idx] || '', count: 1 }));
    const actualValuesWithoutDuplicates = actualValues.reduce((prev, cur) => {
      const lastKey = get(last(prev), 'key');
      const lastPath = get(last(prev), 'path');

      if (lastKey === cur.key && isEqual(lastPath, cur.path)) {
        const lastItem = last(prev);
        const remainder = prev.slice(0, -1);
        const newLastItem = { ...lastItem, count: lastItem.count + 1 };

        return [].concat(remainder, [newLastItem]);
      }

      return [].concat(prev, [cur]);
    }, []);

    const type = fieldTypeFor(columnPivot, fields);

    return (
      <tr key={`header-table-row-${columnPivot}`}>
        {offset > 0 && <Spacer span={offset} />}
        {actualValuesWithoutDuplicates.map((value) => (
          <HeaderFieldForValue key={`header-field-value-${value.path}-${value.key}`}
                               field={columnPivot}
                               value={value.key}
                               span={value.count * series.length}
                               prefix={value.path}
                               type={type} />
        ))}
      </tr>
    );
  });

  // eslint-disable-next-line react/jsx-no-useless-fragment
  return <>{headerRows}</>;
};

ColumnPivotFieldsHeaders.defaultProps = {
  offset: 1,
};

type Props = {
  columnPivots: Array<Pivot>,
  rowPivots: Array<Pivot>,
  series: Array<Series>,
  rollup: boolean,
  actualColumnPivotFields: Array<Array<string>>,
  fields: FieldTypeMappingsList,
  onSortChange: (sortConfig: Array<SortConfig>) => Promise<unknown>;
  sortConfigMap: OrderedMap<string, SortConfig>;
  onSetColumnsWidth: (props: { field: string, offsetWidth: number }) => void,
  pinnedColumns?: Immutable.Set<string>
  togglePin: (field: string) => void
};

<<<<<<< HEAD
const Headers = ({ columnPivots, fields, rowPivots, series, rollup, actualColumnPivotFields, onSortChange, sortConfigMap, onSetColumnsWidth, pinnedColumns, togglePin }: Props) => {
  const activeQuery = useActiveQueryId();
  const rowFieldNames = rowPivots.map((pivot) => pivot.field);
  const columnFieldNames = columnPivots.map((pivot) => pivot.field);
=======
const Headers = ({ activeQuery, columnPivots, fields, rowPivots, series, rollup, actualColumnPivotFields, onSortChange, sortConfigMap, onSetColumnsWidth, pinnedColumns, togglePin }: Props) => {
  const rowFieldNames = rowPivots.flatMap((pivot) => pivot.fields);
  const columnFieldNames = columnPivots.flatMap((pivot) => pivot.fields);
>>>>>>> 47401f16

  const headerField = ({ field, prefix = '', span = 1, title = field, sortable = false, sortType = undefined, showPinIcon = false }) => {
    return (
      <HeaderField activeQuery={activeQuery}
                   key={`${prefix}${field}`}
                   fields={fields}
                   field={field}
                   prefix={prefix}
                   span={span}
                   title={title}
                   onSortChange={onSortChange}
                   sortConfigMap={sortConfigMap}
                   sortable={sortable}
                   sortType={sortType}
                   onSetColumnsWidth={onSetColumnsWidth}
                   isPinned={pinnedColumns.has(`${prefix}${field}`)}
                   showPinIcon={showPinIcon}
                   togglePin={togglePin} />
    );
  };

  const rowPivotFields = rowFieldNames.map((fieldName) => headerField({ field: fieldName, sortable: true, sortType: SortConfig.PIVOT_TYPE, showPinIcon: true }));
  const seriesFields = series.map((s) => headerField({ field: s.function, prefix: '', span: 1, title: s.effectiveName, sortable: true, sortType: SortConfig.SERIES_TYPE, showPinIcon: false }));
  const columnPivotFields = flatten(actualColumnPivotFields.map((key) => series.map((s) => headerField({ field: s.function, prefix: key.join('-'), span: 1, title: s.effectiveName, sortable: false, showPinIcon: false }))));
  const offset = rollup ? rowFieldNames.length + series.length : rowFieldNames.length;

  return (
    <>
      <ColumnPivotFieldsHeaders fields={fields}
                                pivots={columnFieldNames}
                                values={actualColumnPivotFields}
                                series={series}
                                offset={offset} />
      <tr className="pivot-header-row">
        {rowPivotFields}
        {rollup && seriesFields}
        {columnPivotFields}
      </tr>
    </>
  );
};

Headers.defaultProps = {
  pinnedColumns: Immutable.Set(),
};

export default Headers;<|MERGE_RESOLUTION|>--- conflicted
+++ resolved
@@ -201,16 +201,10 @@
   togglePin: (field: string) => void
 };
 
-<<<<<<< HEAD
 const Headers = ({ columnPivots, fields, rowPivots, series, rollup, actualColumnPivotFields, onSortChange, sortConfigMap, onSetColumnsWidth, pinnedColumns, togglePin }: Props) => {
   const activeQuery = useActiveQueryId();
-  const rowFieldNames = rowPivots.map((pivot) => pivot.field);
-  const columnFieldNames = columnPivots.map((pivot) => pivot.field);
-=======
-const Headers = ({ activeQuery, columnPivots, fields, rowPivots, series, rollup, actualColumnPivotFields, onSortChange, sortConfigMap, onSetColumnsWidth, pinnedColumns, togglePin }: Props) => {
   const rowFieldNames = rowPivots.flatMap((pivot) => pivot.fields);
   const columnFieldNames = columnPivots.flatMap((pivot) => pivot.fields);
->>>>>>> 47401f16
 
   const headerField = ({ field, prefix = '', span = 1, title = field, sortable = false, sortType = undefined, showPinIcon = false }) => {
     return (
