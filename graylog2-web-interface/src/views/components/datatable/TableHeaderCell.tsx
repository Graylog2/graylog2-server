/*
 * Copyright (C) 2020 Graylog, Inc.
 *
 * This program is free software: you can redistribute it and/or modify
 * it under the terms of the Server Side Public License, version 1,
 * as published by MongoDB, Inc.
 *
 * This program is distributed in the hope that it will be useful,
 * but WITHOUT ANY WARRANTY; without even the implied warranty of
 * MERCHANTABILITY or FITNESS FOR A PARTICULAR PURPOSE. See the
 * Server Side Public License for more details.
 *
 * You should have received a copy of the Server Side Public License
 * along with this program. If not, see
 * <http://www.mongodb.com/licensing/server-side-public-license>.
 */
import styled, { css } from 'styled-components';

const TableHeaderCell = styled.th<{ $isNumeric?: boolean, $borderedHeader?: boolean }>(({ $isNumeric, $borderedHeader, theme }) => css`
  && {
    min-width: 50px;
<<<<<<< HEAD
    border: ${$borderedHeader ? `1px solid ${theme.colors.table.backgroundAlt}` : '0'};
=======
    border: ${$borderedHeader ? `1px solid ${theme.colors.table.row.backgroundAlt}` : '0'};
>>>>>>> 2c806d2d
    padding: 0 5px;
    vertical-align: middle;
    white-space: nowrap;
    font-weight: normal;
    font-size: ${theme.fonts.size.small};
    ${$isNumeric ? 'text-align: right' : ''}
  }
`);

export default TableHeaderCell;<|MERGE_RESOLUTION|>--- conflicted
+++ resolved
@@ -19,11 +19,7 @@
 const TableHeaderCell = styled.th<{ $isNumeric?: boolean, $borderedHeader?: boolean }>(({ $isNumeric, $borderedHeader, theme }) => css`
   && {
     min-width: 50px;
-<<<<<<< HEAD
-    border: ${$borderedHeader ? `1px solid ${theme.colors.table.backgroundAlt}` : '0'};
-=======
     border: ${$borderedHeader ? `1px solid ${theme.colors.table.row.backgroundAlt}` : '0'};
->>>>>>> 2c806d2d
     padding: 0 5px;
     vertical-align: middle;
     white-space: nowrap;
