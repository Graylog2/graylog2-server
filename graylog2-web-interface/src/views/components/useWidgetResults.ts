/*
 * Copyright (C) 2020 Graylog, Inc.
 *
 * This program is free software: you can redistribute it and/or modify
 * it under the terms of the Server Side Public License, version 1,
 * as published by MongoDB, Inc.
 *
 * This program is distributed in the hope that it will be useful,
 * but WITHOUT ANY WARRANTY; without even the implied warranty of
 * MERCHANTABILITY or FITNESS FOR A PARTICULAR PURPOSE. See the
 * Server Side Public License for more details.
 *
 * You should have received a copy of the Server Side Public License
 * along with this program. If not, see
 * <http://www.mongodb.com/licensing/server-side-public-license>.
 */
import * as Immutable from 'immutable';
import { createSelector } from '@reduxjs/toolkit';

import { widgetDefinition } from 'views/logic/Widgets';
import type Widget from 'views/logic/widgets/Widget';
import type { WidgetMapping } from 'views/logic/views/types';
import type QueryResult from 'views/logic/QueryResult';
import type SearchError from 'views/logic/SearchError';
import useViewsSelector from 'views/stores/useViewsSelector';
import { selectSearchExecutionResult } from 'views/logic/slices/searchExecutionSelectors';
import { selectActiveQuery, selectWidget } from 'views/logic/slices/viewSelectors';
import useView from 'views/hooks/useView';

const _getDataAndErrors = (widget: Widget, widgetMapping: WidgetMapping, results: QueryResult) => {
  const { searchTypes } = results;
  const widgetType = widgetDefinition(widget.type);
  const dataTransformer = widgetType.searchResultTransformer || ((x) => x);
  const searchTypeIds = widgetMapping.get(widget.id, Immutable.Set());
  const widgetData = searchTypeIds
    .map((searchTypeId) => searchTypes[searchTypeId])
    .filter((result) => result !== undefined)
    .toArray();
  const widgetErrors = results.errors.filter((e) => searchTypeIds.includes(e.searchTypeId));
  let error;

  const data = dataTransformer(widgetData);

  if (widgetErrors && widgetErrors.length > 0) {
    error = widgetErrors;
  }

  if (!widgetData || widgetData.length === 0) {
    const queryErrors = results.errors.filter((e) => e.type === 'query');

    if (queryErrors.length > 0) {
      error = error ? [].concat(error, queryErrors) : queryErrors;
    }
  }

  return { widgetData: data, error };
};

type WidgetResults = {
  widgetData: unknown | undefined;
  error: SearchError[];
};

const _getErrorsForQuery = (currentQueryId: string, currentQueryErrors: SearchError[] | undefined) => {
  const queryError = currentQueryErrors?.find((searchError) => searchError.queryId === currentQueryId);

  return { widgetData: undefined, error: queryError ? [queryError] : [] };
};

const selectWidgetResults = (widgetId: string, widgetMapping: WidgetMapping) =>
  createSelector(
    selectSearchExecutionResult,
    selectActiveQuery,
    selectWidget(widgetId),
    (searchExecutionResult, currentQueryId, widget) => {
      const { result } = searchExecutionResult ?? {};
      const currentQueryResults = result?.results?.[currentQueryId];
      const currentQueryErrors = result?.errors;

      return (
        currentQueryResults
          ? _getDataAndErrors(widget, widgetMapping, currentQueryResults)
          : _getErrorsForQuery(currentQueryId, currentQueryErrors)
      ) as WidgetResults;
    },
  );

<<<<<<< HEAD
const useWidgetResults = (widgetId: string) => {
  const { widgetMapping } = useView();

  return useAppSelector(selectWidgetResults(widgetId, widgetMapping));
};
=======
const useWidgetResults = (widgetId: string) => useViewsSelector(selectWidgetResults(widgetId));
>>>>>>> 01c5afeb

export default useWidgetResults;<|MERGE_RESOLUTION|>--- conflicted
+++ resolved
@@ -85,14 +85,10 @@
     },
   );
 
-<<<<<<< HEAD
 const useWidgetResults = (widgetId: string) => {
   const { widgetMapping } = useView();
 
-  return useAppSelector(selectWidgetResults(widgetId, widgetMapping));
+  return useViewsSelector(selectWidgetResults(widgetId, widgetMapping));
 };
-=======
-const useWidgetResults = (widgetId: string) => useViewsSelector(selectWidgetResults(widgetId));
->>>>>>> 01c5afeb
 
 export default useWidgetResults;