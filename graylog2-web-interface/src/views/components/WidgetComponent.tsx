/*
 * Copyright (C) 2020 Graylog, Inc.
 *
 * This program is free software: you can redistribute it and/or modify
 * it under the terms of the Server Side Public License, version 1,
 * as published by MongoDB, Inc.
 *
 * This program is distributed in the hope that it will be useful,
 * but WITHOUT ANY WARRANTY; without even the implied warranty of
 * MERCHANTABILITY or FITNESS FOR A PARTICULAR PURPOSE. See the
 * Server Side Public License for more details.
 *
 * You should have received a copy of the Server Side Public License
 * along with this program. If not, see
 * <http://www.mongodb.com/licensing/server-side-public-license>.
 */
import React from 'react';
import PropTypes from 'prop-types';
import * as Immutable from 'immutable';

import { AdditionalContext } from 'views/logic/ActionContext';
import WidgetContext from 'views/components/contexts/WidgetContext';
import WidgetClass from 'views/logic/widgets/Widget';
import WidgetPosition from 'views/logic/widgets/WidgetPosition';
import TFieldTypeMapping from 'views/logic/fieldtypes/FieldTypeMapping';
import ExportSettingsContextProvider from 'views/components/ExportSettingsContextProvider';

import { WidgetDataMap, WidgetErrorsMap } from './widgets/WidgetPropTypes';
import Widget from './widgets/Widget';
import DrilldownContextProvider from './contexts/DrilldownContextProvider';

type Props = {
  data: WidgetDataMap,
  editing: boolean,
  errors: WidgetErrorsMap,
  fields: Immutable.List<TFieldTypeMapping>,
  onPositionsChange: (position?: WidgetPosition) => void,
  onWidgetSizeChange: (widgetId?: string, dimensions?: { height: number, width: number }) => void,
  position: WidgetPosition,
  title: string,
  widget: WidgetClass & { data: string };
  widgetDimension: { height: number | null | undefined, width: number | null | undefined },
};

const WidgetComponent = ({
  data,
  editing,
  errors,
  fields,
  onPositionsChange = () => undefined,
  onWidgetSizeChange = () => {},
  position,
  title,
  widget,
  widgetDimension: { height, width },
}: Props) => {
  const dataKey = widget.data || widget.id;
  const widgetData = data[dataKey];
  const widgetErrors = errors[widget.id] || [];

  return (
    <DrilldownContextProvider widget={widget}>
      <WidgetContext.Provider value={widget}>
        <AdditionalContext.Provider value={{ widget }}>
<<<<<<< HEAD
          <Widget data={widgetData}
                  editing={editing}
                  errors={widgetErrors}
                  fields={fields}
                  height={height}
                  id={widget.id}
                  onPositionsChange={onPositionsChange}
                  onSizeChange={onWidgetSizeChange}
                  position={position}
                  title={title}
                  widget={widget}
                  width={width} />
=======
          <ExportSettingsContextProvider>
            <Widget id={widget.id}
                    widget={widget}
                    data={widgetData}
                    errors={widgetErrors}
                    height={height}
                    position={position}
                    width={width}
                    fields={fields}
                    onPositionsChange={onPositionsChange}
                    onSizeChange={onWidgetSizeChange}
                    title={title} />
          </ExportSettingsContextProvider>
>>>>>>> 4f531565
        </AdditionalContext.Provider>
      </WidgetContext.Provider>
    </DrilldownContextProvider>
  );
};

WidgetComponent.propTypes = {
  data: PropTypes.object.isRequired,
  editing: PropTypes.bool.isRequired,
  errors: PropTypes.object.isRequired,
  fields: PropTypes.object.isRequired,
  onPositionsChange: PropTypes.func,
  onWidgetSizeChange: PropTypes.func,
  position: PropTypes.object.isRequired,
  title: PropTypes.string.isRequired,
  widget: PropTypes.object.isRequired,
  widgetDimension: PropTypes.object.isRequired,
};

WidgetComponent.defaultProps = {
  onPositionsChange: () => {},
  onWidgetSizeChange: () => {},
};

export default WidgetComponent;<|MERGE_RESOLUTION|>--- conflicted
+++ resolved
@@ -62,34 +62,20 @@
     <DrilldownContextProvider widget={widget}>
       <WidgetContext.Provider value={widget}>
         <AdditionalContext.Provider value={{ widget }}>
-<<<<<<< HEAD
-          <Widget data={widgetData}
-                  editing={editing}
-                  errors={widgetErrors}
-                  fields={fields}
-                  height={height}
-                  id={widget.id}
-                  onPositionsChange={onPositionsChange}
-                  onSizeChange={onWidgetSizeChange}
-                  position={position}
-                  title={title}
-                  widget={widget}
-                  width={width} />
-=======
           <ExportSettingsContextProvider>
-            <Widget id={widget.id}
-                    widget={widget}
-                    data={widgetData}
+            <Widget data={widgetData}
+                    editing={editing}
                     errors={widgetErrors}
+                    fields={fields}
                     height={height}
-                    position={position}
-                    width={width}
-                    fields={fields}
+                    id={widget.id}
                     onPositionsChange={onPositionsChange}
                     onSizeChange={onWidgetSizeChange}
-                    title={title} />
+                    position={position}
+                    title={title}
+                    widget={widget}
+                    width={width} />
           </ExportSettingsContextProvider>
->>>>>>> 4f531565
         </AdditionalContext.Provider>
       </WidgetContext.Provider>
     </DrilldownContextProvider>
