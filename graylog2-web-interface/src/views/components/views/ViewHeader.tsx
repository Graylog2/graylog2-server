--- conflicted
+++ resolved
@@ -19,25 +19,16 @@
 import styled, { css } from 'styled-components';
 
 import { Link } from 'components/common/router';
-<<<<<<< HEAD
-=======
-import { useStore } from 'stores/connect';
-import { ViewActions, ViewStore } from 'views/stores/ViewStore';
->>>>>>> a34df0d5
 import { Icon } from 'components/common';
 import { Row } from 'components/bootstrap';
 import ViewPropertiesModal from 'views/components/dashboard/DashboardPropertiesModal';
 import onSaveView from 'views/logic/views/OnSaveViewAction';
 import View from 'views/logic/views/View';
 import Routes from 'routing/Routes';
-<<<<<<< HEAD
 import useViewTitle from 'views/hooks/useViewTitle';
 import useView from 'views/hooks/useView';
 import useAppDispatch from 'stores/useAppDispatch';
-=======
-import viewTitle from 'views/logic/views/ViewTitle';
 import FavoriteIcon from 'views/components/FavoriteIcon';
->>>>>>> a34df0d5
 
 const links = {
   [View.Type.Dashboard]: {
@@ -90,16 +81,11 @@
   const dispatch = useAppDispatch();
   const _onSaveView = useCallback(() => dispatch(onSaveView(view)), [dispatch, view]);
 
-<<<<<<< HEAD
   const typeText = view?.type?.toLocaleLowerCase();
   const title = useViewTitle();
-=======
-  const typeText = view.type.toLocaleLowerCase();
-  const title = viewTitle(view.title, view.type);
   const onChangeFavorite = useCallback((newValue) => {
     ViewActions.update(view.toBuilder().favorite(newValue).build());
   }, [view]);
->>>>>>> a34df0d5
 
   return (
     <Row>
