--- conflicted
+++ resolved
@@ -136,8 +136,6 @@
 
   return (
     <Row>
-      <Content>
-<<<<<<< HEAD
         {
           breadCrumbs.map(({ label, link }, index) => {
             const theLast = index === breadCrumbs.length - 1;
@@ -148,7 +146,7 @@
                 {!theLast && <StyledIcon name="chevron-right" />}
                 {isSavedView && theLast && (
                   <>
-                    <FavoriteIcon isFavorite={view.favorite} id={view.id} onChange={onChangeFavorite} />
+                    <FavoriteIcon isFavorite={view.favorite} grn={createGRN(view.type, view.id)} onChange={onChangeFavorite} />
                     <EditButton onClick={toggleMetadataEdit}
                                 role="button"
                                 title={`Edit ${typeText} ${view.title} metadata`}
@@ -161,26 +159,6 @@
             );
           })
         }
-=======
-        <Link to={links[view.type].link}>
-          {links[view.type].label}
-        </Link>
-        <StyledIcon name="chevron-right" />
-        <TitleWrapper>
-          <span data-testid="view-title">{title}</span>
-          {isSavedView && (
-            <>
-              <FavoriteIcon isFavorite={view.favorite} grn={createGRN(view.type, view.id)} onChange={onChangeFavorite} />
-              <EditButton onClick={toggleMetadataEdit}
-                          role="button"
-                          title={`Edit ${typeText} ${view.title} metadata`}
-                          tabIndex={0}>
-                <Icon name="pen-to-square" />
-              </EditButton>
-            </>
-          )}
-        </TitleWrapper>
->>>>>>> 1319fcb5
         {showMetadataEdit && (
         <ViewPropertiesModal show
                              view={view}
