--- conflicted
+++ resolved
@@ -29,11 +29,8 @@
 import useView from 'views/hooks/useView';
 import useAppDispatch from 'stores/useAppDispatch';
 import FavoriteIcon from 'views/components/FavoriteIcon';
-<<<<<<< HEAD
 import useAlertAndEventDefinitionData from 'hooks/useAlertAndEventDefinitionData';
-=======
 import { loadView } from 'views/logic/slices/viewSlice';
->>>>>>> 2f011ebb
 
 const links = {
   [View.Type.Dashboard]: ({ id, title }) => [{
@@ -118,21 +115,18 @@
   const isSavedView = view?.id && view?.title;
   const [showMetadataEdit, setShowMetadataEdit] = useState<boolean>(false);
   const toggleMetadataEdit = useCallback(() => setShowMetadataEdit((cur) => !cur), [setShowMetadataEdit]);
-<<<<<<< HEAD
+
   const { alertId, definitionId, definitionTitle, isAlert, isEventDefinition, isEvent } = useAlertAndEventDefinitionData();
-  const typeText = view.type.toLocaleLowerCase();
-  const title = viewTitle(view.title, view.type);
   const onChangeFavorite = useCallback((newValue) => {
     ViewActions.update(view.toBuilder().favorite(newValue).build());
   }, [view]);
-=======
   const dispatch = useAppDispatch();
   const _onSaveView = useCallback(() => dispatch(onSaveView(view)), [dispatch, view]);
 
   const typeText = view?.type?.toLocaleLowerCase();
   const title = useViewTitle();
   const onChangeFavorite = useCallback((newValue) => dispatch(loadView(view.toBuilder().favorite(newValue).build())), [dispatch, view]);
->>>>>>> 2f011ebb
+
 
   const breadCrumbs = useMemo(() => {
     if (isAlert || isEvent) return links.alert({ id: alertId });
