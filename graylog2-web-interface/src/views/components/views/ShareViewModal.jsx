--- conflicted
+++ resolved
@@ -1,11 +1,7 @@
 // @flow strict
 import * as React from 'react';
 import { get } from 'lodash';
-<<<<<<< HEAD
-import UserNotification from 'util/UserNotification';
 import PropTypes from 'prop-types';
-=======
->>>>>>> 21133347
 
 import UserNotification from 'util/UserNotification';
 import { FormGroup, HelpBlock, Radio } from 'components/graylog';
@@ -14,11 +10,6 @@
 import Spinner from 'components/common/Spinner';
 import ViewTypeLabel from 'views/components/ViewTypeLabel';
 import StoreProvider from 'injection/StoreProvider';
-<<<<<<< HEAD
-
-=======
-import connect from 'stores/connect';
->>>>>>> 21133347
 import View from 'views/logic/views/View';
 import { ViewSharingActions } from 'views/stores/ViewSharingStore';
 import ViewSharing from 'views/logic/views/sharing/ViewSharing';
