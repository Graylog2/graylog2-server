--- conflicted
+++ resolved
@@ -58,12 +58,9 @@
 import useGlobalOverride from 'views/hooks/useGlobalOverride';
 import useHandlerContext from 'views/components/useHandlerContext';
 import type { TimeRange } from 'views/logic/queries/Query';
-<<<<<<< HEAD
 import QueryHistoryButton from 'views/components/searchbar/QueryHistoryButton';
 import type { Editor } from 'views/components/searchbar/queryinput/ace-types';
-=======
 import useView from 'views/hooks/useView';
->>>>>>> e46c0bed
 
 import TimeRangeFilter from './searchbar/time-range-filter';
 import type { DashboardFormValues } from './DashboardSearchBarForm';
@@ -109,11 +106,8 @@
 };
 
 const DashboardSearchBar = () => {
-<<<<<<< HEAD
   const editorRef = useRef<Editor>(null);
-=======
   const view = useView();
->>>>>>> e46c0bed
   const { userTimezone } = useUserDateTime();
   const { searchesClusterConfig: config } = useStore(SearchConfigStore);
   const { timerange, query: { query_string: queryString = '' } = {} } = useGlobalOverride() ?? {};
