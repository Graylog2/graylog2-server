--- conflicted
+++ resolved
@@ -162,45 +162,6 @@
   return (
     <WidgetFocusContext.Consumer>
       {({ focusedWidget: { editing } = { editing: false } }) => (
-<<<<<<< HEAD
-        <ScrollToHint value={queryString}>
-          <FormWarningsProvider>
-            <DashboardSearchForm
-              initialValues={initialValues}
-              limitDuration={limitDuration}
-              onSubmit={submitForm}
-              validateQueryString={(values) =>
-                _validateQueryString(values, pluggableSearchBarControls, userTimezone, handlerContext)
-              }>
-              {({
-                dirty,
-                errors,
-                isSubmitting,
-                isValid,
-                isValidating,
-                handleSubmit,
-                values,
-                setFieldValue,
-                validateForm,
-              }) => {
-                const disableSearchSubmit = isSubmitting || isValidating || !isValid || isLoadingExecution;
-
-                return (
-                  <SearchBarContainer>
-                    <ValidateOnParameterChange parameters={parameters} />
-                    <TimeRangeRow>
-                      <StyledTimeRangeFilter
-                        onChange={(nextTimeRange) => setFieldValue('timerange', nextTimeRange)}
-                        value={values?.timerange}
-                        limitDuration={limitDuration}
-                        hasErrorOnMount={!!errors.timerange}
-                        moveRangeProps={{
-                          effectiveTimerange: results?.effectiveTimerange,
-                          initialTimeRange: timerange ?? NO_TIMERANGE_OVERRIDE,
-                          initialTimeFormat: 'internal',
-                        }}
-                        noOverride
-=======
         <FormWarningsProvider>
           <ScrollToHint ifValueChanges={queryString} scrollContainer={scrollContainer} title="Scroll to search bar" />
           <DashboardSearchForm
@@ -232,6 +193,11 @@
                       value={values?.timerange}
                       limitDuration={limitDuration}
                       hasErrorOnMount={!!errors.timerange}
+                      moveRangeProps={{
+                        effectiveTimerange: results?.effectiveTimerange,
+                        initialTimeRange: timerange ?? NO_TIMERANGE_OVERRIDE,
+                        initialTimeFormat: 'internal',
+                      }}
                       noOverride
                     />
                     <ViewsRefreshControls disable={!isValid} />
@@ -244,7 +210,6 @@
                         glyph="filter_alt"
                         displaySpinner={isSubmitting || isLoadingExecution}
                         dirty={dirty}
->>>>>>> 2184ff6b
                       />
                       <SearchInputAndValidationContainer>
                         <Field name="queryString">
