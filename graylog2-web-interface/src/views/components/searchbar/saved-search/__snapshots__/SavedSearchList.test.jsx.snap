--- conflicted
+++ resolved
@@ -427,11 +427,7 @@
               </form>
             </div>
             <div
-<<<<<<< HEAD
-              class="Alert-sc-1yucn9g-0 cGlfjs SavedSearchList__NoSavedSearches-sc-1r3qvm6-1 gmJDqJ alert alert-info"
-=======
               class="c2 c3 alert alert-info"
->>>>>>> 181dfc40
               role="alert"
             >
               <svg
@@ -1037,7 +1033,7 @@
                       15
                     </option>
                   </select>
-                  
+
                 </span>
               </div>
             </div>
