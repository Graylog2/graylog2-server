/*
 * Copyright (C) 2020 Graylog, Inc.
 *
 * This program is free software: you can redistribute it and/or modify
 * it under the terms of the Server Side Public License, version 1,
 * as published by MongoDB, Inc.
 *
 * This program is distributed in the hope that it will be useful,
 * but WITHOUT ANY WARRANTY; without even the implied warranty of
 * MERCHANTABILITY or FITNESS FOR A PARTICULAR PURPOSE. See the
 * Server Side Public License for more details.
 *
 * You should have received a copy of the Server Side Public License
 * along with this program. If not, see
 * <http://www.mongodb.com/licensing/server-side-public-license>.
 */
import React from 'react';
import { render, act, screen } from 'wrappedTestingLibrary';
import userEvent from '@testing-library/user-event';
<<<<<<< HEAD
 import selectEvent from 'react-select-event';
=======
>>>>>>> dd0a29d0

import selectEvent from 'helpers/selectEvent';
import { asMock } from 'helpers/mocking';
import useSaveViewFormControls from 'views/hooks/useSaveViewFormControls';
import {createEntityShareState, everyone, viewer} from 'fixtures/entityShareState';
import { EntityShareStore } from 'stores/permissions/EntityShareStore';

import OriginalSavedSearchForm from './SavedSearchForm';

jest.mock('views/hooks/useSaveViewFormControls');
jest.mock('stores/permissions/EntityShareStore', () => ({
  __esModule: true,
  EntityShareActions: {
    prepare: jest.fn(() => Promise.resolve()),
    update: jest.fn(() => Promise.resolve()),
  },
  EntityShareStore: {
    listen: jest.fn(),
    getInitialState: jest.fn(),
  },
}));
const shareWithCollaborator = async () =>{
  const granteesSelect = await screen.findByLabelText('Search for users and teams');

  await act(async () => {
    await selectEvent.openMenu(granteesSelect);
  });

  await act(async () => {
    await selectEvent.select(granteesSelect, everyone.title);
  });

  const capabilitySelect = await screen.findByLabelText('Select a capability');

  await act(async () => {
    await selectEvent.openMenu(capabilitySelect);
  });

  await act(async () => {
    await selectEvent.select(capabilitySelect, viewer.title);
  });

  const addCollaborator = await screen.findByRole('button', {
    name: /add collaborator/i,
  });

  userEvent.click(addCollaborator);

  await screen.findByText(/everyone/i);
};

const SavedSearchForm = ({...props}: React.ComponentProps<typeof OriginalSavedSearchForm>) => (
  <OriginalSavedSearchForm {...props}>
    <button type="button">Submit</button>
  </OriginalSavedSearchForm>
);
jest.setTimeout(10000);

describe('SavedSearchForm', () => {
  beforeEach(() => {
    asMock(EntityShareStore.getInitialState).mockReturnValue({ state: createEntityShareState });
  });

  beforeAll(() => {
    jest.useFakeTimers();
  });

  afterEach(() => {
    jest.clearAllMocks();
  });

  const props = {
    show: true,
    value: 'new Title',
    saveAsSearch: () => {},
    disableCreateNew: false,
    toggleModal: () => {},
    isCreateNew: false,
    target: undefined,
    saveSearch: () => {},
  };
  const findByHeadline = () => screen.findByRole('heading', { name: /name of search/i });

  beforeEach(() => {
    asMock(useSaveViewFormControls).mockReturnValue([]);
  });

  describe('render the SavedSearchForm', () => {
    it('should render create new', async () => {
      render(<SavedSearchForm {...props} isCreateNew />);

      await findByHeadline();
    });

    it('should render save', async () => {
      render(<SavedSearchForm {...props} />);

      await findByHeadline();
    });

    it('should render disabled create new', async () => {
      render(<SavedSearchForm {...props} />);

      await findByHeadline();
    });
  });

  describe('callbacks', () => {
    const findTitleInput = () => screen.getByRole('textbox', { name: /title/i });

    it('should handle toggleModal', async () => {
      const onToggleModal = jest.fn();

      render(<SavedSearchForm {...props} toggleModal={onToggleModal} />);

      const cancelButton = await screen.findByRole('button', { name: /cancel/i });
      userEvent.click(cancelButton);

      expect(onToggleModal).toHaveBeenCalledTimes(1);
    });

    it('should handle saveSearch', async () => {
      const onSave = jest.fn();

      render(<SavedSearchForm {...props} saveSearch={onSave} />);

      const saveButton = await screen.findByRole('button', { name: /Save search/i });
      userEvent.click(saveButton);

      expect(onSave).toHaveBeenCalledTimes(1);
    });

    it('should handle saveAsSearch', async () => {
      const onSaveAs = jest.fn();

      render(<SavedSearchForm {...props} saveAsSearch={onSaveAs} />);

      userEvent.type(await findTitleInput(), ' and further title');
      const saveAsButton = await screen.findByRole('button', { name: /Save as/i });
      userEvent.click(saveAsButton);

      expect(onSaveAs).toHaveBeenCalledWith('new Title and further title', null);
    });

    it('should not handle saveAsSearch if disabled', async () => {
      const onSaveAs = jest.fn();

      render(<SavedSearchForm {...props} saveAsSearch={onSaveAs} />);

      const saveAsButton = await screen.findByRole('button', { name: /Save as/i });
      userEvent.click(saveAsButton);

      expect(onSaveAs).not.toHaveBeenCalled();
    });

    it('should handle create new', async () => {
      const onSaveAs = jest.fn();

      render(<SavedSearchForm {...props} saveAsSearch={onSaveAs} isCreateNew />);

      userEvent.type(await findTitleInput(), ' and further title');
      const createNewButton = await screen.findByRole('button', { name: /create new/i });
      userEvent.click(createNewButton);

      expect(onSaveAs).toHaveBeenCalledWith('new Title and further title', null);
    });

    // eslint-disable-next-line jest/no-disabled-tests
    it.skip('should handle saveSearch with share settings', async () => {
      const onSaveAs = jest.fn();
      render(<SavedSearchForm {...props}  saveAsSearch={onSaveAs} isCreateNew />);
      userEvent.type(await findTitleInput(), ' and further title');
      const createNewButton = await screen.findByRole('button', { name: /create new/i });

      await shareWithCollaborator();

      userEvent.click(createNewButton);

      expect(onSaveAs).toHaveBeenCalledTimes(1);
    });
  });

  it('should render pluggable components', async () => {
    asMock(useSaveViewFormControls).mockReturnValue([
      { component: () => <div>Pluggable component!</div>, id: 'example-plugin-component' },
    ]);

    render(<SavedSearchForm {...props} />);

    await screen.findByText('Pluggable component!');
  });
});<|MERGE_RESOLUTION|>--- conflicted
+++ resolved
@@ -17,10 +17,6 @@
 import React from 'react';
 import { render, act, screen } from 'wrappedTestingLibrary';
 import userEvent from '@testing-library/user-event';
-<<<<<<< HEAD
- import selectEvent from 'react-select-event';
-=======
->>>>>>> dd0a29d0
 
 import selectEvent from 'helpers/selectEvent';
 import { asMock } from 'helpers/mocking';
@@ -187,9 +183,8 @@
 
       expect(onSaveAs).toHaveBeenCalledWith('new Title and further title', null);
     });
-
-    // eslint-disable-next-line jest/no-disabled-tests
-    it.skip('should handle saveSearch with share settings', async () => {
+    
+    it('should handle saveSearch with share settings', async () => {
       const onSaveAs = jest.fn();
       render(<SavedSearchForm {...props}  saveAsSearch={onSaveAs} isCreateNew />);
       userEvent.type(await findTitleInput(), ' and further title');
