--- conflicted
+++ resolved
@@ -73,12 +73,9 @@
   const [showMetadataEdit, setShowMetadataEdit] = useState(false);
   const [showShareSearch, setShowShareSearch] = useState(false);
   const [newTitle, setNewTitle] = useState((view && view.title) || '');
-<<<<<<< HEAD
   const dispatch = useAppDispatch();
   const _onSaveView = useCallback(() => dispatch(onSaveView(view)), [dispatch, view]);
 
-=======
->>>>>>> a34df0d5
   const loaded = isNew === false;
   const savedSearchColor = dirty ? theme.colors.variant.dark.warning : theme.colors.variant.info;
   const disableReset = !(dirty || loaded);
