--- conflicted
+++ resolved
@@ -69,14 +69,8 @@
   const [showMetadataEdit, setShowMetadataEdit] = useState(false);
   const [showShareSearch, setShowShareSearch] = useState(false);
   const [newTitle, setNewTitle] = useState((view && view.title) || '');
-
-<<<<<<< HEAD
-  const loaded = (view && view.id);
+  const loaded = isNew === false;
   const savedSearchColor = dirty ? theme.colors.variant.dark.warning : theme.colors.variant.info;
-=======
-  const loaded = isNew === false;
-  const savedSearchColor = dirty ? theme.colors.variant.warning : theme.colors.variant.info;
->>>>>>> 0d7ab69f
   const disableReset = !(dirty || loaded);
   const savedViewTitle = loaded ? 'Saved search' : 'Save search';
   const title = dirty ? 'Unsaved changes' : savedViewTitle;
