/*
 * Copyright (C) 2020 Graylog, Inc.
 *
 * This program is free software: you can redistribute it and/or modify
 * it under the terms of the Server Side Public License, version 1,
 * as published by MongoDB, Inc.
 *
 * This program is distributed in the hope that it will be useful,
 * but WITHOUT ANY WARRANTY; without even the implied warranty of
 * MERCHANTABILITY or FITNESS FOR A PARTICULAR PURPOSE. See the
 * Server Side Public License for more details.
 *
 * You should have received a copy of the Server Side Public License
 * along with this program. If not, see
 * <http://www.mongodb.com/licensing/server-side-public-license>.
 */
import * as React from 'react';
import { useCallback } from 'react';

import { PaginatedEntityTable } from 'components/common';
import type View from 'views/logic/views/View';
import QueryHelper from 'components/common/QueryHelper';
import { fetchSavedSearches } from 'views/hooks/useSavedSearches';
import useColumnRenderers from 'views/components/searchbar/saved-search/useColumnRenderes';
import usePluggableEntityTableElements from 'hooks/usePluggableEntityTableElements';
import { DEFAULT_LAYOUT, COLUMN_ORDER } from 'views/components/searchbar/saved-search/Constants';

import SearchActions from './SearchActions';

import BulkActions from '../BulkActions';

type Props = {
  activeSavedSearchId: string;
  deleteSavedSearch: (view: View) => Promise<void>;
  onLoadSavedSearch: () => void;
};

const SavedSearchesOverview = ({ activeSavedSearchId, deleteSavedSearch, onLoadSavedSearch }: Props) => {
<<<<<<< HEAD
  const {
    isLoadingLayoutPreferences,
    onPageChange,
    layoutConfig,
    activePage,
    onSearch,
    onResetSearch,
    searchParams,
    onColumnPreferencesChange,
    onSortChange,
    onPageSizeChange,
  } = useSavedSearchPaginationAndTableLayout();

  const {
    data: paginatedSavedSearches,
    isInitialLoading: isLoadingSavedSearches,
    refetch,
  } = useSavedSearches(searchParams, { enabled: !isLoadingLayoutPreferences });

=======
>>>>>>> fcd45d5c
  const { pluggableAttributes, pluggableExpandedSections } = usePluggableEntityTableElements<View>(null, 'search');

  const renderSavedSearchActions = useCallback(
    (search: View) => (
      <SearchActions
        search={search}
        onDeleteSavedSearch={deleteSavedSearch}
        activeSavedSearchId={activeSavedSearchId}
      />
    ),
    [activeSavedSearchId, deleteSavedSearch],
  );

<<<<<<< HEAD
  const customColumnRenderers = useColumnRenderers(onLoadSavedSearch, searchParams);

  if (isLoadingSavedSearches || isLoadingLayoutPreferences) {
    return <Spinner />;
  }

  const { list: savedSearches, pagination, attributes } = paginatedSavedSearches;
  const columnSchemas = [...attributes, ...pluggableAttributes.attributes];
  const columnsOrder = [...DEFAULT_LAYOUT.columnsOrder, ...pluggableAttributes.attributeNames];

  return (
    <PaginatedList
      onChange={onPageChange}
      totalItems={pagination?.total}
      pageSize={layoutConfig.pageSize}
      activePage={activePage}
      showPageSizeSelect={false}
      useQueryParameter={false}>
      <div style={{ marginBottom: '5px' }}>
        <SearchForm
          focusAfterMount
          onSearch={onSearch}
          queryHelpComponent={<QueryHelper entityName="search" commonFields={['id', 'title']} />}
          topMargin={0}
          onReset={onResetSearch}
        />
      </div>
      {pagination?.total === 0 && !searchParams.query && (
        <NoEntitiesExist>No saved searches have been created yet.</NoEntitiesExist>
      )}
      {pagination?.total === 0 && searchParams.query && (
        <NoSearchResult>No saved searches have been found.</NoSearchResult>
      )}
      {!!savedSearches?.length && (
        <EntityDataTable<View>
          actionsCellWidth={120}
          activeSort={layoutConfig.sort}
          bulkSelection={{ actions: <BulkActions /> }}
          columnPreferences={layoutConfig.columnPreferences}
          columnRenderers={customColumnRenderers}
          columnSchemas={columnSchemas}
          columnsOrder={columnsOrder}
          defaultDisplayedColumns={layoutConfig.defaultDisplayedColumns}
          entities={savedSearches}
          entityActions={renderSavedSearchActions}
          entityAttributesAreCamelCase
          expandedSectionsRenderer={pluggableExpandedSections}
          onColumnPreferencesChange={onColumnPreferencesChange}
          onPageSizeChange={onPageSizeChange}
          onSortChange={onSortChange}
          pageSize={searchParams.pageSize}
        />
      )}
    </PaginatedList>
=======
  const customColumnRenderers = useColumnRenderers(onLoadSavedSearch);

  return (
    <PaginatedEntityTable<View>
      actionsCellWidth={120}
      additionalAttributes={pluggableAttributes.attributes}
      bulkSelection={{ actions: <BulkActions /> }}
      columnRenderers={customColumnRenderers}
      columnsOrder={COLUMN_ORDER}
      entityActions={renderSavedSearchActions}
      entityAttributesAreCamelCase
      expandedSectionsRenderer={pluggableExpandedSections}
      fetchEntities={fetchSavedSearches}
      focusSearchAfterMount
      humanName="saved searches"
      keyFn={(searchParams) => ['saved-searches', 'overview', searchParams]}
      queryHelpComponent={<QueryHelper entityName="search" commonFields={['id', 'title']} />}
      tableLayout={DEFAULT_LAYOUT}
      withoutURLParams
    />
>>>>>>> fcd45d5c
  );
};

export default SavedSearchesOverview;<|MERGE_RESOLUTION|>--- conflicted
+++ resolved
@@ -36,28 +36,6 @@
 };
 
 const SavedSearchesOverview = ({ activeSavedSearchId, deleteSavedSearch, onLoadSavedSearch }: Props) => {
-<<<<<<< HEAD
-  const {
-    isLoadingLayoutPreferences,
-    onPageChange,
-    layoutConfig,
-    activePage,
-    onSearch,
-    onResetSearch,
-    searchParams,
-    onColumnPreferencesChange,
-    onSortChange,
-    onPageSizeChange,
-  } = useSavedSearchPaginationAndTableLayout();
-
-  const {
-    data: paginatedSavedSearches,
-    isInitialLoading: isLoadingSavedSearches,
-    refetch,
-  } = useSavedSearches(searchParams, { enabled: !isLoadingLayoutPreferences });
-
-=======
->>>>>>> fcd45d5c
   const { pluggableAttributes, pluggableExpandedSections } = usePluggableEntityTableElements<View>(null, 'search');
 
   const renderSavedSearchActions = useCallback(
@@ -71,62 +49,6 @@
     [activeSavedSearchId, deleteSavedSearch],
   );
 
-<<<<<<< HEAD
-  const customColumnRenderers = useColumnRenderers(onLoadSavedSearch, searchParams);
-
-  if (isLoadingSavedSearches || isLoadingLayoutPreferences) {
-    return <Spinner />;
-  }
-
-  const { list: savedSearches, pagination, attributes } = paginatedSavedSearches;
-  const columnSchemas = [...attributes, ...pluggableAttributes.attributes];
-  const columnsOrder = [...DEFAULT_LAYOUT.columnsOrder, ...pluggableAttributes.attributeNames];
-
-  return (
-    <PaginatedList
-      onChange={onPageChange}
-      totalItems={pagination?.total}
-      pageSize={layoutConfig.pageSize}
-      activePage={activePage}
-      showPageSizeSelect={false}
-      useQueryParameter={false}>
-      <div style={{ marginBottom: '5px' }}>
-        <SearchForm
-          focusAfterMount
-          onSearch={onSearch}
-          queryHelpComponent={<QueryHelper entityName="search" commonFields={['id', 'title']} />}
-          topMargin={0}
-          onReset={onResetSearch}
-        />
-      </div>
-      {pagination?.total === 0 && !searchParams.query && (
-        <NoEntitiesExist>No saved searches have been created yet.</NoEntitiesExist>
-      )}
-      {pagination?.total === 0 && searchParams.query && (
-        <NoSearchResult>No saved searches have been found.</NoSearchResult>
-      )}
-      {!!savedSearches?.length && (
-        <EntityDataTable<View>
-          actionsCellWidth={120}
-          activeSort={layoutConfig.sort}
-          bulkSelection={{ actions: <BulkActions /> }}
-          columnPreferences={layoutConfig.columnPreferences}
-          columnRenderers={customColumnRenderers}
-          columnSchemas={columnSchemas}
-          columnsOrder={columnsOrder}
-          defaultDisplayedColumns={layoutConfig.defaultDisplayedColumns}
-          entities={savedSearches}
-          entityActions={renderSavedSearchActions}
-          entityAttributesAreCamelCase
-          expandedSectionsRenderer={pluggableExpandedSections}
-          onColumnPreferencesChange={onColumnPreferencesChange}
-          onPageSizeChange={onPageSizeChange}
-          onSortChange={onSortChange}
-          pageSize={searchParams.pageSize}
-        />
-      )}
-    </PaginatedList>
-=======
   const customColumnRenderers = useColumnRenderers(onLoadSavedSearch);
 
   return (
@@ -147,7 +69,6 @@
       tableLayout={DEFAULT_LAYOUT}
       withoutURLParams
     />
->>>>>>> fcd45d5c
   );
 };
 
