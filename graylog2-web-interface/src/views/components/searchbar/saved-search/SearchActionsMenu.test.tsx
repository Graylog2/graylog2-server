/*
 * Copyright (C) 2020 Graylog, Inc.
 *
 * This program is free software: you can redistribute it and/or modify
 * it under the terms of the Server Side Public License, version 1,
 * as published by MongoDB, Inc.
 *
 * This program is distributed in the hope that it will be useful,
 * but WITHOUT ANY WARRANTY; without even the implied warranty of
 * MERCHANTABILITY or FITNESS FOR A PARTICULAR PURPOSE. See the
 * Server Side Public License for more details.
 *
 * You should have received a copy of the Server Side Public License
 * along with this program. If not, see
 * <http://www.mongodb.com/licensing/server-side-public-license>.
 */
import * as React from 'react';
import * as Immutable from 'immutable';
import { render, screen, waitFor } from 'wrappedTestingLibrary';
import userEvent from '@testing-library/user-event';
import { defaultUser } from 'defaultMockValues';

import { asMock } from 'helpers/mocking';
import { adminUser } from 'fixtures/users';
import View from 'views/logic/views/View';
import Search from 'views/logic/search/Search';
import type { ViewLoaderContextType } from 'views/logic/ViewLoaderContext';
import ViewLoaderContext from 'views/logic/ViewLoaderContext';
import { ViewManagementActions } from 'views/stores/ViewManagementStore';
import type { NewViewLoaderContextType } from 'views/logic/NewViewLoaderContext';
import NewViewLoaderContext from 'views/logic/NewViewLoaderContext';
import * as ViewsPermissions from 'views/Permissions';
import useSaveViewFormControls from 'views/hooks/useSaveViewFormControls';
import useCurrentUser from 'hooks/useCurrentUser';
import useView from 'views/hooks/useView';
import useIsDirty from 'views/hooks/useIsDirty';
import TestStoreProvider from 'views/test/TestStoreProvider';
import useViewsPlugin from 'views/test/testViewsPlugin';
import useIsNew from 'views/hooks/useIsNew';
import useHistory from 'routing/useHistory';
import mockHistory from 'helpers/mocking/mockHistory';
import OnSaveViewAction from 'views/logic/views/OnSaveViewAction';
import HotkeysProvider from 'contexts/HotkeysProvider';
import TestFieldTypesContextProvider from 'views/components/contexts/TestFieldTypesContextProvider';
import { createEntityShareState } from 'fixtures/entityShareState';
import { EntityShareStore } from 'stores/permissions/EntityShareStore';

import SearchActionsMenu from './SearchActionsMenu';

jest.mock('views/hooks/useSaveViewFormControls');
jest.mock('routing/useHistory');
jest.mock('hooks/useCurrentUser');
jest.mock('views/logic/views/OnSaveViewAction', () => jest.fn(() => () => {}));
jest.mock('logic/generateObjectId', () => jest.fn(() => 'new-search-id'));
jest.mock('stores/permissions/EntityShareStore', () => ({
  __esModule: true,
  EntityShareActions: {
    prepare: jest.fn(() => Promise.resolve()),
    update: jest.fn(() => Promise.resolve()),
  },
  EntityShareStore: {
    listen: jest.fn(),
    getInitialState: jest.fn(),
  },
}));

jest.mock('views/stores/ViewManagementStore', () => ({
  ViewManagementActions: {
    create: jest.fn((v) => Promise.resolve(v)).mockName('create'),
  },
}));

jest.mock('views/hooks/useView');
jest.mock('views/hooks/useIsDirty');
jest.mock('views/hooks/useIsNew');

jest.mock('views/logic/slices/viewSlice', () => {
  const originalModule = jest.requireActual('views/logic/slices/viewSlice');

  return {
    ...originalModule,
    loadView: jest.fn(() => () => {}),
  };
});

describe('SearchActionsMenu', () => {
  const createView = (id: string = undefined) =>
    View.builder()
      .id(id)
      .title('title')
      .type(View.Type.Search)
      .description('description')
      .state(Immutable.Map())
      .owner('owningUser')
      .build();

  const defaultView = createView();

  type SimpleSearchActionsMenuProps = {
    loadNewView?: NewViewLoaderContextType;
    onLoadView?: ViewLoaderContextType;
  };

  const SimpleSearchActionsMenu = ({
    loadNewView = () => Promise.resolve(),
    onLoadView = () => Promise.resolve(),
    ...props
  }: SimpleSearchActionsMenuProps) => (
    <TestStoreProvider>
      <HotkeysProvider>
        <TestFieldTypesContextProvider>
          <ViewLoaderContext.Provider value={onLoadView}>
            <NewViewLoaderContext.Provider value={loadNewView}>
              <SearchActionsMenu {...props} />
            </NewViewLoaderContext.Provider>
          </ViewLoaderContext.Provider>
        </TestFieldTypesContextProvider>
      </HotkeysProvider>
    </TestStoreProvider>
  );

  const findShareButton = () => screen.findByRole('button', { name: 'Share' });
  const expectShareButton = findShareButton;
  const findCreateNewButton = () => screen.findByRole('button', { name: /create new/i });

  beforeEach(() => {
    asMock(useSaveViewFormControls).mockReturnValue([]);
    asMock(useCurrentUser).mockReturnValue(defaultUser);
    asMock(useView).mockReturnValue(defaultView);
    asMock(useIsDirty).mockReturnValue(false);
    asMock(useIsNew).mockReturnValue(false);
    asMock(EntityShareStore.getInitialState).mockReturnValue({ state: createEntityShareState });
  });

  useViewsPlugin();

  describe('Button handling', () => {
    let history;

    beforeEach(() => {
      history = mockHistory();
      asMock(useHistory).mockReturnValue(history);
    });

    const findTitleInput = () => screen.findByRole('textbox', { name: /title/i });

    it('should export current search as dashboard', async () => {
      asMock(useCurrentUser).mockReturnValue(
        adminUser
          .toBuilder()
          .permissions(Immutable.List(['dashboards:create']))
          .build(),
      );

      render(<SimpleSearchActionsMenu />);
      userEvent.click(await screen.findByRole('button', { name: /open search actions/i }));
      const exportAsDashboardMenuItem = await screen.findByText('Export to dashboard');
      userEvent.click(exportAsDashboardMenuItem);
      await waitFor(() => expect(history.pushWithState).toHaveBeenCalledTimes(1));

      expect(history.pushWithState).toHaveBeenCalledWith('/dashboards/new', { view: defaultView });
    });

    it('should not allow exporting search as dashboard if user does not have required permissions', async () => {
      asMock(useCurrentUser).mockReturnValue(adminUser.toBuilder().permissions(Immutable.List([])).build());

      render(<SimpleSearchActionsMenu />);
      userEvent.click(await screen.findByRole('button', { name: /open search actions/i }));

      await screen.findByText('Export');

      expect(screen.queryByText('Export to dashboard')).not.toBeInTheDocument();
    });

    it('should open file export modal', async () => {
      render(<SimpleSearchActionsMenu />);
      userEvent.click(await screen.findByRole('button', { name: /open search actions/i }));

      const exportMenuItem = await screen.findByText('Export');
      userEvent.click(exportMenuItem);

      await screen.findByText('Export all search results');
    });

    it('should open search metadata modal', async () => {
      asMock(useCurrentUser).mockReturnValue(
        adminUser
          .toBuilder()
          .permissions(Immutable.List([ViewsPermissions.View.Edit('some-id')]))
          .build(),
      );

      asMock(useView).mockReturnValue(createView('some-id'));
      render(<SimpleSearchActionsMenu />);
      userEvent.click(await screen.findByRole('button', { name: /open search actions/i }));
      const exportMenuItem = await screen.findByText('Edit metadata');
      userEvent.click(exportMenuItem);

      await screen.findByText('Editing saved search');
    });

    it('should clear a view', async () => {
      asMock(useIsDirty).mockReturnValue(true);
      const loadNewView = jest.fn(() => Promise.resolve());

      render(<SimpleSearchActionsMenu loadNewView={loadNewView} />);
      userEvent.click(await screen.findByRole('button', { name: /open search actions/i }));

      const resetSearch = await screen.findByText('Reset search');

      userEvent.click(resetSearch);

      await waitFor(() => {
        expect(loadNewView).toHaveBeenCalledTimes(1);
      });
    });

    it('should loadView after create', async () => {
      asMock(useIsNew).mockReturnValue(true);
      const onLoadView = jest.fn((view) => Promise.resolve(view));

      render(<SimpleSearchActionsMenu onLoadView={onLoadView} />);

      userEvent.click(await screen.findByTitle('Save search'));
      userEvent.type(await findTitleInput(), 'Test');
      userEvent.click(await findCreateNewButton());

      await waitFor(() => expect(onLoadView).toHaveBeenCalledTimes(1));
    });

    it('should duplicate a saved search', async () => {
      asMock(useView).mockReturnValue(defaultView.toBuilder().id('some-id-1').title('title').build());

      asMock(useCurrentUser).mockReturnValue(adminUser.toBuilder().permissions(Immutable.List([])).build());

      render(<SimpleSearchActionsMenu />);

      userEvent.click(await screen.findByTitle('Saved search'));
      userEvent.type(await findTitleInput(), ' and further title');
      userEvent.click(await findCreateNewButton());

      const updatedView = defaultView.toBuilder().title('title and further title').id('new-search-id').build();

      await waitFor(() => expect(ViewManagementActions.create).toHaveBeenCalledWith(updatedView, null, 'some-id-1'));
    });

    it('should extend a saved search with plugin data on duplication', async () => {
      asMock(useView).mockReturnValue(defaultView.toBuilder().id('some-id-1').build());

      asMock(useCurrentUser).mockReturnValue(adminUser.toBuilder().permissions(Immutable.List([])).build());

      asMock(useSaveViewFormControls).mockReturnValue([
        {
          component: () => <div>Pluggable component!</div>,
          id: 'example-plugin-component',
          onSearchDuplication: (view: View) =>
            Promise.resolve(view.toBuilder().summary('This search has been extended by a plugin').build()),
        },
      ]);

      render(<SimpleSearchActionsMenu />);

      userEvent.click(await screen.findByTitle('Saved search'));
      userEvent.type(await findTitleInput(), ' and further title');
      userEvent.click(await findCreateNewButton());

      const updatedView = defaultView
        .toBuilder()
        .title('title and further title')
        .summary('This search has been extended by a plugin')
        .id('new-search-id')
        .build();

<<<<<<< HEAD
      await waitFor(() => expect(ViewManagementActions.create).toHaveBeenCalledWith(updatedView, null, 'some-id-1'));
      await waitForElementToBeRemoved(screen.queryByText('Pluggable component!'));
=======
      await waitFor(() => expect(ViewManagementActions.create).toHaveBeenCalledWith(updatedView, null));

      expect(screen.queryByText('Pluggable component!')).not.toBeInTheDocument();
>>>>>>> efb519d9
    });

    it('should save search when pressing related keyboard shortcut', async () => {
      asMock(useView).mockReturnValue(createView('some-id'));
      render(<SimpleSearchActionsMenu />);
      userEvent.keyboard('{Meta>}s{/Meta}');

      await waitFor(() => expect(OnSaveViewAction).toHaveBeenCalledTimes(1));
    });

    describe('has "Share" option', () => {
      beforeEach(() => {
        asMock(useView).mockReturnValue(defaultView.toBuilder().id(adminUser.id).build());
      });

      it('includes the option to share the current search', async () => {
        render(<SimpleSearchActionsMenu />);

        await expectShareButton();
      });

      it('which should be disabled if current user is neither owner nor permitted to edit search', async () => {
        asMock(useCurrentUser).mockReturnValue(
          adminUser.toBuilder().grnPermissions(Immutable.List()).permissions(Immutable.List()).build(),
        );

        render(<SimpleSearchActionsMenu />);

        const shareButton = await findShareButton();

        expect(shareButton).toBeDisabled();
      });

      it('which should be enabled if current user is permitted to edit search', async () => {
        asMock(useCurrentUser).mockReturnValue(
          adminUser
            .toBuilder()
            .grnPermissions(Immutable.List([`entity:own:grn::::search:${adminUser.id}`]))
            .permissions(Immutable.List([ViewsPermissions.View.Edit(adminUser.id)]))
            .build(),
        );

        render(<SimpleSearchActionsMenu />);

        const shareButton = await findShareButton();

        expect(shareButton).not.toBeDisabled();
      });

      it('which should be enabled if current user is owner of search', async () => {
        asMock(useCurrentUser).mockReturnValue(
          adminUser
            .toBuilder()
            .grnPermissions(Immutable.List([`entity:own:grn::::search:${adminUser.id}`]))
            .permissions(Immutable.List())
            .build(),
        );

        render(<SimpleSearchActionsMenu />);

        const shareButton = await findShareButton();

        expect(shareButton).not.toBeDisabled();
      });

      it('which should be enabled if current user is admin', async () => {
        asMock(useCurrentUser).mockReturnValue(adminUser);

        render(<SimpleSearchActionsMenu />);

        const shareSearch = await findShareButton();

        expect(shareSearch).not.toBeDisabled();
      });

      it('which should be disabled if search is unsaved', async () => {
        asMock(useIsNew).mockReturnValue(true);
        asMock(useView).mockReturnValue(defaultView);

        render(<SimpleSearchActionsMenu />);

        expect(await findShareButton()).toBeDisabled();
      });
    });
  });

  describe('render the SearchActionsMenu', () => {
    it('should render not dirty with unsaved view', async () => {
      asMock(useIsNew).mockReturnValue(true);
      asMock(useView).mockReturnValue(defaultView.toBuilder().id(undefined).build());

      render(<SimpleSearchActionsMenu />);

      await screen.findByRole('button', { name: 'Save search' });
    });

    it('should render not dirty', async () => {
      asMock(useView).mockReturnValue(
        View.builder()
          .title('title')
          .description('description')
          .type(View.Type.Search)
          .search(Search.create().toBuilder().id('id-beef').build())
          .id('id-beef')
          .build(),
      );

      asMock(useIsDirty).mockReturnValue(false);

      render(<SimpleSearchActionsMenu />);

      await screen.findByRole('button', { name: 'Saved search' });
    });

    it('should render dirty', async () => {
      asMock(useView).mockReturnValue(
        View.builder()
          .title('title')
          .type(View.Type.Search)
          .description('description')
          .search(Search.create().toBuilder().id('id-beef').build())
          .id('id-beef')
          .build(),
      );

      asMock(useIsDirty).mockReturnValue(true);

      render(<SimpleSearchActionsMenu />);

      await screen.findByRole('button', { name: 'Unsaved changes' });
    });
  });
});<|MERGE_RESOLUTION|>--- conflicted
+++ resolved
@@ -271,14 +271,8 @@
         .id('new-search-id')
         .build();
 
-<<<<<<< HEAD
       await waitFor(() => expect(ViewManagementActions.create).toHaveBeenCalledWith(updatedView, null, 'some-id-1'));
-      await waitForElementToBeRemoved(screen.queryByText('Pluggable component!'));
-=======
-      await waitFor(() => expect(ViewManagementActions.create).toHaveBeenCalledWith(updatedView, null));
-
       expect(screen.queryByText('Pluggable component!')).not.toBeInTheDocument();
->>>>>>> efb519d9
     });
 
     it('should save search when pressing related keyboard shortcut', async () => {
