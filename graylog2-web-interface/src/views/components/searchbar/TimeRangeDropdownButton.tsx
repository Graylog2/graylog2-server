--- conflicted
+++ resolved
@@ -36,14 +36,9 @@
     <div ref={containerRef}>
       <Button bsStyle={hasErrorOnMount ? 'danger' : 'info'}
               disabled={disabled}
-<<<<<<< HEAD
               onClick={toggleShow}
               aria-label="Open Time Range Selector">
-        <Icon name={exceedsDuration ? 'exclamation-triangle' : 'clock'} />
-=======
-              onClick={toggleShow}>
         <Icon name={hasErrorOnMount ? 'exclamation-triangle' : 'clock'} />
->>>>>>> 0b66367e
       </Button>
 
       <Overlay show={show}
