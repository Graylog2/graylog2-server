/*
 * Copyright (C) 2020 Graylog, Inc.
 *
 * This program is free software: you can redistribute it and/or modify
 * it under the terms of the Server Side Public License, version 1,
 * as published by MongoDB, Inc.
 *
 * This program is distributed in the hope that it will be useful,
 * but WITHOUT ANY WARRANTY; without even the implied warranty of
 * MERCHANTABILITY or FITNESS FOR A PARTICULAR PURPOSE. See the
 * Server Side Public License for more details.
 *
 * You should have received a copy of the Server Side Public License
 * along with this program. If not, see
 * <http://www.mongodb.com/licensing/server-side-public-license>.
 */
import * as React from 'react';
import { useCallback, useMemo, useContext, useRef, useImperativeHandle } from 'react';
import PropTypes from 'prop-types';
import isEmpty from 'lodash/isEmpty';
import type { FormikErrors } from 'formik';
import styled, { createGlobalStyle, css } from 'styled-components';

import UserPreferencesContext from 'contexts/UserPreferencesContext';
import type { TimeRange, NoTimeRangeOverride } from 'views/logic/queries/Query';
import QueryValidationActions from 'views/actions/QueryValidationActions';
import type { QueryValidationState } from 'views/components/searchbar/queryvalidation/types';
import useFieldTypes from 'views/logic/fieldtypes/useFieldTypes';
import { DEFAULT_TIMERANGE } from 'views/Constants';
import { isNoTimeRangeOverride } from 'views/typeGuards/timeRange';
import usePluginEntities from 'hooks/usePluginEntities';
import useUserDateTime from 'hooks/useUserDateTime';
import type View from 'views/logic/views/View';
import useElementDimensions from 'hooks/useElementDimensions';
import { displayHistoryCompletions } from 'views/components/searchbar/QueryHistoryButton';
import { startAutocomplete } from 'views/components/searchbar/queryinput/commands';
import useHotkey from 'hooks/useHotkey';

import type { AutoCompleter, Editor, Command } from './ace-types';
import type { BaseProps } from './BasicQueryInput';
import BasicQueryInput from './BasicQueryInput';

import SearchBarAutoCompletions from '../SearchBarAutocompletions';
import type { Completer, FieldTypes } from '../SearchBarAutocompletions';

const defaultCompleterFactory = (...args: ConstructorParameters<typeof SearchBarAutoCompletions>) => new SearchBarAutoCompletions(...args);

const GlobalEditorStyles = createGlobalStyle<{ $width?: number; $offsetLeft: number }>`
  .ace_editor.ace_autocomplete {
    width: ${(props) => (props.$width ?? 600) - 12}px !important;
    left: ${(props) => (props.$offsetLeft ?? 143) + 7}px !important;
  }
`;

const Container = styled.div<{ $hasValue: boolean }>(({ $hasValue }) => css`
  width: 100%;

  .ace_hidden-cursors {
    display: ${$hasValue ? 'block' : 'none'};
  }
`);

const displayValidationErrors = () => {
  QueryValidationActions.displayValidationErrors();
};

const handleExecution = ({
  editor,
  onExecute,
  value,
  error,
  disableExecution,
  isValidating,
  validate,
}: {
  editor: Editor,
  onExecute: (query: string) => void,
  value: string,
  error: QueryValidationState | undefined,
  disableExecution: boolean,
  isValidating: boolean,
  validate: () => Promise<FormikErrors<{}>>,
}) => {
  const execute = () => {
    if (editor?.completer && editor.completer.popup) {
      editor.completer.detach();
    }

    onExecute(value);
  };

  if (isValidating) {
    validate().then((errors) => {
      if (isEmpty(errors)) {
        execute();
      } else {
        displayValidationErrors();
      }
    });

    return;
  }

  if (error) {
    displayValidationErrors();
  }

  if (disableExecution || error) {
    return;
  }

  execute();
};

// This function takes care of all editor configuration options, which do not rely on external data.
// It will only run once, on mount, which is important for e.g. the event listeners.
const _onLoadEditor = (editor: Editor, isInitialTokenizerUpdate: React.MutableRefObject<boolean>) => {
  if (editor) {
    editor.commands.removeCommands(['find', 'indent', 'outdent']);

    editor.session.on('tokenizerUpdate', () => {
      if (editor.isFocused() && !editor.completer?.activated && editor.getValue() && !isInitialTokenizerUpdate.current) {
        startAutocomplete(editor);
      }

      if (isInitialTokenizerUpdate.current) {
        // eslint-disable-next-line no-param-reassign
        isInitialTokenizerUpdate.current = false;
      }
    });
  }
};

// This function takes care of updating the editor config on every render.
// This is necessary for configuration options which rely on external data.
// Unfortunately it is not possible to configure for example the command once
// with the `onLoad` or `commands` prop, because the reference for the related function will be outdated.
const _updateEditorConfiguration = (node: { editor: Editor; }, completer: AutoCompleter, commands: Array<Command>, ref: React.MutableRefObject<Editor>) => {
  const editor = node?.editor;

  if (ref && editor) {
    // eslint-disable-next-line no-param-reassign
    ref.current = editor;
  }

  if (editor) {
    editor.commands.on('afterExec', () => {
      if (editor.completer?.autoSelect) {
        editor.completer.autoSelect = false;
      }

      const completerCommandKeyBinding = editor.completer?.keyboardHandler?.commandKeyBinding;

      if (completerCommandKeyBinding?.tab && completerCommandKeyBinding.tab.name !== 'improved-tab') {
        editor.completer.keyboardHandler.addCommand({
          name: 'improved-tab',
          bindKey: { win: 'Tab', mac: 'Tab' },
          exec: (currentEditor: Editor) => {
            const result = currentEditor.completer.insertMatch();

            if (!result && !currentEditor.tabstopManager) {
              currentEditor.completer.goTo('down');

              return currentEditor.completer.insertMatch();
            }

            return result;
          },
        });
      }
    });

    commands.forEach((command) => editor.commands.addCommand(command));
    editor.completers = [completer];
  }
};

const useCompleter = ({ streams, timeRange, completerFactory, view }: Pick<Props, 'streams' | 'timeRange' | 'completerFactory' | 'view'>) => {
  const { userTimezone } = useUserDateTime();
  const completers = usePluginEntities('views.completers');
  const { data: queryFields } = useFieldTypes(streams, isNoTimeRangeOverride(timeRange) ? DEFAULT_TIMERANGE : timeRange);
  const { data: allFields } = useFieldTypes([], DEFAULT_TIMERANGE);
  const fieldTypes = useMemo(() => {
    const queryFieldsByName = Object.fromEntries((queryFields ?? []).map((field) => [field.name, field]));
    const allFieldsByName = Object.fromEntries((allFields ?? []).map((field) => [field.name, field]));

    return { all: allFieldsByName, query: queryFieldsByName };
  }, [allFields, queryFields]);

  return useMemo(() => completerFactory(completers ?? [], timeRange, streams, fieldTypes, userTimezone, view),
    [completerFactory, completers, timeRange, streams, fieldTypes, userTimezone, view]);
};

const useShowHotkeysInOverview = () => {
  const options = { enabled: false };

  useHotkey({
    scope: 'query-input',
    actionKey: 'submit-search',
    options,
  });

  useHotkey({
    scope: 'query-input',
    actionKey: 'insert-newline',
    options,
  });

  useHotkey({
    scope: 'query-input',
    actionKey: 'create-search-filter',
    options,
  });

  useHotkey({
    scope: 'query-input',
    actionKey: 'show-suggestions',
    options,
  });

  useHotkey({
    scope: 'query-input',
    actionKey: 'show-history',
    options,
  });
};

type Props = BaseProps & {
  commands?: Array<Command>,
  completerFactory?: (
    completers: Array<Completer>,
    timeRange: TimeRange | NoTimeRangeOverride | undefined,
    streams: Array<string>,
    fieldTypes: FieldTypes,
    userTimezone: string,
    view: View | undefined,
  ) => AutoCompleter,
  disableExecution?: boolean,
  isValidating?: boolean,
  name: string,
  onBlur?: (query: string) => void,
  onChange: (changeEvent: { target: { value: string, name: string } }) => Promise<string>,
  onExecute: (query: string) => void,
  streams?: Array<string> | undefined,
  timeRange?: TimeRange | NoTimeRangeOverride | undefined,
  validate: () => Promise<FormikErrors<{}>>,
  view?: View
};

const QueryInput = React.forwardRef<Editor, Props>(({
  className,
  commands,
  completerFactory = defaultCompleterFactory,
  disableExecution,
  error,
  height,
  inputId,
  isValidating,
  maxLines,
  onBlur,
  onChange,
  onExecute: onExecuteProp,
  placeholder,
  streams,
  timeRange,
  value,
  validate,
  warning,
  wrapEnabled,
  name,
  view,
}, outerRef) => {
  const innerRef = useRef<Editor>(null);
  const inputElement = innerRef.current?.container;
  const { width: inputWidth } = useElementDimensions(inputElement);
  const isInitialTokenizerUpdate = useRef(true);
  const { enableSmartSearch } = useContext(UserPreferencesContext);
  const completer = useCompleter({ streams, timeRange, completerFactory, view });
  const onLoadEditor = useCallback((editor: Editor) => _onLoadEditor(editor, isInitialTokenizerUpdate), []);
  const onExecute = useCallback((editor: Editor) => handleExecution({
    editor,
    onExecute: onExecuteProp,
    value,
    error,
    disableExecution,
    isValidating,
    validate,
  }), [onExecuteProp, value, error, disableExecution, isValidating, validate]);
  const _commands = useMemo(() => [
    ...commands,
    {
      name: 'Execute',
      bindKey: { win: 'Enter', mac: 'Enter' },
      exec: onExecute,
    },
    {
      name: 'Show completions',
      bindKey: { win: 'Alt-Space', mac: 'Alt-Space' },
      exec: async (editor: Editor) => {
        if (editor.getValue()) {
          startAutocomplete(editor);

          return;
        }

        await displayHistoryCompletions(editor);
      },
    },
    {
      name: 'Show query history',
      bindKey: { win: 'Alt-Shift-H', mac: 'Alt-Shift-H' },
      exec: async (editor: Editor) => {
        displayHistoryCompletions(editor);
      },
    },
    // The following will disable the mentioned hotkeys.
    {
      name: 'Do nothing',
      bindKey: { win: 'Ctrl-Space|Ctrl-Shift-Space', mac: 'Ctrl-Space|Ctrl-Shift-Space' },
      exec: () => {},
    },
  ], [commands, onExecute]);
  const updateEditorConfiguration = useCallback((node: { editor: Editor }) => _updateEditorConfiguration(node, completer, _commands, innerRef), [_commands, completer]);
  const _onChange = useCallback((newQuery: string) => {
    onChange({ target: { value: newQuery, name } });

    return Promise.resolve(newQuery);
  }, [name, onChange]);

  useShowHotkeysInOverview();
  useImperativeHandle(outerRef, () => innerRef.current, []);

  const offsetLeft = useMemo(() => inputElement?.getBoundingClientRect()?.left, [inputElement]);

  return (
<<<<<<< HEAD
    <>
      <GlobalEditorStyles $width={inputWidth} $offsetLeft={offsetLeft} />
=======
    <Container $hasValue={!!value}>
      <GlobalEditorStyles $width={inputWidth} $offsetLeft={inputElement?.offsetLeft} />
>>>>>>> 6c7d2c4f
      <BasicQueryInput height={height}
                       className={className}
                       disabled={false}
                       enableAutocompletion={enableSmartSearch}
                       error={error}
                       inputId={inputId}
                       warning={warning}
                       maxLines={maxLines}
                       onBlur={onBlur}
                       onExecute={onExecute}
                       onChange={_onChange}
                       onLoad={onLoadEditor}
                       placeholder={placeholder}
                       ref={updateEditorConfiguration}
                       value={value}
                       wrapEnabled={wrapEnabled} />

    </Container>
  );
});

QueryInput.propTypes = {
  className: PropTypes.string,
  completerFactory: PropTypes.func,
  disableExecution: PropTypes.bool,
  error: PropTypes.any,
  inputId: PropTypes.string,
  height: PropTypes.number,
  isValidating: PropTypes.bool.isRequired,
  maxLines: PropTypes.number,
  onBlur: PropTypes.func,
  onChange: PropTypes.func.isRequired,
  onExecute: PropTypes.func.isRequired,
  placeholder: PropTypes.string,
  streams: PropTypes.array,
  timeRange: PropTypes.object,
  value: PropTypes.string,
  warning: PropTypes.any,
  wrapEnabled: PropTypes.bool,
  validate: PropTypes.func.isRequired,
};

QueryInput.defaultProps = {
  className: '',
  commands: [],
  completerFactory: defaultCompleterFactory,
  disableExecution: false,
  error: undefined,
  height: undefined,
  inputId: undefined,
  maxLines: undefined,
  onBlur: undefined,
  placeholder: '',
  streams: undefined,
  timeRange: undefined,
  value: '',
  warning: undefined,
  wrapEnabled: undefined,
  view: undefined,
};

export default QueryInput;<|MERGE_RESOLUTION|>--- conflicted
+++ resolved
@@ -333,13 +333,8 @@
   const offsetLeft = useMemo(() => inputElement?.getBoundingClientRect()?.left, [inputElement]);
 
   return (
-<<<<<<< HEAD
-    <>
+    <Container $hasValue={!!value}>
       <GlobalEditorStyles $width={inputWidth} $offsetLeft={offsetLeft} />
-=======
-    <Container $hasValue={!!value}>
-      <GlobalEditorStyles $width={inputWidth} $offsetLeft={inputElement?.offsetLeft} />
->>>>>>> 6c7d2c4f
       <BasicQueryInput height={height}
                        className={className}
                        disabled={false}
