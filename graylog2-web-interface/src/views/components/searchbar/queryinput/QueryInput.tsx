--- conflicted
+++ resolved
@@ -31,11 +31,7 @@
 import usePluginEntities from 'hooks/usePluginEntities';
 import useUserDateTime from 'hooks/useUserDateTime';
 import type View from 'views/logic/views/View';
-<<<<<<< HEAD
-import useView from 'views/hooks/useView';
 import useElementDimensions from 'hooks/useElementDimensions';
-=======
->>>>>>> e46c0bed
 
 import type { AutoCompleter, Editor, Command } from './ace-types';
 import type { BaseProps } from './BasicQueryInput';
@@ -226,15 +222,11 @@
   warning,
   wrapEnabled,
   name,
-<<<<<<< HEAD
+  view,
 }, outerRef) => {
   const innerRef = useRef<Editor>(null);
   const inputElement = innerRef.current?.container;
   const { width: inputWidth } = useElementDimensions(inputElement);
-=======
-  view,
-}: Props) => {
->>>>>>> e46c0bed
   const { userTimezone } = useUserDateTime();
   const isInitialTokenizerUpdate = useRef(true);
   const { enableSmartSearch } = useContext(UserPreferencesContext);
