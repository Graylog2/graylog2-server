--- conflicted
+++ resolved
@@ -8,12 +8,8 @@
   return (
     <ButtonToolbar className="extended-search-timerange-chooser pull-left">
       <DropdownButton bsStyle="info"
-<<<<<<< HEAD
+                      disabled={disabled}
                       title={<Icon name="clock-o" />}
-=======
-                      disabled={disabled}
-                      title={<i className="fa fa-clock-o" />}
->>>>>>> fcebb176
                       onSelect={onSelect}
                       id="dropdown-timerange-selector">
         <MenuItem eventKey="relative"
