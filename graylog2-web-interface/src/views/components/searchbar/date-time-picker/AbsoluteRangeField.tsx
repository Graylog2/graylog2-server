--- conflicted
+++ resolved
@@ -34,129 +34,6 @@
   limitDuration?: number,
 };
 
-<<<<<<< HEAD
-const TIME_TYPES = [
-  'hours',
-  'minutes',
-  'seconds',
-  'milliseconds',
-];
-
-const TIME_ICON_BOD = 'hourglass-start';
-const TIME_ICON_MID = 'hourglass-half';
-const TIME_ICON_EOD = 'hourglass-end';
-
-const SetTimeOption = styled.div`
-  display: flex;
-  align-items: center;
-  justify-content: center;
-  flex: 1;
-
-  b { padding: 0 3px; }
-`;
-
-const StyledInputAddon = styled(InputGroup.Addon)(({ theme }: {theme:DefaultTheme}) => css`
-  padding: 0;
-  background: ${theme.colors.variant.lightest.default};
-  font-weight: bold;
-
-  &:not(:first-child):not(:last-child) {
-    border-right: 0;
-    border-left: 0;
-    padding: 0 3px;
-  }
-`);
-
-const StyledFormControl = styled(FormControl)`
-  padding: 0 6px 0 9px;
-  width: 50px !important;
-  
-  &:last-of-type {
-    width: 60px !important;
-  }
-`;
-
-const StyledButton = styled(Button)`
-  padding: 6px 9px;
-  line-height: 1.1;
-`;
-
-const _onFocusSelect = (event) => {
-  event.target.select();
-};
-
-const zeroPad = (data: string | number, pad = 2) => String(data).padStart(pad, '0');
-
-const parseTimeValue = (value, type) => {
-  const isNotNumeric = value.match(/[^0-9]/g);
-
-  const timeValue = Number(isNotNumeric ? 0 : value);
-
-  if (type === 'hours') {
-    if (timeValue > 23) {
-      return 23;
-    }
-  } else if (type === 'milliseconds') {
-    if (timeValue > 999) {
-      return 999;
-    }
-  } else if (timeValue > 59) {
-    return 59;
-  }
-
-  return timeValue;
-};
-
-const fieldUpdate = (value) => {
-  const initialDateTime = moment(value).toObject();
-
-  TIME_TYPES.forEach((type) => {
-    initialDateTime[type] = zeroPad(initialDateTime[type], type === 'milliseconds' ? 3 : 2);
-  });
-
-  const handleChangeSetTime = (event) => {
-    const timeType = event.target.getAttribute('id').split('-').pop();
-    const timeValue = parseTimeValue(event.target.value, timeType);
-
-    const newTime = moment({
-      ...initialDateTime,
-      [timeType]: timeValue,
-    });
-
-    return newTime.format(DateTime.Formats.TIMESTAMP);
-  };
-
-  const handleClickTimeNow = () => {
-    const newTime = moment().toObject();
-
-    return moment({
-      ...initialDateTime,
-      hours: newTime.hours,
-      minutes: newTime.minutes,
-      seconds: newTime.seconds,
-      milliseconds: newTime.milliseconds,
-    }).format(DateTime.Formats.TIMESTAMP);
-  };
-
-  const handleTimeToggle = (eod = false) => {
-    return moment({
-      ...initialDateTime,
-      hours: eod ? 23 : 0,
-      minutes: eod ? 59 : 0,
-      seconds: eod ? 59 : 0,
-      milliseconds: eod ? 999 : 0,
-    }).format(DateTime.Formats.TIMESTAMP);
-  };
-
-  return {
-    initialDateTime,
-    handleChangeSetTime,
-    handleClickTimeNow,
-    handleTimeToggle,
-  };
-};
-
-=======
 const ErrorMessage = styled.span(({ theme }) => css`
   color: ${theme.colors.variant.dark.danger};
   font-size: ${theme.fonts.size.tiny};
@@ -164,7 +41,6 @@
   padding: 3px 3px 9px;
 `);
 
->>>>>>> 3d5b18ec
 const AbsoluteRangeField = ({ disabled, limitDuration, from, currentTimeRange }: Props) => {
   const range = from ? 'from' : 'to';
 
@@ -181,71 +57,6 @@
 
         return (
           <>
-<<<<<<< HEAD
-            <DateInputWithPicker disabled={disabled}
-                                 onChange={_onChangeDate}
-                                 value={value || currentTimeRange[range]}
-                                 initialDateTimeObject={initialDateTime}
-                                 name={name}
-                                 title="Search end date"
-                                 error={error}
-                                 fromDate={fromDate} />
-            <div>
-              <SetTimeOption>
-                <FormGroup>
-                  <InputGroup>
-                    <StyledInputAddon>
-                      <StyledButton bsStyle="link"
-                                    bsSize="small"
-                                    onClick={_onClickHourToggle}
-                                    title="Toggle between beginning and end of day">
-                        <Icon name={hourIcon.current} />
-                      </StyledButton>
-                    </StyledInputAddon>
-                    <StyledFormControl type="number"
-                                       id={`${range}-time-hours`}
-                                       title={`${range} hour`}
-                                       value={initialDateTime.hours ?? ''}
-                                       onChange={_onChangeSetTime}
-                                       onFocus={_onFocusSelect}
-                                       bsSize="sm" />
-                    <StyledInputAddon>:</StyledInputAddon>
-                    <StyledFormControl type="number"
-                                       id={`${range}-time-minutes`}
-                                       title={`${range} minutes`}
-                                       value={initialDateTime.minutes ?? ''}
-                                       onChange={_onChangeSetTime}
-                                       onFocus={_onFocusSelect}
-                                       bsSize="sm" />
-                    <StyledInputAddon>:</StyledInputAddon>
-                    <StyledFormControl type="number"
-                                       id={`${range}-time-seconds`}
-                                       title={`${range} seconds`}
-                                       value={initialDateTime.seconds ?? ''}
-                                       onChange={_onChangeSetTime}
-                                       onFocus={_onFocusSelect}
-                                       bsSize="sm" />
-                    <StyledInputAddon>.</StyledInputAddon>
-                    <StyledFormControl type="number"
-                                       id={`${range}-time-milliseconds`}
-                                       title={`${range} milliseconds`}
-                                       value={initialDateTime.milliseconds ?? ''}
-                                       onChange={_onChangeSetTime}
-                                       onFocus={_onFocusSelect}
-                                       bsSize="sm" />
-                    <StyledInputAddon>
-                      <StyledButton bsStyle="link"
-                                    bsSize="small"
-                                    onClick={_onClickTimeNow}
-                                    title="Set to current local time">
-                        <Icon name="magic" />
-                      </StyledButton>
-                    </StyledInputAddon>
-                  </InputGroup>
-                </FormGroup>
-              </SetTimeOption>
-            </div>
-=======
             <AbsoluteDateInput name={name}
                                disabled={disabled}
                                value={value}
@@ -263,7 +74,6 @@
                                dateTime={dateTime} />
 
             {error && <ErrorMessage>{error}</ErrorMessage>}
->>>>>>> 3d5b18ec
           </>
         );
       }}
