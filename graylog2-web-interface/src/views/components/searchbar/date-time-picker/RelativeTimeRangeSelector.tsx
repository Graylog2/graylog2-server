/*
 * Copyright (C) 2020 Graylog, Inc.
 *
 * This program is free software: you can redistribute it and/or modify
 * it under the terms of the Server Side Public License, version 1,
 * as published by MongoDB, Inc.
 *
 * This program is distributed in the hope that it will be useful,
 * but WITHOUT ANY WARRANTY; without even the implied warranty of
 * MERCHANTABILITY or FITNESS FOR A PARTICULAR PURPOSE. See the
 * Server Side Public License for more details.
 *
 * You should have received a copy of the Server Side Public License
 * along with this program. If not, see
 * <http://www.mongodb.com/licensing/server-side-public-license>.
 */
import * as React from 'react';
import PropTypes from 'prop-types';
import moment from 'moment';
import { Field } from 'formik';
import styled, { css } from 'styled-components';

import Input from 'components/bootstrap/Input';
import { Icon, Select } from 'components/common';
import { DEFAULT_TIMERANGE } from 'views/Constants';

import ConfiguredRelativeTimeRangeSelector from './ConfiguredRelativeTimeRangeSelector';

type Props = {
  disabled: boolean,
  originalTimeRange: {
    range: string | number,
  },
  limitDuration: number,
};

const RANGE_TYPES = [
  {
    type: 'seconds',
    label: 'Seconds',
  }, {
    type: 'minutes',
    label: 'Minutes',
  }, {
    type: 'hours',
    label: 'Hours',
  }, {
    type: 'days',
    label: 'Days',
  }, {
    type: 'weeks',
    label: 'Weeks',
  },
] as const;

const RelativeWrapper = styled.div`
  display: flex;
  align-items: center;
  flex-wrap: wrap;
  justify-content: space-around;
`;

const RangeWrapper = styled.div`
  flex: 4;
  align-items: center;
  display: grid;
  grid-template-columns: max-content repeat(5, 1fr) max-content;
  grid-template-rows: repeat(2, 1fr) minmax(1.5em, auto);
  grid-column-gap: 0;
  grid-row-gap: 0;
`;

const InputWrap = styled.div`
  grid-area: 2 / 1 / 3 / 3;
  position: relative;
  
  .form-group {
    margin: 0;
  }
`;

const StyledSelect = styled(Select)`
  grid-area: 2 / 3 / 3 / 7;
  margin: 0 12px;
`;

const StyledIcon = styled(Icon)`
  flex: 0.75;
`;

const RangeTitle = styled.h3`
  grid-area: 1 / 1 / 2 / 2;
`;

const Ago = styled.span(({ theme }) => css`
  grid-area: 2 / 7 / 3 / 8;
  font-size: ${theme.fonts.size.large};

  ::after {
    content: 'ago';
  }
`);

const RangeCheck = styled.label(({ theme }) => css`
  font-size: ${theme.fonts.size.small};
  grid-area: 1 / 2 / 2 / 8;
  margin-left: 15px;
  font-weight: normal;
  align-self: self-end;
  
  &.shortened {
    grid-area: 1 / 2 / 2 / 4;
    text-decoration: line-through;
    cursor: not-allowed;
  }
  
  input {
    margin-right: 6px;
  }
`);

const ErrorMessage = styled.span(({ theme }) => css`
  color: ${theme.colors.variant.dark.danger};
  grid-area: 3 / 1 / 3 / 5;
  font-size: ${theme.fonts.size.tiny};
  font-style: italic;
  padding: 3px;
`);

const ConfiguredWrapper = styled.div`
  grid-area: 3 / 5 / 3 / 7;
  margin: 3px 12px 3px 0;
  text-align: right;
`;

const buildRangeTypes = (limitDuration) => RANGE_TYPES.map(({ label, type }) => {
  const typeDuration = moment.duration(1, type).asSeconds();

  if (limitDuration === 0 || typeDuration <= limitDuration) {
    return { label, value: type };
  }

  return null;
}).filter(Boolean);
const getFromValue = (value: number, originalTimeRange) => RANGE_TYPES.map(({ type }) => {
  const isAllTime = value === 0;
  const diff = moment.duration(value, 'seconds').as(type);

  if (diff - Math.floor(diff) === 0) {
    return {
      ...originalTimeRange,
      rangeValue: diff || 0,
      rangeType: isAllTime ? 'seconds' : type,
      rangeAllTime: isAllTime,
      range: value,
    };
  }

  return null;
}).filter(Boolean).pop();

const RelativeTimeRangeSelector = ({ disabled, originalTimeRange, limitDuration }: Props) => {
  const availableRangeTypes = buildRangeTypes(limitDuration);

  return (
<<<<<<< HEAD
    <>
      <RelativeWrapper>
        <Field name="nextTimeRange.range">
          {({ field: { value, onChange, name }, meta: { error } }) => {
            const fromValue = getFromValue(value, originalTimeRange);

            const _onChange = (nextValue) => onChange({ target: { name, value: nextValue } });

            const _onChangeTime = (event) => {
              const newTimeValue = moment.duration(event.target.value || 1, fromValue.rangeType).asSeconds();

              _onChange(newTimeValue);
            };

            const _onChangeType = (type) => {
              const newTimeValue = moment.duration(fromValue.rangeValue, type).asSeconds();
              _onChange(newTimeValue);
            };

            const _onCheckAllTime = (event) => {
              const notAllTime = originalTimeRange.range ?? DEFAULT_TIMERANGE.range;

              _onChange(event.target.checked ? 0 : notAllTime);
            };

            const _onChangeExisting = (range) => {
              const newFromValue = getFromValue(range, originalTimeRange);

              _onChange(newFromValue.range);
            };

            return (

              <>
                <RangeWrapper>
                  <RangeTitle>From:</RangeTitle>
                  <RangeCheck htmlFor="relative-all-time" className={limitDuration !== 0 && 'shortened'}>
                    <input type="checkbox"
                           id="relative-all-time"
                           value="0"
                           checked={fromValue.rangeAllTime}
                           onChange={_onCheckAllTime}
                           disabled={limitDuration !== 0} />All Time
                  </RangeCheck>
                  <InputWrap>
                    <Input id="relative-timerange-from-value"
                           name="relative-timerange-from-value"
                           disabled={disabled || fromValue.rangeAllTime}
                           type="number"
                           min="1"
                           value={fromValue.rangeValue}
                           title="Set the range value"
                           onChange={_onChangeTime}
                           bsStyle={error ? 'error' : null} />
                  </InputWrap>
                  <StyledSelect id="relative-timerange-from-length"
                                name="relative-timerange-from-length"
                                disabled={disabled || fromValue.rangeAllTime}
                                value={fromValue.rangeType}
                                options={availableRangeTypes}
                                placeholder="Select a range length"
                                onChange={_onChangeType}
                                clearable={false} />

                  <Ago />

                  {error && (
                  <ErrorMessage>
                    Admin has limited searching to {moment.duration(-limitDuration, 'seconds').humanize(true)}
                  </ErrorMessage>
                  )}

                  <ConfiguredWrapper>
                    <ConfiguredRelativeTimeRangeSelector onChange={_onChangeExisting} />
                  </ConfiguredWrapper>
                </RangeWrapper>
              </>
            );
          } }
        </Field>

        <StyledIcon name="arrow-right" />

        <RangeWrapper>
          <RangeTitle>Until:</RangeTitle>
          <RangeCheck htmlFor="relative-offset">
            <input type="checkbox" id="relative-offset" checked disabled />Now
          </RangeCheck>

          <InputWrap>
            <Input id="relative-timerange-until-value"
                   disabled
                   type="number"
                   value="0"
                   min="1"
                   title="Set the offset value"
                   name="relative-timerange-until-value"
                   onChange={() => { }} />
          </InputWrap>

          <StyledSelect id="relative-timerange-until-length"
                        disabled
                        value={RANGE_TYPES[0].type}
                        options={availableRangeTypes}
                        placeholder="Select an offset"
                        name="relative-timerange-until-length"
                        onChange={() => { }} />
          <Ago />
        </RangeWrapper>
      </RelativeWrapper>
    </>
=======
    <RelativeWrapper>
      <Field name="nextTimeRange.range">
        {({ field: { value, onChange, name }, meta: { error } }) => {
          const fromValue = RANGE_TYPES.map(({ type }) => {
            const isAllTime = value === 0;
            const diff = moment.duration(value, 'seconds').as(type);

            if (diff - Math.floor(diff) === 0) {
              return {
                ...originalTimeRange,
                rangeValue: diff || 0,
                rangeType: isAllTime ? 'seconds' : type,
                rangeAllTime: isAllTime,
                range: value,
              };
            }

            return null;
          }).filter(Boolean).pop();

          const _onChange = (nextValue) => onChange({ target: { name, value: nextValue } });

          const _onChangeTime = (event) => {
            const newTimeValue = moment.duration(event.target.value || 1, fromValue.rangeType).asSeconds();

            _onChange(newTimeValue);
          };

          const _onChangeType = (type) => {
            const newTimeValue = moment.duration(fromValue.rangeValue, type).asSeconds();

            _onChange(newTimeValue);
          };

          const _onCheckAllTime = (event) => {
            const notAllTime = originalTimeRange.range ?? DEFAULT_TIMERANGE.range;

            _onChange(event.target.checked ? 0 : notAllTime);
          };

          return (
            <RangeWrapper>
              <RangeTitle>From:</RangeTitle>
              <RangeCheck htmlFor="relative-all-time" className={limitDuration !== 0 && 'shortened'}>
                <input type="checkbox"
                       id="relative-all-time"
                       value="0"
                       className="mousetrap"
                       checked={fromValue.rangeAllTime}
                       onChange={_onCheckAllTime}
                       disabled={limitDuration !== 0} />All Time
              </RangeCheck>
              <InputWrap>
                <Input id="relative-timerange-from-value"
                       name="relative-timerange-from-value"
                       disabled={disabled || fromValue.rangeAllTime}
                       type="number"
                       min="1"
                       value={fromValue.rangeValue}
                       className="mousetrap"
                       title="Set the range value"
                       onChange={_onChangeTime}
                       bsStyle={error ? 'error' : null} />
              </InputWrap>
              <StyledSelect id="relative-timerange-from-length"
                            name="relative-timerange-from-length"
                            disabled={disabled || fromValue.rangeAllTime}
                            value={fromValue.rangeType}
                            options={availableRangeTypes}
                            inputProps={{ className: 'mousetrap' }}
                            placeholder="Select a range length"
                            onChange={_onChangeType}
                            clearable={false} />

              <Ago />
              {error && (
                <ErrorMessage>
                  Admin has limited searching to {moment.duration(-limitDuration, 'seconds').humanize(true)}
                </ErrorMessage>
              )}
            </RangeWrapper>
          );
        }}
      </Field>

      <StyledIcon name="arrow-right" />

      <RangeWrapper>
        <RangeTitle>Until:</RangeTitle>
        <RangeCheck htmlFor="relative-offset">
          <input type="checkbox" id="relative-offset" checked disabled />Now
        </RangeCheck>

        <InputWrap>
          <Input id="relative-timerange-until-value"
                 disabled
                 type="number"
                 value="0"
                 min="1"
                 title="Set the offset value"
                 name="relative-timerange-until-value"
                 onChange={() => {}} />
        </InputWrap>

        <StyledSelect id="relative-timerange-until-length"
                      disabled
                      value={RANGE_TYPES[0].type}
                      options={availableRangeTypes}
                      placeholder="Select an offset"
                      name="relative-timerange-until-length"
                      onChange={() => {}} />
        <Ago />
      </RangeWrapper>
    </RelativeWrapper>
>>>>>>> ee61e625
  );
};

RelativeTimeRangeSelector.propTypes = {
  limitDuration: PropTypes.number,
  disabled: PropTypes.bool,
  originalTimeRange: PropTypes.shape({
    range: PropTypes.oneOfType([PropTypes.string, PropTypes.number]),
  }).isRequired,
};

RelativeTimeRangeSelector.defaultProps = {
  disabled: false,
  limitDuration: 0,
};

export default RelativeTimeRangeSelector;<|MERGE_RESOLUTION|>--- conflicted
+++ resolved
@@ -163,7 +163,6 @@
   const availableRangeTypes = buildRangeTypes(limitDuration);
 
   return (
-<<<<<<< HEAD
     <>
       <RelativeWrapper>
         <Field name="nextTimeRange.range">
@@ -196,7 +195,6 @@
             };
 
             return (
-
               <>
                 <RangeWrapper>
                   <RangeTitle>From:</RangeTitle>
@@ -204,6 +202,7 @@
                     <input type="checkbox"
                            id="relative-all-time"
                            value="0"
+                           className="mousetrap"
                            checked={fromValue.rangeAllTime}
                            onChange={_onCheckAllTime}
                            disabled={limitDuration !== 0} />All Time
@@ -215,6 +214,7 @@
                            type="number"
                            min="1"
                            value={fromValue.rangeValue}
+                           className="mousetrap"
                            title="Set the range value"
                            onChange={_onChangeTime}
                            bsStyle={error ? 'error' : null} />
@@ -224,6 +224,7 @@
                                 disabled={disabled || fromValue.rangeAllTime}
                                 value={fromValue.rangeType}
                                 options={availableRangeTypes}
+                                inputProps={{ className: 'mousetrap' }}
                                 placeholder="Select a range length"
                                 onChange={_onChangeType}
                                 clearable={false} />
@@ -275,122 +276,6 @@
         </RangeWrapper>
       </RelativeWrapper>
     </>
-=======
-    <RelativeWrapper>
-      <Field name="nextTimeRange.range">
-        {({ field: { value, onChange, name }, meta: { error } }) => {
-          const fromValue = RANGE_TYPES.map(({ type }) => {
-            const isAllTime = value === 0;
-            const diff = moment.duration(value, 'seconds').as(type);
-
-            if (diff - Math.floor(diff) === 0) {
-              return {
-                ...originalTimeRange,
-                rangeValue: diff || 0,
-                rangeType: isAllTime ? 'seconds' : type,
-                rangeAllTime: isAllTime,
-                range: value,
-              };
-            }
-
-            return null;
-          }).filter(Boolean).pop();
-
-          const _onChange = (nextValue) => onChange({ target: { name, value: nextValue } });
-
-          const _onChangeTime = (event) => {
-            const newTimeValue = moment.duration(event.target.value || 1, fromValue.rangeType).asSeconds();
-
-            _onChange(newTimeValue);
-          };
-
-          const _onChangeType = (type) => {
-            const newTimeValue = moment.duration(fromValue.rangeValue, type).asSeconds();
-
-            _onChange(newTimeValue);
-          };
-
-          const _onCheckAllTime = (event) => {
-            const notAllTime = originalTimeRange.range ?? DEFAULT_TIMERANGE.range;
-
-            _onChange(event.target.checked ? 0 : notAllTime);
-          };
-
-          return (
-            <RangeWrapper>
-              <RangeTitle>From:</RangeTitle>
-              <RangeCheck htmlFor="relative-all-time" className={limitDuration !== 0 && 'shortened'}>
-                <input type="checkbox"
-                       id="relative-all-time"
-                       value="0"
-                       className="mousetrap"
-                       checked={fromValue.rangeAllTime}
-                       onChange={_onCheckAllTime}
-                       disabled={limitDuration !== 0} />All Time
-              </RangeCheck>
-              <InputWrap>
-                <Input id="relative-timerange-from-value"
-                       name="relative-timerange-from-value"
-                       disabled={disabled || fromValue.rangeAllTime}
-                       type="number"
-                       min="1"
-                       value={fromValue.rangeValue}
-                       className="mousetrap"
-                       title="Set the range value"
-                       onChange={_onChangeTime}
-                       bsStyle={error ? 'error' : null} />
-              </InputWrap>
-              <StyledSelect id="relative-timerange-from-length"
-                            name="relative-timerange-from-length"
-                            disabled={disabled || fromValue.rangeAllTime}
-                            value={fromValue.rangeType}
-                            options={availableRangeTypes}
-                            inputProps={{ className: 'mousetrap' }}
-                            placeholder="Select a range length"
-                            onChange={_onChangeType}
-                            clearable={false} />
-
-              <Ago />
-              {error && (
-                <ErrorMessage>
-                  Admin has limited searching to {moment.duration(-limitDuration, 'seconds').humanize(true)}
-                </ErrorMessage>
-              )}
-            </RangeWrapper>
-          );
-        }}
-      </Field>
-
-      <StyledIcon name="arrow-right" />
-
-      <RangeWrapper>
-        <RangeTitle>Until:</RangeTitle>
-        <RangeCheck htmlFor="relative-offset">
-          <input type="checkbox" id="relative-offset" checked disabled />Now
-        </RangeCheck>
-
-        <InputWrap>
-          <Input id="relative-timerange-until-value"
-                 disabled
-                 type="number"
-                 value="0"
-                 min="1"
-                 title="Set the offset value"
-                 name="relative-timerange-until-value"
-                 onChange={() => {}} />
-        </InputWrap>
-
-        <StyledSelect id="relative-timerange-until-length"
-                      disabled
-                      value={RANGE_TYPES[0].type}
-                      options={availableRangeTypes}
-                      placeholder="Select an offset"
-                      name="relative-timerange-until-length"
-                      onChange={() => {}} />
-        <Ago />
-      </RangeWrapper>
-    </RelativeWrapper>
->>>>>>> ee61e625
   );
 };
 
