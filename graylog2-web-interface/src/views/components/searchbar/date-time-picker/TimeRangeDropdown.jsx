// @flow strict
import * as React from 'react';
import styled, { css, type StyledComponent } from 'styled-components';
import { useMemo, useState } from 'react';
import { useFormikContext, useField } from 'formik';
import moment from 'moment';

import { Button, Col, Tabs, Tab, Row, Popover } from 'components/graylog';
import { Icon } from 'components/common';
import { availableTimeRangeTypes } from 'views/Constants';
import type { SearchesConfig } from 'components/search/SearchConfig';
import { migrateTimeRangeToNewType } from 'views/components/TimerangeForForm';
import DateTime from 'logic/datetimes/DateTime';
import { type ThemeInterface } from 'theme';

import AbsoluteTimeRangeSelector from './AbsoluteTimeRangeSelector';
import KeywordTimeRangeSelector from './KeywordTimeRangeSelector';
import RelativeTimeRangeSelector from './RelativeTimeRangeSelector';
import DisabledTimeRangeSelector from './DisabledTimeRangeSelector';
import TimeRangeLivePreview from './TimeRangeLivePreview';

const timeRangeTypes = {
  absolute: AbsoluteTimeRangeSelector,
  relative: RelativeTimeRangeSelector,
  keyword: KeywordTimeRangeSelector,
};

type Props = {
  config: SearchesConfig,
  noOverride?: boolean,
  toggleDropdownShow: (void) => void,
};

type RangeType = React.Element<Tab>;

const StyledPopover: StyledComponent<{}, ThemeInterface, typeof Popover> = styled(Popover)(({ theme }) => css`
  max-width: 100%; 
  min-width: 745px;
  
  @media (min-width: ${theme.breakpoints.min.md}) {
    max-width: 70vw;  
  }
  
  @media (min-width: ${theme.breakpoints.min.lg}) {
    max-width: 45vw;  
  }
`);

const StyledTabs: StyledComponent<{}, void, typeof Tabs> = styled(Tabs)`
  margin-top: 1px;
`;

const Timezone: StyledComponent<{}, ThemeInterface, HTMLParagraphElement> = styled.p(({ theme }) => css`
  font-size: ${theme.fonts.size.small};
  padding-left: 3px;
  margin: 0;
  line-height: 34px;
`);

const PopoverTitle: StyledComponent<{}, void, HTMLSpanElement> = styled.span`
  display: flex;
  justify-content: space-between;
  align-items: center;
`;

const LimitLabel: StyledComponent<{}, ThemeInterface, HTMLSpanElement> = styled.span(({ theme }) => css`
  > svg {
    margin-right: 3px;
    color: ${theme.colors.variant.dark.warning};
  }
  
  > span {
    font-size: ${theme.fonts.size.small};
    color: ${theme.colors.variant.darkest.warning};
  }
`);

<<<<<<< HEAD
const CancelButton: StyledComponent<{}, void, typeof Button> = styled(Button)`
  margin-right: 6px;
`;

const DEFAULT_RANGES = {
  absolute: {
    type: 'absolute',
    from: moment().subtract(300, 'seconds').format(DateTime.Formats.TIMESTAMP),
    to: moment().format(DateTime.Formats.TIMESTAMP),
  },
  relative: {
    type: 'relative',
    range: 300,
  },
  keyword: {
    type: 'keyword',
    keyword: 'Last five minutes',
  },
  disabled: undefined,
};

=======
>>>>>>> ac30ad73
const timeRangeTypeTabs = (activeKey, originalRangeValue, limitDuration, currentTimerange) => availableTimeRangeTypes.map<RangeType>(({ type, name }) => {
  const RangeComponent = timeRangeTypes?.[type] || DisabledTimeRangeSelector;

  return (
    <Tab title={name}
         key={`time-range-type-selector-${type}`}
         eventKey={type}>
      {type === activeKey && (
        <RangeComponent disabled={false}
<<<<<<< HEAD
                        originalTimeRange={originalRangeValue || DEFAULT_RANGES[type]}
=======
                        originalTimeRange={originalRangeValue}
>>>>>>> ac30ad73
                        limitDuration={limitDuration}
                        currentTimerange={currentTimerange} />
      )}
    </Tab>
  );
});

const TimeRangeDropdown = ({ config, noOverride, toggleDropdownShow }: Props) => {
  const formik = useFormikContext();
  const [originalTimerange, , originalTimerangeHelpers] = useField('timerange');
  const [nextRangeProps, , nextRangeHelpers] = useField('tempTimeRange');
<<<<<<< HEAD
=======
  const { value: nextRangeValue } = nextRangeProps;
  const { value: originalRangeValue } = originalTimerange;
>>>>>>> ac30ad73

  const originalRangeValue = useMemo(() => originalTimerange?.value, [originalTimerange]);
  const nextRangeValue = useMemo(() => nextRangeProps?.value || originalRangeValue, [nextRangeProps, originalRangeValue]);
  const limitDuration = useMemo(() => moment.duration(config.query_time_range_limit).asSeconds(), [config.query_time_range_limit]);
  const currentTimerange = useMemo(() => nextRangeValue || originalRangeValue, [nextRangeValue, originalRangeValue]);

  const [activeTab, setActiveTab] = useState(originalRangeValue?.type || 'disabled');

  const onSelect = (newType) => {
<<<<<<< HEAD
    if (nextRangeValue?.type) {
      nextRangeHelpers.setValue(migrateTimeRangeToNewType(nextRangeValue.type, newType));
    } else {
      nextRangeHelpers.setValue(DEFAULT_RANGES[newType]);
    }

=======
    nextRangeHelpers.setValue(migrateTimeRangeToNewType(nextRangeValue.type, newType));
>>>>>>> ac30ad73
    setActiveTab(newType);
  };

  const handleNoOverride = () => {
    formik.resetForm({
      values: { timerange: {}, tempTimeRange: undefined },
    });

    toggleDropdownShow();
  };

  const handleCancel = () => {
    formik.resetForm({
      values: { timerange: originalRangeValue, tempTimeRange: undefined },
    });

    toggleDropdownShow();
  };

  const handleApply = () => {
    originalTimerangeHelpers.setValue(nextRangeValue);
    formik.unregisterField('tempTimeRange');
    toggleDropdownShow();
  };

  const title = (
    <PopoverTitle>
      <span>Search Timerange</span>
      {limitDuration > 0 && (
        <LimitLabel>
          <Icon name="exclamation-triangle" />
          <span>Admin has limited searching to {moment.duration(-limitDuration, 'seconds').humanize(true)}</span>
        </LimitLabel>
      )}
    </PopoverTitle>
  );

  const currentTimerange = nextRangeProps.value || originalTimerange.value;

  return (
    <StyledPopover id="timerange-type"
                   placement="bottom"
                   positionTop={36}
                   title={title}
                   arrowOffsetLeft={34}>
      <Row>
        <Col md={12}>
<<<<<<< HEAD
          <TimeRangeLivePreview timerange={currentTimerange || DEFAULT_RANGES[activeTab]} />
=======
          <TimeRangeLivePreview timerange={currentTimerange} />
>>>>>>> ac30ad73

          <StyledTabs id="dateTimeTypes"
                      defaultActiveKey={availableTimeRangeTypes[0].type}
                      activeKey={activeTab}
                      onSelect={onSelect}
                      animation={false}>
<<<<<<< HEAD
            {timeRangeTypeTabs(activeTab, originalRangeValue, limitDuration, currentTimerange)}
=======
            {noOverride && (
              <Tab title="No Override"
                   key="time-range-type-selector-disabled"
                   eventKey="disabled">
                <p>No Override to Date.</p>
              </Tab>
            )}
            {timeRangeTypeTabs(activeKey, originalRangeValue, limitDuration, currentTimerange)}
>>>>>>> ac30ad73
          </StyledTabs>
        </Col>
      </Row>

      <Row className="row-sm">
        <Col md={6}>
          <Timezone>All timezones using: <b>{DateTime.getUserTimezone()}</b></Timezone>
        </Col>
        <Col md={6}>
          <div className="pull-right">
<<<<<<< HEAD
            {noOverride && (
              <Button bsStyle="link" onClick={handleNoOverride}>No Override</Button>
            )}
            <CancelButton bsStyle="default" onClick={handleCancel}>Cancel</CancelButton>
=======
            <Button bsStyle="link" onClick={handleCancel}>Cancel</Button>
>>>>>>> ac30ad73
            <Button bsStyle="success" onClick={handleApply} disabled={!formik.isValid}>Apply</Button>
          </div>
        </Col>
      </Row>
    </StyledPopover>
  );
};

TimeRangeDropdown.defaultProps = {
  noOverride: false,
};

export default TimeRangeDropdown;<|MERGE_RESOLUTION|>--- conflicted
+++ resolved
@@ -75,7 +75,6 @@
   }
 `);
 
-<<<<<<< HEAD
 const CancelButton: StyledComponent<{}, void, typeof Button> = styled(Button)`
   margin-right: 6px;
 `;
@@ -97,8 +96,6 @@
   disabled: undefined,
 };
 
-=======
->>>>>>> ac30ad73
 const timeRangeTypeTabs = (activeKey, originalRangeValue, limitDuration, currentTimerange) => availableTimeRangeTypes.map<RangeType>(({ type, name }) => {
   const RangeComponent = timeRangeTypes?.[type] || DisabledTimeRangeSelector;
 
@@ -108,11 +105,7 @@
          eventKey={type}>
       {type === activeKey && (
         <RangeComponent disabled={false}
-<<<<<<< HEAD
                         originalTimeRange={originalRangeValue || DEFAULT_RANGES[type]}
-=======
-                        originalTimeRange={originalRangeValue}
->>>>>>> ac30ad73
                         limitDuration={limitDuration}
                         currentTimerange={currentTimerange} />
       )}
@@ -124,11 +117,6 @@
   const formik = useFormikContext();
   const [originalTimerange, , originalTimerangeHelpers] = useField('timerange');
   const [nextRangeProps, , nextRangeHelpers] = useField('tempTimeRange');
-<<<<<<< HEAD
-=======
-  const { value: nextRangeValue } = nextRangeProps;
-  const { value: originalRangeValue } = originalTimerange;
->>>>>>> ac30ad73
 
   const originalRangeValue = useMemo(() => originalTimerange?.value, [originalTimerange]);
   const nextRangeValue = useMemo(() => nextRangeProps?.value || originalRangeValue, [nextRangeProps, originalRangeValue]);
@@ -138,16 +126,12 @@
   const [activeTab, setActiveTab] = useState(originalRangeValue?.type || 'disabled');
 
   const onSelect = (newType) => {
-<<<<<<< HEAD
     if (nextRangeValue?.type) {
       nextRangeHelpers.setValue(migrateTimeRangeToNewType(nextRangeValue.type, newType));
     } else {
       nextRangeHelpers.setValue(DEFAULT_RANGES[newType]);
     }
 
-=======
-    nextRangeHelpers.setValue(migrateTimeRangeToNewType(nextRangeValue.type, newType));
->>>>>>> ac30ad73
     setActiveTab(newType);
   };
 
@@ -195,29 +179,14 @@
                    arrowOffsetLeft={34}>
       <Row>
         <Col md={12}>
-<<<<<<< HEAD
-          <TimeRangeLivePreview timerange={currentTimerange || DEFAULT_RANGES[activeTab]} />
-=======
           <TimeRangeLivePreview timerange={currentTimerange} />
->>>>>>> ac30ad73
 
           <StyledTabs id="dateTimeTypes"
                       defaultActiveKey={availableTimeRangeTypes[0].type}
                       activeKey={activeTab}
                       onSelect={onSelect}
                       animation={false}>
-<<<<<<< HEAD
             {timeRangeTypeTabs(activeTab, originalRangeValue, limitDuration, currentTimerange)}
-=======
-            {noOverride && (
-              <Tab title="No Override"
-                   key="time-range-type-selector-disabled"
-                   eventKey="disabled">
-                <p>No Override to Date.</p>
-              </Tab>
-            )}
-            {timeRangeTypeTabs(activeKey, originalRangeValue, limitDuration, currentTimerange)}
->>>>>>> ac30ad73
           </StyledTabs>
         </Col>
       </Row>
@@ -228,14 +197,10 @@
         </Col>
         <Col md={6}>
           <div className="pull-right">
-<<<<<<< HEAD
             {noOverride && (
               <Button bsStyle="link" onClick={handleNoOverride}>No Override</Button>
             )}
             <CancelButton bsStyle="default" onClick={handleCancel}>Cancel</CancelButton>
-=======
-            <Button bsStyle="link" onClick={handleCancel}>Cancel</Button>
->>>>>>> ac30ad73
             <Button bsStyle="success" onClick={handleApply} disabled={!formik.isValid}>Apply</Button>
           </div>
         </Col>
