/*
 * Copyright (C) 2020 Graylog, Inc.
 *
 * This program is free software: you can redistribute it and/or modify
 * it under the terms of the Server Side Public License, version 1,
 * as published by MongoDB, Inc.
 *
 * This program is distributed in the hope that it will be useful,
 * but WITHOUT ANY WARRANTY; without even the implied warranty of
 * MERCHANTABILITY or FITNESS FOR A PARTICULAR PURPOSE. See the
 * Server Side Public License for more details.
 *
 * You should have received a copy of the Server Side Public License
 * along with this program. If not, see
 * <http://www.mongodb.com/licensing/server-side-public-license>.
 */
import * as React from 'react';
import { useContext, useCallback, useState } from 'react';
import { Form, Formik } from 'formik';
import styled, { css } from 'styled-components';
import moment from 'moment';

import { Button, Col, Tabs, Tab, Row, Popover } from 'components/graylog';
import { Icon, KeyCapture } from 'components/common';
import { availableTimeRangeTypes } from 'views/Constants';
import { migrateTimeRangeToNewType } from 'views/components/TimerangeForForm';
import DateTime from 'logic/datetimes/DateTime';
import type { NoTimeRangeOverride, TimeRange } from 'views/logic/queries/Query';

import TabAbsoluteTimeRange from './TabAbsoluteTimeRange';
import TabKeywordTimeRange from './TabKeywordTimeRange';
import TabRelativeTimeRange from './TabRelativeTimeRange';
import TabDisabledTimeRange from './TabDisabledTimeRange';
import TimeRangeLivePreview from './TimeRangeLivePreview';
import { DateTimeContext } from './DateTimeProvider';

export type TimeRangeDropDownFormValues = {
  nextTimeRange: TimeRange | NoTimeRangeOverride,
};

const timeRangeTypes = {
  absolute: TabAbsoluteTimeRange,
  relative: TabRelativeTimeRange,
  keyword: TabKeywordTimeRange,
};

type Props = {
  noOverride?: boolean,
  currentTimeRange: TimeRange | NoTimeRangeOverride,
  setCurrentTimeRange: (nextTimeRange: TimeRange | NoTimeRangeOverride) => void,
  toggleDropdownShow: () => void,
};

const StyledPopover = styled(Popover)(({ theme }) => css`
  min-width: 100%;
  
  @media (min-width: ${theme.breakpoints.min.md}) {
    min-width: 750px;
  }
`);

const StyledTabs = styled(Tabs)`
  margin-top: 1px;
  margin-bottom: 9px;
`;

const Timezone = styled.p(({ theme }) => css`
  font-size: ${theme.fonts.size.small};
  padding-left: 3px;
  margin: 0;
  line-height: 34px;
`);

const PopoverTitle = styled.span`
  display: flex;
  justify-content: space-between;
  align-items: center;
`;

const LimitLabel = styled.span(({ theme }) => css`
  > svg {
    margin-right: 3px;
    color: ${theme.colors.variant.dark.warning};
  }
  
  > span {
    font-size: ${theme.fonts.size.small};
    color: ${theme.colors.variant.darkest.warning};
  }
`);

const CancelButton = styled(Button)`
  margin-right: 6px;
`;

const DEFAULT_RANGES = {
  absolute: {
    type: 'absolute',
    from: DateTime.now().subtract(300, 'seconds').format(DateTime.Formats.TIMESTAMP),
    to: DateTime.now().format(DateTime.Formats.TIMESTAMP),
  },
  relative: {
    type: 'relative',
    range: 300,
  },
  keyword: {
    type: 'keyword',
    keyword: 'Last five minutes',
  },
  disabled: undefined,
};

const timeRangeTypeTabs = ({ activeTab, limitDuration, setValidatingKeyword }) => availableTimeRangeTypes.map(({ type, name }) => {
  const TimeRangeTypeTabs = timeRangeTypes[type];

  return (
    <Tab title={name}
         key={`time-range-type-selector-${type}`}
         eventKey={type}>
      {type === activeTab && (
        <TimeRangeTypeTabs disabled={false}
                           limitDuration={limitDuration}
                           setValidatingKeyword={type === 'keyword' ? setValidatingKeyword : undefined} />
      )}
    </Tab>
  );
});

const exceedsDuration = (timerange, limitDuration) => {
  if (limitDuration === 0) {
    return false;
  }

  switch (timerange?.type) {
    case 'absolute':
    case 'keyword': { // eslint-disable-line no-fallthrough, padding-line-between-statements
      const durationFrom = timerange.from;
      const durationLimit = DateTime.now().subtract(Number(limitDuration), 'seconds').format(DateTime.Formats.TIMESTAMP);

      return moment(durationFrom).isBefore(durationLimit);
    }

    case 'relative':
      return timerange.range > limitDuration;

    default:
      return false;
  }
};

export const dateTimeValidate = (nextTimeRange, limitDuration) => {
  const errors: { nextTimeRange?: {
    from?: string,
    to?: string,
    range?: string,
    keyword?: string,
  } } = {};

  if (nextTimeRange?.type === 'absolute') {
    if (!DateTime.isValidDateString(nextTimeRange.from)) {
      errors.nextTimeRange = { ...errors.nextTimeRange, from: 'Format must be: YYYY-MM-DD [HH:mm:ss[.SSS]].' };
    }

    if (!DateTime.isValidDateString(nextTimeRange.to)) {
      errors.nextTimeRange = { ...errors.nextTimeRange, to: 'Format must be: YYYY-MM-DD [HH:mm:ss[.SSS]].' };
    }

    if (nextTimeRange.from > nextTimeRange.to) {
      errors.nextTimeRange = { ...errors.nextTimeRange, to: 'The "Until" date must come after the "From" date.' };
    }

    if (exceedsDuration(nextTimeRange, limitDuration)) {
      errors.nextTimeRange = { ...errors.nextTimeRange, from: 'Date is outside limit duration.' };
    }
  }

  if (nextTimeRange?.type === 'relative') {
    if (exceedsDuration(nextTimeRange, limitDuration)) {
      errors.nextTimeRange = { range: 'Range is outside limit duration.' };
    }
  }

  if (nextTimeRange?.type === 'keyword') {
    if (exceedsDuration(nextTimeRange, limitDuration)) {
      errors.nextTimeRange = { keyword: 'Date is outside limit duration.' };
    }
  }

  return errors;
};

const TimeRangeDropdown = ({ noOverride, toggleDropdownShow, currentTimeRange, setCurrentTimeRange }: Props) => {
  const { limitDuration } = useContext(DateTimeContext);
  const [validatingKeyword, setValidatingKeyword] = useState(false);
  const [activeTab, setActiveTab] = useState('type' in currentTimeRange ? currentTimeRange.type : undefined);

  const handleNoOverride = () => {
    setCurrentTimeRange({});
    toggleDropdownShow();
  };

  const handleCancel = useCallback(() => {
    toggleDropdownShow();
  }, [toggleDropdownShow]);

  const handleSubmit = ({ nextTimeRange }) => {
    setCurrentTimeRange(nextTimeRange);
    toggleDropdownShow();
  };

  const title = (
    <PopoverTitle>
      <span>Search Time Range</span>
      {limitDuration > 0 && (
        <LimitLabel>
          <Icon name="exclamation-triangle" />
          <span>Admin has limited searching to {moment.duration(-limitDuration, 'seconds').humanize(true)}</span>
        </LimitLabel>
      )}
    </PopoverTitle>
  );

  return (
    <StyledPopover id="timerange-type"
                   data-testid="timerange-type"
                   placement="bottom"
                   positionTop={36}
                   title={title}
                   arrowOffsetLeft={34}>
      <Formik initialValues={{ nextTimeRange: currentTimeRange }}
<<<<<<< HEAD
              validate={(values) => dateTimeValidate(values, limitDuration)}
              onSubmit={handleSubmit}>
        {(({ values: { nextTimeRange }, isValid, setFieldValue, submitForm }) => {
=======
              validate={({ nextTimeRange }) => dateTimeValidate(nextTimeRange, limitDuration)}
              onSubmit={handleSubmit}
              validateOnMount>
        {(({ values: { nextTimeRange }, isValid, setFieldValue }) => {
>>>>>>> fa6084a1
          const handleActiveTab = (nextTab) => {
            if ('type' in nextTimeRange) {
              setFieldValue('nextTimeRange', migrateTimeRangeToNewType(nextTimeRange as TimeRange, nextTab), true);
            } else {
              setFieldValue('nextTimeRange', DEFAULT_RANGES[nextTab], false);
            }

            setActiveTab(nextTab);
          };

          return (
            <KeyCapture keys={{ enter: submitForm, esc: handleCancel }}>
              <Form>
                <Row>
                  <Col md={12}>
                    <TimeRangeLivePreview timerange={nextTimeRange} />

                    <StyledTabs id="dateTimeTypes"
                                defaultActiveKey={availableTimeRangeTypes[0].type}
                                activeKey={activeTab ?? -1}
                                onSelect={handleActiveTab}
                                animation={false}>
                      {timeRangeTypeTabs({
                        activeTab,
                        limitDuration,
                        setValidatingKeyword,
                      })}

                      {!activeTab && (<TabDisabledTimeRange />)}

                    </StyledTabs>
                  </Col>
                </Row>

                <Row className="row-sm">
                  <Col md={6}>
                    <Timezone>All timezones using: <b>{DateTime.getUserTimezone()}</b></Timezone>
                  </Col>
                  <Col md={6}>
                    <div className="pull-right">
                      {noOverride && (
                        <Button bsStyle="link" onClick={handleNoOverride}>No Override</Button>
                      )}
                      <CancelButton bsStyle="default" onClick={handleCancel}>Cancel</CancelButton>
                      <Button bsStyle="success" disabled={!isValid || validatingKeyword} type="submit">Apply</Button>
                    </div>
                  </Col>
                </Row>
              </Form>
            </KeyCapture>
          );
        })}
      </Formik>
    </StyledPopover>
  );
};

TimeRangeDropdown.defaultProps = {
  noOverride: false,
};

export default TimeRangeDropdown;<|MERGE_RESOLUTION|>--- conflicted
+++ resolved
@@ -228,16 +228,10 @@
                    title={title}
                    arrowOffsetLeft={34}>
       <Formik initialValues={{ nextTimeRange: currentTimeRange }}
-<<<<<<< HEAD
-              validate={(values) => dateTimeValidate(values, limitDuration)}
-              onSubmit={handleSubmit}>
-        {(({ values: { nextTimeRange }, isValid, setFieldValue, submitForm }) => {
-=======
               validate={({ nextTimeRange }) => dateTimeValidate(nextTimeRange, limitDuration)}
               onSubmit={handleSubmit}
               validateOnMount>
-        {(({ values: { nextTimeRange }, isValid, setFieldValue }) => {
->>>>>>> fa6084a1
+        {(({ values: { nextTimeRange }, isValid, setFieldValue, submitForm }) => {
           const handleActiveTab = (nextTab) => {
             if ('type' in nextTimeRange) {
               setFieldValue('nextTimeRange', migrateTimeRangeToNewType(nextTimeRange as TimeRange, nextTab), true);
