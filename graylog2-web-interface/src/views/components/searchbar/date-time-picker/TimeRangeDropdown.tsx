/*
 * Copyright (C) 2020 Graylog, Inc.
 *
 * This program is free software: you can redistribute it and/or modify
 * it under the terms of the Server Side Public License, version 1,
 * as published by MongoDB, Inc.
 *
 * This program is distributed in the hope that it will be useful,
 * but WITHOUT ANY WARRANTY; without even the implied warranty of
 * MERCHANTABILITY or FITNESS FOR A PARTICULAR PURPOSE. See the
 * Server Side Public License for more details.
 *
 * You should have received a copy of the Server Side Public License
 * along with this program. If not, see
 * <http://www.mongodb.com/licensing/server-side-public-license>.
 */
import * as React from 'react';
import { useContext, useCallback, useState } from 'react';
import { Form, Formik } from 'formik';
import styled, { css } from 'styled-components';
import moment from 'moment';

import { Button, Col, Tabs, Tab, Row, Popover } from 'components/graylog';
<<<<<<< HEAD
import { Icon } from 'components/common';
import { availableTimeRangeTypes, RELATIVE_ALL_TIME } from 'views/Constants';
=======
import { Icon, KeyCapture } from 'components/common';
import { availableTimeRangeTypes } from 'views/Constants';
>>>>>>> 08bd050c
import { migrateTimeRangeToNewType } from 'views/components/TimerangeForForm';
import DateTime from 'logic/datetimes/DateTime';
import type { RelativeTimeRangeWithEnd, AbsoluteTimeRange, KeywordTimeRange, NoTimeRangeOverride, TimeRange } from 'views/logic/queries/Query';
import type { SearchBarFormValues } from 'views/Constants';
import { isTypeRelativeWithEnd, isTypeRelativeWithStartOnly } from 'views/typeGuards/timeRange';

import TabAbsoluteTimeRange from './TabAbsoluteTimeRange';
import TabKeywordTimeRange from './TabKeywordTimeRange';
import TabRelativeTimeRange from './TabRelativeTimeRange';
import TabDisabledTimeRange from './TabDisabledTimeRange';
import TimeRangeLivePreview from './TimeRangeLivePreview';
import { DateTimeContext } from './DateTimeProvider';

export type TimeRangeDropDownFormValues = {
  nextTimeRange: RelativeTimeRangeWithEnd | AbsoluteTimeRange | KeywordTimeRange | NoTimeRangeOverride,
};

const timeRangeTypes = {
  absolute: TabAbsoluteTimeRange,
  relative: TabRelativeTimeRange,
  keyword: TabKeywordTimeRange,
};

type Props = {
  noOverride?: boolean,
  currentTimeRange: SearchBarFormValues['timerange'] | NoTimeRangeOverride,
  setCurrentTimeRange: (nextTimeRange: SearchBarFormValues['timerange'] | NoTimeRangeOverride) => void,
  toggleDropdownShow: () => void,
};

const StyledPopover = styled(Popover)(({ theme }) => css`
  min-width: 100%;
  
  @media (min-width: ${theme.breakpoints.min.md}) {
    min-width: 750px;
  }
`);

const StyledTabs = styled(Tabs)`
  margin-top: 1px;
  margin-bottom: 9px;
`;

const Timezone = styled.p(({ theme }) => css`
  font-size: ${theme.fonts.size.small};
  padding-left: 3px;
  margin: 0;
  line-height: 34px;
`);

const PopoverTitle = styled.span`
  display: flex;
  justify-content: space-between;
  align-items: center;
`;

const LimitLabel = styled.span(({ theme }) => css`
  > svg {
    margin-right: 3px;
    color: ${theme.colors.variant.dark.warning};
  }
  
  > span {
    font-size: ${theme.fonts.size.small};
    color: ${theme.colors.variant.darkest.warning};
  }
`);

const CancelButton = styled(Button)`
  margin-right: 6px;
`;

const DEFAULT_RANGES = {
  absolute: {
    type: 'absolute',
    from: DateTime.now().subtract(300, 'seconds').format(DateTime.Formats.TIMESTAMP),
    to: DateTime.now().format(DateTime.Formats.TIMESTAMP),
  },
  relative: {
    type: 'relative',
    from: 300,
  },
  keyword: {
    type: 'keyword',
    keyword: 'Last five minutes',
  },
  disabled: undefined,
};

const timeRangeTypeTabs = ({ activeTab, limitDuration, setValidatingKeyword }) => availableTimeRangeTypes.map(({ type, name }) => {
  const TimeRangeTypeTabs = timeRangeTypes[type];

  return (
    <Tab title={name}
         key={`time-range-type-selector-${type}`}
         eventKey={type}>
      {type === activeTab && (
        <TimeRangeTypeTabs disabled={false}
                           limitDuration={limitDuration}
                           setValidatingKeyword={type === 'keyword' ? setValidatingKeyword : undefined} />
      )}
    </Tab>
  );
});

const exceedsDuration = (timerange, limitDuration) => {
  if (limitDuration === 0) {
    return false;
  }

  switch (timerange?.type) {
    case 'absolute':
    case 'keyword': { // eslint-disable-line no-fallthrough, padding-line-between-statements
      const durationFrom = timerange.from;
      const durationLimit = DateTime.now().subtract(Number(limitDuration), 'seconds').format(DateTime.Formats.TIMESTAMP);

      return moment(durationFrom).isBefore(durationLimit);
    }

    default:
      return false;
  }
};

export const dateTimeValidate = (nextTimeRange, limitDuration) => {
  const errors: { nextTimeRange?: {
    from?: string,
    to?: string,
    range?: string,
    keyword?: string,
  } } = {};

  const invalidDateFormatError = 'Format must be: YYYY-MM-DD [HH:mm:ss[.SSS]].';
  const rangeLimitError = 'Range is outside limit duration.';
  const dateLimitError = 'Date is outside limit duration.';
  const timeRangeError = 'The "Until" date must come after the "From" date.';

  if (nextTimeRange?.type === 'absolute') {
    if (!DateTime.isValidDateString(nextTimeRange.from)) {
      errors.nextTimeRange = { ...errors.nextTimeRange, from: invalidDateFormatError };
    }

    if (!DateTime.isValidDateString(nextTimeRange.to)) {
      errors.nextTimeRange = { ...errors.nextTimeRange, to: invalidDateFormatError };
    }

    if (nextTimeRange.from >= nextTimeRange.to) {
      errors.nextTimeRange = { ...errors.nextTimeRange, to: timeRangeError };
    }

    if (exceedsDuration(nextTimeRange, limitDuration)) {
      errors.nextTimeRange = { ...errors.nextTimeRange, from: dateLimitError };
    }
  }

  if (nextTimeRange?.type === 'relative') {
    if (limitDuration > 0) {
      if (nextTimeRange.from > limitDuration || !nextTimeRange.from) {
        errors.nextTimeRange = { ...errors.nextTimeRange, from: rangeLimitError };
      }

      if (nextTimeRange.to > limitDuration) {
        errors.nextTimeRange = { ...errors.nextTimeRange, to: rangeLimitError };
      }
    }

    if (nextTimeRange.from && nextTimeRange.from <= nextTimeRange.to) {
      errors.nextTimeRange = { ...errors.nextTimeRange, to: timeRangeError };
    }
  }

  if (nextTimeRange?.type === 'keyword') {
    if (exceedsDuration(nextTimeRange, limitDuration)) {
      errors.nextTimeRange = { keyword: rangeLimitError };
    }
  }

  return errors;
};

const onInitializingNextTimeRange = (currentTimeRange: SearchBarFormValues['timerange'] | NoTimeRangeOverride) => {
  if (isTypeRelativeWithStartOnly(currentTimeRange)) {
    return {
      type: currentTimeRange.type,
      from: currentTimeRange.range,
    };
  }

  return currentTimeRange;
};

const onSettingCurrentTimeRange = (nextTimeRange: TimeRangeDropDownFormValues['nextTimeRange']) => {
  if (isTypeRelativeWithEnd(nextTimeRange) && nextTimeRange.from === RELATIVE_ALL_TIME) {
    return {
      type: nextTimeRange.type,
      range: nextTimeRange.from,
    };
  }

  return (nextTimeRange as SearchBarFormValues['timerange']);
};

const TimeRangeDropdown = ({ noOverride, toggleDropdownShow, currentTimeRange, setCurrentTimeRange }: Props) => {
  const { limitDuration } = useContext(DateTimeContext);
  const [validatingKeyword, setValidatingKeyword] = useState(false);
  const [activeTab, setActiveTab] = useState('type' in currentTimeRange ? currentTimeRange.type : undefined);

  const handleNoOverride = () => {
    setCurrentTimeRange({});
    toggleDropdownShow();
  };

  const handleCancel = useCallback(() => {
    toggleDropdownShow();
  }, [toggleDropdownShow]);

  const handleSubmit = ({ nextTimeRange }) => {
    setCurrentTimeRange(onSettingCurrentTimeRange(nextTimeRange));
    toggleDropdownShow();
  };

  const title = (
    <PopoverTitle>
      <span>Search Time Range</span>
      {limitDuration > 0 && (
        <LimitLabel>
          <Icon name="exclamation-triangle" />
          <span>Admin has limited searching to {moment.duration(-limitDuration, 'seconds').humanize(true)}</span>
        </LimitLabel>
      )}
    </PopoverTitle>
  );

  return (
    <StyledPopover id="timerange-type"
                   data-testid="timerange-type"
                   placement="bottom"
                   positionTop={36}
                   title={title}
                   arrowOffsetLeft={34}>
      <Formik initialValues={{ nextTimeRange: onInitializingNextTimeRange(currentTimeRange) }}
              validate={({ nextTimeRange }) => dateTimeValidate(nextTimeRange, limitDuration)}
              onSubmit={handleSubmit}
              validateOnMount>
        {(({ values: { nextTimeRange }, isValid, setFieldValue, submitForm }) => {
          const handleActiveTab = (nextTab) => {
            if ('type' in nextTimeRange) {
              setFieldValue('nextTimeRange', migrateTimeRangeToNewType(nextTimeRange as TimeRange, nextTab));
            } else {
              setFieldValue('nextTimeRange', DEFAULT_RANGES[nextTab]);
            }

            setActiveTab(nextTab);
          };

          return (
            <KeyCapture shortcuts={{ enter: submitForm, esc: handleCancel }}>
              <Form>
                <Row>
                  <Col md={12}>
                    <TimeRangeLivePreview timerange={nextTimeRange} />

                    <StyledTabs id="dateTimeTypes"
                                defaultActiveKey={availableTimeRangeTypes[0].type}
                                activeKey={activeTab ?? -1}
                                onSelect={handleActiveTab}
                                animation={false}>
                      {timeRangeTypeTabs({
                        activeTab,
                        limitDuration,
                        setValidatingKeyword,
                      })}

                      {!activeTab && (<TabDisabledTimeRange />)}

                    </StyledTabs>
                  </Col>
                </Row>

                <Row className="row-sm">
                  <Col md={6}>
                    <Timezone>All timezones using: <b>{DateTime.getUserTimezone()}</b></Timezone>
                  </Col>
                  <Col md={6}>
                    <div className="pull-right">
                      {noOverride && (
                        <Button bsStyle="link" onClick={handleNoOverride}>No Override</Button>
                      )}
                      <CancelButton bsStyle="default" onClick={handleCancel}>Cancel</CancelButton>
                      <Button bsStyle="success" disabled={!isValid || validatingKeyword} type="submit">Apply</Button>
                    </div>
                  </Col>
                </Row>
              </Form>
            </KeyCapture>
          );
        })}
      </Formik>
    </StyledPopover>
  );
};

TimeRangeDropdown.defaultProps = {
  noOverride: false,
};

export default TimeRangeDropdown;<|MERGE_RESOLUTION|>--- conflicted
+++ resolved
@@ -21,13 +21,8 @@
 import moment from 'moment';
 
 import { Button, Col, Tabs, Tab, Row, Popover } from 'components/graylog';
-<<<<<<< HEAD
-import { Icon } from 'components/common';
+import { Icon, KeyCapture } from 'components/common';
 import { availableTimeRangeTypes, RELATIVE_ALL_TIME } from 'views/Constants';
-=======
-import { Icon, KeyCapture } from 'components/common';
-import { availableTimeRangeTypes } from 'views/Constants';
->>>>>>> 08bd050c
 import { migrateTimeRangeToNewType } from 'views/components/TimerangeForForm';
 import DateTime from 'logic/datetimes/DateTime';
 import type { RelativeTimeRangeWithEnd, AbsoluteTimeRange, KeywordTimeRange, NoTimeRangeOverride, TimeRange } from 'views/logic/queries/Query';
