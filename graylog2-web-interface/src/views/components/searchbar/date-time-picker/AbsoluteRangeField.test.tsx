/*
 * Copyright (C) 2020 Graylog, Inc.
 *
 * This program is free software: you can redistribute it and/or modify
 * it under the terms of the Server Side Public License, version 1,
 * as published by MongoDB, Inc.
 *
 * This program is distributed in the hope that it will be useful,
 * but WITHOUT ANY WARRANTY; without even the implied warranty of
 * MERCHANTABILITY or FITNESS FOR A PARTICULAR PURPOSE. See the
 * Server Side Public License for more details.
 *
 * You should have received a copy of the Server Side Public License
 * along with this program. If not, see
 * <http://www.mongodb.com/licensing/server-side-public-license>.
 */
import * as React from 'react';
import { render } from 'wrappedTestingLibrary';
import { Formik, Form } from 'formik';

import AbsoluteRangeField from './AbsoluteRangeField';

const defaultProps = {
  disabled: false,
  originalTimeRange: {
    type: 'absolute',
    from: '1955-05-11 06:15:00.000',
    to: '1985-25-10 08:18:00.000',
  },
  currentTimeRange: {
    type: 'absolute',
    from: '1955-05-11 06:15:00.000',
    to: '1985-25-10 08:18:00.000',
  },
} as const;

const initialValues = {
  nextTimeRange: defaultProps.originalTimeRange,
};

const renderWithForm = (element) => render((
  <Formik initialValues={initialValues}
          onSubmit={() => {}}>
    <Form>
      {element}
    </Form>
  </Formik>
));

describe('AbsoluteRangeField', () => {
  it('renders', () => {
    const { asFragment } = renderWithForm((
      <AbsoluteRangeField {...defaultProps} from />
    ));

    expect(asFragment()).toMatchSnapshot();
  });
<<<<<<< HEAD

  it('toggles bod & eod', () => {
    renderWithForm((
      <AbsoluteRangeField {...defaultProps} from />
    ));

    const toggleBtn = screen.getByRole('button', { name: /toggle between beginning and end of day/i });
    fireEvent.click(toggleBtn);

    const inputHour = screen.getByRole('spinbutton', { name: /from hour/i });
    const inputMinutes = screen.getByRole('spinbutton', { name: /from minutes/i });
    const inputSeconds = screen.getByRole('spinbutton', { name: /from seconds/i });
    const inputMillsecs = screen.getByRole('spinbutton', { name: /from milliseconds/i });

    expect(inputHour).toHaveValue(0);
    expect(inputMinutes).toHaveValue(0);
    expect(inputSeconds).toHaveValue(0);
    expect(inputMillsecs).toHaveValue(0);

    fireEvent.click(toggleBtn);

    expect(inputHour).toHaveValue(23);
    expect(inputMinutes).toHaveValue(59);
    expect(inputSeconds).toHaveValue(59);
    expect(inputMillsecs).toHaveValue(999);
  });

  it('does not allow non-numeric characters', () => {
    renderWithForm((
      <AbsoluteRangeField {...defaultProps} from />
    ));

    const inputHour = screen.getByRole('spinbutton', { name: /from hour/i });

    act(() => {
      fireEvent.change(inputHour, { target: { value: '/w!' } });
    });

    expect(inputHour).toHaveValue(0);
  });

  it('does allow proper value', () => {
    renderWithForm((
      <AbsoluteRangeField {...defaultProps} from />
    ));

    const inputHour = screen.getByRole('spinbutton', { name: /from hour/i });

    act(() => {
      fireEvent.change(inputHour, { target: { value: '10' } });
    });

    expect(inputHour).toHaveValue(10);
  });

  it('does not allow numbers over their maximum', () => {
    renderWithForm((
      <AbsoluteRangeField {...defaultProps} from />
    ));

    const inputHour = screen.getByRole('spinbutton', { name: /from hour/i });

    act(() => {
      fireEvent.change(inputHour, { target: { value: '50' } });
    });

    expect(inputHour).toHaveValue(23);
  });

  it('does not try to parse an empty date', () => {
    renderWithForm((
      <AbsoluteRangeField {...defaultProps} from />
    ));

    const inputHour = screen.getByRole('spinbutton', { name: /from hour/i });

    act(() => {
      fireEvent.change(inputHour, { target: { value: '' } });
    });

    expect(inputHour).toHaveValue(0);
  });
=======
>>>>>>> 3d5b18ec
});<|MERGE_RESOLUTION|>--- conflicted
+++ resolved
@@ -55,89 +55,4 @@
 
     expect(asFragment()).toMatchSnapshot();
   });
-<<<<<<< HEAD
-
-  it('toggles bod & eod', () => {
-    renderWithForm((
-      <AbsoluteRangeField {...defaultProps} from />
-    ));
-
-    const toggleBtn = screen.getByRole('button', { name: /toggle between beginning and end of day/i });
-    fireEvent.click(toggleBtn);
-
-    const inputHour = screen.getByRole('spinbutton', { name: /from hour/i });
-    const inputMinutes = screen.getByRole('spinbutton', { name: /from minutes/i });
-    const inputSeconds = screen.getByRole('spinbutton', { name: /from seconds/i });
-    const inputMillsecs = screen.getByRole('spinbutton', { name: /from milliseconds/i });
-
-    expect(inputHour).toHaveValue(0);
-    expect(inputMinutes).toHaveValue(0);
-    expect(inputSeconds).toHaveValue(0);
-    expect(inputMillsecs).toHaveValue(0);
-
-    fireEvent.click(toggleBtn);
-
-    expect(inputHour).toHaveValue(23);
-    expect(inputMinutes).toHaveValue(59);
-    expect(inputSeconds).toHaveValue(59);
-    expect(inputMillsecs).toHaveValue(999);
-  });
-
-  it('does not allow non-numeric characters', () => {
-    renderWithForm((
-      <AbsoluteRangeField {...defaultProps} from />
-    ));
-
-    const inputHour = screen.getByRole('spinbutton', { name: /from hour/i });
-
-    act(() => {
-      fireEvent.change(inputHour, { target: { value: '/w!' } });
-    });
-
-    expect(inputHour).toHaveValue(0);
-  });
-
-  it('does allow proper value', () => {
-    renderWithForm((
-      <AbsoluteRangeField {...defaultProps} from />
-    ));
-
-    const inputHour = screen.getByRole('spinbutton', { name: /from hour/i });
-
-    act(() => {
-      fireEvent.change(inputHour, { target: { value: '10' } });
-    });
-
-    expect(inputHour).toHaveValue(10);
-  });
-
-  it('does not allow numbers over their maximum', () => {
-    renderWithForm((
-      <AbsoluteRangeField {...defaultProps} from />
-    ));
-
-    const inputHour = screen.getByRole('spinbutton', { name: /from hour/i });
-
-    act(() => {
-      fireEvent.change(inputHour, { target: { value: '50' } });
-    });
-
-    expect(inputHour).toHaveValue(23);
-  });
-
-  it('does not try to parse an empty date', () => {
-    renderWithForm((
-      <AbsoluteRangeField {...defaultProps} from />
-    ));
-
-    const inputHour = screen.getByRole('spinbutton', { name: /from hour/i });
-
-    act(() => {
-      fireEvent.change(inputHour, { target: { value: '' } });
-    });
-
-    expect(inputHour).toHaveValue(0);
-  });
-=======
->>>>>>> 3d5b18ec
 });