--- conflicted
+++ resolved
@@ -745,11 +745,7 @@
         >
           <input
             autocomplete="off"
-<<<<<<< HEAD
-            class="c0 form-control"
-=======
             class="c0 mousetrap form-control"
->>>>>>> eba07428
             id="date-input-nextTimeRange[from]"
             label=""
             name="nextTimeRange[from]"
