// Jest Snapshot v1, https://goo.gl/fbAQLP

exports[`TabAbsoluteTimeRange renders 1`] = `
<DocumentFragment>
  .c3.btn-danger {
  background-color: #ad0707;
  border-color: #b23939;
  color: rgb(252,249,249);
  -webkit-transition: background-color 150ms ease-in-out,border 150ms ease-in-out,color 150ms ease-in-out;
  transition: background-color 150ms ease-in-out,border 150ms ease-in-out,color 150ms ease-in-out;
}

.c3.btn-danger:hover {
  background-color: #a00e0e;
  border-color: #a53636;
  color: #e9e6e6;
}

.c3.btn-danger.active {
  background-color: #b75151;
  border-color: #bc6363;
  color: rgb(252,249,249);
}

.c3.btn-danger.active:hover {
  background-color: #a94c4c;
  border-color: #ad5c5c;
  color: #e9e6e6;
}

.c3.btn-danger[disabled],
.c3.btn-danger.disabled {
  background-color: #c07272;
  border-color: #bc6363;
  color: rgb(252,250,250);
}

.c3.btn-danger[disabled]:hover,
.c3.btn-danger.disabled:hover {
  background-color: #c07272;
  border-color: #bc6363;
  color: rgb(252,250,250);
}

.c3.btn-default {
  background-color: #e6e6e6;
  border-color: #e0e0e0;
  color: rgb(73,73,73);
  -webkit-transition: background-color 150ms ease-in-out,border 150ms ease-in-out,color 150ms ease-in-out;
  transition: background-color 150ms ease-in-out,border 150ms ease-in-out,color 150ms ease-in-out;
}

.c3.btn-default:hover {
  background-color: #d4d4d4;
  border-color: #cfcfcf;
  color: #444444;
}

.c3.btn-default.active {
  background-color: #dadada;
  border-color: #d4d4d4;
  color: rgb(49,49,49);
}

.c3.btn-default.active:hover {
  background-color: #cacaca;
  border-color: #c4c4c4;
  color: #2f2f2f;
}

.c3.btn-default[disabled],
.c3.btn-default.disabled {
  background-color: #cecece;
  border-color: #d4d4d4;
  color: rgb(80,80,80);
}

.c3.btn-default[disabled]:hover,
.c3.btn-default.disabled:hover {
  background-color: #cecece;
  border-color: #d4d4d4;
  color: rgb(80,80,80);
}

.c3.btn-info {
  background-color: #0063be;
  border-color: #3970c2;
  color: rgb(249,250,252);
  -webkit-transition: background-color 150ms ease-in-out,border 150ms ease-in-out,color 150ms ease-in-out;
  transition: background-color 150ms ease-in-out,border 150ms ease-in-out,color 150ms ease-in-out;
}

.c3.btn-info:hover {
  background-color: #0c5cb0;
  border-color: #3668b3;
  color: #e6e7e9;
}

.c3.btn-info.active {
  background-color: #517cc5;
  border-color: #6386c9;
  color: rgb(249,250,252);
}

.c3.btn-info.active:hover {
  background-color: #4b73b6;
  border-color: #5c7dba;
  color: #e6e7e9;
}

.c3.btn-info[disabled],
.c3.btn-info.disabled {
  background-color: #7290cd;
  border-color: #6386c9;
  color: rgb(250,251,253);
}

.c3.btn-info[disabled]:hover,
.c3.btn-info.disabled:hover {
  background-color: #7290cd;
  border-color: #6386c9;
  color: rgb(250,251,253);
}

.c3.btn-link {
  background-color: rgba(255,255,255,0);
  border-color: rgba(255,255,255,0);
  color: #702785;
  -webkit-transition: background-color 150ms ease-in-out,border 150ms ease-in-out,color 150ms ease-in-out;
  transition: background-color 150ms ease-in-out,border 150ms ease-in-out,color 150ms ease-in-out;
}

.c3.btn-link:hover {
  background-color: transparent;
  border-color: transparent;
  color: #410057;
}

.c3.btn-link.active {
  background-color: rgba(255,255,255,0);
  border-color: rgba(255,255,255,0);
  color: #410057;
}

.c3.btn-link.active:hover {
  background-color: rgba(255,255,255,0);
  border-color: transparent;
  color: #410057;
}

.c3.btn-link[disabled],
.c3.btn-link.disabled {
  background-color: rgba(255,255,255,0);
  border-color: rgba(255,255,255,0);
  color: #702785;
}

.c3.btn-link[disabled]:hover,
.c3.btn-link.disabled:hover {
  background-color: rgba(255,255,255,0);
  border-color: rgba(255,255,255,0);
  color: #702785;
}

.c3.btn-primary {
  background-color: #702785;
  border-color: #7b458e;
  color: rgb(234,229,236);
  -webkit-transition: background-color 150ms ease-in-out,border 150ms ease-in-out,color 150ms ease-in-out;
  transition: background-color 150ms ease-in-out,border 150ms ease-in-out,color 150ms ease-in-out;
}

.c3.btn-primary:hover {
  background-color: #68267b;
  border-color: #724083;
  color: #d8d3da;
}

.c3.btn-primary.active {
  background-color: #855996;
  border-color: #8f699d;
  color: rgb(250,249,251);
}

.c3.btn-primary.active:hover {
  background-color: #7c538b;
  border-color: #846292;
  color: #e7e6e8;
}

.c3.btn-primary[disabled],
.c3.btn-primary.disabled {
  background-color: #9877a5;
  border-color: #8f699d;
  color: rgb(251,250,251);
}

.c3.btn-primary[disabled]:hover,
.c3.btn-primary.disabled:hover {
  background-color: #9877a5;
  border-color: #8f699d;
  color: rgb(251,250,251);
}

.c3.btn-success {
  background-color: #00ae42;
  border-color: #39b356;
  color: rgb(249,252,249);
  -webkit-transition: background-color 150ms ease-in-out,border 150ms ease-in-out,color 150ms ease-in-out;
  transition: background-color 150ms ease-in-out,border 150ms ease-in-out,color 150ms ease-in-out;
}

.c3.btn-success:hover {
  background-color: #0ca13e;
  border-color: #36a550;
  color: #e6e9e6;
}

.c3.btn-success.active {
  background-color: #51b866;
  border-color: #63bc74;
  color: rgb(249,252,250);
}

.c3.btn-success.active:hover {
  background-color: #4baa5f;
  border-color: #5cae6c;
  color: #e6e9e7;
}

.c3.btn-success[disabled],
.c3.btn-success.disabled {
  background-color: #72c180;
  border-color: #63bc74;
  color: rgb(250,252,250);
}

.c3.btn-success[disabled]:hover,
.c3.btn-success.disabled:hover {
  background-color: #72c180;
  border-color: #63bc74;
  color: rgb(250,252,250);
}

.c3.btn-warning {
  background-color: #ffd200;
  border-color: #f9cd07;
  color: rgb(57,47,0);
  -webkit-transition: background-color 150ms ease-in-out,border 150ms ease-in-out,color 150ms ease-in-out;
  transition: background-color 150ms ease-in-out,border 150ms ease-in-out,color 150ms ease-in-out;
}

.c3.btn-warning:hover {
  background-color: #ebc20c;
  border-color: #e6bd0e;
  color: #362d0c;
}

.c3.btn-warning.active {
  background-color: #f2c70a;
  border-color: #ebc20c;
  color: rgb(54,45,2);
}

.c3.btn-warning.active:hover {
  background-color: #e0b80f;
  border-color: #d9b310;
  color: #332b0c;
}

.c3.btn-warning[disabled],
.c3.btn-warning.disabled {
  background-color: #e4bc0e;
  border-color: #ebc20c;
  color: rgb(88,73,5);
}

.c3.btn-warning[disabled]:hover,
.c3.btn-warning.disabled:hover {
  background-color: #e4bc0e;
  border-color: #ebc20c;
  color: rgb(88,73,5);
}

.c2.form-control:not([type="range"]) {
  color: #1f1f1f;
  background-color: #fff;
  border-color: #a6a6a6;
}

.c2.form-control:not([type="range"])::-webkit-input-placeholder {
  color: #9b9b9b;
}

.c2.form-control:not([type="range"])::-moz-placeholder {
  color: #9b9b9b;
}

.c2.form-control:not([type="range"]):-ms-input-placeholder {
  color: #9b9b9b;
}

.c2.form-control:not([type="range"])::placeholder {
  color: #9b9b9b;
}

.c2.form-control:not([type="range"]):focus {
  border-color: #7894ce;
  box-shadow: inset 0 1px 1px rgba(0,0,0,0.075),0 0 8px rgba(120,148,206,0.4);
}

.c2.form-control:not([type="range"])[disabled],
.c2.form-control:not([type="range"])[readonly],
fieldset[disabled] .c2.form-control:not([type="range"]) {
  background-color: #dddddd;
  color: #9b9b9b;
}

.c2.form-control:not([type="range"]) ~ .form-control-feedback.glyphicon {
  display: none;
}

.c6 {
  color: #1f1f1f;
  background-color: #fff;
  border-color: #a6a6a6;
}

.c4 {
  width: 100%;
}

.c4 .DayPicker-Day {
  min-width: 34px;
  max-width: 34px;
  min-height: 34px;
  max-height: 34px;
}

.c4 .DayPicker-Day--selected:not(.DayPicker-Day--disabled):not(.DayPicker-Day--outside) {
  background-color: #cbbfd1;
  color: #270e2e;
}

.c4 .DayPicker-Day--today {
  color: #0063be;
}

.c4 .DayPicker-Day:focus {
  outline-color: #702785;
}

.c4:not(.DayPicker--interactionDisabled) .DayPicker-Day:not(.DayPicker-Day--disabled):not(.DayPicker-Day--selected):not(.DayPicker-Day--outside):focus {
  outline-color: #702785;
}

.c4:not(.DayPicker--interactionDisabled) .DayPicker-Day:not(.DayPicker-Day--disabled):not(.DayPicker-Day--selected):not(.DayPicker-Day--outside):hover {
  background-color: #f2f0f4;
  color: #4b1a59;
}

.c5 {
  display: -webkit-box;
  display: -webkit-flex;
  display: -ms-flexbox;
  display: flex;
  -webkit-align-items: center;
  -webkit-box-align: center;
  -ms-flex-align: center;
  align-items: center;
  -webkit-box-pack: center;
  -webkit-justify-content: center;
  -ms-flex-pack: center;
  justify-content: center;
  -webkit-flex: 1;
  -ms-flex: 1;
  flex: 1;
}

.c5 b {
  padding: 0 3px;
}

.c9 {
  padding: 0 6px 0 9px;
  width: 50px !important;
}

.c9.form-control:not([type="range"]) {
  color: #1f1f1f;
  background-color: #fff;
  border-color: #a6a6a6;
}

.c9.form-control:not([type="range"])::-webkit-input-placeholder {
  color: #9b9b9b;
}

.c9.form-control:not([type="range"])::-moz-placeholder {
  color: #9b9b9b;
}

.c9.form-control:not([type="range"]):-ms-input-placeholder {
  color: #9b9b9b;
}

.c9.form-control:not([type="range"])::placeholder {
  color: #9b9b9b;
}

.c9.form-control:not([type="range"]):focus {
  border-color: #7894ce;
  box-shadow: inset 0 1px 1px rgba(0,0,0,0.075),0 0 8px rgba(120,148,206,0.4);
}

.c9.form-control:not([type="range"])[disabled],
.c9.form-control:not([type="range"])[readonly],
fieldset[disabled] .c9.form-control:not([type="range"]) {
  background-color: #dddddd;
  color: #9b9b9b;
}

.c9.form-control:not([type="range"]) ~ .form-control-feedback.glyphicon {
  display: none;
}

.c9:last-of-type {
  width: 60px !important;
}

.c7 {
  padding: 0;
  background: #f3f3f3;
  font-weight: bold;
}

.c7:not(:first-child):not(:last-child) {
  border-right: 0;
  border-left: 0;
  padding: 0 3px;
}

.c8 {
  padding: 6px 9px;
  line-height: 1.1;
}

.c8.btn-danger {
  background-color: #ad0707;
  border-color: #b23939;
  color: rgb(252,249,249);
  -webkit-transition: background-color 150ms ease-in-out,border 150ms ease-in-out,color 150ms ease-in-out;
  transition: background-color 150ms ease-in-out,border 150ms ease-in-out,color 150ms ease-in-out;
}

.c8.btn-danger:hover {
  background-color: #a00e0e;
  border-color: #a53636;
  color: #e9e6e6;
}

.c8.btn-danger.active {
  background-color: #b75151;
  border-color: #bc6363;
  color: rgb(252,249,249);
}

.c8.btn-danger.active:hover {
  background-color: #a94c4c;
  border-color: #ad5c5c;
  color: #e9e6e6;
}

.c8.btn-danger[disabled],
.c8.btn-danger.disabled {
  background-color: #c07272;
  border-color: #bc6363;
  color: rgb(252,250,250);
}

.c8.btn-danger[disabled]:hover,
.c8.btn-danger.disabled:hover {
  background-color: #c07272;
  border-color: #bc6363;
  color: rgb(252,250,250);
}

.c8.btn-default {
  background-color: #e6e6e6;
  border-color: #e0e0e0;
  color: rgb(73,73,73);
  -webkit-transition: background-color 150ms ease-in-out,border 150ms ease-in-out,color 150ms ease-in-out;
  transition: background-color 150ms ease-in-out,border 150ms ease-in-out,color 150ms ease-in-out;
}

.c8.btn-default:hover {
  background-color: #d4d4d4;
  border-color: #cfcfcf;
  color: #444444;
}

.c8.btn-default.active {
  background-color: #dadada;
  border-color: #d4d4d4;
  color: rgb(49,49,49);
}

.c8.btn-default.active:hover {
  background-color: #cacaca;
  border-color: #c4c4c4;
  color: #2f2f2f;
}

.c8.btn-default[disabled],
.c8.btn-default.disabled {
  background-color: #cecece;
  border-color: #d4d4d4;
  color: rgb(80,80,80);
}

.c8.btn-default[disabled]:hover,
.c8.btn-default.disabled:hover {
  background-color: #cecece;
  border-color: #d4d4d4;
  color: rgb(80,80,80);
}

.c8.btn-info {
  background-color: #0063be;
  border-color: #3970c2;
  color: rgb(249,250,252);
  -webkit-transition: background-color 150ms ease-in-out,border 150ms ease-in-out,color 150ms ease-in-out;
  transition: background-color 150ms ease-in-out,border 150ms ease-in-out,color 150ms ease-in-out;
}

.c8.btn-info:hover {
  background-color: #0c5cb0;
  border-color: #3668b3;
  color: #e6e7e9;
}

.c8.btn-info.active {
  background-color: #517cc5;
  border-color: #6386c9;
  color: rgb(249,250,252);
}

.c8.btn-info.active:hover {
  background-color: #4b73b6;
  border-color: #5c7dba;
  color: #e6e7e9;
}

.c8.btn-info[disabled],
.c8.btn-info.disabled {
  background-color: #7290cd;
  border-color: #6386c9;
  color: rgb(250,251,253);
}

.c8.btn-info[disabled]:hover,
.c8.btn-info.disabled:hover {
  background-color: #7290cd;
  border-color: #6386c9;
  color: rgb(250,251,253);
}

.c8.btn-link {
  background-color: rgba(255,255,255,0);
  border-color: rgba(255,255,255,0);
  color: #702785;
  -webkit-transition: background-color 150ms ease-in-out,border 150ms ease-in-out,color 150ms ease-in-out;
  transition: background-color 150ms ease-in-out,border 150ms ease-in-out,color 150ms ease-in-out;
}

.c8.btn-link:hover {
  background-color: transparent;
  border-color: transparent;
  color: #410057;
}

.c8.btn-link.active {
  background-color: rgba(255,255,255,0);
  border-color: rgba(255,255,255,0);
  color: #410057;
}

.c8.btn-link.active:hover {
  background-color: rgba(255,255,255,0);
  border-color: transparent;
  color: #410057;
}

.c8.btn-link[disabled],
.c8.btn-link.disabled {
  background-color: rgba(255,255,255,0);
  border-color: rgba(255,255,255,0);
  color: #702785;
}

.c8.btn-link[disabled]:hover,
.c8.btn-link.disabled:hover {
  background-color: rgba(255,255,255,0);
  border-color: rgba(255,255,255,0);
  color: #702785;
}

.c8.btn-primary {
  background-color: #702785;
  border-color: #7b458e;
  color: rgb(234,229,236);
  -webkit-transition: background-color 150ms ease-in-out,border 150ms ease-in-out,color 150ms ease-in-out;
  transition: background-color 150ms ease-in-out,border 150ms ease-in-out,color 150ms ease-in-out;
}

.c8.btn-primary:hover {
  background-color: #68267b;
  border-color: #724083;
  color: #d8d3da;
}

.c8.btn-primary.active {
  background-color: #855996;
  border-color: #8f699d;
  color: rgb(250,249,251);
}

.c8.btn-primary.active:hover {
  background-color: #7c538b;
  border-color: #846292;
  color: #e7e6e8;
}

.c8.btn-primary[disabled],
.c8.btn-primary.disabled {
  background-color: #9877a5;
  border-color: #8f699d;
  color: rgb(251,250,251);
}

.c8.btn-primary[disabled]:hover,
.c8.btn-primary.disabled:hover {
  background-color: #9877a5;
  border-color: #8f699d;
  color: rgb(251,250,251);
}

.c8.btn-success {
  background-color: #00ae42;
  border-color: #39b356;
  color: rgb(249,252,249);
  -webkit-transition: background-color 150ms ease-in-out,border 150ms ease-in-out,color 150ms ease-in-out;
  transition: background-color 150ms ease-in-out,border 150ms ease-in-out,color 150ms ease-in-out;
}

.c8.btn-success:hover {
  background-color: #0ca13e;
  border-color: #36a550;
  color: #e6e9e6;
}

.c8.btn-success.active {
  background-color: #51b866;
  border-color: #63bc74;
  color: rgb(249,252,250);
}

.c8.btn-success.active:hover {
  background-color: #4baa5f;
  border-color: #5cae6c;
  color: #e6e9e7;
}

.c8.btn-success[disabled],
.c8.btn-success.disabled {
  background-color: #72c180;
  border-color: #63bc74;
  color: rgb(250,252,250);
}

.c8.btn-success[disabled]:hover,
.c8.btn-success.disabled:hover {
  background-color: #72c180;
  border-color: #63bc74;
  color: rgb(250,252,250);
}

.c8.btn-warning {
  background-color: #ffd200;
  border-color: #f9cd07;
  color: rgb(57,47,0);
  -webkit-transition: background-color 150ms ease-in-out,border 150ms ease-in-out,color 150ms ease-in-out;
  transition: background-color 150ms ease-in-out,border 150ms ease-in-out,color 150ms ease-in-out;
}

.c8.btn-warning:hover {
  background-color: #ebc20c;
  border-color: #e6bd0e;
  color: #362d0c;
}

.c8.btn-warning.active {
  background-color: #f2c70a;
  border-color: #ebc20c;
  color: rgb(54,45,2);
}

.c8.btn-warning.active:hover {
  background-color: #e0b80f;
  border-color: #d9b310;
  color: #332b0c;
}

.c8.btn-warning[disabled],
.c8.btn-warning.disabled {
  background-color: #e4bc0e;
  border-color: #ebc20c;
  color: rgb(88,73,5);
}

.c8.btn-warning[disabled]:hover,
.c8.btn-warning.disabled:hover {
  background-color: #e4bc0e;
  border-color: #ebc20c;
  color: rgb(88,73,5);
}

.c10 {
  color: #990606;
  font-size: 0.79rem;
  font-style: italic;
  padding: 3px 3px 9px;
  height: 1.5em;
}

.c0 {
  display: -webkit-box;
  display: -webkit-flex;
  display: -ms-flexbox;
  display: flex;
  -webkit-align-items: stretch;
  -webkit-box-align: stretch;
  -ms-flex-align: stretch;
  align-items: stretch;
  -webkit-box-pack: space-around;
  -webkit-justify-content: space-around;
  -ms-flex-pack: space-around;
  justify-content: space-around;
}

.c1 {
  -webkit-flex: 4;
  -ms-flex: 4;
  flex: 4;
  -webkit-align-items: center;
  -webkit-box-align: center;
  -ms-flex-align: center;
  align-items: center;
  min-height: 290px;
  display: -webkit-box;
  display: -webkit-flex;
  display: -ms-flexbox;
  display: flex;
  -webkit-flex-direction: column;
  -ms-flex-direction: column;
  flex-direction: column;
}

.c1 .DayPicker-wrapper {
  padding-bottom: 0;
}

.c11 {
  -webkit-flex: 0.75;
  -ms-flex: 0.75;
  flex: 0.75;
  display: -webkit-box;
  display: -webkit-flex;
  display: -ms-flexbox;
  display: flex;
  -webkit-align-items: center;
  -webkit-box-align: center;
  -ms-flex-align: center;
  align-items: center;
  -webkit-box-pack: center;
  -webkit-justify-content: center;
  -ms-flex-pack: center;
  justify-content: center;
}

<form
    action="#"
  >
    <div
      class="c0"
    >
      <div
        class="c1"
      >
        <div
          class="form-group"
        >
          <span>
            <span
              class="input-group"
            >
              <input
                autocomplete="off"
<<<<<<< HEAD
                class="c2 form-control"
=======
                class="c2 mousetrap form-control"
>>>>>>> eba07428
                id="date-input-nextTimeRange[from]"
                label=""
                name="nextTimeRange[from]"
                placeholder="YYYY-MM-DD HH:mm:ss"
                type="text"
                value="1955-05-11 06:15:00.000"
              />
              <span
                class="input-group-btn"
              >
                <button
                  class="c3 btn btn-default"
                  title="Insert current date"
                  type="button"
                >
                  <svg
                    class="svg-inline--fa fa-magic"
                  />
                </button>
              </span>
            </span>
          </span>
        </div>
        <div
          class="DayPicker c4"
          lang="en"
        >
          <div
            class="DayPicker-wrapper"
            tabindex="0"
          >
            <div
              class="DayPicker-NavBar"
            >
              <span
                aria-label="Previous Month"
                class="DayPicker-NavButton DayPicker-NavButton--prev"
                role="button"
                tabindex="0"
              />
              <span
                aria-label="Next Month"
                class="DayPicker-NavButton DayPicker-NavButton--next"
                role="button"
                tabindex="0"
              />
            </div>
            <div
              class="DayPicker-Months"
            >
              <div
                class="DayPicker-Month"
                role="grid"
              >
                <div
                  class="DayPicker-Caption"
                  role="heading"
                >
                  <div>
                    May 1955
                  </div>
                </div>
                <div
                  class="DayPicker-Weekdays"
                  role="rowgroup"
                >
                  <div
                    class="DayPicker-WeekdaysRow"
                    role="row"
                  >
                    <div
                      class="DayPicker-Weekday"
                      role="columnheader"
                    >
                      <abbr
                        title="Sunday"
                      >
                        Su
                      </abbr>
                    </div>
                    <div
                      class="DayPicker-Weekday"
                      role="columnheader"
                    >
                      <abbr
                        title="Monday"
                      >
                        Mo
                      </abbr>
                    </div>
                    <div
                      class="DayPicker-Weekday"
                      role="columnheader"
                    >
                      <abbr
                        title="Tuesday"
                      >
                        Tu
                      </abbr>
                    </div>
                    <div
                      class="DayPicker-Weekday"
                      role="columnheader"
                    >
                      <abbr
                        title="Wednesday"
                      >
                        We
                      </abbr>
                    </div>
                    <div
                      class="DayPicker-Weekday"
                      role="columnheader"
                    >
                      <abbr
                        title="Thursday"
                      >
                        Th
                      </abbr>
                    </div>
                    <div
                      class="DayPicker-Weekday"
                      role="columnheader"
                    >
                      <abbr
                        title="Friday"
                      >
                        Fr
                      </abbr>
                    </div>
                    <div
                      class="DayPicker-Weekday"
                      role="columnheader"
                    >
                      <abbr
                        title="Saturday"
                      >
                        Sa
                      </abbr>
                    </div>
                  </div>
                </div>
                <div
                  class="DayPicker-Body"
                  role="rowgroup"
                >
                  <div
                    class="DayPicker-Week"
                    role="row"
                  >
                    <div
                      aria-disabled="true"
                      aria-label="Sun May 01 1955"
                      aria-selected="false"
                      class="DayPicker-Day DayPicker-Day--disabled"
                      role="gridcell"
                      tabindex="0"
                    >
                      1
                    </div>
                    <div
                      aria-disabled="true"
                      aria-label="Mon May 02 1955"
                      aria-selected="false"
                      class="DayPicker-Day DayPicker-Day--disabled"
                      role="gridcell"
                      tabindex="-1"
                    >
                      2
                    </div>
                    <div
                      aria-disabled="true"
                      aria-label="Tue May 03 1955"
                      aria-selected="false"
                      class="DayPicker-Day DayPicker-Day--disabled"
                      role="gridcell"
                      tabindex="-1"
                    >
                      3
                    </div>
                    <div
                      aria-disabled="true"
                      aria-label="Wed May 04 1955"
                      aria-selected="false"
                      class="DayPicker-Day DayPicker-Day--disabled"
                      role="gridcell"
                      tabindex="-1"
                    >
                      4
                    </div>
                    <div
                      aria-disabled="true"
                      aria-label="Thu May 05 1955"
                      aria-selected="false"
                      class="DayPicker-Day DayPicker-Day--disabled"
                      role="gridcell"
                      tabindex="-1"
                    >
                      5
                    </div>
                    <div
                      aria-disabled="true"
                      aria-label="Fri May 06 1955"
                      aria-selected="false"
                      class="DayPicker-Day DayPicker-Day--disabled"
                      role="gridcell"
                      tabindex="-1"
                    >
                      6
                    </div>
                    <div
                      aria-disabled="true"
                      aria-label="Sat May 07 1955"
                      aria-selected="false"
                      class="DayPicker-Day DayPicker-Day--disabled"
                      role="gridcell"
                      tabindex="-1"
                    >
                      7
                    </div>
                  </div>
                  <div
                    class="DayPicker-Week"
                    role="row"
                  >
                    <div
                      aria-disabled="true"
                      aria-label="Sun May 08 1955"
                      aria-selected="false"
                      class="DayPicker-Day DayPicker-Day--disabled"
                      role="gridcell"
                      tabindex="-1"
                    >
                      8
                    </div>
                    <div
                      aria-disabled="true"
                      aria-label="Mon May 09 1955"
                      aria-selected="false"
                      class="DayPicker-Day DayPicker-Day--disabled"
                      role="gridcell"
                      tabindex="-1"
                    >
                      9
                    </div>
                    <div
                      aria-disabled="true"
                      aria-label="Tue May 10 1955"
                      aria-selected="false"
                      class="DayPicker-Day DayPicker-Day--disabled"
                      role="gridcell"
                      tabindex="-1"
                    >
                      10
                    </div>
                    <div
                      aria-disabled="false"
                      aria-label="Wed May 11 1955"
                      aria-selected="true"
                      class="DayPicker-Day DayPicker-Day--selected"
                      role="gridcell"
                      tabindex="-1"
                    >
                      11
                    </div>
                    <div
                      aria-disabled="false"
                      aria-label="Thu May 12 1955"
                      aria-selected="false"
                      class="DayPicker-Day"
                      role="gridcell"
                      tabindex="-1"
                    >
                      12
                    </div>
                    <div
                      aria-disabled="false"
                      aria-label="Fri May 13 1955"
                      aria-selected="false"
                      class="DayPicker-Day"
                      role="gridcell"
                      tabindex="-1"
                    >
                      13
                    </div>
                    <div
                      aria-disabled="false"
                      aria-label="Sat May 14 1955"
                      aria-selected="false"
                      class="DayPicker-Day"
                      role="gridcell"
                      tabindex="-1"
                    >
                      14
                    </div>
                  </div>
                  <div
                    class="DayPicker-Week"
                    role="row"
                  >
                    <div
                      aria-disabled="false"
                      aria-label="Sun May 15 1955"
                      aria-selected="false"
                      class="DayPicker-Day"
                      role="gridcell"
                      tabindex="-1"
                    >
                      15
                    </div>
                    <div
                      aria-disabled="false"
                      aria-label="Mon May 16 1955"
                      aria-selected="false"
                      class="DayPicker-Day"
                      role="gridcell"
                      tabindex="-1"
                    >
                      16
                    </div>
                    <div
                      aria-disabled="false"
                      aria-label="Tue May 17 1955"
                      aria-selected="false"
                      class="DayPicker-Day"
                      role="gridcell"
                      tabindex="-1"
                    >
                      17
                    </div>
                    <div
                      aria-disabled="false"
                      aria-label="Wed May 18 1955"
                      aria-selected="false"
                      class="DayPicker-Day"
                      role="gridcell"
                      tabindex="-1"
                    >
                      18
                    </div>
                    <div
                      aria-disabled="false"
                      aria-label="Thu May 19 1955"
                      aria-selected="false"
                      class="DayPicker-Day"
                      role="gridcell"
                      tabindex="-1"
                    >
                      19
                    </div>
                    <div
                      aria-disabled="false"
                      aria-label="Fri May 20 1955"
                      aria-selected="false"
                      class="DayPicker-Day"
                      role="gridcell"
                      tabindex="-1"
                    >
                      20
                    </div>
                    <div
                      aria-disabled="false"
                      aria-label="Sat May 21 1955"
                      aria-selected="false"
                      class="DayPicker-Day"
                      role="gridcell"
                      tabindex="-1"
                    >
                      21
                    </div>
                  </div>
                  <div
                    class="DayPicker-Week"
                    role="row"
                  >
                    <div
                      aria-disabled="false"
                      aria-label="Sun May 22 1955"
                      aria-selected="false"
                      class="DayPicker-Day"
                      role="gridcell"
                      tabindex="-1"
                    >
                      22
                    </div>
                    <div
                      aria-disabled="false"
                      aria-label="Mon May 23 1955"
                      aria-selected="false"
                      class="DayPicker-Day"
                      role="gridcell"
                      tabindex="-1"
                    >
                      23
                    </div>
                    <div
                      aria-disabled="false"
                      aria-label="Tue May 24 1955"
                      aria-selected="false"
                      class="DayPicker-Day"
                      role="gridcell"
                      tabindex="-1"
                    >
                      24
                    </div>
                    <div
                      aria-disabled="false"
                      aria-label="Wed May 25 1955"
                      aria-selected="false"
                      class="DayPicker-Day"
                      role="gridcell"
                      tabindex="-1"
                    >
                      25
                    </div>
                    <div
                      aria-disabled="false"
                      aria-label="Thu May 26 1955"
                      aria-selected="false"
                      class="DayPicker-Day"
                      role="gridcell"
                      tabindex="-1"
                    >
                      26
                    </div>
                    <div
                      aria-disabled="false"
                      aria-label="Fri May 27 1955"
                      aria-selected="false"
                      class="DayPicker-Day"
                      role="gridcell"
                      tabindex="-1"
                    >
                      27
                    </div>
                    <div
                      aria-disabled="false"
                      aria-label="Sat May 28 1955"
                      aria-selected="false"
                      class="DayPicker-Day"
                      role="gridcell"
                      tabindex="-1"
                    >
                      28
                    </div>
                  </div>
                  <div
                    class="DayPicker-Week"
                    role="row"
                  >
                    <div
                      aria-disabled="false"
                      aria-label="Sun May 29 1955"
                      aria-selected="false"
                      class="DayPicker-Day"
                      role="gridcell"
                      tabindex="-1"
                    >
                      29
                    </div>
                    <div
                      aria-disabled="false"
                      aria-label="Mon May 30 1955"
                      aria-selected="false"
                      class="DayPicker-Day"
                      role="gridcell"
                      tabindex="-1"
                    >
                      30
                    </div>
                    <div
                      aria-disabled="false"
                      aria-label="Tue May 31 1955"
                      aria-selected="false"
                      class="DayPicker-Day"
                      role="gridcell"
                      tabindex="-1"
                    >
                      31
                    </div>
                    <div
                      aria-disabled="true"
                      aria-label="Wed Jun 01 1955"
                      aria-selected="false"
                      class="DayPicker-Day DayPicker-Day--outside"
                      role="gridcell"
                      tabindex="-1"
                    >
                      1
                    </div>
                    <div
                      aria-disabled="true"
                      aria-label="Thu Jun 02 1955"
                      aria-selected="false"
                      class="DayPicker-Day DayPicker-Day--outside"
                      role="gridcell"
                      tabindex="-1"
                    >
                      2
                    </div>
                    <div
                      aria-disabled="true"
                      aria-label="Fri Jun 03 1955"
                      aria-selected="false"
                      class="DayPicker-Day DayPicker-Day--outside"
                      role="gridcell"
                      tabindex="-1"
                    >
                      3
                    </div>
                    <div
                      aria-disabled="true"
                      aria-label="Sat Jun 04 1955"
                      aria-selected="false"
                      class="DayPicker-Day DayPicker-Day--outside"
                      role="gridcell"
                      tabindex="-1"
                    >
                      4
                    </div>
                  </div>
                </div>
              </div>
            </div>
          </div>
        </div>
        <div
          class="c5"
        >
          <div
            class="form-group"
          >
            <span
              class="input-group"
            >
              <span
                class="c6 input-group-addon c7"
              >
                <button
                  class="c8 btn btn-sm btn-link"
                  title="Toggle between beginning and end of day"
                  type="button"
                >
                  <svg
                    class="svg-inline--fa fa-hourglass-half"
                  />
                </button>
              </span>
              <input
                class="c9 form-control input-sm"
                id="from-time-hours"
                title="from hour"
                type="number"
                value="06"
              />
              <span
                class="c6 input-group-addon c7"
              >
                :
              </span>
              <input
                class="c9 form-control input-sm"
                id="from-time-minutes"
                title="from minutes"
                type="number"
                value="15"
              />
              <span
                class="c6 input-group-addon c7"
              >
                :
              </span>
              <input
                class="c9 form-control input-sm"
                id="from-time-seconds"
                title="from seconds"
                type="number"
                value="00"
              />
              <span
                class="c6 input-group-addon c7"
              >
                .
              </span>
              <input
                class="c9 form-control input-sm"
                id="from-time-milliseconds"
                title="from milliseconds"
                type="number"
                value="000"
              />
              <span
                class="c6 input-group-addon c7"
              >
                <button
                  class="c8 btn btn-sm btn-link"
                  title="Set to current local time"
                  type="button"
                >
                  <svg
                    class="svg-inline--fa fa-magic"
                  />
                </button>
              </span>
            </span>
          </div>
        </div>
        <span
          class="c10"
        >
           
        </span>
      </div>
      <div
        class="c11"
      >
        <svg
          class="svg-inline--fa fa-arrow-right"
        />
      </div>
      <div
        class="c1"
      >
        <div
          class="form-group"
        >
          <span>
            <span
              class="input-group"
            >
              <input
                autocomplete="off"
<<<<<<< HEAD
                class="c2 form-control"
=======
                class="c2 mousetrap form-control"
>>>>>>> eba07428
                id="date-input-nextTimeRange[to]"
                label=""
                name="nextTimeRange[to]"
                placeholder="YYYY-MM-DD HH:mm:ss"
                type="text"
                value="1985-25-10 08:18:00.000"
              />
              <span
                class="input-group-btn"
              >
                <button
                  class="c3 btn btn-default"
                  title="Insert current date"
                  type="button"
                >
                  <svg
                    class="svg-inline--fa fa-magic"
                  />
                </button>
              </span>
            </span>
          </span>
        </div>
        <div
          class="DayPicker c4"
          lang="en"
        >
          <div
            class="DayPicker-wrapper"
            tabindex="0"
          >
            <div
              class="DayPicker-NavBar"
            >
              <span
                aria-label="Previous Month"
                class="DayPicker-NavButton DayPicker-NavButton--prev"
                role="button"
                tabindex="0"
              />
              <span
                aria-label="Next Month"
                class="DayPicker-NavButton DayPicker-NavButton--next"
                role="button"
                tabindex="0"
              />
            </div>
            <div
              class="DayPicker-Months"
            >
              <div
                class="DayPicker-Month"
                role="grid"
              >
                <div
                  class="DayPicker-Caption"
                  role="heading"
                >
                  <div>
<<<<<<< HEAD
                    December 2020
=======
                    January 2021
>>>>>>> eba07428
                  </div>
                </div>
                <div
                  class="DayPicker-Weekdays"
                  role="rowgroup"
                >
                  <div
                    class="DayPicker-WeekdaysRow"
                    role="row"
                  >
                    <div
                      class="DayPicker-Weekday"
                      role="columnheader"
                    >
                      <abbr
                        title="Sunday"
                      >
                        Su
                      </abbr>
                    </div>
                    <div
                      class="DayPicker-Weekday"
                      role="columnheader"
                    >
                      <abbr
                        title="Monday"
                      >
                        Mo
                      </abbr>
                    </div>
                    <div
                      class="DayPicker-Weekday"
                      role="columnheader"
                    >
                      <abbr
                        title="Tuesday"
                      >
                        Tu
                      </abbr>
                    </div>
                    <div
                      class="DayPicker-Weekday"
                      role="columnheader"
                    >
                      <abbr
                        title="Wednesday"
                      >
                        We
                      </abbr>
                    </div>
                    <div
                      class="DayPicker-Weekday"
                      role="columnheader"
                    >
                      <abbr
                        title="Thursday"
                      >
                        Th
                      </abbr>
                    </div>
                    <div
                      class="DayPicker-Weekday"
                      role="columnheader"
                    >
                      <abbr
                        title="Friday"
                      >
                        Fr
                      </abbr>
                    </div>
                    <div
                      class="DayPicker-Weekday"
                      role="columnheader"
                    >
                      <abbr
                        title="Saturday"
                      >
                        Sa
                      </abbr>
                    </div>
                  </div>
                </div>
                <div
                  class="DayPicker-Body"
                  role="rowgroup"
                >
                  <div
                    class="DayPicker-Week"
                    role="row"
                  >
                    <div
                      aria-disabled="true"
<<<<<<< HEAD
                      aria-label="Sun Nov 29 2020"
=======
                      aria-label="Sun Dec 27 2020"
>>>>>>> eba07428
                      aria-selected="false"
                      class="DayPicker-Day DayPicker-Day--outside"
                      role="gridcell"
                      tabindex="-1"
                    >
<<<<<<< HEAD
                      29
                    </div>
                    <div
                      aria-disabled="true"
                      aria-label="Mon Nov 30 2020"
=======
                      27
                    </div>
                    <div
                      aria-disabled="true"
                      aria-label="Mon Dec 28 2020"
>>>>>>> eba07428
                      aria-selected="false"
                      class="DayPicker-Day DayPicker-Day--outside"
                      role="gridcell"
                      tabindex="-1"
                    >
<<<<<<< HEAD
                      30
                    </div>
                    <div
                      aria-disabled="false"
                      aria-label="Tue Dec 01 2020"
                      aria-selected="false"
                      class="DayPicker-Day"
                      role="gridcell"
                      tabindex="0"
                    >
                      1
                    </div>
                    <div
                      aria-disabled="false"
                      aria-label="Wed Dec 02 2020"
                      aria-selected="false"
                      class="DayPicker-Day"
                      role="gridcell"
                      tabindex="-1"
                    >
                      2
                    </div>
                    <div
                      aria-disabled="false"
                      aria-label="Thu Dec 03 2020"
                      aria-selected="false"
                      class="DayPicker-Day"
                      role="gridcell"
                      tabindex="-1"
                    >
                      3
                    </div>
                    <div
                      aria-disabled="false"
                      aria-label="Fri Dec 04 2020"
                      aria-selected="false"
                      class="DayPicker-Day"
                      role="gridcell"
                      tabindex="-1"
                    >
                      4
                    </div>
                    <div
                      aria-disabled="false"
                      aria-label="Sat Dec 05 2020"
=======
                      28
                    </div>
                    <div
                      aria-disabled="true"
                      aria-label="Tue Dec 29 2020"
                      aria-selected="false"
                      class="DayPicker-Day DayPicker-Day--outside"
                      role="gridcell"
                      tabindex="-1"
                    >
                      29
                    </div>
                    <div
                      aria-disabled="true"
                      aria-label="Wed Dec 30 2020"
                      aria-selected="false"
                      class="DayPicker-Day DayPicker-Day--outside"
                      role="gridcell"
                      tabindex="-1"
                    >
                      30
                    </div>
                    <div
                      aria-disabled="true"
                      aria-label="Thu Dec 31 2020"
                      aria-selected="false"
                      class="DayPicker-Day DayPicker-Day--outside"
                      role="gridcell"
                      tabindex="-1"
                    >
                      31
                    </div>
                    <div
                      aria-disabled="false"
                      aria-label="Fri Jan 01 2021"
                      aria-selected="false"
                      class="DayPicker-Day"
                      role="gridcell"
                      tabindex="0"
                    >
                      1
                    </div>
                    <div
                      aria-disabled="false"
                      aria-label="Sat Jan 02 2021"
>>>>>>> eba07428
                      aria-selected="false"
                      class="DayPicker-Day"
                      role="gridcell"
                      tabindex="-1"
                    >
<<<<<<< HEAD
                      5
=======
                      2
>>>>>>> eba07428
                    </div>
                  </div>
                  <div
                    class="DayPicker-Week"
                    role="row"
                  >
                    <div
                      aria-disabled="false"
<<<<<<< HEAD
                      aria-label="Sun Dec 06 2020"
=======
                      aria-label="Sun Jan 03 2021"
                      aria-selected="false"
                      class="DayPicker-Day"
                      role="gridcell"
                      tabindex="-1"
                    >
                      3
                    </div>
                    <div
                      aria-disabled="false"
                      aria-label="Mon Jan 04 2021"
                      aria-selected="false"
                      class="DayPicker-Day"
                      role="gridcell"
                      tabindex="-1"
                    >
                      4
                    </div>
                    <div
                      aria-disabled="false"
                      aria-label="Tue Jan 05 2021"
                      aria-selected="false"
                      class="DayPicker-Day"
                      role="gridcell"
                      tabindex="-1"
                    >
                      5
                    </div>
                    <div
                      aria-disabled="false"
                      aria-label="Wed Jan 06 2021"
>>>>>>> eba07428
                      aria-selected="false"
                      class="DayPicker-Day"
                      role="gridcell"
                      tabindex="-1"
                    >
                      6
                    </div>
                    <div
                      aria-disabled="false"
<<<<<<< HEAD
                      aria-label="Mon Dec 07 2020"
=======
                      aria-label="Thu Jan 07 2021"
>>>>>>> eba07428
                      aria-selected="false"
                      class="DayPicker-Day"
                      role="gridcell"
                      tabindex="-1"
                    >
                      7
                    </div>
                    <div
                      aria-disabled="false"
<<<<<<< HEAD
                      aria-label="Tue Dec 08 2020"
=======
                      aria-label="Fri Jan 08 2021"
>>>>>>> eba07428
                      aria-selected="false"
                      class="DayPicker-Day"
                      role="gridcell"
                      tabindex="-1"
                    >
                      8
                    </div>
                    <div
                      aria-disabled="false"
<<<<<<< HEAD
                      aria-label="Wed Dec 09 2020"
=======
                      aria-label="Sat Jan 09 2021"
>>>>>>> eba07428
                      aria-selected="false"
                      class="DayPicker-Day"
                      role="gridcell"
                      tabindex="-1"
                    >
                      9
                    </div>
<<<<<<< HEAD
                    <div
                      aria-disabled="false"
                      aria-label="Thu Dec 10 2020"
=======
                  </div>
                  <div
                    class="DayPicker-Week"
                    role="row"
                  >
                    <div
                      aria-disabled="false"
                      aria-label="Sun Jan 10 2021"
>>>>>>> eba07428
                      aria-selected="false"
                      class="DayPicker-Day"
                      role="gridcell"
                      tabindex="-1"
                    >
                      10
                    </div>
                    <div
                      aria-disabled="false"
<<<<<<< HEAD
                      aria-label="Fri Dec 11 2020"
=======
                      aria-label="Mon Jan 11 2021"
>>>>>>> eba07428
                      aria-selected="false"
                      class="DayPicker-Day"
                      role="gridcell"
                      tabindex="-1"
                    >
                      11
                    </div>
                    <div
                      aria-disabled="false"
<<<<<<< HEAD
                      aria-label="Sat Dec 12 2020"
=======
                      aria-label="Tue Jan 12 2021"
>>>>>>> eba07428
                      aria-selected="false"
                      class="DayPicker-Day"
                      role="gridcell"
                      tabindex="-1"
                    >
                      12
                    </div>
<<<<<<< HEAD
                  </div>
                  <div
                    class="DayPicker-Week"
                    role="row"
                  >
                    <div
                      aria-disabled="false"
                      aria-label="Sun Dec 13 2020"
                      aria-selected="false"
                      class="DayPicker-Day"
=======
                    <div
                      aria-disabled="false"
                      aria-label="Wed Jan 13 2021"
                      aria-selected="false"
                      class="DayPicker-Day DayPicker-Day--today"
>>>>>>> eba07428
                      role="gridcell"
                      tabindex="-1"
                    >
                      13
                    </div>
                    <div
                      aria-disabled="false"
<<<<<<< HEAD
                      aria-label="Mon Dec 14 2020"
=======
                      aria-label="Thu Jan 14 2021"
>>>>>>> eba07428
                      aria-selected="false"
                      class="DayPicker-Day"
                      role="gridcell"
                      tabindex="-1"
                    >
                      14
                    </div>
                    <div
                      aria-disabled="false"
<<<<<<< HEAD
                      aria-label="Tue Dec 15 2020"
=======
                      aria-label="Fri Jan 15 2021"
>>>>>>> eba07428
                      aria-selected="false"
                      class="DayPicker-Day"
                      role="gridcell"
                      tabindex="-1"
                    >
                      15
                    </div>
                    <div
                      aria-disabled="false"
<<<<<<< HEAD
                      aria-label="Wed Dec 16 2020"
=======
                      aria-label="Sat Jan 16 2021"
>>>>>>> eba07428
                      aria-selected="false"
                      class="DayPicker-Day"
                      role="gridcell"
                      tabindex="-1"
                    >
                      16
                    </div>
<<<<<<< HEAD
                    <div
                      aria-disabled="false"
                      aria-label="Thu Dec 17 2020"
                      aria-selected="false"
                      class="DayPicker-Day DayPicker-Day--today"
=======
                  </div>
                  <div
                    class="DayPicker-Week"
                    role="row"
                  >
                    <div
                      aria-disabled="false"
                      aria-label="Sun Jan 17 2021"
                      aria-selected="false"
                      class="DayPicker-Day"
>>>>>>> eba07428
                      role="gridcell"
                      tabindex="-1"
                    >
                      17
                    </div>
                    <div
                      aria-disabled="false"
<<<<<<< HEAD
                      aria-label="Fri Dec 18 2020"
=======
                      aria-label="Mon Jan 18 2021"
>>>>>>> eba07428
                      aria-selected="false"
                      class="DayPicker-Day"
                      role="gridcell"
                      tabindex="-1"
                    >
                      18
                    </div>
                    <div
                      aria-disabled="false"
<<<<<<< HEAD
                      aria-label="Sat Dec 19 2020"
=======
                      aria-label="Tue Jan 19 2021"
>>>>>>> eba07428
                      aria-selected="false"
                      class="DayPicker-Day"
                      role="gridcell"
                      tabindex="-1"
                    >
                      19
                    </div>
<<<<<<< HEAD
                  </div>
                  <div
                    class="DayPicker-Week"
                    role="row"
                  >
                    <div
                      aria-disabled="false"
                      aria-label="Sun Dec 20 2020"
=======
                    <div
                      aria-disabled="false"
                      aria-label="Wed Jan 20 2021"
>>>>>>> eba07428
                      aria-selected="false"
                      class="DayPicker-Day"
                      role="gridcell"
                      tabindex="-1"
                    >
                      20
                    </div>
                    <div
                      aria-disabled="false"
<<<<<<< HEAD
                      aria-label="Mon Dec 21 2020"
=======
                      aria-label="Thu Jan 21 2021"
>>>>>>> eba07428
                      aria-selected="false"
                      class="DayPicker-Day"
                      role="gridcell"
                      tabindex="-1"
                    >
                      21
                    </div>
                    <div
                      aria-disabled="false"
<<<<<<< HEAD
                      aria-label="Tue Dec 22 2020"
=======
                      aria-label="Fri Jan 22 2021"
>>>>>>> eba07428
                      aria-selected="false"
                      class="DayPicker-Day"
                      role="gridcell"
                      tabindex="-1"
                    >
                      22
                    </div>
                    <div
                      aria-disabled="false"
<<<<<<< HEAD
                      aria-label="Wed Dec 23 2020"
=======
                      aria-label="Sat Jan 23 2021"
>>>>>>> eba07428
                      aria-selected="false"
                      class="DayPicker-Day"
                      role="gridcell"
                      tabindex="-1"
                    >
                      23
                    </div>
<<<<<<< HEAD
                    <div
                      aria-disabled="false"
                      aria-label="Thu Dec 24 2020"
=======
                  </div>
                  <div
                    class="DayPicker-Week"
                    role="row"
                  >
                    <div
                      aria-disabled="false"
                      aria-label="Sun Jan 24 2021"
>>>>>>> eba07428
                      aria-selected="false"
                      class="DayPicker-Day"
                      role="gridcell"
                      tabindex="-1"
                    >
                      24
                    </div>
                    <div
                      aria-disabled="false"
<<<<<<< HEAD
                      aria-label="Fri Dec 25 2020"
=======
                      aria-label="Mon Jan 25 2021"
>>>>>>> eba07428
                      aria-selected="false"
                      class="DayPicker-Day"
                      role="gridcell"
                      tabindex="-1"
                    >
                      25
                    </div>
                    <div
                      aria-disabled="false"
<<<<<<< HEAD
                      aria-label="Sat Dec 26 2020"
=======
                      aria-label="Tue Jan 26 2021"
>>>>>>> eba07428
                      aria-selected="false"
                      class="DayPicker-Day"
                      role="gridcell"
                      tabindex="-1"
                    >
                      26
                    </div>
<<<<<<< HEAD
                  </div>
                  <div
                    class="DayPicker-Week"
                    role="row"
                  >
                    <div
                      aria-disabled="false"
                      aria-label="Sun Dec 27 2020"
=======
                    <div
                      aria-disabled="false"
                      aria-label="Wed Jan 27 2021"
>>>>>>> eba07428
                      aria-selected="false"
                      class="DayPicker-Day"
                      role="gridcell"
                      tabindex="-1"
                    >
                      27
                    </div>
                    <div
                      aria-disabled="false"
<<<<<<< HEAD
                      aria-label="Mon Dec 28 2020"
=======
                      aria-label="Thu Jan 28 2021"
>>>>>>> eba07428
                      aria-selected="false"
                      class="DayPicker-Day"
                      role="gridcell"
                      tabindex="-1"
                    >
                      28
                    </div>
                    <div
                      aria-disabled="false"
<<<<<<< HEAD
                      aria-label="Tue Dec 29 2020"
=======
                      aria-label="Fri Jan 29 2021"
>>>>>>> eba07428
                      aria-selected="false"
                      class="DayPicker-Day"
                      role="gridcell"
                      tabindex="-1"
                    >
                      29
                    </div>
                    <div
                      aria-disabled="false"
<<<<<<< HEAD
                      aria-label="Wed Dec 30 2020"
=======
                      aria-label="Sat Jan 30 2021"
>>>>>>> eba07428
                      aria-selected="false"
                      class="DayPicker-Day"
                      role="gridcell"
                      tabindex="-1"
                    >
                      30
                    </div>
<<<<<<< HEAD
                    <div
                      aria-disabled="false"
                      aria-label="Thu Dec 31 2020"
=======
                  </div>
                  <div
                    class="DayPicker-Week"
                    role="row"
                  >
                    <div
                      aria-disabled="false"
                      aria-label="Sun Jan 31 2021"
>>>>>>> eba07428
                      aria-selected="false"
                      class="DayPicker-Day"
                      role="gridcell"
                      tabindex="-1"
                    >
                      31
                    </div>
                    <div
                      aria-disabled="true"
<<<<<<< HEAD
                      aria-label="Fri Jan 01 2021"
=======
                      aria-label="Mon Feb 01 2021"
>>>>>>> eba07428
                      aria-selected="false"
                      class="DayPicker-Day DayPicker-Day--outside"
                      role="gridcell"
                      tabindex="-1"
                    >
                      1
                    </div>
                    <div
                      aria-disabled="true"
<<<<<<< HEAD
                      aria-label="Sat Jan 02 2021"
=======
                      aria-label="Tue Feb 02 2021"
>>>>>>> eba07428
                      aria-selected="false"
                      class="DayPicker-Day DayPicker-Day--outside"
                      role="gridcell"
                      tabindex="-1"
                    >
                      2
<<<<<<< HEAD
=======
                    </div>
                    <div
                      aria-disabled="true"
                      aria-label="Wed Feb 03 2021"
                      aria-selected="false"
                      class="DayPicker-Day DayPicker-Day--outside"
                      role="gridcell"
                      tabindex="-1"
                    >
                      3
                    </div>
                    <div
                      aria-disabled="true"
                      aria-label="Thu Feb 04 2021"
                      aria-selected="false"
                      class="DayPicker-Day DayPicker-Day--outside"
                      role="gridcell"
                      tabindex="-1"
                    >
                      4
                    </div>
                    <div
                      aria-disabled="true"
                      aria-label="Fri Feb 05 2021"
                      aria-selected="false"
                      class="DayPicker-Day DayPicker-Day--outside"
                      role="gridcell"
                      tabindex="-1"
                    >
                      5
                    </div>
                    <div
                      aria-disabled="true"
                      aria-label="Sat Feb 06 2021"
                      aria-selected="false"
                      class="DayPicker-Day DayPicker-Day--outside"
                      role="gridcell"
                      tabindex="-1"
                    >
                      6
>>>>>>> eba07428
                    </div>
                  </div>
                </div>
              </div>
            </div>
          </div>
        </div>
        <div
          class="c5"
        >
          <div
            class="form-group"
          >
            <span
              class="input-group"
            >
              <span
                class="c6 input-group-addon c7"
              >
                <button
                  class="c8 btn btn-sm btn-link"
                  title="Toggle between beginning and end of day"
                  type="button"
                >
                  <svg
                    class="svg-inline--fa fa-hourglass-half"
                  />
                </button>
              </span>
              <input
                class="c9 form-control input-sm"
                id="to-time-hours"
                title="to hour"
                type="number"
                value="NaN"
              />
              <span
                class="c6 input-group-addon c7"
              >
                :
              </span>
              <input
                class="c9 form-control input-sm"
                id="to-time-minutes"
                title="to minutes"
                type="number"
                value="NaN"
              />
              <span
                class="c6 input-group-addon c7"
              >
                :
              </span>
              <input
                class="c9 form-control input-sm"
                id="to-time-seconds"
                title="to seconds"
                type="number"
                value="NaN"
              />
              <span
                class="c6 input-group-addon c7"
              >
                .
              </span>
              <input
                class="c9 form-control input-sm"
                id="to-time-milliseconds"
                title="to milliseconds"
                type="number"
                value="NaN"
              />
              <span
                class="c6 input-group-addon c7"
              >
                <button
                  class="c8 btn btn-sm btn-link"
                  title="Set to current local time"
                  type="button"
                >
                  <svg
                    class="svg-inline--fa fa-magic"
                  />
                </button>
              </span>
            </span>
          </div>
        </div>
        <span
          class="c10"
        >
           
        </span>
      </div>
    </div>
  </form>
</DocumentFragment>
`;<|MERGE_RESOLUTION|>--- conflicted
+++ resolved
@@ -1,6 +1,6 @@
 // Jest Snapshot v1, https://goo.gl/fbAQLP
 
-exports[`TabAbsoluteTimeRange renders 1`] = `
+exports[`AbsoluteTimeRangeSelector renders 1`] = `
 <DocumentFragment>
   .c3.btn-danger {
   background-color: #ad0707;
@@ -806,11 +806,7 @@
             >
               <input
                 autocomplete="off"
-<<<<<<< HEAD
-                class="c2 form-control"
-=======
                 class="c2 mousetrap form-control"
->>>>>>> eba07428
                 id="date-input-nextTimeRange[from]"
                 label=""
                 name="nextTimeRange[from]"
@@ -1443,11 +1439,7 @@
             >
               <input
                 autocomplete="off"
-<<<<<<< HEAD
-                class="c2 form-control"
-=======
                 class="c2 mousetrap form-control"
->>>>>>> eba07428
                 id="date-input-nextTimeRange[to]"
                 label=""
                 name="nextTimeRange[to]"
@@ -1507,11 +1499,7 @@
                   role="heading"
                 >
                   <div>
-<<<<<<< HEAD
-                    December 2020
-=======
                     January 2021
->>>>>>> eba07428
                   </div>
                 </div>
                 <div
@@ -1604,40 +1592,57 @@
                   >
                     <div
                       aria-disabled="true"
-<<<<<<< HEAD
-                      aria-label="Sun Nov 29 2020"
-=======
                       aria-label="Sun Dec 27 2020"
->>>>>>> eba07428
                       aria-selected="false"
                       class="DayPicker-Day DayPicker-Day--outside"
                       role="gridcell"
                       tabindex="-1"
                     >
-<<<<<<< HEAD
+                      27
+                    </div>
+                    <div
+                      aria-disabled="true"
+                      aria-label="Mon Dec 28 2020"
+                      aria-selected="false"
+                      class="DayPicker-Day DayPicker-Day--outside"
+                      role="gridcell"
+                      tabindex="-1"
+                    >
+                      28
+                    </div>
+                    <div
+                      aria-disabled="true"
+                      aria-label="Tue Dec 29 2020"
+                      aria-selected="false"
+                      class="DayPicker-Day DayPicker-Day--outside"
+                      role="gridcell"
+                      tabindex="-1"
+                    >
                       29
                     </div>
                     <div
                       aria-disabled="true"
-                      aria-label="Mon Nov 30 2020"
-=======
-                      27
-                    </div>
-                    <div
-                      aria-disabled="true"
-                      aria-label="Mon Dec 28 2020"
->>>>>>> eba07428
+                      aria-label="Wed Dec 30 2020"
                       aria-selected="false"
                       class="DayPicker-Day DayPicker-Day--outside"
                       role="gridcell"
                       tabindex="-1"
                     >
-<<<<<<< HEAD
                       30
                     </div>
                     <div
-                      aria-disabled="false"
-                      aria-label="Tue Dec 01 2020"
+                      aria-disabled="true"
+                      aria-label="Thu Dec 31 2020"
+                      aria-selected="false"
+                      class="DayPicker-Day DayPicker-Day--outside"
+                      role="gridcell"
+                      tabindex="-1"
+                    >
+                      31
+                    </div>
+                    <div
+                      aria-disabled="false"
+                      aria-label="Fri Jan 01 2021"
                       aria-selected="false"
                       class="DayPicker-Day"
                       role="gridcell"
@@ -1647,94 +1652,13 @@
                     </div>
                     <div
                       aria-disabled="false"
-                      aria-label="Wed Dec 02 2020"
+                      aria-label="Sat Jan 02 2021"
                       aria-selected="false"
                       class="DayPicker-Day"
                       role="gridcell"
                       tabindex="-1"
                     >
                       2
-                    </div>
-                    <div
-                      aria-disabled="false"
-                      aria-label="Thu Dec 03 2020"
-                      aria-selected="false"
-                      class="DayPicker-Day"
-                      role="gridcell"
-                      tabindex="-1"
-                    >
-                      3
-                    </div>
-                    <div
-                      aria-disabled="false"
-                      aria-label="Fri Dec 04 2020"
-                      aria-selected="false"
-                      class="DayPicker-Day"
-                      role="gridcell"
-                      tabindex="-1"
-                    >
-                      4
-                    </div>
-                    <div
-                      aria-disabled="false"
-                      aria-label="Sat Dec 05 2020"
-=======
-                      28
-                    </div>
-                    <div
-                      aria-disabled="true"
-                      aria-label="Tue Dec 29 2020"
-                      aria-selected="false"
-                      class="DayPicker-Day DayPicker-Day--outside"
-                      role="gridcell"
-                      tabindex="-1"
-                    >
-                      29
-                    </div>
-                    <div
-                      aria-disabled="true"
-                      aria-label="Wed Dec 30 2020"
-                      aria-selected="false"
-                      class="DayPicker-Day DayPicker-Day--outside"
-                      role="gridcell"
-                      tabindex="-1"
-                    >
-                      30
-                    </div>
-                    <div
-                      aria-disabled="true"
-                      aria-label="Thu Dec 31 2020"
-                      aria-selected="false"
-                      class="DayPicker-Day DayPicker-Day--outside"
-                      role="gridcell"
-                      tabindex="-1"
-                    >
-                      31
-                    </div>
-                    <div
-                      aria-disabled="false"
-                      aria-label="Fri Jan 01 2021"
-                      aria-selected="false"
-                      class="DayPicker-Day"
-                      role="gridcell"
-                      tabindex="0"
-                    >
-                      1
-                    </div>
-                    <div
-                      aria-disabled="false"
-                      aria-label="Sat Jan 02 2021"
->>>>>>> eba07428
-                      aria-selected="false"
-                      class="DayPicker-Day"
-                      role="gridcell"
-                      tabindex="-1"
-                    >
-<<<<<<< HEAD
-                      5
-=======
-                      2
->>>>>>> eba07428
                     </div>
                   </div>
                   <div
@@ -1743,9 +1667,6 @@
                   >
                     <div
                       aria-disabled="false"
-<<<<<<< HEAD
-                      aria-label="Sun Dec 06 2020"
-=======
                       aria-label="Sun Jan 03 2021"
                       aria-selected="false"
                       class="DayPicker-Day"
@@ -1777,7 +1698,6 @@
                     <div
                       aria-disabled="false"
                       aria-label="Wed Jan 06 2021"
->>>>>>> eba07428
                       aria-selected="false"
                       class="DayPicker-Day"
                       role="gridcell"
@@ -1787,11 +1707,7 @@
                     </div>
                     <div
                       aria-disabled="false"
-<<<<<<< HEAD
-                      aria-label="Mon Dec 07 2020"
-=======
                       aria-label="Thu Jan 07 2021"
->>>>>>> eba07428
                       aria-selected="false"
                       class="DayPicker-Day"
                       role="gridcell"
@@ -1801,11 +1717,7 @@
                     </div>
                     <div
                       aria-disabled="false"
-<<<<<<< HEAD
-                      aria-label="Tue Dec 08 2020"
-=======
                       aria-label="Fri Jan 08 2021"
->>>>>>> eba07428
                       aria-selected="false"
                       class="DayPicker-Day"
                       role="gridcell"
@@ -1815,11 +1727,7 @@
                     </div>
                     <div
                       aria-disabled="false"
-<<<<<<< HEAD
-                      aria-label="Wed Dec 09 2020"
-=======
                       aria-label="Sat Jan 09 2021"
->>>>>>> eba07428
                       aria-selected="false"
                       class="DayPicker-Day"
                       role="gridcell"
@@ -1827,11 +1735,6 @@
                     >
                       9
                     </div>
-<<<<<<< HEAD
-                    <div
-                      aria-disabled="false"
-                      aria-label="Thu Dec 10 2020"
-=======
                   </div>
                   <div
                     class="DayPicker-Week"
@@ -1840,7 +1743,6 @@
                     <div
                       aria-disabled="false"
                       aria-label="Sun Jan 10 2021"
->>>>>>> eba07428
                       aria-selected="false"
                       class="DayPicker-Day"
                       role="gridcell"
@@ -1850,11 +1752,7 @@
                     </div>
                     <div
                       aria-disabled="false"
-<<<<<<< HEAD
-                      aria-label="Fri Dec 11 2020"
-=======
                       aria-label="Mon Jan 11 2021"
->>>>>>> eba07428
                       aria-selected="false"
                       class="DayPicker-Day"
                       role="gridcell"
@@ -1864,11 +1762,7 @@
                     </div>
                     <div
                       aria-disabled="false"
-<<<<<<< HEAD
-                      aria-label="Sat Dec 12 2020"
-=======
                       aria-label="Tue Jan 12 2021"
->>>>>>> eba07428
                       aria-selected="false"
                       class="DayPicker-Day"
                       role="gridcell"
@@ -1876,7 +1770,46 @@
                     >
                       12
                     </div>
-<<<<<<< HEAD
+                    <div
+                      aria-disabled="false"
+                      aria-label="Wed Jan 13 2021"
+                      aria-selected="false"
+                      class="DayPicker-Day DayPicker-Day--today"
+                      role="gridcell"
+                      tabindex="-1"
+                    >
+                      13
+                    </div>
+                    <div
+                      aria-disabled="false"
+                      aria-label="Thu Jan 14 2021"
+                      aria-selected="false"
+                      class="DayPicker-Day"
+                      role="gridcell"
+                      tabindex="-1"
+                    >
+                      14
+                    </div>
+                    <div
+                      aria-disabled="false"
+                      aria-label="Fri Jan 15 2021"
+                      aria-selected="false"
+                      class="DayPicker-Day"
+                      role="gridcell"
+                      tabindex="-1"
+                    >
+                      15
+                    </div>
+                    <div
+                      aria-disabled="false"
+                      aria-label="Sat Jan 16 2021"
+                      aria-selected="false"
+                      class="DayPicker-Day"
+                      role="gridcell"
+                      tabindex="-1"
+                    >
+                      16
+                    </div>
                   </div>
                   <div
                     class="DayPicker-Week"
@@ -1884,70 +1817,74 @@
                   >
                     <div
                       aria-disabled="false"
-                      aria-label="Sun Dec 13 2020"
-                      aria-selected="false"
-                      class="DayPicker-Day"
-=======
-                    <div
-                      aria-disabled="false"
-                      aria-label="Wed Jan 13 2021"
-                      aria-selected="false"
-                      class="DayPicker-Day DayPicker-Day--today"
->>>>>>> eba07428
-                      role="gridcell"
-                      tabindex="-1"
-                    >
-                      13
-                    </div>
-                    <div
-                      aria-disabled="false"
-<<<<<<< HEAD
-                      aria-label="Mon Dec 14 2020"
-=======
-                      aria-label="Thu Jan 14 2021"
->>>>>>> eba07428
-                      aria-selected="false"
-                      class="DayPicker-Day"
-                      role="gridcell"
-                      tabindex="-1"
-                    >
-                      14
-                    </div>
-                    <div
-                      aria-disabled="false"
-<<<<<<< HEAD
-                      aria-label="Tue Dec 15 2020"
-=======
-                      aria-label="Fri Jan 15 2021"
->>>>>>> eba07428
-                      aria-selected="false"
-                      class="DayPicker-Day"
-                      role="gridcell"
-                      tabindex="-1"
-                    >
-                      15
-                    </div>
-                    <div
-                      aria-disabled="false"
-<<<<<<< HEAD
-                      aria-label="Wed Dec 16 2020"
-=======
-                      aria-label="Sat Jan 16 2021"
->>>>>>> eba07428
-                      aria-selected="false"
-                      class="DayPicker-Day"
-                      role="gridcell"
-                      tabindex="-1"
-                    >
-                      16
-                    </div>
-<<<<<<< HEAD
-                    <div
-                      aria-disabled="false"
-                      aria-label="Thu Dec 17 2020"
-                      aria-selected="false"
-                      class="DayPicker-Day DayPicker-Day--today"
-=======
+                      aria-label="Sun Jan 17 2021"
+                      aria-selected="false"
+                      class="DayPicker-Day"
+                      role="gridcell"
+                      tabindex="-1"
+                    >
+                      17
+                    </div>
+                    <div
+                      aria-disabled="false"
+                      aria-label="Mon Jan 18 2021"
+                      aria-selected="false"
+                      class="DayPicker-Day"
+                      role="gridcell"
+                      tabindex="-1"
+                    >
+                      18
+                    </div>
+                    <div
+                      aria-disabled="false"
+                      aria-label="Tue Jan 19 2021"
+                      aria-selected="false"
+                      class="DayPicker-Day"
+                      role="gridcell"
+                      tabindex="-1"
+                    >
+                      19
+                    </div>
+                    <div
+                      aria-disabled="false"
+                      aria-label="Wed Jan 20 2021"
+                      aria-selected="false"
+                      class="DayPicker-Day"
+                      role="gridcell"
+                      tabindex="-1"
+                    >
+                      20
+                    </div>
+                    <div
+                      aria-disabled="false"
+                      aria-label="Thu Jan 21 2021"
+                      aria-selected="false"
+                      class="DayPicker-Day"
+                      role="gridcell"
+                      tabindex="-1"
+                    >
+                      21
+                    </div>
+                    <div
+                      aria-disabled="false"
+                      aria-label="Fri Jan 22 2021"
+                      aria-selected="false"
+                      class="DayPicker-Day"
+                      role="gridcell"
+                      tabindex="-1"
+                    >
+                      22
+                    </div>
+                    <div
+                      aria-disabled="false"
+                      aria-label="Sat Jan 23 2021"
+                      aria-selected="false"
+                      class="DayPicker-Day"
+                      role="gridcell"
+                      tabindex="-1"
+                    >
+                      23
+                    </div>
                   </div>
                   <div
                     class="DayPicker-Week"
@@ -1955,44 +1892,74 @@
                   >
                     <div
                       aria-disabled="false"
-                      aria-label="Sun Jan 17 2021"
-                      aria-selected="false"
-                      class="DayPicker-Day"
->>>>>>> eba07428
-                      role="gridcell"
-                      tabindex="-1"
-                    >
-                      17
-                    </div>
-                    <div
-                      aria-disabled="false"
-<<<<<<< HEAD
-                      aria-label="Fri Dec 18 2020"
-=======
-                      aria-label="Mon Jan 18 2021"
->>>>>>> eba07428
-                      aria-selected="false"
-                      class="DayPicker-Day"
-                      role="gridcell"
-                      tabindex="-1"
-                    >
-                      18
-                    </div>
-                    <div
-                      aria-disabled="false"
-<<<<<<< HEAD
-                      aria-label="Sat Dec 19 2020"
-=======
-                      aria-label="Tue Jan 19 2021"
->>>>>>> eba07428
-                      aria-selected="false"
-                      class="DayPicker-Day"
-                      role="gridcell"
-                      tabindex="-1"
-                    >
-                      19
-                    </div>
-<<<<<<< HEAD
+                      aria-label="Sun Jan 24 2021"
+                      aria-selected="false"
+                      class="DayPicker-Day"
+                      role="gridcell"
+                      tabindex="-1"
+                    >
+                      24
+                    </div>
+                    <div
+                      aria-disabled="false"
+                      aria-label="Mon Jan 25 2021"
+                      aria-selected="false"
+                      class="DayPicker-Day"
+                      role="gridcell"
+                      tabindex="-1"
+                    >
+                      25
+                    </div>
+                    <div
+                      aria-disabled="false"
+                      aria-label="Tue Jan 26 2021"
+                      aria-selected="false"
+                      class="DayPicker-Day"
+                      role="gridcell"
+                      tabindex="-1"
+                    >
+                      26
+                    </div>
+                    <div
+                      aria-disabled="false"
+                      aria-label="Wed Jan 27 2021"
+                      aria-selected="false"
+                      class="DayPicker-Day"
+                      role="gridcell"
+                      tabindex="-1"
+                    >
+                      27
+                    </div>
+                    <div
+                      aria-disabled="false"
+                      aria-label="Thu Jan 28 2021"
+                      aria-selected="false"
+                      class="DayPicker-Day"
+                      role="gridcell"
+                      tabindex="-1"
+                    >
+                      28
+                    </div>
+                    <div
+                      aria-disabled="false"
+                      aria-label="Fri Jan 29 2021"
+                      aria-selected="false"
+                      class="DayPicker-Day"
+                      role="gridcell"
+                      tabindex="-1"
+                    >
+                      29
+                    </div>
+                    <div
+                      aria-disabled="false"
+                      aria-label="Sat Jan 30 2021"
+                      aria-selected="false"
+                      class="DayPicker-Day"
+                      role="gridcell"
+                      tabindex="-1"
+                    >
+                      30
+                    </div>
                   </div>
                   <div
                     class="DayPicker-Week"
@@ -2000,187 +1967,7 @@
                   >
                     <div
                       aria-disabled="false"
-                      aria-label="Sun Dec 20 2020"
-=======
-                    <div
-                      aria-disabled="false"
-                      aria-label="Wed Jan 20 2021"
->>>>>>> eba07428
-                      aria-selected="false"
-                      class="DayPicker-Day"
-                      role="gridcell"
-                      tabindex="-1"
-                    >
-                      20
-                    </div>
-                    <div
-                      aria-disabled="false"
-<<<<<<< HEAD
-                      aria-label="Mon Dec 21 2020"
-=======
-                      aria-label="Thu Jan 21 2021"
->>>>>>> eba07428
-                      aria-selected="false"
-                      class="DayPicker-Day"
-                      role="gridcell"
-                      tabindex="-1"
-                    >
-                      21
-                    </div>
-                    <div
-                      aria-disabled="false"
-<<<<<<< HEAD
-                      aria-label="Tue Dec 22 2020"
-=======
-                      aria-label="Fri Jan 22 2021"
->>>>>>> eba07428
-                      aria-selected="false"
-                      class="DayPicker-Day"
-                      role="gridcell"
-                      tabindex="-1"
-                    >
-                      22
-                    </div>
-                    <div
-                      aria-disabled="false"
-<<<<<<< HEAD
-                      aria-label="Wed Dec 23 2020"
-=======
-                      aria-label="Sat Jan 23 2021"
->>>>>>> eba07428
-                      aria-selected="false"
-                      class="DayPicker-Day"
-                      role="gridcell"
-                      tabindex="-1"
-                    >
-                      23
-                    </div>
-<<<<<<< HEAD
-                    <div
-                      aria-disabled="false"
-                      aria-label="Thu Dec 24 2020"
-=======
-                  </div>
-                  <div
-                    class="DayPicker-Week"
-                    role="row"
-                  >
-                    <div
-                      aria-disabled="false"
-                      aria-label="Sun Jan 24 2021"
->>>>>>> eba07428
-                      aria-selected="false"
-                      class="DayPicker-Day"
-                      role="gridcell"
-                      tabindex="-1"
-                    >
-                      24
-                    </div>
-                    <div
-                      aria-disabled="false"
-<<<<<<< HEAD
-                      aria-label="Fri Dec 25 2020"
-=======
-                      aria-label="Mon Jan 25 2021"
->>>>>>> eba07428
-                      aria-selected="false"
-                      class="DayPicker-Day"
-                      role="gridcell"
-                      tabindex="-1"
-                    >
-                      25
-                    </div>
-                    <div
-                      aria-disabled="false"
-<<<<<<< HEAD
-                      aria-label="Sat Dec 26 2020"
-=======
-                      aria-label="Tue Jan 26 2021"
->>>>>>> eba07428
-                      aria-selected="false"
-                      class="DayPicker-Day"
-                      role="gridcell"
-                      tabindex="-1"
-                    >
-                      26
-                    </div>
-<<<<<<< HEAD
-                  </div>
-                  <div
-                    class="DayPicker-Week"
-                    role="row"
-                  >
-                    <div
-                      aria-disabled="false"
-                      aria-label="Sun Dec 27 2020"
-=======
-                    <div
-                      aria-disabled="false"
-                      aria-label="Wed Jan 27 2021"
->>>>>>> eba07428
-                      aria-selected="false"
-                      class="DayPicker-Day"
-                      role="gridcell"
-                      tabindex="-1"
-                    >
-                      27
-                    </div>
-                    <div
-                      aria-disabled="false"
-<<<<<<< HEAD
-                      aria-label="Mon Dec 28 2020"
-=======
-                      aria-label="Thu Jan 28 2021"
->>>>>>> eba07428
-                      aria-selected="false"
-                      class="DayPicker-Day"
-                      role="gridcell"
-                      tabindex="-1"
-                    >
-                      28
-                    </div>
-                    <div
-                      aria-disabled="false"
-<<<<<<< HEAD
-                      aria-label="Tue Dec 29 2020"
-=======
-                      aria-label="Fri Jan 29 2021"
->>>>>>> eba07428
-                      aria-selected="false"
-                      class="DayPicker-Day"
-                      role="gridcell"
-                      tabindex="-1"
-                    >
-                      29
-                    </div>
-                    <div
-                      aria-disabled="false"
-<<<<<<< HEAD
-                      aria-label="Wed Dec 30 2020"
-=======
-                      aria-label="Sat Jan 30 2021"
->>>>>>> eba07428
-                      aria-selected="false"
-                      class="DayPicker-Day"
-                      role="gridcell"
-                      tabindex="-1"
-                    >
-                      30
-                    </div>
-<<<<<<< HEAD
-                    <div
-                      aria-disabled="false"
-                      aria-label="Thu Dec 31 2020"
-=======
-                  </div>
-                  <div
-                    class="DayPicker-Week"
-                    role="row"
-                  >
-                    <div
-                      aria-disabled="false"
                       aria-label="Sun Jan 31 2021"
->>>>>>> eba07428
                       aria-selected="false"
                       class="DayPicker-Day"
                       role="gridcell"
@@ -2190,11 +1977,7 @@
                     </div>
                     <div
                       aria-disabled="true"
-<<<<<<< HEAD
-                      aria-label="Fri Jan 01 2021"
-=======
                       aria-label="Mon Feb 01 2021"
->>>>>>> eba07428
                       aria-selected="false"
                       class="DayPicker-Day DayPicker-Day--outside"
                       role="gridcell"
@@ -2204,19 +1987,13 @@
                     </div>
                     <div
                       aria-disabled="true"
-<<<<<<< HEAD
-                      aria-label="Sat Jan 02 2021"
-=======
                       aria-label="Tue Feb 02 2021"
->>>>>>> eba07428
                       aria-selected="false"
                       class="DayPicker-Day DayPicker-Day--outside"
                       role="gridcell"
                       tabindex="-1"
                     >
                       2
-<<<<<<< HEAD
-=======
                     </div>
                     <div
                       aria-disabled="true"
@@ -2257,7 +2034,6 @@
                       tabindex="-1"
                     >
                       6
->>>>>>> eba07428
                     </div>
                   </div>
                 </div>
