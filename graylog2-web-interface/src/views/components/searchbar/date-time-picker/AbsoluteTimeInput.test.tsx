/*
 * Copyright (C) 2020 Graylog, Inc.
 *
 * This program is free software: you can redistribute it and/or modify
 * it under the terms of the Server Side Public License, version 1,
 * as published by MongoDB, Inc.
 *
 * This program is distributed in the hope that it will be useful,
 * but WITHOUT ANY WARRANTY; without even the implied warranty of
 * MERCHANTABILITY or FITNESS FOR A PARTICULAR PURPOSE. See the
 * Server Side Public License for more details.
 *
 * You should have received a copy of the Server Side Public License
 * along with this program. If not, see
 * <http://www.mongodb.com/licensing/server-side-public-license>.
 */
import * as React from 'react';
import { fireEvent, render, screen } from 'wrappedTestingLibrary';

import AbsoluteTimeInput from './AbsoluteTimeInput';

const defaultProps = {
  dateTime: '1955-05-11 06:15:00.000',
  range: 'from',
  onChange: jest.fn(),
} as const;

describe('AbsoluteTimeInput', () => {
  beforeEach(() => {
    jest.resetAllMocks();
  });

  it('renders', () => {
    render(<AbsoluteTimeInput {...defaultProps} />);

    expect(screen).not.toBeNull();
  });

  it('toggles bod & eod', () => {
    render(<AbsoluteTimeInput {...defaultProps} />);

    const toggleBtn = screen.getByRole('button', { name: /toggle between beginning and end of day/i });

    fireEvent.click(toggleBtn);

<<<<<<< HEAD
=======
    expect(defaultProps.onChange).toHaveBeenCalled();
>>>>>>> eba07428
    expect(defaultProps.onChange).toHaveBeenCalledWith('1955-05-11 00:00:00.000');

    fireEvent.click(toggleBtn);

    expect(defaultProps.onChange).toHaveBeenCalledWith('1955-05-11 23:59:59.999');
  });

  it('reset non-numeric inputs to 0', () => {
    render(<AbsoluteTimeInput {...defaultProps} />);

    const inputHour = screen.getByRole('spinbutton', { name: /from hour/i });

    fireEvent.change(inputHour, { target: { value: '!' } });

<<<<<<< HEAD
=======
    expect(defaultProps.onChange).toHaveBeenCalled();
>>>>>>> eba07428
    expect(defaultProps.onChange).toHaveBeenCalledWith('1955-05-11 00:15:00.000');
  });

  it('allows numeric input', () => {
    render(<AbsoluteTimeInput {...defaultProps} />);

    const inputHour = screen.getByRole('spinbutton', { name: /from hour/i });

    fireEvent.change(inputHour, { target: { value: '10' } });

<<<<<<< HEAD
=======
    expect(defaultProps.onChange).toHaveBeenCalled();
>>>>>>> eba07428
    expect(defaultProps.onChange).toHaveBeenCalledWith('1955-05-11 10:15:00.000');
  });

  it('does not allow numbers over their maximum', () => {
    render(<AbsoluteTimeInput {...defaultProps} />);

    const inputHour = screen.getByRole('spinbutton', { name: /from hour/i });
    const inputMinute = screen.getByRole('spinbutton', { name: /from minutes/i });
    const inputSeconds = screen.getByRole('spinbutton', { name: /from seconds/i });
    const inputMS = screen.getByRole('spinbutton', { name: /from milliseconds/i });

    fireEvent.change(inputHour, { target: { value: '99' } });

    expect(defaultProps.onChange).toHaveBeenCalledWith('1955-05-11 23:15:00.000');

    fireEvent.change(inputMinute, { target: { value: '999' } });

    expect(defaultProps.onChange).toHaveBeenCalledWith('1955-05-11 06:59:00.000');

    fireEvent.change(inputSeconds, { target: { value: '999' } });

    expect(defaultProps.onChange).toHaveBeenCalledWith('1955-05-11 06:15:59.000');

    fireEvent.change(inputMS, { target: { value: '9999' } });

<<<<<<< HEAD
    expect(defaultProps.onChange).toHaveBeenCalledWith('1955-05-11 23:15:00.000');
=======
    expect(defaultProps.onChange).toHaveBeenCalledWith('1955-05-11 06:15:00.999');
>>>>>>> eba07428
  });

  it('does not try to parse an empty date', () => {
    render(<AbsoluteTimeInput {...defaultProps} />);

    const inputHour = screen.getByRole('spinbutton', { name: /from hour/i });

    fireEvent.change(inputHour, { target: { value: '' } });

<<<<<<< HEAD
=======
    expect(defaultProps.onChange).toHaveBeenCalled();
>>>>>>> eba07428
    expect(defaultProps.onChange).toHaveBeenCalledWith('1955-05-11 00:15:00.000');
  });
});<|MERGE_RESOLUTION|>--- conflicted
+++ resolved
@@ -26,10 +26,6 @@
 } as const;
 
 describe('AbsoluteTimeInput', () => {
-  beforeEach(() => {
-    jest.resetAllMocks();
-  });
-
   it('renders', () => {
     render(<AbsoluteTimeInput {...defaultProps} />);
 
@@ -43,10 +39,7 @@
 
     fireEvent.click(toggleBtn);
 
-<<<<<<< HEAD
-=======
     expect(defaultProps.onChange).toHaveBeenCalled();
->>>>>>> eba07428
     expect(defaultProps.onChange).toHaveBeenCalledWith('1955-05-11 00:00:00.000');
 
     fireEvent.click(toggleBtn);
@@ -61,10 +54,7 @@
 
     fireEvent.change(inputHour, { target: { value: '!' } });
 
-<<<<<<< HEAD
-=======
     expect(defaultProps.onChange).toHaveBeenCalled();
->>>>>>> eba07428
     expect(defaultProps.onChange).toHaveBeenCalledWith('1955-05-11 00:15:00.000');
   });
 
@@ -75,10 +65,7 @@
 
     fireEvent.change(inputHour, { target: { value: '10' } });
 
-<<<<<<< HEAD
-=======
     expect(defaultProps.onChange).toHaveBeenCalled();
->>>>>>> eba07428
     expect(defaultProps.onChange).toHaveBeenCalledWith('1955-05-11 10:15:00.000');
   });
 
@@ -104,11 +91,7 @@
 
     fireEvent.change(inputMS, { target: { value: '9999' } });
 
-<<<<<<< HEAD
-    expect(defaultProps.onChange).toHaveBeenCalledWith('1955-05-11 23:15:00.000');
-=======
     expect(defaultProps.onChange).toHaveBeenCalledWith('1955-05-11 06:15:00.999');
->>>>>>> eba07428
   });
 
   it('does not try to parse an empty date', () => {
@@ -118,10 +101,7 @@
 
     fireEvent.change(inputHour, { target: { value: '' } });
 
-<<<<<<< HEAD
-=======
     expect(defaultProps.onChange).toHaveBeenCalled();
->>>>>>> eba07428
     expect(defaultProps.onChange).toHaveBeenCalledWith('1955-05-11 00:15:00.000');
   });
 });