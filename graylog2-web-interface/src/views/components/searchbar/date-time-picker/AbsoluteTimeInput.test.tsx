/*
 * Copyright (C) 2020 Graylog, Inc.
 *
 * This program is free software: you can redistribute it and/or modify
 * it under the terms of the Server Side Public License, version 1,
 * as published by MongoDB, Inc.
 *
 * This program is distributed in the hope that it will be useful,
 * but WITHOUT ANY WARRANTY; without even the implied warranty of
 * MERCHANTABILITY or FITNESS FOR A PARTICULAR PURPOSE. See the
 * Server Side Public License for more details.
 *
 * You should have received a copy of the Server Side Public License
 * along with this program. If not, see
 * <http://www.mongodb.com/licensing/server-side-public-license>.
 */
import * as React from 'react';
import { fireEvent, render, screen } from 'wrappedTestingLibrary';

import AbsoluteTimeInput from './AbsoluteTimeInput';

const defaultProps = {
  dateTime: '1955-05-11 06:15:00.000',
  range: 'from',
  onChange: jest.fn(),
} as const;

describe('AbsoluteTimeInput', () => {
  beforeEach(() => {
    jest.resetAllMocks();
  });

  it('renders', () => {
    render(<AbsoluteTimeInput {...defaultProps} />);

    expect(screen).not.toBeNull();
  });

  it('toggles bod & eod', () => {
    render(<AbsoluteTimeInput {...defaultProps} />);

    const toggleBtn = screen.getByRole('button', { name: /toggle between beginning and end of day/i });

    fireEvent.click(toggleBtn);

<<<<<<< HEAD
=======
    expect(defaultProps.onChange).toHaveBeenCalled();
>>>>>>> eba07428
    expect(defaultProps.onChange).toHaveBeenCalledWith('1955-05-11 00:00:00.000');

    fireEvent.click(toggleBtn);

    expect(defaultProps.onChange).toHaveBeenCalledWith('1955-05-11 23:59:59.999');
  });

  it('reset non-numeric inputs to 0', () => {
    render(<AbsoluteTimeInput {...defaultProps} />);

    const inputHour = screen.getByRole('spinbutton', { name: /from hour/i });

    fireEvent.change(inputHour, { target: { value: '!' } });

<<<<<<< HEAD
=======
    expect(defaultProps.onChange).toHaveBeenCalled();
>>>>>>> eba07428
    expect(defaultProps.onChange).toHaveBeenCalledWith('1955-05-11 00:15:00.000');
  });

  it('allows numeric input', () => {
    render(<AbsoluteTimeInput {...defaultProps} />);

    const inputHour = screen.getByRole('spinbutton', { name: /from hour/i });

    fireEvent.change(inputHour, { target: { value: '10' } });

<<<<<<< HEAD
=======
    expect(defaultProps.onChange).toHaveBeenCalled();
>>>>>>> eba07428
    expect(defaultProps.onChange).toHaveBeenCalledWith('1955-05-11 10:15:00.000');
  });

  it('does not allow numbers over their maximum', () => {
    render(<AbsoluteTimeInput {...defaultProps} />);

    const inputHour = screen.getByRole('spinbutton', { name: /from hour/i });
    const inputMinute = screen.getByRole('spinbutton', { name: /from minutes/i });
    const inputSeconds = screen.getByRole('spinbutton', { name: /from seconds/i });
    const inputMS = screen.getByRole('spinbutton', { name: /from milliseconds/i });

    fireEvent.change(inputHour, { target: { value: '99' } });

    expect(defaultProps.onChange).toHaveBeenCalledWith('1955-05-11 23:15:00.000');

    fireEvent.change(inputMinute, { target: { value: '999' } });

    expect(defaultProps.onChange).toHaveBeenCalledWith('1955-05-11 06:59:00.000');

    fireEvent.change(inputSeconds, { target: { value: '999' } });

    expect(defaultProps.onChange).toHaveBeenCalledWith('1955-05-11 06:15:59.000');

    fireEvent.change(inputMS, { target: { value: '9999' } });

<<<<<<< HEAD
    expect(defaultProps.onChange).toHaveBeenCalledWith('1955-05-11 23:15:00.000');
=======
    expect(defaultProps.onChange).toHaveBeenCalledWith('1955-05-11 06:15:00.999');
>>>>>>> eba07428
  });

  it('does not try to parse an empty date', () => {
    render(<AbsoluteTimeInput {...defaultProps} />);

    const inputHour = screen.getByRole('spinbutton', { name: /from hour/i });

    fireEvent.change(inputHour, { target: { value: '' } });

<<<<<<< HEAD
=======
    expect(defaultProps.onChange).toHaveBeenCalled();
>>>>>>> eba07428
    expect(defaultProps.onChange).toHaveBeenCalledWith('1955-05-11 00:15:00.000');
  });
});<|MERGE_RESOLUTION|>--- conflicted
+++ resolved
@@ -20,7 +20,7 @@
 import AbsoluteTimeInput from './AbsoluteTimeInput';
 
 const defaultProps = {
-  dateTime: '1955-05-11 06:15:00.000',
+  dateTime: '1955-05-11 06:15:00',
   range: 'from',
   onChange: jest.fn(),
 } as const;
@@ -43,15 +43,12 @@
 
     fireEvent.click(toggleBtn);
 
-<<<<<<< HEAD
-=======
     expect(defaultProps.onChange).toHaveBeenCalled();
->>>>>>> eba07428
-    expect(defaultProps.onChange).toHaveBeenCalledWith('1955-05-11 00:00:00.000');
+    expect(defaultProps.onChange).toHaveBeenCalledWith('1955-05-11 00:00:00');
 
     fireEvent.click(toggleBtn);
 
-    expect(defaultProps.onChange).toHaveBeenCalledWith('1955-05-11 23:59:59.999');
+    expect(defaultProps.onChange).toHaveBeenCalledWith('1955-05-11 23:59:59');
   });
 
   it('reset non-numeric inputs to 0', () => {
@@ -61,11 +58,8 @@
 
     fireEvent.change(inputHour, { target: { value: '!' } });
 
-<<<<<<< HEAD
-=======
     expect(defaultProps.onChange).toHaveBeenCalled();
->>>>>>> eba07428
-    expect(defaultProps.onChange).toHaveBeenCalledWith('1955-05-11 00:15:00.000');
+    expect(defaultProps.onChange).toHaveBeenCalledWith('1955-05-11 00:15:00');
   });
 
   it('allows numeric input', () => {
@@ -75,11 +69,8 @@
 
     fireEvent.change(inputHour, { target: { value: '10' } });
 
-<<<<<<< HEAD
-=======
     expect(defaultProps.onChange).toHaveBeenCalled();
->>>>>>> eba07428
-    expect(defaultProps.onChange).toHaveBeenCalledWith('1955-05-11 10:15:00.000');
+    expect(defaultProps.onChange).toHaveBeenCalledWith('1955-05-11 10:15:00');
   });
 
   it('does not allow numbers over their maximum', () => {
@@ -88,27 +79,18 @@
     const inputHour = screen.getByRole('spinbutton', { name: /from hour/i });
     const inputMinute = screen.getByRole('spinbutton', { name: /from minutes/i });
     const inputSeconds = screen.getByRole('spinbutton', { name: /from seconds/i });
-    const inputMS = screen.getByRole('spinbutton', { name: /from milliseconds/i });
 
     fireEvent.change(inputHour, { target: { value: '99' } });
 
-    expect(defaultProps.onChange).toHaveBeenCalledWith('1955-05-11 23:15:00.000');
+    expect(defaultProps.onChange).toHaveBeenCalledWith('1955-05-11 23:15:00');
 
     fireEvent.change(inputMinute, { target: { value: '999' } });
 
-    expect(defaultProps.onChange).toHaveBeenCalledWith('1955-05-11 06:59:00.000');
+    expect(defaultProps.onChange).toHaveBeenCalledWith('1955-05-11 06:59:00');
 
     fireEvent.change(inputSeconds, { target: { value: '999' } });
 
-    expect(defaultProps.onChange).toHaveBeenCalledWith('1955-05-11 06:15:59.000');
-
-    fireEvent.change(inputMS, { target: { value: '9999' } });
-
-<<<<<<< HEAD
-    expect(defaultProps.onChange).toHaveBeenCalledWith('1955-05-11 23:15:00.000');
-=======
-    expect(defaultProps.onChange).toHaveBeenCalledWith('1955-05-11 06:15:00.999');
->>>>>>> eba07428
+    expect(defaultProps.onChange).toHaveBeenCalledWith('1955-05-11 06:15:59');
   });
 
   it('does not try to parse an empty date', () => {
@@ -118,10 +100,7 @@
 
     fireEvent.change(inputHour, { target: { value: '' } });
 
-<<<<<<< HEAD
-=======
     expect(defaultProps.onChange).toHaveBeenCalled();
->>>>>>> eba07428
-    expect(defaultProps.onChange).toHaveBeenCalledWith('1955-05-11 00:15:00.000');
+    expect(defaultProps.onChange).toHaveBeenCalledWith('1955-05-11 00:15:00');
   });
 });