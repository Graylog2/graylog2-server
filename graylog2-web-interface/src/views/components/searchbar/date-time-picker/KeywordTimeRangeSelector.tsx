/*
 * Copyright (C) 2020 Graylog, Inc.
 *
 * This program is free software: you can redistribute it and/or modify
 * it under the terms of the Server Side Public License, version 1,
 * as published by MongoDB, Inc.
 *
 * This program is distributed in the hope that it will be useful,
 * but WITHOUT ANY WARRANTY; without even the implied warranty of
 * MERCHANTABILITY or FITNESS FOR A PARTICULAR PURPOSE. See the
 * Server Side Public License for more details.
 *
 * You should have received a copy of the Server Side Public License
 * along with this program. If not, see
 * <http://www.mongodb.com/licensing/server-side-public-license>.
 */
import * as React from 'react';
import { useCallback, useEffect, useRef, useState } from 'react';
import PropTypes from 'prop-types';
import styled, { css } from 'styled-components';
import trim from 'lodash/trim';
import isEqual from 'lodash/isEqual';
import { Field, useField } from 'formik';

<<<<<<< HEAD
import { Col, FormControl, FormGroup, InputGroup, Row } from 'components/graylog';
=======
import { Col, FormControl, FormGroup, Row, Panel, Tooltip } from 'components/graylog';
>>>>>>> 3d5b18ec
import DateTime from 'logic/datetimes/DateTime';
import StoreProvider from 'injection/StoreProvider';
import DocumentationLink from 'components/support/DocumentationLink';
import DocsHelper from 'util/DocsHelper';

import { EMPTY_RANGE } from '../TimeRangeDisplay';

const ToolsStore = StoreProvider.getStore('Tools');

const KeywordInput = styled(FormControl)(({ theme }) => css`
  min-height: 34px;
  font-size: ${theme.fonts.size.large};
`);

const ErrorMessage = styled.span(({ theme }) => css`
  color: ${theme.colors.variant.dark.danger};
  font-size: ${theme.fonts.size.tiny};
  font-style: italic;
  padding: 3px 3px 9px;
  display: block;
`);

const _parseKeywordPreview = (data) => {
  const from = DateTime.fromUTCDateTime(data.from).toString();
  const to = DateTime.fromUTCDateTime(data.to).toString();

  return { from, to };
};

type Props = {
  defaultValue: string,
  disabled: boolean,
};

const _validateKeyword = (
  keyword: string,
  _setSuccessfullPreview: (preview: { from: string, to: string }) => void,
  _setFailedPreview: () => string,
): Promise<string> | undefined | null => {
  if (keyword === undefined) {
    return undefined;
  }

  return trim(keyword) === ''
    ? Promise.resolve('Keyword must not be empty!')
    : ToolsStore.testNaturalDate(keyword)
      .then(_setSuccessfullPreview, _setFailedPreview);
};

const KeywordTimeRangeSelector = ({ defaultValue, disabled }: Props) => {
  const [nextRangeProps, , nextRangeHelpers] = useField('nextTimeRange');
  const keywordRef = useRef();
  const [keywordPreview, setKeywordPreview] = useState({ from: '', to: '' });

  const _setSuccessfullPreview = useCallback(
    (response: { from: string, to: string }) => setKeywordPreview(_parseKeywordPreview(response)),
    [],
  );

  const _setFailedPreview = useCallback(() => {
    setKeywordPreview({ from: EMPTY_RANGE, to: EMPTY_RANGE });

    return 'Unable to parse keyword.';
  }, [setKeywordPreview]);

  const _validate = useCallback(
    (newKeyword) => _validateKeyword(newKeyword, _setSuccessfullPreview, _setFailedPreview),
    [_setSuccessfullPreview, _setFailedPreview],
  );

  useEffect(() => {
    if (keywordRef.current !== nextRangeProps?.value?.keyword) {
      keywordRef.current = nextRangeProps.value.keyword;

      ToolsStore.testNaturalDate(keywordRef.current)
        .then(_setSuccessfullPreview, _setFailedPreview);
    }
  });

  useEffect(() => {
    if (nextRangeProps?.value) {
      const { type, keyword, ...restPreview } = nextRangeProps?.value;

      if (!isEqual(restPreview, keywordPreview)) {
        nextRangeHelpers.setValue({
          type,
          keyword,
          ...restPreview,
          ...keywordPreview,
        });
      }
    }
  }, [nextRangeProps.value, keywordPreview, nextRangeHelpers]);

  return (
    <Row className="no-bm">
      <Col sm={5}>
        <Field name="nextTimeRange.keyword" validate={_validate}>
          {({ field: { name, value, onChange }, meta: { error } }) => (
            <FormGroup controlId="form-inline-keyword"
                       style={{ marginRight: 5, width: '100%', marginBottom: 0 }}
                       validationState={error ? 'error' : null}>
<<<<<<< HEAD
              <InputGroup>
                <KeywordInput type="text"
                              className="input-sm"
                              name={name}
                              disabled={disabled}
                              placeholder="Last week"
                              onChange={onChange}
                              required
                              value={value || defaultValue} />
                {error && (<ErrorMessage>{error}</ErrorMessage>)}
              </InputGroup>
=======

              <p><strong>Specify the time frame for the search in natural language.</strong></p>
              {error && (
              <StyledTooltip placement="top" className="in" id="tooltip-top" positionTop="-30px">
                {error}
              </StyledTooltip>
              )}
              <KeywordInput type="text"
                            className="input-sm"
                            name={name}
                            disabled={disabled}
                            placeholder="Last week"
                            onChange={onChange}
                            required
                            value={value || defaultValue} />
>>>>>>> 3d5b18ec
            </FormGroup>
          )}
        </Field>
      </Col>

      <Col sm={7}>
        <Panel>
          <Panel.Body>
            <p><code>last month</code> searches between one month ago and now</p>

            <p><code>4 hours ago</code> searches between four hours ago and now</p>

            <p><code>1st of april to 2 days ago</code> searches between 1st of April and 2 days ago</p>

            <p><code>yesterday midnight +0200 to today midnight +0200</code> searches between yesterday midnight and today midnight in timezone +0200 - will be 22:00 in UTC</p>

            <p>Please consult the <DocumentationLink page={DocsHelper.PAGES.TIME_FRAME_SELECTOR}
                                                     title="Keyword Time Range Documentation"
                                                     text="documentation" /> for more details.
            </p>
          </Panel.Body>
        </Panel>
      </Col>
    </Row>
  );
};

KeywordTimeRangeSelector.propTypes = {
  defaultValue: PropTypes.string,
  disabled: PropTypes.bool,
};

KeywordTimeRangeSelector.defaultProps = {
  defaultValue: '',
  disabled: false,
};

export default KeywordTimeRangeSelector;<|MERGE_RESOLUTION|>--- conflicted
+++ resolved
@@ -22,11 +22,7 @@
 import isEqual from 'lodash/isEqual';
 import { Field, useField } from 'formik';
 
-<<<<<<< HEAD
-import { Col, FormControl, FormGroup, InputGroup, Row } from 'components/graylog';
-=======
-import { Col, FormControl, FormGroup, Row, Panel, Tooltip } from 'components/graylog';
->>>>>>> 3d5b18ec
+import { Col, FormControl, FormGroup, Panel, Row } from 'components/graylog';
 import DateTime from 'logic/datetimes/DateTime';
 import StoreProvider from 'injection/StoreProvider';
 import DocumentationLink from 'components/support/DocumentationLink';
@@ -129,26 +125,8 @@
             <FormGroup controlId="form-inline-keyword"
                        style={{ marginRight: 5, width: '100%', marginBottom: 0 }}
                        validationState={error ? 'error' : null}>
-<<<<<<< HEAD
-              <InputGroup>
-                <KeywordInput type="text"
-                              className="input-sm"
-                              name={name}
-                              disabled={disabled}
-                              placeholder="Last week"
-                              onChange={onChange}
-                              required
-                              value={value || defaultValue} />
-                {error && (<ErrorMessage>{error}</ErrorMessage>)}
-              </InputGroup>
-=======
 
               <p><strong>Specify the time frame for the search in natural language.</strong></p>
-              {error && (
-              <StyledTooltip placement="top" className="in" id="tooltip-top" positionTop="-30px">
-                {error}
-              </StyledTooltip>
-              )}
               <KeywordInput type="text"
                             className="input-sm"
                             name={name}
@@ -157,7 +135,8 @@
                             onChange={onChange}
                             required
                             value={value || defaultValue} />
->>>>>>> 3d5b18ec
+
+              {error && (<ErrorMessage>{error}</ErrorMessage>)}
             </FormGroup>
           )}
         </Field>
