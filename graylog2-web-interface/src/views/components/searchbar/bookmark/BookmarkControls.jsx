// @flow strict
import React from 'react';
import PropTypes from 'prop-types';

import { Button, ButtonGroup } from 'components/graylog';
<<<<<<< HEAD
import { Icon } from 'components/common';
=======
>>>>>>> b75eee34
import { ViewManagementActions } from 'views/stores/ViewManagementStore';
import UserNotification from 'util/UserNotification';
import { ViewStore, ViewActions } from 'views/stores/ViewStore';
import View from 'views/logic/views/View';
import type { ViewStoreState } from 'views/stores/ViewStore';
import connect from 'stores/connect';
import ViewLoaderContext from 'views/logic/ViewLoaderContext';

import BookmarkForm from './BookmarkForm';
import BookmarkList from './BookmarkList';
import styles from './BookmarkControls.css';

type Props = {
  viewStoreState: ViewStoreState,
};

type State = {
  showForm: boolean,
  showList: boolean,
  newTitle: string,
};

class BookmarkControls extends React.Component<Props, State> {
  static propTypes = {
    viewStoreState: PropTypes.object.isRequired,
  };

  static contextType = ViewLoaderContext;

  formTarget: any;

  constructor(props: Props) {
    super(props);

    const { viewStoreState } = props;
    const { view } = viewStoreState;

    this.state = {
      showForm: false,
      showList: false,
      newTitle: (view && view.title) || '',
    };
  }

  toggleFormModal = () => {
    const { showForm } = this.state;
    this.setState({ showForm: !showForm });
  };

  toggleListModal = () => {
    const { showList } = this.state;
    this.setState({ showList: !showList });
  };

  // eslint-disable-next-line no-undef
  onChangeTitle = (e: SyntheticInputEvent<HTMLInputElement>) => {
    this.setState({ newTitle: e.target.value });
  };

  saveSearch = () => {
    const { newTitle } = this.state;
    const { viewStoreState } = this.props;
    const { view } = viewStoreState;

    if (!view.id) {
      return;
    }

    const newView = view.toBuilder()
      .title(newTitle)
      .type(View.Type.Search)
      .build();

    ViewManagementActions.update(newView)
      .then(this.toggleFormModal)
      .then(() => UserNotification.success(`Saving view "${newView.title}" was successful!`, 'Success!'))
      .catch(error => UserNotification.error(`Saving view failed: ${this._extractErrorMessage(error)}`, 'Error!'));
  };

  _extractErrorMessage = (error) => {
    return (error
      && error.additional
      && error.additional.body
      && error.additional.body.message) ? error.additional.body.message : error;
  };

  saveAsSearch = () => {
    const { newTitle } = this.state;
    const { viewStoreState } = this.props;
    const { view } = viewStoreState;

    if (!newTitle || newTitle === '') {
      return;
    }

    const newView = view.toBuilder()
      .newId()
      .title(newTitle)
      .type(View.Type.Search)
      .build();

    ViewManagementActions.create(newView)
      .then(() => {
        const loaderFunc = this.context;
        loaderFunc(newView.id);
      })
      .then(this.toggleFormModal)
      .then(() => UserNotification.success(`Saving view "${newView.title}" was successful!`, 'Success!'))
      .catch(error => UserNotification.error(`Saving view failed: ${this._extractErrorMessage(error)}`, 'Error!'));
  };

  loadBookmark = () => {
    this.toggleListModal();
  };

  deleteBookmark = (view) => {
    return ViewManagementActions.delete(view)
      .then(() => UserNotification.success(`Deleting view "${view.title}" was successful!`, 'Success!'))
      .then(() => ViewActions.create(View.Type.Search))
      .catch(error => UserNotification.error(`Deleting view failed: ${this._extractErrorMessage(error)}`, 'Error!'));
  };

  render() {
    const { showForm, showList, newTitle } = this.state;
    const { viewStoreState } = this.props;
    const { view, dirty } = viewStoreState;


    const bookmarkList = showList && (
      <BookmarkList loadBookmark={this.loadBookmark}
                    deleteBookmark={this.deleteBookmark}
                    toggleModal={this.toggleListModal} />
    );

    const loaded = (view && view.id);
    const bookmarkStyle = loaded ? 'bookmark' : 'bookmark-o';
    let bookmarkColor: string = '';
    if (loaded) {
      bookmarkColor = dirty ? '#ffc107' : '#007bff';
    }

    const disableReset = !(dirty || loaded);
    let title: string;
    if (dirty) {
      title = 'Unsaved changes';
    } else {
      title = loaded ? 'Saved search' : 'Save search';
    }

    const bookmarkForm = showForm && (
      <BookmarkForm onChangeTitle={this.onChangeTitle}
                    target={this.formTarget}
                    saveSearch={this.saveSearch}
                    saveAsSearch={this.saveAsSearch}
                    disableCreateNew={newTitle === view.title}
                    isCreateNew={!view.id}
                    toggleModal={this.toggleFormModal}
                    value={newTitle} />
    );

    return (
      <div className={`${styles.position} pull-right`}>
        <ButtonGroup>
          <React.Fragment>
<<<<<<< HEAD
            <Button disabled={disableReset} title="Empty search" onClick={ViewActions.create}>
              <Icon name="eraser" />
=======
            <Button disabled={disableReset} title="Empty search" onClick={() => ViewActions.create(View.Type.Search)}>
              <i className="fa fa-eraser" />
>>>>>>> b75eee34
            </Button>
            <Button title={title} ref={(elem) => { this.formTarget = elem; }} onClick={this.toggleFormModal}>
              <Icon style={{ color: bookmarkColor }} name={bookmarkStyle} />
            </Button>
            {bookmarkForm}
          </React.Fragment>
          <Button title="List of saved searches"
                  onClick={this.toggleListModal}>
            <Icon name="folder-o" />
          </Button>
          {bookmarkList}
        </ButtonGroup>
      </div>
    );
  }
}

export default connect(BookmarkControls, { viewStoreState: ViewStore });<|MERGE_RESOLUTION|>--- conflicted
+++ resolved
@@ -3,10 +3,7 @@
 import PropTypes from 'prop-types';
 
 import { Button, ButtonGroup } from 'components/graylog';
-<<<<<<< HEAD
 import { Icon } from 'components/common';
-=======
->>>>>>> b75eee34
 import { ViewManagementActions } from 'views/stores/ViewManagementStore';
 import UserNotification from 'util/UserNotification';
 import { ViewStore, ViewActions } from 'views/stores/ViewStore';
@@ -171,13 +168,8 @@
       <div className={`${styles.position} pull-right`}>
         <ButtonGroup>
           <React.Fragment>
-<<<<<<< HEAD
-            <Button disabled={disableReset} title="Empty search" onClick={ViewActions.create}>
+            <Button disabled={disableReset} title="Empty search" onClick={() => ViewActions.create(View.Type.Search)}>
               <Icon name="eraser" />
-=======
-            <Button disabled={disableReset} title="Empty search" onClick={() => ViewActions.create(View.Type.Search)}>
-              <i className="fa fa-eraser" />
->>>>>>> b75eee34
             </Button>
             <Button title={title} ref={(elem) => { this.formTarget = elem; }} onClick={this.toggleFormModal}>
               <Icon style={{ color: bookmarkColor }} name={bookmarkStyle} />
