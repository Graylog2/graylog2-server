--- conflicted
+++ resolved
@@ -54,11 +54,7 @@
             />
           </div>
           <button
-<<<<<<< HEAD
-            className="button Button__StyledButton-c9cbmb-0 cBCVOY btn btn-info"
-=======
             className="button Button__StyledButton-c9cbmb-0 kRDLih btn btn-info"
->>>>>>> b75eee34
             disabled={false}
             onClick={[Function]}
             type="submit"
@@ -66,11 +62,7 @@
             Create new
           </button>
           <button
-<<<<<<< HEAD
-            className="button Button__StyledButton-c9cbmb-0 cBCVOY btn btn-default"
-=======
             className="button Button__StyledButton-c9cbmb-0 kRDLih btn btn-default"
->>>>>>> b75eee34
             disabled={false}
             onClick={[Function]}
             type="button"
@@ -138,11 +130,7 @@
             />
           </div>
           <button
-<<<<<<< HEAD
-            className="button Button__StyledButton-c9cbmb-0 cBCVOY btn btn-primary"
-=======
             className="button Button__StyledButton-c9cbmb-0 kRDLih btn btn-primary"
->>>>>>> b75eee34
             disabled={false}
             onClick={[Function]}
             type="submit"
@@ -150,11 +138,7 @@
             Save
           </button>
           <button
-<<<<<<< HEAD
-            className="button Button__StyledButton-c9cbmb-0 cBCVOY btn btn-info"
-=======
             className="button Button__StyledButton-c9cbmb-0 kRDLih btn btn-info"
->>>>>>> b75eee34
             disabled={true}
             onClick={[Function]}
             type="submit"
@@ -162,11 +146,7 @@
             Save as
           </button>
           <button
-<<<<<<< HEAD
-            className="button Button__StyledButton-c9cbmb-0 cBCVOY btn btn-default"
-=======
             className="button Button__StyledButton-c9cbmb-0 kRDLih btn btn-default"
->>>>>>> b75eee34
             disabled={false}
             onClick={[Function]}
             type="button"
@@ -234,11 +214,7 @@
             />
           </div>
           <button
-<<<<<<< HEAD
-            className="button Button__StyledButton-c9cbmb-0 cBCVOY btn btn-primary"
-=======
             className="button Button__StyledButton-c9cbmb-0 kRDLih btn btn-primary"
->>>>>>> b75eee34
             disabled={false}
             onClick={[Function]}
             type="submit"
@@ -246,11 +222,7 @@
             Save
           </button>
           <button
-<<<<<<< HEAD
-            className="button Button__StyledButton-c9cbmb-0 cBCVOY btn btn-info"
-=======
             className="button Button__StyledButton-c9cbmb-0 kRDLih btn btn-info"
->>>>>>> b75eee34
             disabled={false}
             onClick={[Function]}
             type="submit"
@@ -258,11 +230,7 @@
             Save as
           </button>
           <button
-<<<<<<< HEAD
-            className="button Button__StyledButton-c9cbmb-0 cBCVOY btn btn-default"
-=======
             className="button Button__StyledButton-c9cbmb-0 kRDLih btn btn-default"
->>>>>>> b75eee34
             disabled={false}
             onClick={[Function]}
             type="button"
