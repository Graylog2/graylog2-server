--- conflicted
+++ resolved
@@ -146,116 +146,6 @@
                   <li
                     class="disabled"
                   >
-<<<<<<< HEAD
-                    <ForwardRef
-                      active={false}
-                      header="test-0"
-                      key="foo-bar-0"
-                      onClick={[Function]}
-                    >
-                      <ListGroupItem__StyledListGroupItem
-                        active={false}
-                        header="test-0"
-                        onClick={[Function]}
-                      >
-                        <StyledComponent
-                          active={false}
-                          forwardedComponent={
-                            Object {
-                              "$$typeof": Symbol(react.forward_ref),
-                              "STYLES": Array [
-                                "success",
-                                "warning",
-                                "danger",
-                                "info",
-                              ],
-                              "attrs": Array [],
-                              "componentStyle": ComponentStyle {
-                                "componentId": "ListGroupItem__StyledListGroupItem-sc-1ky0joo-0",
-                                "isStatic": false,
-                                "lastClassName": "THrbj",
-                                "rules": Array [
-                                  "&.list-group-item-action{color:",
-                                  "#1F1F1F",
-                                  ";&:hover,&:focus{color:",
-                                  "#1F1F1F",
-                                  ";background-color:",
-                                  "#F1F2F2",
-                                  ";}&:active{color:",
-                                  "#424344",
-                                  ";background-color:",
-                                  "#DCE1E5",
-                                  ";}}&.list-group-item{background-color:",
-                                  "#FFF",
-                                  ";border-color:",
-                                  "#DCE1E5",
-                                  ";&.disabled,&:disabled{color:",
-                                  "#1F1F1F",
-                                  ";background-color:",
-                                  "#FFF",
-                                  ";}}",
-                                  [Function],
-                                ],
-                              },
-                              "displayName": "ListGroupItem__StyledListGroupItem",
-                              "foldedComponentIds": Array [],
-                              "render": [Function],
-                              "styledComponentId": "ListGroupItem__StyledListGroupItem-sc-1ky0joo-0",
-                              "target": [Function],
-                              "toString": [Function],
-                              "warnTooManyClasses": [Function],
-                              "withComponent": [Function],
-                            }
-                          }
-                          forwardedRef={null}
-                          header="test-0"
-                          onClick={[Function]}
-                        >
-                          <ListGroupItem
-                            active={false}
-                            bsClass="list-group-item"
-                            className="ListGroupItem__StyledListGroupItem-sc-1ky0joo-0 THrbj"
-                            header="test-0"
-                            listItem={false}
-                            onClick={[Function]}
-                          >
-                            <button
-                              className="ListGroupItem__StyledListGroupItem-sc-1ky0joo-0 THrbj list-group-item"
-                              onClick={[Function]}
-                              type="button"
-                            >
-                              <h4
-                                className="list-group-item-heading"
-                              >
-                                test-0
-                              </h4>
-                              <p
-                                className="list-group-item-text"
-                              />
-                            </button>
-                          </ListGroupItem>
-                        </StyledComponent>
-                      </ListGroupItem__StyledListGroupItem>
-                    </ForwardRef>
-                  </div>
-                </ListGroup>
-                <div
-                  className="text-center"
-                >
-                  <Pagination
-                    activePage={1}
-                    boundaryLinks={false}
-                    bsClass="pagination"
-                    bsSize="small"
-                    ellipsis={true}
-                    first={true}
-                    items={1}
-                    last={true}
-                    maxButtons={10}
-                    next={true}
-                    onSelect={[Function]}
-                    prev={true}
-=======
                     <a
                       href="#"
                       role="button"
@@ -271,7 +161,6 @@
                   </li>
                   <li
                     class="disabled"
->>>>>>> 21cb3120
                   >
                     <a
                       href="#"
@@ -459,7 +348,7 @@
                 class="list-group"
               >
                 <button
-                  class="list-group-item"
+                  class="ListGroupItem__StyledListGroupItem-sc-1ky0joo-0 THrbj list-group-item"
                   type="button"
                 >
                   <h4
@@ -523,116 +412,6 @@
                   <li
                     class="disabled"
                   >
-<<<<<<< HEAD
-                    <ForwardRef
-                      active={false}
-                      header="test-0"
-                      key="foo-bar-0"
-                      onClick={[Function]}
-                    >
-                      <ListGroupItem__StyledListGroupItem
-                        active={false}
-                        header="test-0"
-                        onClick={[Function]}
-                      >
-                        <StyledComponent
-                          active={false}
-                          forwardedComponent={
-                            Object {
-                              "$$typeof": Symbol(react.forward_ref),
-                              "STYLES": Array [
-                                "success",
-                                "warning",
-                                "danger",
-                                "info",
-                              ],
-                              "attrs": Array [],
-                              "componentStyle": ComponentStyle {
-                                "componentId": "ListGroupItem__StyledListGroupItem-sc-1ky0joo-0",
-                                "isStatic": false,
-                                "lastClassName": "THrbj",
-                                "rules": Array [
-                                  "&.list-group-item-action{color:",
-                                  "#1F1F1F",
-                                  ";&:hover,&:focus{color:",
-                                  "#1F1F1F",
-                                  ";background-color:",
-                                  "#F1F2F2",
-                                  ";}&:active{color:",
-                                  "#424344",
-                                  ";background-color:",
-                                  "#DCE1E5",
-                                  ";}}&.list-group-item{background-color:",
-                                  "#FFF",
-                                  ";border-color:",
-                                  "#DCE1E5",
-                                  ";&.disabled,&:disabled{color:",
-                                  "#1F1F1F",
-                                  ";background-color:",
-                                  "#FFF",
-                                  ";}}",
-                                  [Function],
-                                ],
-                              },
-                              "displayName": "ListGroupItem__StyledListGroupItem",
-                              "foldedComponentIds": Array [],
-                              "render": [Function],
-                              "styledComponentId": "ListGroupItem__StyledListGroupItem-sc-1ky0joo-0",
-                              "target": [Function],
-                              "toString": [Function],
-                              "warnTooManyClasses": [Function],
-                              "withComponent": [Function],
-                            }
-                          }
-                          forwardedRef={null}
-                          header="test-0"
-                          onClick={[Function]}
-                        >
-                          <ListGroupItem
-                            active={false}
-                            bsClass="list-group-item"
-                            className="ListGroupItem__StyledListGroupItem-sc-1ky0joo-0 THrbj"
-                            header="test-0"
-                            listItem={false}
-                            onClick={[Function]}
-                          >
-                            <button
-                              className="ListGroupItem__StyledListGroupItem-sc-1ky0joo-0 THrbj list-group-item"
-                              onClick={[Function]}
-                              type="button"
-                            >
-                              <h4
-                                className="list-group-item-heading"
-                              >
-                                test-0
-                              </h4>
-                              <p
-                                className="list-group-item-text"
-                              />
-                            </button>
-                          </ListGroupItem>
-                        </StyledComponent>
-                      </ListGroupItem__StyledListGroupItem>
-                    </ForwardRef>
-                  </div>
-                </ListGroup>
-                <div
-                  className="text-center"
-                >
-                  <Pagination
-                    activePage={1}
-                    boundaryLinks={false}
-                    bsClass="pagination"
-                    bsSize="small"
-                    ellipsis={true}
-                    first={true}
-                    items={1}
-                    last={true}
-                    maxButtons={10}
-                    next={true}
-                    onSelect={[Function]}
-                    prev={true}
-=======
                     <a
                       href="#"
                       role="button"
@@ -648,7 +427,6 @@
                   </li>
                   <li
                     class="disabled"
->>>>>>> 21cb3120
                   >
                     <a
                       href="#"
