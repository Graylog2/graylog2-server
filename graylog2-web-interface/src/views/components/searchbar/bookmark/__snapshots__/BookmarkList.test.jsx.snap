// Jest Snapshot v1, https://goo.gl/fbAQLP

exports[`BookmarkList render the BookmarkList should render empty 1`] = `
<body
  class="modal-open"
  style="padding-right: 0px;"
>
  <div
    aria-hidden="true"
  />
  <div
    role="dialog"
  >
    <div
      class="modal-backdrop fade in"
    />
    <div
      class="fade in modal"
      role="dialog"
      style="display: block; padding-right: 0px;"
      tabindex="-1"
    >
      <div
        class="modal-dialog"
      >
        <div
          class="modal-content"
          role="document"
        >
          <div
            class="modal-body"
          >
            <div
              class="search"
              style="margin-top: 15px;"
            >
              <form
                class="form-inline"
              >
                <div
                  class="form-group has-feedback"
                >
                  <input
                    autocomplete="off"
                    class="query form-control"
                    id="common-search-form-query-input"
                    placeholder="Enter search query..."
                    spellcheck="false"
                    style="width: auto;"
                    type="text"
                    value=""
                  />
                </div>
                <div
                  class="form-group"
                  style="margin-left: 5px;"
                >
                  <button
                    class="submit-button Button__StyledButton-c9cbmb-0 kRDLih btn btn-default"
                    type="submit"
                  >
                    Search
                  </button>
                </div>
                <div
                  class="form-group"
                  style="margin-left: 5px;"
                >
                  <button
                    class="reset-button Button__StyledButton-c9cbmb-0 kRDLih btn btn-default"
                    type="reset"
                  >
                    Reset
                  </button>
                </div>
              </form>
            </div>
            <span>
              <div
                class="form-inline page-size"
                style="float: right;"
              >
                <div
                  class="form-group"
                >
                  <label
                    class="ControlLabel-sc-1edmum5-0 iZJNbd control-label"
                    for="page-size"
                  >
                    Show:
                  </label>
                  <span>
                    <select
                      class="form-control input-sm"
                      id="page-size"
                      label="Show:"
                      name="page-size"
                      placeholder=""
                      type="select"
                    >
                      <option
                        value="5"
                      >
                        5
                      </option>
                      <option
                        value="10"
                      >
                        10
                      </option>
                      <option
                        value="15"
                      >
                        15
                      </option>
                    </select>
                    
                  </span>
                </div>
              </div>
              <span>
                No bookmarks found
              </span>
              <div
                class="text-center"
              >
                <ul
                  class="pagination pagination-sm"
                >
                  <li
                    class="disabled"
                  >
                    <a
                      href="#"
                      role="button"
                      style="pointer-events: none;"
                      tabindex="-1"
                    >
                      <span
                        aria-label="First"
                      >
<<<<<<< HEAD
                        <ControlLabel>
                          <StyledComponent
                            forwardedComponent={
                              Object {
                                "$$typeof": Symbol(react.forward_ref),
                                "attrs": Array [],
                                "componentStyle": ComponentStyle {
                                  "componentId": "ControlLabel-sc-1edmum5-0",
                                  "isStatic": true,
                                  "lastClassName": "iZJNbd",
                                  "rules": Array [
                                    "color:",
                                    "#1F1F1F",
                                    ";font-weight:bold;margin-bottom:5px;display:inline-block;",
                                  ],
                                },
                                "displayName": "ControlLabel",
                                "foldedComponentIds": Array [],
                                "render": [Function],
                                "styledComponentId": "ControlLabel-sc-1edmum5-0",
                                "target": [Function],
                                "toString": [Function],
                                "warnTooManyClasses": [Function],
                                "withComponent": [Function],
                              }
                            }
                            forwardedRef={null}
                          >
                            <ControlLabel
                              bsClass="control-label"
                              className="ControlLabel-sc-1edmum5-0 iZJNbd"
                              srOnly={false}
                            >
                              <label
                                className="ControlLabel-sc-1edmum5-0 iZJNbd control-label"
                                htmlFor="page-size"
                              >
                                Show:
                              </label>
                            </ControlLabel>
                          </StyledComponent>
                        </ControlLabel>
                        <InputWrapper>
                          <span>
                            <FormControl
                              bsClass="form-control"
                              bsSize="small"
                              componentClass="select"
                              inputRef={[Function]}
                              label="Show:"
                              name="page-size"
                              onChange={[Function]}
                              placeholder=""
                              type="select"
                              value={5}
                            >
                              <select
                                className="form-control input-sm"
                                id="page-size"
                                label="Show:"
                                name="page-size"
                                onChange={[Function]}
                                placeholder=""
                                type="select"
                                value={5}
                              >
                                <option
                                  key="option-5"
                                  value={5}
                                >
                                  5
                                </option>
                                <option
                                  key="option-10"
                                  value={10}
                                >
                                  10
                                </option>
                                <option
                                  key="option-15"
                                  value={15}
                                >
                                  15
                                </option>
                              </select>
                            </FormControl>
                          </span>
                        </InputWrapper>
                      </div>
                    </FormGroup>
                  </Input>
                </div>
                <ListGroup
                  bsClass="list-group"
                >
                  <div
                    className="list-group"
=======
                        «
                      </span>
                    </a>
                  </li>
                  <li
                    class="disabled"
>>>>>>> 3f3b44a1
                  >
                    <a
                      href="#"
                      role="button"
                      style="pointer-events: none;"
                      tabindex="-1"
                    >
                      <span
                        aria-label="Previous"
                      >
                        ‹
                      </span>
                    </a>
                  </li>
                  <li
                    class="disabled"
                  >
                    <a
                      href="#"
                      role="button"
                      style="pointer-events: none;"
                      tabindex="-1"
                    >
                      <span
                        aria-label="Next"
                      >
                        ›
                      </span>
                    </a>
                  </li>
                  <li
                    class="disabled"
                  >
                    <a
                      href="#"
                      role="button"
                      style="pointer-events: none;"
                      tabindex="-1"
                    >
                      <span
                        aria-label="Last"
                      >
                        »
                      </span>
                    </a>
                  </li>
                </ul>
              </div>
            </span>
          </div>
          <div
            class="modal-footer"
          >
            <button
              class="Button__StyledButton-c9cbmb-0 kRDLih btn btn-primary"
              disabled=""
              type="button"
            >
              Load
            </button>
            <button
              class="Button__StyledButton-c9cbmb-0 kRDLih btn btn-default"
              disabled=""
              type="button"
            >
              Delete
            </button>
            <button
              class="Button__StyledButton-c9cbmb-0 kRDLih btn btn-default"
              type="button"
            >
              Cancel
            </button>
          </div>
        </div>
      </div>
    </div>
  </div>
</body>
`;

exports[`BookmarkList render the BookmarkList should render with views 1`] = `
<body
  class="modal-open"
  style="padding-right: 0px;"
>
  <div
    aria-hidden="true"
  />
  <div
    role="dialog"
  >
    <div
      class="modal-backdrop fade in"
    />
    <div
      class="fade in modal"
      role="dialog"
      style="display: block; padding-right: 0px;"
      tabindex="-1"
    >
      <div
        class="modal-dialog"
      >
        <div
          class="modal-content"
          role="document"
        >
          <div
            class="modal-body"
          >
            <div
              class="search"
              style="margin-top: 15px;"
            >
              <form
                class="form-inline"
              >
                <div
                  class="form-group has-feedback"
                >
                  <input
                    autocomplete="off"
                    class="query form-control"
                    id="common-search-form-query-input"
                    placeholder="Enter search query..."
                    spellcheck="false"
                    style="width: auto;"
                    type="text"
                    value=""
                  />
                </div>
                <div
                  class="form-group"
                  style="margin-left: 5px;"
                >
                  <button
                    class="submit-button Button__StyledButton-c9cbmb-0 kRDLih btn btn-default"
                    type="submit"
                  >
                    Search
                  </button>
                </div>
                <div
                  class="form-group"
                  style="margin-left: 5px;"
                >
                  <button
                    class="reset-button Button__StyledButton-c9cbmb-0 kRDLih btn btn-default"
                    type="reset"
                  >
<<<<<<< HEAD
                    <FormGroup
                      bsClass="form-group"
                      controlId="page-size"
                      validationState={null}
                    >
                      <div
                        className="form-group"
                      >
                        <ControlLabel>
                          <StyledComponent
                            forwardedComponent={
                              Object {
                                "$$typeof": Symbol(react.forward_ref),
                                "attrs": Array [],
                                "componentStyle": ComponentStyle {
                                  "componentId": "ControlLabel-sc-1edmum5-0",
                                  "isStatic": true,
                                  "lastClassName": "iZJNbd",
                                  "rules": Array [
                                    "color:",
                                    "#1F1F1F",
                                    ";font-weight:bold;margin-bottom:5px;display:inline-block;",
                                  ],
                                },
                                "displayName": "ControlLabel",
                                "foldedComponentIds": Array [],
                                "render": [Function],
                                "styledComponentId": "ControlLabel-sc-1edmum5-0",
                                "target": [Function],
                                "toString": [Function],
                                "warnTooManyClasses": [Function],
                                "withComponent": [Function],
                              }
                            }
                            forwardedRef={null}
                          >
                            <ControlLabel
                              bsClass="control-label"
                              className="ControlLabel-sc-1edmum5-0 iZJNbd"
                              srOnly={false}
                            >
                              <label
                                className="ControlLabel-sc-1edmum5-0 iZJNbd control-label"
                                htmlFor="page-size"
                              >
                                Show:
                              </label>
                            </ControlLabel>
                          </StyledComponent>
                        </ControlLabel>
                        <InputWrapper>
                          <span>
                            <FormControl
                              bsClass="form-control"
                              bsSize="small"
                              componentClass="select"
                              inputRef={[Function]}
                              label="Show:"
                              name="page-size"
                              onChange={[Function]}
                              placeholder=""
                              type="select"
                              value={5}
                            >
                              <select
                                className="form-control input-sm"
                                id="page-size"
                                label="Show:"
                                name="page-size"
                                onChange={[Function]}
                                placeholder=""
                                type="select"
                                value={5}
                              >
                                <option
                                  key="option-5"
                                  value={5}
                                >
                                  5
                                </option>
                                <option
                                  key="option-10"
                                  value={10}
                                >
                                  10
                                </option>
                                <option
                                  key="option-15"
                                  value={15}
                                >
                                  15
                                </option>
                              </select>
                            </FormControl>
                          </span>
                        </InputWrapper>
                      </div>
                    </FormGroup>
                  </Input>
=======
                    Reset
                  </button>
>>>>>>> 3f3b44a1
                </div>
              </form>
            </div>
            <span>
              <div
                class="form-inline page-size"
                style="float: right;"
              >
                <div
                  class="form-group"
                >
                  <label
                    class="ControlLabel-sc-1edmum5-0 iZJNbd control-label"
                    for="page-size"
                  >
                    Show:
                  </label>
                  <span>
                    <select
                      class="form-control input-sm"
                      id="page-size"
                      label="Show:"
                      name="page-size"
                      placeholder=""
                      type="select"
                    >
                      <option
                        value="5"
                      >
                        5
                      </option>
                      <option
                        value="10"
                      >
                        10
                      </option>
                      <option
                        value="15"
                      >
                        15
                      </option>
                    </select>
                    
                  </span>
                </div>
              </div>
              <div
                class="list-group"
              >
                <button
                  class="list-group-item"
                  type="button"
                >
                  <h4
                    class="list-group-item-heading"
                  >
                    test-0
                  </h4>
                  <p
                    class="list-group-item-text"
                  />
                </button>
              </div>
              <div
                class="text-center"
              >
                <ul
                  class="pagination pagination-sm"
                >
                  <li
                    class="disabled"
                  >
                    <a
                      href="#"
                      role="button"
                      style="pointer-events: none;"
                      tabindex="-1"
                    >
                      <span
                        aria-label="First"
                      >
                        «
                      </span>
                    </a>
                  </li>
                  <li
                    class="disabled"
                  >
                    <a
                      href="#"
                      role="button"
                      style="pointer-events: none;"
                      tabindex="-1"
                    >
                      <span
                        aria-label="Previous"
                      >
                        ‹
                      </span>
                    </a>
                  </li>
                  <li
                    class="active"
                  >
                    <a
                      href="#"
                      role="button"
                    >
<<<<<<< HEAD
                      <div
                        className="form-group"
                      >
                        <ControlLabel>
                          <StyledComponent
                            forwardedComponent={
                              Object {
                                "$$typeof": Symbol(react.forward_ref),
                                "attrs": Array [],
                                "componentStyle": ComponentStyle {
                                  "componentId": "ControlLabel-sc-1edmum5-0",
                                  "isStatic": true,
                                  "lastClassName": "iZJNbd",
                                  "rules": Array [
                                    "color:",
                                    "#1F1F1F",
                                    ";font-weight:bold;margin-bottom:5px;display:inline-block;",
                                  ],
                                },
                                "displayName": "ControlLabel",
                                "foldedComponentIds": Array [],
                                "render": [Function],
                                "styledComponentId": "ControlLabel-sc-1edmum5-0",
                                "target": [Function],
                                "toString": [Function],
                                "warnTooManyClasses": [Function],
                                "withComponent": [Function],
                              }
                            }
                            forwardedRef={null}
                          >
                            <ControlLabel
                              bsClass="control-label"
                              className="ControlLabel-sc-1edmum5-0 iZJNbd"
                              srOnly={false}
                            >
                              <label
                                className="ControlLabel-sc-1edmum5-0 iZJNbd control-label"
                                htmlFor="page-size"
                              >
                                Show:
                              </label>
                            </ControlLabel>
                          </StyledComponent>
                        </ControlLabel>
                        <InputWrapper>
                          <span>
                            <FormControl
                              bsClass="form-control"
                              bsSize="small"
                              componentClass="select"
                              inputRef={[Function]}
                              label="Show:"
                              name="page-size"
                              onChange={[Function]}
                              placeholder=""
                              type="select"
                              value={5}
                            >
                              <select
                                className="form-control input-sm"
                                id="page-size"
                                label="Show:"
                                name="page-size"
                                onChange={[Function]}
                                placeholder=""
                                type="select"
                                value={5}
                              >
                                <option
                                  key="option-5"
                                  value={5}
                                >
                                  5
                                </option>
                                <option
                                  key="option-10"
                                  value={10}
                                >
                                  10
                                </option>
                                <option
                                  key="option-15"
                                  value={15}
                                >
                                  15
                                </option>
                              </select>
                            </FormControl>
                          </span>
                        </InputWrapper>
                      </div>
                    </FormGroup>
                  </Input>
                </div>
                <ListGroup
                  bsClass="list-group"
                >
                  <div
                    className="list-group"
=======
                      1
                    </a>
                  </li>
                  <li
                    class="disabled"
>>>>>>> 3f3b44a1
                  >
                    <a
                      href="#"
                      role="button"
                      style="pointer-events: none;"
                      tabindex="-1"
                    >
                      <span
                        aria-label="Next"
                      >
                        ›
                      </span>
                    </a>
                  </li>
                  <li
                    class="disabled"
                  >
                    <a
                      href="#"
                      role="button"
                      style="pointer-events: none;"
                      tabindex="-1"
                    >
                      <span
                        aria-label="Last"
                      >
                        »
                      </span>
                    </a>
                  </li>
                </ul>
              </div>
            </span>
          </div>
          <div
            class="modal-footer"
          >
            <button
              class="Button__StyledButton-c9cbmb-0 kRDLih btn btn-primary"
              disabled=""
              type="button"
            >
              Load
            </button>
            <button
              class="Button__StyledButton-c9cbmb-0 kRDLih btn btn-default"
              disabled=""
              type="button"
            >
              Delete
            </button>
            <button
              class="Button__StyledButton-c9cbmb-0 kRDLih btn btn-default"
              type="button"
            >
              Cancel
            </button>
          </div>
        </div>
      </div>
    </div>
  </div>
</body>
`;<|MERGE_RESOLUTION|>--- conflicted
+++ resolved
@@ -139,112 +139,12 @@
                       <span
                         aria-label="First"
                       >
-<<<<<<< HEAD
-                        <ControlLabel>
-                          <StyledComponent
-                            forwardedComponent={
-                              Object {
-                                "$$typeof": Symbol(react.forward_ref),
-                                "attrs": Array [],
-                                "componentStyle": ComponentStyle {
-                                  "componentId": "ControlLabel-sc-1edmum5-0",
-                                  "isStatic": true,
-                                  "lastClassName": "iZJNbd",
-                                  "rules": Array [
-                                    "color:",
-                                    "#1F1F1F",
-                                    ";font-weight:bold;margin-bottom:5px;display:inline-block;",
-                                  ],
-                                },
-                                "displayName": "ControlLabel",
-                                "foldedComponentIds": Array [],
-                                "render": [Function],
-                                "styledComponentId": "ControlLabel-sc-1edmum5-0",
-                                "target": [Function],
-                                "toString": [Function],
-                                "warnTooManyClasses": [Function],
-                                "withComponent": [Function],
-                              }
-                            }
-                            forwardedRef={null}
-                          >
-                            <ControlLabel
-                              bsClass="control-label"
-                              className="ControlLabel-sc-1edmum5-0 iZJNbd"
-                              srOnly={false}
-                            >
-                              <label
-                                className="ControlLabel-sc-1edmum5-0 iZJNbd control-label"
-                                htmlFor="page-size"
-                              >
-                                Show:
-                              </label>
-                            </ControlLabel>
-                          </StyledComponent>
-                        </ControlLabel>
-                        <InputWrapper>
-                          <span>
-                            <FormControl
-                              bsClass="form-control"
-                              bsSize="small"
-                              componentClass="select"
-                              inputRef={[Function]}
-                              label="Show:"
-                              name="page-size"
-                              onChange={[Function]}
-                              placeholder=""
-                              type="select"
-                              value={5}
-                            >
-                              <select
-                                className="form-control input-sm"
-                                id="page-size"
-                                label="Show:"
-                                name="page-size"
-                                onChange={[Function]}
-                                placeholder=""
-                                type="select"
-                                value={5}
-                              >
-                                <option
-                                  key="option-5"
-                                  value={5}
-                                >
-                                  5
-                                </option>
-                                <option
-                                  key="option-10"
-                                  value={10}
-                                >
-                                  10
-                                </option>
-                                <option
-                                  key="option-15"
-                                  value={15}
-                                >
-                                  15
-                                </option>
-                              </select>
-                            </FormControl>
-                          </span>
-                        </InputWrapper>
-                      </div>
-                    </FormGroup>
-                  </Input>
-                </div>
-                <ListGroup
-                  bsClass="list-group"
-                >
-                  <div
-                    className="list-group"
-=======
                         «
                       </span>
                     </a>
                   </li>
                   <li
                     class="disabled"
->>>>>>> 3f3b44a1
                   >
                     <a
                       href="#"
@@ -396,110 +296,8 @@
                     class="reset-button Button__StyledButton-c9cbmb-0 kRDLih btn btn-default"
                     type="reset"
                   >
-<<<<<<< HEAD
-                    <FormGroup
-                      bsClass="form-group"
-                      controlId="page-size"
-                      validationState={null}
-                    >
-                      <div
-                        className="form-group"
-                      >
-                        <ControlLabel>
-                          <StyledComponent
-                            forwardedComponent={
-                              Object {
-                                "$$typeof": Symbol(react.forward_ref),
-                                "attrs": Array [],
-                                "componentStyle": ComponentStyle {
-                                  "componentId": "ControlLabel-sc-1edmum5-0",
-                                  "isStatic": true,
-                                  "lastClassName": "iZJNbd",
-                                  "rules": Array [
-                                    "color:",
-                                    "#1F1F1F",
-                                    ";font-weight:bold;margin-bottom:5px;display:inline-block;",
-                                  ],
-                                },
-                                "displayName": "ControlLabel",
-                                "foldedComponentIds": Array [],
-                                "render": [Function],
-                                "styledComponentId": "ControlLabel-sc-1edmum5-0",
-                                "target": [Function],
-                                "toString": [Function],
-                                "warnTooManyClasses": [Function],
-                                "withComponent": [Function],
-                              }
-                            }
-                            forwardedRef={null}
-                          >
-                            <ControlLabel
-                              bsClass="control-label"
-                              className="ControlLabel-sc-1edmum5-0 iZJNbd"
-                              srOnly={false}
-                            >
-                              <label
-                                className="ControlLabel-sc-1edmum5-0 iZJNbd control-label"
-                                htmlFor="page-size"
-                              >
-                                Show:
-                              </label>
-                            </ControlLabel>
-                          </StyledComponent>
-                        </ControlLabel>
-                        <InputWrapper>
-                          <span>
-                            <FormControl
-                              bsClass="form-control"
-                              bsSize="small"
-                              componentClass="select"
-                              inputRef={[Function]}
-                              label="Show:"
-                              name="page-size"
-                              onChange={[Function]}
-                              placeholder=""
-                              type="select"
-                              value={5}
-                            >
-                              <select
-                                className="form-control input-sm"
-                                id="page-size"
-                                label="Show:"
-                                name="page-size"
-                                onChange={[Function]}
-                                placeholder=""
-                                type="select"
-                                value={5}
-                              >
-                                <option
-                                  key="option-5"
-                                  value={5}
-                                >
-                                  5
-                                </option>
-                                <option
-                                  key="option-10"
-                                  value={10}
-                                >
-                                  10
-                                </option>
-                                <option
-                                  key="option-15"
-                                  value={15}
-                                >
-                                  15
-                                </option>
-                              </select>
-                            </FormControl>
-                          </span>
-                        </InputWrapper>
-                      </div>
-                    </FormGroup>
-                  </Input>
-=======
                     Reset
                   </button>
->>>>>>> 3f3b44a1
                 </div>
               </form>
             </div>
@@ -608,114 +406,11 @@
                       href="#"
                       role="button"
                     >
-<<<<<<< HEAD
-                      <div
-                        className="form-group"
-                      >
-                        <ControlLabel>
-                          <StyledComponent
-                            forwardedComponent={
-                              Object {
-                                "$$typeof": Symbol(react.forward_ref),
-                                "attrs": Array [],
-                                "componentStyle": ComponentStyle {
-                                  "componentId": "ControlLabel-sc-1edmum5-0",
-                                  "isStatic": true,
-                                  "lastClassName": "iZJNbd",
-                                  "rules": Array [
-                                    "color:",
-                                    "#1F1F1F",
-                                    ";font-weight:bold;margin-bottom:5px;display:inline-block;",
-                                  ],
-                                },
-                                "displayName": "ControlLabel",
-                                "foldedComponentIds": Array [],
-                                "render": [Function],
-                                "styledComponentId": "ControlLabel-sc-1edmum5-0",
-                                "target": [Function],
-                                "toString": [Function],
-                                "warnTooManyClasses": [Function],
-                                "withComponent": [Function],
-                              }
-                            }
-                            forwardedRef={null}
-                          >
-                            <ControlLabel
-                              bsClass="control-label"
-                              className="ControlLabel-sc-1edmum5-0 iZJNbd"
-                              srOnly={false}
-                            >
-                              <label
-                                className="ControlLabel-sc-1edmum5-0 iZJNbd control-label"
-                                htmlFor="page-size"
-                              >
-                                Show:
-                              </label>
-                            </ControlLabel>
-                          </StyledComponent>
-                        </ControlLabel>
-                        <InputWrapper>
-                          <span>
-                            <FormControl
-                              bsClass="form-control"
-                              bsSize="small"
-                              componentClass="select"
-                              inputRef={[Function]}
-                              label="Show:"
-                              name="page-size"
-                              onChange={[Function]}
-                              placeholder=""
-                              type="select"
-                              value={5}
-                            >
-                              <select
-                                className="form-control input-sm"
-                                id="page-size"
-                                label="Show:"
-                                name="page-size"
-                                onChange={[Function]}
-                                placeholder=""
-                                type="select"
-                                value={5}
-                              >
-                                <option
-                                  key="option-5"
-                                  value={5}
-                                >
-                                  5
-                                </option>
-                                <option
-                                  key="option-10"
-                                  value={10}
-                                >
-                                  10
-                                </option>
-                                <option
-                                  key="option-15"
-                                  value={15}
-                                >
-                                  15
-                                </option>
-                              </select>
-                            </FormControl>
-                          </span>
-                        </InputWrapper>
-                      </div>
-                    </FormGroup>
-                  </Input>
-                </div>
-                <ListGroup
-                  bsClass="list-group"
-                >
-                  <div
-                    className="list-group"
-=======
                       1
                     </a>
                   </li>
                   <li
                     class="disabled"
->>>>>>> 3f3b44a1
                   >
                     <a
                       href="#"
