--- conflicted
+++ resolved
@@ -61,42 +61,19 @@
             title="Empty search"
           >
             <Button__StyledButton
-<<<<<<< HEAD
               active={false}
-=======
->>>>>>> 8317e4d1
               bsStyle="default"
               disabled={false}
               onClick={[Function]}
               title="Empty search"
             >
               <StyledComponent
-<<<<<<< HEAD
                 active={false}
-=======
->>>>>>> 8317e4d1
                 bsStyle="default"
                 disabled={false}
                 forwardedComponent={
                   Object {
                     "$$typeof": Symbol(react.forward_ref),
-<<<<<<< HEAD
-                    "SIZES": Array [
-                      "large",
-                      "small",
-                      "xsmall",
-                    ],
-                    "STYLES": Array [
-                      "success",
-                      "warning",
-                      "danger",
-                      "info",
-                      "default",
-                      "primary",
-                      "link",
-                    ],
-=======
->>>>>>> 8317e4d1
                     "attrs": Array [],
                     "componentStyle": ComponentStyle {
                       "componentId": "Button__StyledButton-c9cbmb-0",
@@ -121,44 +98,14 @@
                 onClick={[Function]}
                 title="Empty search"
               >
-<<<<<<< HEAD
-                <Button
+                <Component
                   active={false}
-                  block={false}
-                  bsClass="btn"
-=======
-                <Component
->>>>>>> 8317e4d1
                   bsStyle="default"
                   className="Button__StyledButton-c9cbmb-0 cBCVOY"
                   disabled={false}
                   onClick={[Function]}
                   title="Empty search"
                 >
-<<<<<<< HEAD
-                  <button
-                    className="Button__StyledButton-c9cbmb-0 cBCVOY btn btn-default"
-                    disabled={false}
-                    onClick={[Function]}
-                    title="Empty search"
-                    type="button"
-                  >
-                    <i
-                      className="fa fa-eraser"
-                    />
-                  </button>
-                </Button>
-              </StyledComponent>
-            </Button__StyledButton>
-          </ForwardRef>
-          <ForwardRef
-            active={false}
-            bsStyle="default"
-            onClick={[Function]}
-            title="Unsaved changes"
-          >
-            <Button__StyledButton
-=======
                   <Button
                     active={false}
                     block={false}
@@ -187,94 +134,19 @@
           </ForwardRef>
           <span>
             <ForwardRef
->>>>>>> 8317e4d1
               active={false}
               bsStyle="default"
               onClick={[Function]}
               title="Unsaved changes"
             >
-<<<<<<< HEAD
-              <StyledComponent
+              <Button__StyledButton
                 active={false}
-                bsStyle="default"
-                forwardedComponent={
-                  Object {
-                    "$$typeof": Symbol(react.forward_ref),
-                    "SIZES": Array [
-                      "large",
-                      "small",
-                      "xsmall",
-                    ],
-                    "STYLES": Array [
-                      "success",
-                      "warning",
-                      "danger",
-                      "info",
-                      "default",
-                      "primary",
-                      "link",
-                    ],
-                    "attrs": Array [],
-                    "componentStyle": ComponentStyle {
-                      "componentId": "Button__StyledButton-c9cbmb-0",
-                      "isStatic": false,
-                      "lastClassName": "cBCVOY",
-                      "rules": Array [
-                        [Function],
-                        ";",
-                      ],
-                    },
-                    "displayName": "Button__StyledButton",
-                    "foldedComponentIds": Array [],
-                    "render": [Function],
-                    "styledComponentId": "Button__StyledButton-c9cbmb-0",
-                    "target": [Function],
-                    "toString": [Function],
-                    "warnTooManyClasses": [Function],
-                    "withComponent": [Function],
-                  }
-                }
-                forwardedRef={[Function]}
-                onClick={[Function]}
-                title="Unsaved changes"
-              >
-                <Button
-                  active={false}
-                  block={false}
-                  bsClass="btn"
-                  bsStyle="default"
-                  className="Button__StyledButton-c9cbmb-0 cBCVOY"
-                  disabled={false}
-                  onClick={[Function]}
-                  title="Unsaved changes"
-                >
-                  <button
-                    className="Button__StyledButton-c9cbmb-0 cBCVOY btn btn-default"
-                    disabled={false}
-                    onClick={[Function]}
-                    title="Unsaved changes"
-                    type="button"
-                  >
-                    <i
-                      className="fa fa-bookmark"
-                      style={
-                        Object {
-                          "color": "#ffc107",
-                        }
-                      }
-                    />
-                  </button>
-                </Button>
-              </StyledComponent>
-            </Button__StyledButton>
-          </ForwardRef>
-=======
-              <Button__StyledButton
                 bsStyle="default"
                 onClick={[Function]}
                 title="Unsaved changes"
               >
                 <StyledComponent
+                  active={false}
                   bsStyle="default"
                   forwardedComponent={
                     Object {
@@ -304,6 +176,7 @@
                   title="Unsaved changes"
                 >
                   <Component
+                    active={false}
                     bsStyle="default"
                     className="Button__StyledButton-c9cbmb-0 cBCVOY"
                     onClick={[Function]}
@@ -341,7 +214,6 @@
               </Button__StyledButton>
             </ForwardRef>
           </span>
->>>>>>> 8317e4d1
           <ForwardRef
             active={false}
             bsStyle="default"
@@ -349,40 +221,17 @@
             title="List of saved searches"
           >
             <Button__StyledButton
-<<<<<<< HEAD
               active={false}
-=======
->>>>>>> 8317e4d1
               bsStyle="default"
               onClick={[Function]}
               title="List of saved searches"
             >
               <StyledComponent
-<<<<<<< HEAD
                 active={false}
-=======
->>>>>>> 8317e4d1
                 bsStyle="default"
                 forwardedComponent={
                   Object {
                     "$$typeof": Symbol(react.forward_ref),
-<<<<<<< HEAD
-                    "SIZES": Array [
-                      "large",
-                      "small",
-                      "xsmall",
-                    ],
-                    "STYLES": Array [
-                      "success",
-                      "warning",
-                      "danger",
-                      "info",
-                      "default",
-                      "primary",
-                      "link",
-                    ],
-=======
->>>>>>> 8317e4d1
                     "attrs": Array [],
                     "componentStyle": ComponentStyle {
                       "componentId": "Button__StyledButton-c9cbmb-0",
@@ -407,31 +256,8 @@
                 onClick={[Function]}
                 title="List of saved searches"
               >
-<<<<<<< HEAD
-                <Button
+                <Component
                   active={false}
-                  block={false}
-                  bsClass="btn"
-                  bsStyle="default"
-                  className="Button__StyledButton-c9cbmb-0 cBCVOY"
-                  disabled={false}
-                  onClick={[Function]}
-                  title="List of saved searches"
-                >
-                  <button
-                    className="Button__StyledButton-c9cbmb-0 cBCVOY btn btn-default"
-                    disabled={false}
-                    onClick={[Function]}
-                    title="List of saved searches"
-                    type="button"
-                  >
-                    <i
-                      className="fa fa-folder-o"
-                    />
-                  </button>
-                </Button>
-=======
-                <Component
                   bsStyle="default"
                   className="Button__StyledButton-c9cbmb-0 cBCVOY"
                   onClick={[Function]}
@@ -460,7 +286,6 @@
                     </button>
                   </Button>
                 </Component>
->>>>>>> 8317e4d1
               </StyledComponent>
             </Button__StyledButton>
           </ForwardRef>
@@ -532,42 +357,19 @@
             title="Empty search"
           >
             <Button__StyledButton
-<<<<<<< HEAD
               active={false}
-=======
->>>>>>> 8317e4d1
               bsStyle="default"
               disabled={false}
               onClick={[Function]}
               title="Empty search"
             >
               <StyledComponent
-<<<<<<< HEAD
                 active={false}
-=======
->>>>>>> 8317e4d1
                 bsStyle="default"
                 disabled={false}
                 forwardedComponent={
                   Object {
                     "$$typeof": Symbol(react.forward_ref),
-<<<<<<< HEAD
-                    "SIZES": Array [
-                      "large",
-                      "small",
-                      "xsmall",
-                    ],
-                    "STYLES": Array [
-                      "success",
-                      "warning",
-                      "danger",
-                      "info",
-                      "default",
-                      "primary",
-                      "link",
-                    ],
-=======
->>>>>>> 8317e4d1
                     "attrs": Array [],
                     "componentStyle": ComponentStyle {
                       "componentId": "Button__StyledButton-c9cbmb-0",
@@ -592,44 +394,14 @@
                 onClick={[Function]}
                 title="Empty search"
               >
-<<<<<<< HEAD
-                <Button
+                <Component
                   active={false}
-                  block={false}
-                  bsClass="btn"
-=======
-                <Component
->>>>>>> 8317e4d1
                   bsStyle="default"
                   className="Button__StyledButton-c9cbmb-0 cBCVOY"
                   disabled={false}
                   onClick={[Function]}
                   title="Empty search"
                 >
-<<<<<<< HEAD
-                  <button
-                    className="Button__StyledButton-c9cbmb-0 cBCVOY btn btn-default"
-                    disabled={false}
-                    onClick={[Function]}
-                    title="Empty search"
-                    type="button"
-                  >
-                    <i
-                      className="fa fa-eraser"
-                    />
-                  </button>
-                </Button>
-              </StyledComponent>
-            </Button__StyledButton>
-          </ForwardRef>
-          <ForwardRef
-            active={false}
-            bsStyle="default"
-            onClick={[Function]}
-            title="Saved search"
-          >
-            <Button__StyledButton
-=======
                   <Button
                     active={false}
                     block={false}
@@ -658,94 +430,19 @@
           </ForwardRef>
           <span>
             <ForwardRef
->>>>>>> 8317e4d1
               active={false}
               bsStyle="default"
               onClick={[Function]}
               title="Saved search"
             >
-<<<<<<< HEAD
-              <StyledComponent
+              <Button__StyledButton
                 active={false}
-                bsStyle="default"
-                forwardedComponent={
-                  Object {
-                    "$$typeof": Symbol(react.forward_ref),
-                    "SIZES": Array [
-                      "large",
-                      "small",
-                      "xsmall",
-                    ],
-                    "STYLES": Array [
-                      "success",
-                      "warning",
-                      "danger",
-                      "info",
-                      "default",
-                      "primary",
-                      "link",
-                    ],
-                    "attrs": Array [],
-                    "componentStyle": ComponentStyle {
-                      "componentId": "Button__StyledButton-c9cbmb-0",
-                      "isStatic": false,
-                      "lastClassName": "cBCVOY",
-                      "rules": Array [
-                        [Function],
-                        ";",
-                      ],
-                    },
-                    "displayName": "Button__StyledButton",
-                    "foldedComponentIds": Array [],
-                    "render": [Function],
-                    "styledComponentId": "Button__StyledButton-c9cbmb-0",
-                    "target": [Function],
-                    "toString": [Function],
-                    "warnTooManyClasses": [Function],
-                    "withComponent": [Function],
-                  }
-                }
-                forwardedRef={[Function]}
-                onClick={[Function]}
-                title="Saved search"
-              >
-                <Button
-                  active={false}
-                  block={false}
-                  bsClass="btn"
-                  bsStyle="default"
-                  className="Button__StyledButton-c9cbmb-0 cBCVOY"
-                  disabled={false}
-                  onClick={[Function]}
-                  title="Saved search"
-                >
-                  <button
-                    className="Button__StyledButton-c9cbmb-0 cBCVOY btn btn-default"
-                    disabled={false}
-                    onClick={[Function]}
-                    title="Saved search"
-                    type="button"
-                  >
-                    <i
-                      className="fa fa-bookmark"
-                      style={
-                        Object {
-                          "color": "#007bff",
-                        }
-                      }
-                    />
-                  </button>
-                </Button>
-              </StyledComponent>
-            </Button__StyledButton>
-          </ForwardRef>
-=======
-              <Button__StyledButton
                 bsStyle="default"
                 onClick={[Function]}
                 title="Saved search"
               >
                 <StyledComponent
+                  active={false}
                   bsStyle="default"
                   forwardedComponent={
                     Object {
@@ -775,6 +472,7 @@
                   title="Saved search"
                 >
                   <Component
+                    active={false}
                     bsStyle="default"
                     className="Button__StyledButton-c9cbmb-0 cBCVOY"
                     onClick={[Function]}
@@ -812,7 +510,6 @@
               </Button__StyledButton>
             </ForwardRef>
           </span>
->>>>>>> 8317e4d1
           <ForwardRef
             active={false}
             bsStyle="default"
@@ -820,40 +517,17 @@
             title="List of saved searches"
           >
             <Button__StyledButton
-<<<<<<< HEAD
               active={false}
-=======
->>>>>>> 8317e4d1
               bsStyle="default"
               onClick={[Function]}
               title="List of saved searches"
             >
               <StyledComponent
-<<<<<<< HEAD
                 active={false}
-=======
->>>>>>> 8317e4d1
                 bsStyle="default"
                 forwardedComponent={
                   Object {
                     "$$typeof": Symbol(react.forward_ref),
-<<<<<<< HEAD
-                    "SIZES": Array [
-                      "large",
-                      "small",
-                      "xsmall",
-                    ],
-                    "STYLES": Array [
-                      "success",
-                      "warning",
-                      "danger",
-                      "info",
-                      "default",
-                      "primary",
-                      "link",
-                    ],
-=======
->>>>>>> 8317e4d1
                     "attrs": Array [],
                     "componentStyle": ComponentStyle {
                       "componentId": "Button__StyledButton-c9cbmb-0",
@@ -878,31 +552,8 @@
                 onClick={[Function]}
                 title="List of saved searches"
               >
-<<<<<<< HEAD
-                <Button
+                <Component
                   active={false}
-                  block={false}
-                  bsClass="btn"
-                  bsStyle="default"
-                  className="Button__StyledButton-c9cbmb-0 cBCVOY"
-                  disabled={false}
-                  onClick={[Function]}
-                  title="List of saved searches"
-                >
-                  <button
-                    className="Button__StyledButton-c9cbmb-0 cBCVOY btn btn-default"
-                    disabled={false}
-                    onClick={[Function]}
-                    title="List of saved searches"
-                    type="button"
-                  >
-                    <i
-                      className="fa fa-folder-o"
-                    />
-                  </button>
-                </Button>
-=======
-                <Component
                   bsStyle="default"
                   className="Button__StyledButton-c9cbmb-0 cBCVOY"
                   onClick={[Function]}
@@ -931,7 +582,6 @@
                     </button>
                   </Button>
                 </Component>
->>>>>>> 8317e4d1
               </StyledComponent>
             </Button__StyledButton>
           </ForwardRef>
@@ -1003,42 +653,19 @@
             title="Empty search"
           >
             <Button__StyledButton
-<<<<<<< HEAD
               active={false}
-=======
->>>>>>> 8317e4d1
               bsStyle="default"
               disabled={true}
               onClick={[Function]}
               title="Empty search"
             >
               <StyledComponent
-<<<<<<< HEAD
                 active={false}
-=======
->>>>>>> 8317e4d1
                 bsStyle="default"
                 disabled={true}
                 forwardedComponent={
                   Object {
                     "$$typeof": Symbol(react.forward_ref),
-<<<<<<< HEAD
-                    "SIZES": Array [
-                      "large",
-                      "small",
-                      "xsmall",
-                    ],
-                    "STYLES": Array [
-                      "success",
-                      "warning",
-                      "danger",
-                      "info",
-                      "default",
-                      "primary",
-                      "link",
-                    ],
-=======
->>>>>>> 8317e4d1
                     "attrs": Array [],
                     "componentStyle": ComponentStyle {
                       "componentId": "Button__StyledButton-c9cbmb-0",
@@ -1063,44 +690,14 @@
                 onClick={[Function]}
                 title="Empty search"
               >
-<<<<<<< HEAD
-                <Button
+                <Component
                   active={false}
-                  block={false}
-                  bsClass="btn"
-=======
-                <Component
->>>>>>> 8317e4d1
                   bsStyle="default"
                   className="Button__StyledButton-c9cbmb-0 cBCVOY"
                   disabled={true}
                   onClick={[Function]}
                   title="Empty search"
                 >
-<<<<<<< HEAD
-                  <button
-                    className="Button__StyledButton-c9cbmb-0 cBCVOY btn btn-default"
-                    disabled={true}
-                    onClick={[Function]}
-                    title="Empty search"
-                    type="button"
-                  >
-                    <i
-                      className="fa fa-eraser"
-                    />
-                  </button>
-                </Button>
-              </StyledComponent>
-            </Button__StyledButton>
-          </ForwardRef>
-          <ForwardRef
-            active={false}
-            bsStyle="default"
-            onClick={[Function]}
-            title="Save search"
-          >
-            <Button__StyledButton
-=======
                   <Button
                     active={false}
                     block={false}
@@ -1129,94 +726,19 @@
           </ForwardRef>
           <span>
             <ForwardRef
->>>>>>> 8317e4d1
               active={false}
               bsStyle="default"
               onClick={[Function]}
               title="Save search"
             >
-<<<<<<< HEAD
-              <StyledComponent
+              <Button__StyledButton
                 active={false}
-                bsStyle="default"
-                forwardedComponent={
-                  Object {
-                    "$$typeof": Symbol(react.forward_ref),
-                    "SIZES": Array [
-                      "large",
-                      "small",
-                      "xsmall",
-                    ],
-                    "STYLES": Array [
-                      "success",
-                      "warning",
-                      "danger",
-                      "info",
-                      "default",
-                      "primary",
-                      "link",
-                    ],
-                    "attrs": Array [],
-                    "componentStyle": ComponentStyle {
-                      "componentId": "Button__StyledButton-c9cbmb-0",
-                      "isStatic": false,
-                      "lastClassName": "cBCVOY",
-                      "rules": Array [
-                        [Function],
-                        ";",
-                      ],
-                    },
-                    "displayName": "Button__StyledButton",
-                    "foldedComponentIds": Array [],
-                    "render": [Function],
-                    "styledComponentId": "Button__StyledButton-c9cbmb-0",
-                    "target": [Function],
-                    "toString": [Function],
-                    "warnTooManyClasses": [Function],
-                    "withComponent": [Function],
-                  }
-                }
-                forwardedRef={[Function]}
-                onClick={[Function]}
-                title="Save search"
-              >
-                <Button
-                  active={false}
-                  block={false}
-                  bsClass="btn"
-                  bsStyle="default"
-                  className="Button__StyledButton-c9cbmb-0 cBCVOY"
-                  disabled={false}
-                  onClick={[Function]}
-                  title="Save search"
-                >
-                  <button
-                    className="Button__StyledButton-c9cbmb-0 cBCVOY btn btn-default"
-                    disabled={false}
-                    onClick={[Function]}
-                    title="Save search"
-                    type="button"
-                  >
-                    <i
-                      className="fa fa-bookmark-o"
-                      style={
-                        Object {
-                          "color": "",
-                        }
-                      }
-                    />
-                  </button>
-                </Button>
-              </StyledComponent>
-            </Button__StyledButton>
-          </ForwardRef>
-=======
-              <Button__StyledButton
                 bsStyle="default"
                 onClick={[Function]}
                 title="Save search"
               >
                 <StyledComponent
+                  active={false}
                   bsStyle="default"
                   forwardedComponent={
                     Object {
@@ -1246,6 +768,7 @@
                   title="Save search"
                 >
                   <Component
+                    active={false}
                     bsStyle="default"
                     className="Button__StyledButton-c9cbmb-0 cBCVOY"
                     onClick={[Function]}
@@ -1283,7 +806,6 @@
               </Button__StyledButton>
             </ForwardRef>
           </span>
->>>>>>> 8317e4d1
           <ForwardRef
             active={false}
             bsStyle="default"
@@ -1291,40 +813,17 @@
             title="List of saved searches"
           >
             <Button__StyledButton
-<<<<<<< HEAD
               active={false}
-=======
->>>>>>> 8317e4d1
               bsStyle="default"
               onClick={[Function]}
               title="List of saved searches"
             >
               <StyledComponent
-<<<<<<< HEAD
                 active={false}
-=======
->>>>>>> 8317e4d1
                 bsStyle="default"
                 forwardedComponent={
                   Object {
                     "$$typeof": Symbol(react.forward_ref),
-<<<<<<< HEAD
-                    "SIZES": Array [
-                      "large",
-                      "small",
-                      "xsmall",
-                    ],
-                    "STYLES": Array [
-                      "success",
-                      "warning",
-                      "danger",
-                      "info",
-                      "default",
-                      "primary",
-                      "link",
-                    ],
-=======
->>>>>>> 8317e4d1
                     "attrs": Array [],
                     "componentStyle": ComponentStyle {
                       "componentId": "Button__StyledButton-c9cbmb-0",
@@ -1349,31 +848,8 @@
                 onClick={[Function]}
                 title="List of saved searches"
               >
-<<<<<<< HEAD
-                <Button
+                <Component
                   active={false}
-                  block={false}
-                  bsClass="btn"
-                  bsStyle="default"
-                  className="Button__StyledButton-c9cbmb-0 cBCVOY"
-                  disabled={false}
-                  onClick={[Function]}
-                  title="List of saved searches"
-                >
-                  <button
-                    className="Button__StyledButton-c9cbmb-0 cBCVOY btn btn-default"
-                    disabled={false}
-                    onClick={[Function]}
-                    title="List of saved searches"
-                    type="button"
-                  >
-                    <i
-                      className="fa fa-folder-o"
-                    />
-                  </button>
-                </Button>
-=======
-                <Component
                   bsStyle="default"
                   className="Button__StyledButton-c9cbmb-0 cBCVOY"
                   onClick={[Function]}
@@ -1402,7 +878,6 @@
                     </button>
                   </Button>
                 </Component>
->>>>>>> 8317e4d1
               </StyledComponent>
             </Button__StyledButton>
           </ForwardRef>
