--- conflicted
+++ resolved
@@ -89,11 +89,8 @@
                    onChange={event => this.onChange('from', event.target.value)}
                    placeholder={DateTime.Formats.DATETIME}
                    buttonAfter={(
-<<<<<<< HEAD
-                     <Button onClick={() => _setDateTimeToNow('from', onChange)}><Icon name="magic" />
-=======
-                     <Button disabled={disabled} onClick={() => _setDateTimeToNow('from', onChange)}><i className="fa fa-magic" />
->>>>>>> fcebb176
+                     <Button disabled={disabled} onClick={() => _setDateTimeToNow('from', onChange)}>
+                       <Icon name="magic" />
                      </Button>
 )}
                    bsStyle={_isValidDateString(from) ? null : 'error'}
@@ -120,11 +117,8 @@
                    onChange={event => this.onChange('to', event.target.value)}
                    placeholder={DateTime.Formats.DATETIME}
                    buttonAfter={(
-<<<<<<< HEAD
-                     <Button onClick={() => _setDateTimeToNow('to', onChange)}><Icon name="magic" />
-=======
-                     <Button disabled={disabled} onClick={() => _setDateTimeToNow('to', onChange)}><i className="fa fa-magic" />
->>>>>>> fcebb176
+                     <Button disabled={disabled} onClick={() => _setDateTimeToNow('to', onChange)}>
+                       <Icon name="magic" />
                      </Button>
 )}
                    bsStyle={_isValidDateString(to) ? null : 'error'}
