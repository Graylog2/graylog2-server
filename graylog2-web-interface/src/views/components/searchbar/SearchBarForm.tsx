--- conflicted
+++ resolved
@@ -33,64 +33,7 @@
   initialValues: SearchBarFormValues,
   limitDuration: number,
   onSubmit: (Values) => void | Promise<any>,
-<<<<<<< HEAD
-=======
-  children: ((props: FormikProps<FormikValues>) => React.ReactNode) | React.ReactNode,
-};
-
-export const dateTimeValidate = (limitDuration) => (values) => {
-  const errors: { nextTimeRange?: {
-    from?: string,
-    to?: string,
-    range?: string,
-    keyword?: string,
-  } } = {};
-
-  const { nextTimeRange } = values;
-
-  if (nextTimeRange?.type === 'absolute') {
-    if (!DateTime.isValidDateString(nextTimeRange.from)) {
-      errors.nextTimeRange = { ...errors.nextTimeRange, from: 'Format must be: YYYY-MM-DD [HH:mm:ss[.SSS]].' };
-    }
-
-    if (!DateTime.isValidDateString(nextTimeRange.to)) {
-      errors.nextTimeRange = { ...errors.nextTimeRange, to: 'Format must be: YYYY-MM-DD [HH:mm:ss[.SSS]].' };
-    }
-
-    if (nextTimeRange.from > nextTimeRange.to) {
-      errors.nextTimeRange = { ...errors.nextTimeRange, to: 'The "Until" date must come after the "From" date.' };
-    }
-
-    if (limitDuration !== 0) {
-      const durationFrom = nextTimeRange.from;
-      const durationLimit = moment().subtract(Number(limitDuration), 'seconds').format(DateTime.Formats.TIMESTAMP);
-
-      if (moment(durationFrom).isBefore(durationLimit)) {
-        errors.nextTimeRange = { ...errors.nextTimeRange, from: 'Date is outside limit duration.' };
-      }
-    }
-  }
-
-  if (nextTimeRange?.type === 'relative') {
-    if (!(limitDuration === 0 || (nextTimeRange.range <= limitDuration && limitDuration !== 0))) {
-      errors.nextTimeRange = { range: 'Range is outside limit duration.' };
-    }
-  }
-
-  if (nextTimeRange?.type === 'keyword') {
-    if (limitDuration !== 0) {
-      const durationFrom = nextTimeRange.from;
-      const durationLimit = moment().subtract(Number(limitDuration), 'seconds').format(DateTime.Formats.TIMESTAMP);
-
-      if (moment(durationFrom).isBefore(durationLimit)) {
-        errors.nextTimeRange = { keyword: 'Date is outside limit duration.' };
-      }
-    }
-  }
-
-  return errors;
->>>>>>> 39f6b54f
-};
+}
 
 const StyledForm = styled(Form)`
   height: 100%;
