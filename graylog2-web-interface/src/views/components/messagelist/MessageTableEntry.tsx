--- conflicted
+++ resolved
@@ -157,7 +157,7 @@
     const type = fieldType(selectedFieldName, message, fields);
 
     return (
-      <TableDataCell $isNumeric={type.isNumeric()} key={selectedFieldName} data-testid={`message-summary-field-${selectedFieldName}`}>
+      <TableDataCell className="table-data-cell" $isNumeric={type.isNumeric()} key={selectedFieldName} data-testid={`message-summary-field-${selectedFieldName}`}>
         <Strong strong={idx === 0}>
           <CustomHighlighting field={selectedFieldName} value={message.fields[selectedFieldName]}>
             <TypeSpecificValue value={message.fields[selectedFieldName]}
@@ -175,29 +175,8 @@
   return (
     <AdditionalContext.Provider value={additionalContextValue}>
       <TableBody $expanded={expanded} $highlighted={message.id === highlightMessageId}>
-<<<<<<< HEAD
         <FieldsRow onClick={_toggleDetail} className="table-data-row">
-          {selectedFields.toArray().map((selectedFieldName, idx) => {
-            const type = fieldType(selectedFieldName, message, fields);
-
-            return (
-              <TableDataCell className="table-data-cell" $isNumeric={type.isNumeric()} key={selectedFieldName} data-testid={`message-summary-field-${selectedFieldName}`}>
-                {_renderStrong(
-                  <CustomHighlighting field={selectedFieldName} value={message.fields[selectedFieldName]}>
-                    <TypeSpecificValue value={message.fields[selectedFieldName]}
-                                       field={selectedFieldName}
-                                       type={type}
-                                       render={DecoratedValue} />
-                  </CustomHighlighting>,
-                  idx === 0,
-                )}
-              </TableDataCell>
-            );
-          })}
-=======
-        <FieldsRow onClick={_toggleDetail}>
           {selectedFieldsList}
->>>>>>> 12b41f8b
         </FieldsRow>
 
         <MessagePreview showMessageRow={showMessageRow}
