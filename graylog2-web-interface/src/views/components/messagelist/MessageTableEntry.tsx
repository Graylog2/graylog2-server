/*
 * Copyright (C) 2020 Graylog, Inc.
 *
 * This program is free software: you can redistribute it and/or modify
 * it under the terms of the Server Side Public License, version 1,
 * as published by MongoDB, Inc.
 *
 * This program is distributed in the hope that it will be useful,
 * but WITHOUT ANY WARRANTY; without even the implied warranty of
 * MERCHANTABILITY or FITNESS FOR A PARTICULAR PURPOSE. See the
 * Server Side Public License for more details.
 *
 * You should have received a copy of the Server Side Public License
 * along with this program. If not, see
 * <http://www.mongodb.com/licensing/server-side-public-license>.
 */
import * as React from 'react';
import { useContext } from 'react';
import PropTypes from 'prop-types';
import * as Immutable from 'immutable';
import styled, { DefaultTheme } from 'styled-components';

import { MessageEventType } from 'views/types/messageEventTypes';
import connect from 'stores/connect';
import CombinedProvider from 'injection/CombinedProvider';
import { StreamsStore } from 'views/stores/StreamsStore';
import { SearchConfigStore } from 'views/stores/SearchConfigStore';
import FieldType from 'views/logic/fieldtypes/FieldType';
import type { FieldTypeMappingsList } from 'views/stores/FieldTypesStore';
import { Store } from 'stores/StoreTypes';
import { MESSAGE_FIELD } from 'views/Constants';
import MessageEventTypesContext, { MessageEventTypesContextType } from 'views/components/contexts/MessageEventTypesContext';
import { colorVariants, ColorVariants } from 'theme/colors';

import MessageDetail from './MessageDetail';
import DecoratedValue from './decoration/DecoratedValue';
import CustomHighlighting from './CustomHighlighting';
import style from './MessageTableEntry.css';
import type { Message } from './Types';

import TypeSpecificValue from '../TypeSpecificValue';

const { InputsStore } = CombinedProvider.get('Inputs');

type Stream = { id: string };
type Input = { id: string };

type InputsStoreState = {
  inputs: Array<Input>;
};

const getSummaryColor = (theme: DefaultTheme, category: ColorVariants) => {
  if (colorVariants.includes(category)) {
    return theme.colors.variant.darker[category];
  }

  return theme.colors.variant.darker.info;
};

const StyledSummaryRow = styled.tr<{ category: ColorVariants }>(({ theme, category }) => {
  const color = getSummaryColor(theme, category);

  return `
<<<<<<< HEAD
    &.message-row td {
      color: ${color};
     }
=======
    && {
      &.message-row td {
        color: ${color};
      }
    }
>>>>>>> bcbee57e
  `;
});

const ConnectedMessageDetail = connect(
  MessageDetail,
  {
    availableInputs: InputsStore as Store<InputsStoreState>,
    availableStreams: StreamsStore,
    configurations: SearchConfigStore,
  },
  ({ availableStreams = {}, availableInputs = {}, configurations = {}, ...rest }) => {
    const { streams = [] } = availableStreams;
    const { inputs = [] } = availableInputs;
    const { searchesClusterConfig } = configurations;

    return ({
      ...rest,
      allStreams: Immutable.List<Stream>(streams),
      streams: Immutable.Map<string, Stream>(streams.map((stream) => [stream.id, stream])),
      inputs: Immutable.Map<string, Input>(inputs.map((input) => [input.id, input])),
      searchConfig: searchesClusterConfig,
    });
  },
);

type Props = {
  disableSurroundingSearch?: boolean,
  expandAllRenderAsync: boolean,
  expanded: boolean,
  fields: FieldTypeMappingsList,
  highlightMessage?: string,
  message: Message,
  selectedFields?: Immutable.OrderedSet<string>,
  showMessageRow?: boolean,
  toggleDetail: (string) => void,
};

const isDecoratedField = (field, decorationStats) => decorationStats
  && (decorationStats.added_fields[field] !== undefined || decorationStats.changed_fields[field] !== undefined);

const fieldType = (fieldName, { decoration_stats: decorationStats }: { decoration_stats?: any }, fields) => (isDecoratedField(fieldName, decorationStats)
  ? FieldType.Decorated
  : ((fields && fields.find((f) => f.name === fieldName)) || { type: FieldType.Unknown }).type);

const getMessageSummary = (messageFields: Message['fields'], messageEvents: MessageEventTypesContextType) => {
  const gl2EventTypeCode = messageFields.gl2_event_type_code;
  const eventType: MessageEventType | undefined = messageEvents?.eventTypes?.[gl2EventTypeCode];

  if (!eventType) {
    return undefined;
  }

  const { summaryTemplate: template, category } = eventType;
  const summary = template.replace(/{(\w+)}/g, (fieldNamePlaceholder, fieldName) => messageFields[fieldName] || fieldName);

  return {
    category,
    template,
    summary,
  };
};

const MessageTableEntry = ({
  disableSurroundingSearch,
  expandAllRenderAsync,
  expanded,
  fields,
  highlightMessage = '',
  message,
  showMessageRow = false,
  selectedFields = Immutable.OrderedSet<string>(),
  toggleDetail,
}: Props) => {
  const messageEvents = useContext(MessageEventTypesContext);
  const messageSummary = getMessageSummary(message.fields, messageEvents);

  const _toggleDetail = () => {
    toggleDetail(`${message.index}-${message.id}`);
  };

  const _renderStrong = (children, strong = false) => {
    if (strong) {
      return <strong>{children}</strong>;
    }

    return children;
  };

  const colSpanFixup = selectedFields.size + 1;

  let classes = 'message-group';

  if (expanded) {
    classes += ' message-group-toggled';
  }

  if (message.id === highlightMessage) {
    classes += ' message-highlight';
  }

  return (
    <tbody className={classes}>
      <tr className="fields-row" onClick={_toggleDetail}>
        {selectedFields.toArray().map((selectedFieldName, idx) => {
          const type = fieldType(selectedFieldName, message, fields);

          return (
            <td className={style.fieldsRowField} key={selectedFieldName}>
              {_renderStrong(
                <CustomHighlighting field={selectedFieldName} value={message.fields[selectedFieldName]}>
                  <TypeSpecificValue value={message.fields[selectedFieldName]}
                                     field={selectedFieldName}
                                     type={type}
                                     render={DecoratedValue} />
                </CustomHighlighting>,
                idx === 0,
              )}
            </td>
          );
        })}
      </tr>

      {showMessageRow && (
        <tr className="message-row" onClick={_toggleDetail}>
          <td colSpan={colSpanFixup}>
            <div className="message-wrapper">
              <CustomHighlighting field="message" value={message.fields[MESSAGE_FIELD]}>
                <TypeSpecificValue field="message" value={message.fields[MESSAGE_FIELD]} type={fieldType(MESSAGE_FIELD, message, fields)} render={DecoratedValue} />
              </CustomHighlighting>
            </div>
          </td>
        </tr>
      )}

      {!!messageSummary && (
        <StyledSummaryRow className="message-row" onClick={_toggleDetail} title={messageSummary.template} category={messageSummary.category}>
          <td colSpan={colSpanFixup}>
            <div className="message-wrapper">
              {messageSummary.summary}
            </div>
          </td>
        </StyledSummaryRow>
      )}

      {expanded && (
        <tr className="message-detail-row" style={{ display: 'table-row' }}>
          <td colSpan={colSpanFixup}>
            {/* @ts-ignore */}
            <ConnectedMessageDetail message={message}
                                    fields={fields}
                                    disableSurroundingSearch={disableSurroundingSearch}
                                    expandAllRenderAsync={expandAllRenderAsync} />
          </td>
        </tr>
      )}
    </tbody>
  );
};

MessageTableEntry.propTypes = {
  disableSurroundingSearch: PropTypes.bool,
  expandAllRenderAsync: PropTypes.bool.isRequired,
  expanded: PropTypes.bool.isRequired,
  fields: PropTypes.object.isRequired,
  highlightMessage: PropTypes.string,
  message: PropTypes.shape({
    fields: PropTypes.object.isRequired,
    highlight_ranges: PropTypes.object,
    id: PropTypes.string.isRequired,
    index: PropTypes.string.isRequired,
    decoration_stats: PropTypes.shape({
      added_fields: PropTypes.object,
      changed_fields: PropTypes.object,
      removed_fields: PropTypes.object,
    }),
  }).isRequired,
  // @ts-ignore
  selectedFields: PropTypes.instanceOf(Immutable.OrderedSet),
  showMessageRow: PropTypes.bool,
  toggleDetail: PropTypes.func.isRequired,
};

MessageTableEntry.defaultProps = {
  disableSurroundingSearch: false,
  highlightMessage: undefined,
  selectedFields: Immutable.OrderedSet(),
  showMessageRow: false,
};

export default MessageTableEntry;<|MERGE_RESOLUTION|>--- conflicted
+++ resolved
@@ -61,17 +61,11 @@
   const color = getSummaryColor(theme, category);
 
   return `
-<<<<<<< HEAD
-    &.message-row td {
-      color: ${color};
-     }
-=======
     && {
       &.message-row td {
         color: ${color};
       }
     }
->>>>>>> bcbee57e
   `;
 });
 
