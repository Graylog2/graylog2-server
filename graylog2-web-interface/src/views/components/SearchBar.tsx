/*
 * Copyright (C) 2020 Graylog, Inc.
 *
 * This program is free software: you can redistribute it and/or modify
 * it under the terms of the Server Side Public License, version 1,
 * as published by MongoDB, Inc.
 *
 * This program is distributed in the hope that it will be useful,
 * but WITHOUT ANY WARRANTY; without even the implied warranty of
 * MERCHANTABILITY or FITNESS FOR A PARTICULAR PURPOSE. See the
 * Server Side Public License for more details.
 *
 * You should have received a copy of the Server Side Public License
 * along with this program. If not, see
 * <http://www.mongodb.com/licensing/server-side-public-license>.
 */
import * as React from 'react';
import PropTypes from 'prop-types';
import * as Immutable from 'immutable';
import { Field } from 'formik';
import styled from 'styled-components';
import moment from 'moment';

import connect from 'stores/connect';
import DocumentationLink from 'components/support/DocumentationLink';
import DocsHelper from 'util/DocsHelper';
import { Spinner, Icon } from 'components/common';
import { Col, Row } from 'components/graylog';
import TopRow from 'views/components/searchbar/TopRow';
import SearchButton from 'views/components/searchbar/SearchButton';
import SavedSearchControls from 'views/components/searchbar/saved-search/SavedSearchControls';
import TimeRangeTypeSelector from 'views/components/searchbar/TimeRangeTypeSelector';
import QueryInput from 'views/components/searchbar/AsyncQueryInput';
import StreamsFilter from 'views/components/searchbar/StreamsFilter';
import RefreshControls from 'views/components/searchbar/RefreshControls';
import ScrollToHint from 'views/components/common/ScrollToHint';
import HorizontalSpacer from 'views/components/horizontalspacer/HorizontalSpacer';
import { QueriesActions } from 'views/stores/QueriesStore';
import { CurrentQueryStore } from 'views/stores/CurrentQueryStore';
import { StreamsStore } from 'views/stores/StreamsStore';
import { QueryFiltersStore } from 'views/stores/QueryFiltersStore';
import Query, { createElasticsearchQueryString, filtersForQuery, filtersToStreamSet } from 'views/logic/queries/Query';
import type { FilterType, QueryId, TimeRange } from 'views/logic/queries/Query';
import type { SearchesConfig } from 'components/search/SearchConfig';

import SearchBarForm from './searchbar/SearchBarForm';
import TimeRangeDisplay from './searchbar/TimeRangeDisplay';

type Props = {
  availableStreams: Array<{ key: string, value: string }>,
  config: SearchesConfig,
  currentQuery: Query,
  disableSearch?: boolean,
  onSubmit?: (update: { timerange: TimeRange, streams: Array<string>, queryString: string }, query: Query) => Promise<any>,
  queryFilters: Immutable.Map<QueryId, FilterType>,
};

const FlexCol = styled(Col)`
  display: flex;
  align-items: stretch;
  justify-content: space-between;
`;

const StreamWrap = styled.div`
  flex: 1;
  
  > div {
    margin-right: 24px;
  }
`;

const defaultOnSubmit = ({ timerange, streams, queryString }, currentQuery: Query) => {
  const newQuery = currentQuery.toBuilder()
    .timerange(timerange)
    .filter(filtersForQuery(streams))
    .query(createElasticsearchQueryString(queryString))
    .build();

  return QueriesActions.update(newQuery.id, newQuery);
};

const defaultProps = {
  disableSearch: false,
  onSubmit: defaultOnSubmit,
};

const SearchBar = ({
  availableStreams,
  config,
  currentQuery,
  disableSearch = defaultProps.disableSearch,
  queryFilters,
  onSubmit = defaultProps.onSubmit,
}: Props) => {
  if (!currentQuery || !config) {
    return <Spinner />;
  }

  const { id, query, timerange } = currentQuery;
  const { query_string: queryString } = query;

  const streams = filtersToStreamSet(queryFilters.get(id, Immutable.Map())).toJS();
  const limitDuration = moment.duration(config.query_time_range_limit).asSeconds() ?? 0;

  const _onSubmit = (values) => onSubmit(values, currentQuery);

  return (
    <ScrollToHint value={query.query_string}>
      <Row className="content">
        <Col md={12}>
          <SearchBarForm initialValues={{ timerange, streams, queryString }}
                         limitDuration={limitDuration}
                         onSubmit={_onSubmit}>
            {({ dirty, isSubmitting, isValid, handleSubmit, values, setFieldValue }) => (
              <>
                <TopRow>
                  <FlexCol md={5}>
                    <TimeRangeTypeSelector disabled={disableSearch}
                                           setCurrentTimeRange={(nextTimeRange) => setFieldValue('timerange', nextTimeRange)}
                                           currentTimeRange={values?.timerange}
                                           hasErrorOnMount={!isValid} />
                    <TimeRangeDisplay timerange={values?.timerange} />
                  </FlexCol>

                  <Col mdHidden lgHidden>
                    <HorizontalSpacer />
                  </Col>

                  <FlexCol md={7}>
                    <StreamWrap>
                      <Field name="streams">
                        {({ field: { name, value, onChange } }) => (
                          <StreamsFilter value={value}
                                         streams={availableStreams}
                                         onChange={(newStreams) => onChange({ target: { value: newStreams, name } })} />
                        )}
                      </Field>
<<<<<<< HEAD
                    </Col>
                    <Col md={3} xs={4} className="pull-right" aria-label="Search Meta Buttons">
                      <SavedSearchControls />
                    </Col>
                  </Row>
                </>
              );
            }}
=======
                    </StreamWrap>

                    <RefreshControls />
                  </FlexCol>
                </TopRow>

                <Row className="no-bm">
                  <Col md={9} xs={8}>
                    <div className="pull-right search-help">
                      <DocumentationLink page={DocsHelper.PAGES.SEARCH_QUERY_LANGUAGE}
                                         title="Search query syntax documentation"
                                         text={<Icon name="lightbulb" />} />
                    </div>
                    <SearchButton disabled={disableSearch || isSubmitting || !isValid}
                                  dirty={dirty} />

                    <Field name="queryString">
                      {({ field: { name, value, onChange } }) => (
                        <QueryInput value={value}
                                    placeholder={'Type your search query here and press enter. E.g.: ("not found" AND http) OR http_response_code:[400 TO 404]'}
                                    onChange={(newQuery) => {
                                      onChange({ target: { value: newQuery, name } });

                                      return Promise.resolve(newQuery);
                                    }}
                                    onExecute={handleSubmit as () => void} />
                      )}
                    </Field>
                  </Col>
                  <Col md={3} xs={4} className="pull-right">
                    <SavedSearchControls />
                  </Col>
                </Row>
              </>
            )}
>>>>>>> 0b66367e
          </SearchBarForm>
        </Col>
      </Row>
    </ScrollToHint>
  );
};

SearchBar.propTypes = {
  disableSearch: PropTypes.bool,
  onSubmit: PropTypes.func,
};

SearchBar.defaultProps = defaultProps;

export default connect(
  SearchBar,
  {
    currentQuery: CurrentQueryStore,
    availableStreams: StreamsStore,
    queryFilters: QueryFiltersStore,
  },
  ({ availableStreams: { streams }, ...rest }) => ({
    ...rest,
    availableStreams: streams.map((stream) => ({ key: stream.title, value: stream.id })),
  }),
);<|MERGE_RESOLUTION|>--- conflicted
+++ resolved
@@ -135,16 +135,6 @@
                                          onChange={(newStreams) => onChange({ target: { value: newStreams, name } })} />
                         )}
                       </Field>
-<<<<<<< HEAD
-                    </Col>
-                    <Col md={3} xs={4} className="pull-right" aria-label="Search Meta Buttons">
-                      <SavedSearchControls />
-                    </Col>
-                  </Row>
-                </>
-              );
-            }}
-=======
                     </StreamWrap>
 
                     <RefreshControls />
@@ -174,13 +164,12 @@
                       )}
                     </Field>
                   </Col>
-                  <Col md={3} xs={4} className="pull-right">
+                  <Col md={3} xs={4} className="pull-right" aria-label="Search Meta Buttons">
                     <SavedSearchControls />
                   </Col>
                 </Row>
               </>
             )}
->>>>>>> 0b66367e
           </SearchBarForm>
         </Col>
       </Row>
