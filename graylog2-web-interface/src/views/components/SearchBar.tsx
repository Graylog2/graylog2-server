--- conflicted
+++ resolved
@@ -247,7 +247,6 @@
             }) => {
               const disableSearchSubmit = isSubmitting || isValidating || !isValid || isLoadingExecution;
 
-<<<<<<< HEAD
                 return (
                   <>
                     <ValidateOnParameterChange parameters={parameters} />
@@ -263,51 +262,40 @@
                             initialTimeRange: currentQuery.timerange,
                             initialTimeFormat: 'internalIndexer',
                           }}
-=======
-              return (
-                <>
-                  <ValidateOnParameterChange parameters={parameters} />
-                  <SearchBarContainer>
-                    <TimeRangeRow>
-                      <TimeRangeFilter
-                        limitDuration={limitDuration}
-                        onChange={(nextTimeRange) => setFieldValue('timerange', nextTimeRange)}
-                        value={values?.timerange}
-                        hasErrorOnMount={!!errors.timerange}
-                      />
-                      <StreamsAndRefresh>
-                        <Field name="streams">
-                          {({ field: { name, value, onChange } }) => (
-                            <StreamsFilter
-                              value={value}
-                              streams={availableStreams}
-                              onChange={(newStreams) =>
-                                onChange({
-                                  target: {
-                                    value: newStreams,
-                                    name,
-                                  },
-                                })
-                              }
-                            />
-                          )}
-                        </Field>
-                        <Field name="streamCategories">
-                          {({ field: { name, value, onChange } }) => (
-                            <StreamCategoryFilter
-                              value={value}
-                              streamCategories={availableStreamCategories}
-                              onChange={(newCategories) =>
-                                onChange({
-                                  target: {
-                                    value: newCategories,
-                                    name,
-                                  },
-                                })
-                              }
-                            />
-                          )}
-                        </Field>
+                        />
+                        <StreamsAndRefresh>
+                          <Field name="streams">
+                            {({ field: { name, value, onChange } }) => (
+                              <StreamsFilter
+                                value={value}
+                                streams={availableStreams}
+                                onChange={(newStreams) =>
+                                  onChange({
+                                    target: {
+                                      value: newStreams,
+                                      name,
+                                    },
+                                  })
+                                }
+                              />
+                            )}
+                          </Field>
+                          <Field name="streamCategories">
+                            {({ field: { name, value, onChange } }) => (
+                              <StreamCategoryFilter
+                                value={value}
+                                streamCategories={availableStreamCategories}
+                                onChange={(newCategories) =>
+                                  onChange({
+                                    target: {
+                                      value: newCategories,
+                                      name,
+                                    },
+                                  })
+                                }
+                              />
+                            )}
+                          </Field>
 
                         <ViewsRefreshControls disable={!isValid} />
                       </StreamsAndRefresh>
@@ -318,7 +306,6 @@
                           disabled={disableSearchSubmit}
                           dirty={dirty}
                           displaySpinner={isSubmitting || isLoadingExecution}
->>>>>>> 2184ff6b
                         />
                         <SearchInputAndValidationContainer>
                           <Field name="queryString">
