/*
 * Copyright (C) 2020 Graylog, Inc.
 *
 * This program is free software: you can redistribute it and/or modify
 * it under the terms of the Server Side Public License, version 1,
 * as published by MongoDB, Inc.
 *
 * This program is distributed in the hope that it will be useful,
 * but WITHOUT ANY WARRANTY; without even the implied warranty of
 * MERCHANTABILITY or FITNESS FOR A PARTICULAR PURPOSE. See the
 * Server Side Public License for more details.
 *
 * You should have received a copy of the Server Side Public License
 * along with this program. If not, see
 * <http://www.mongodb.com/licensing/server-side-public-license>.
 */
import React, { useState, useCallback, useMemo } from 'react';
<<<<<<< HEAD
=======
import type { QueryClient } from '@tanstack/react-query';
import { useQueryClient } from '@tanstack/react-query';
import type { SearchParams, Sort } from 'src/stores/PaginationTypes';
>>>>>>> a34df0d5

import type { SearchParams, Sort } from 'stores/PaginationTypes';
import { PaginatedList, SearchForm, Spinner, NoSearchResult, NoEntitiesExist } from 'components/common';
import QueryHelper from 'components/common/QueryHelper';
import type { ColumnRenderers } from 'components/common/EntityDataTable';
import EntityDataTable from 'components/common/EntityDataTable';
import type View from 'views/logic/views/View';
import usePaginationQueryParameter from 'hooks/usePaginationQueryParameter';
import useDashboards from 'views/components/dashboard/hooks/useDashboards';
import usePluginEntities from 'hooks/usePluginEntities';
import DashboardActions from 'views/components/dashboard/DashboardsOverview/DashboardActions';
import FavoriteIcon from 'views/components/FavoriteIcon';

import TitleCell from './TitleCell';

const INITIAL_COLUMNS = ['title', 'description', 'summary', 'favorite'];

const COLUMN_DEFINITIONS = [
  { id: 'created_at', title: 'Created At', sortable: true },
  { id: 'title', title: 'Title', sortable: true },
  { id: 'description', title: 'Description', sortable: true },
  { id: 'summary', title: 'Summary', sortable: true },
  { id: 'owner', title: 'Owner', sortable: true },
  { id: 'favorite', title: 'Favorite' },
];

const useCustomColumnRenderers = ({ queryClient, searchParams }: { queryClient: QueryClient, searchParams: SearchParams
}) => {
  const requirementsProvided = usePluginEntities('views.requires.provided');
  const customColumnRenderers: ColumnRenderers<View> = useMemo(() => ({
    title: {
      renderCell: (dashboard) => <TitleCell dashboard={dashboard} requirementsProvided={requirementsProvided} />,
    },
    favorite: {
      renderCell: (search) => (
        <FavoriteIcon isFavorite={search.favorite}
                      id={search.id}
                      onChange={(newValue) => {
                        queryClient.setQueriesData(['dashboards', 'overview', searchParams], (cur: {
                          list: Readonly<Array<View>>,
                          pagination: { total: number }
                        }) => ({
                          ...cur,
                          list: cur.list.map((view) => {
                            if (view.id === search.id) {
                              return view.toBuilder().favorite(newValue).build();
                            }

                            return view;
                          }),
                        }
                        ));
                      }} />
      ),
    },
  }), [queryClient, requirementsProvided, searchParams]);

  return customColumnRenderers;
};

const DashboardsOverview = () => {
  const paginationQueryParameter = usePaginationQueryParameter(undefined, 20);
  const [visibleColumns, setVisibleColumns] = useState(INITIAL_COLUMNS);
  const queryClient = useQueryClient();
  const [searchParams, setSearchParams] = useState<SearchParams>({
    page: paginationQueryParameter.page,
    pageSize: paginationQueryParameter.pageSize,
    query: '',
    sort: {
      attributeId: 'title',
      direction: 'asc',
    },
  });
  const columnRenderers = useCustomColumnRenderers({ queryClient, searchParams });
  const { data: paginatedDashboards, refetch } = useDashboards(searchParams);

  const onSearch = useCallback((newQuery: string) => {
    paginationQueryParameter.resetPage();
    setSearchParams((cur) => ({ ...cur, query: newQuery, page: 1 }));
  }, [paginationQueryParameter]);

  const onColumnsChange = useCallback((newVisibleColumns: Array<string>) => {
    setVisibleColumns(newVisibleColumns);
  }, []);

  const renderDashboardActions = useCallback((dashboard: View) => (
    <DashboardActions dashboard={dashboard} refetchDashboards={refetch} />
  ), [refetch]);

  const onReset = useCallback(() => {
    onSearch('');
  }, [onSearch]);

  const onPageChange = useCallback(
    (newPage: number, newPageSize: number) => setSearchParams((cur) => ({ ...cur, page: newPage, pageSize: newPageSize })),
    [],
  );

  const onSortChange = useCallback((newSort: Sort) => {
    setSearchParams((cur) => ({ ...cur, sort: newSort, page: 1 }));
    paginationQueryParameter.resetPage();
  }, [paginationQueryParameter]);

  if (!paginatedDashboards) {
    return <Spinner />;
  }

  const { list: dashboards, pagination } = paginatedDashboards;

  return (
    <PaginatedList onChange={onPageChange}
                   pageSize={searchParams.pageSize}
                   totalItems={pagination.total}>
      <div style={{ marginBottom: 5 }}>
        <SearchForm onSearch={onSearch}
                    queryHelpComponent={<QueryHelper entityName="dashboard" commonFields={['id', 'title', 'description', 'summary']} />}
                    onReset={onReset}
                    topMargin={0} />
      </div>
      {!dashboards?.length && !searchParams.query && (
        <NoEntitiesExist>
          No dashboards have been created yet.
        </NoEntitiesExist>
      )}
      {!dashboards?.length && searchParams.query && (
        <NoSearchResult>No dashboards have been found.</NoSearchResult>
      )}
      {!!dashboards?.length && (
        <EntityDataTable<View> data={dashboards}
                               visibleColumns={visibleColumns}
                               onColumnsChange={onColumnsChange}
                               onSortChange={onSortChange}
                               activeSort={searchParams.sort}
                               rowActions={renderDashboardActions}
                               columnRenderers={columnRenderers}
                               columnDefinitions={COLUMN_DEFINITIONS} />
      )}
    </PaginatedList>
  );
};

export default DashboardsOverview;<|MERGE_RESOLUTION|>--- conflicted
+++ resolved
@@ -15,12 +15,8 @@
  * <http://www.mongodb.com/licensing/server-side-public-license>.
  */
 import React, { useState, useCallback, useMemo } from 'react';
-<<<<<<< HEAD
-=======
 import type { QueryClient } from '@tanstack/react-query';
 import { useQueryClient } from '@tanstack/react-query';
-import type { SearchParams, Sort } from 'src/stores/PaginationTypes';
->>>>>>> a34df0d5
 
 import type { SearchParams, Sort } from 'stores/PaginationTypes';
 import { PaginatedList, SearchForm, Spinner, NoSearchResult, NoEntitiesExist } from 'components/common';
