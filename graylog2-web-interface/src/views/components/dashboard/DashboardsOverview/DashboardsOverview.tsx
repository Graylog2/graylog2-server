--- conflicted
+++ resolved
@@ -15,14 +15,8 @@
  * <http://www.mongodb.com/licensing/server-side-public-license>.
  */
 import React, { useState, useCallback, useMemo } from 'react';
-<<<<<<< HEAD
-import type { QueryClient } from '@tanstack/react-query';
-import { useQueryClient } from '@tanstack/react-query';
-=======
 import type { Sort } from 'src/stores/PaginationTypes';
->>>>>>> 4eee86c6
 
-import type { SearchParams, Sort } from 'stores/PaginationTypes';
 import { PaginatedList, SearchForm, Spinner, NoSearchResult, NoEntitiesExist } from 'components/common';
 import QueryHelper from 'components/common/QueryHelper';
 import EntityDataTable from 'components/common/EntityDataTable';
