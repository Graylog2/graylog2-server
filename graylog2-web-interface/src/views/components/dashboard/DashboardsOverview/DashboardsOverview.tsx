/*
 * Copyright (C) 2020 Graylog, Inc.
 *
 * This program is free software: you can redistribute it and/or modify
 * it under the terms of the Server Side Public License, version 1,
 * as published by MongoDB, Inc.
 *
 * This program is distributed in the hope that it will be useful,
 * but WITHOUT ANY WARRANTY; without even the implied warranty of
 * MERCHANTABILITY or FITNESS FOR A PARTICULAR PURPOSE. See the
 * Server Side Public License for more details.
 *
 * You should have received a copy of the Server Side Public License
 * along with this program. If not, see
 * <http://www.mongodb.com/licensing/server-side-public-license>.
 */
import React, { useState, useCallback, useMemo } from 'react';
<<<<<<< HEAD
import type { QueryClient } from '@tanstack/react-query';
import { useQueryClient } from '@tanstack/react-query';
=======
import type { SearchParams, Sort } from 'src/stores/PaginationTypes';
>>>>>>> e6dbb739

import { PaginatedList, SearchForm, Spinner, NoSearchResult, NoEntitiesExist } from 'components/common';
import QueryHelper from 'components/common/QueryHelper';
import type { ColumnRenderers } from 'components/common/EntityDataTable';
import EntityDataTable from 'components/common/EntityDataTable';
import type View from 'views/logic/views/View';
import usePaginationQueryParameter from 'hooks/usePaginationQueryParameter';
import useDashboards from 'views/components/dashboard/hooks/useDashboards';
import usePluginEntities from 'hooks/usePluginEntities';
import DashboardActions from 'views/components/dashboard/DashboardsOverview/DashboardActions';
<<<<<<< HEAD
import { Alert } from 'components/bootstrap';
import FavoriteIcon from 'views/components/FavoriteIcon';

import TitleCell from './TitleCell';

type SearchParams = {
  page: number,
  pageSize: number,
  query: string,
  sort: Sort
}

const INITIAL_COLUMNS = ['title', 'description', 'summary', 'favorite'];
=======

import TitleCell from './TitleCell';

const INITIAL_COLUMNS = ['title', 'description', 'summary'];
>>>>>>> e6dbb739

const COLUMN_DEFINITIONS = [
  { id: 'created_at', title: 'Created At', sortable: true },
  { id: 'title', title: 'Title', sortable: true },
  { id: 'description', title: 'Description', sortable: true },
  { id: 'summary', title: 'Summary', sortable: true },
  { id: 'owner', title: 'Owner', sortable: true },
  { id: 'favorite', title: '', sortable: true },
];

const useCustomColumnRenderers = ({ queryClient, searchParams }: { queryClient: QueryClient, searchParams: SearchParams }) => {
  const requirementsProvided = usePluginEntities('views.requires.provided');
  const customColumnRenderers: ColumnRenderers<View> = useMemo(() => ({
    title: {
      renderCell: (dashboard) => <TitleCell dashboard={dashboard} requirementsProvided={requirementsProvided} />,
    },
    favorite: {
      renderCell: (search) => (
        <FavoriteIcon isFavorite={search.favorite}
                      id={search.id}
                      onChange={(newValue) => {
                        queryClient.setQueriesData(['dashboards', 'overview', searchParams], (cur: {
                          list: Readonly<Array<View>>,
                          pagination: { total: number }
                        }) => ({
                          ...cur,
                          list: cur.list.map((view) => {
                            if (view.id === search.id) {
                              return view.toBuilder().favorite(newValue).build();
                            }

                            return view;
                          }),
                        }
                        ));
                      }} />
      ),
      staticWidth: 30,
    },
  }), [queryClient, requirementsProvided, searchParams]);

  return customColumnRenderers;
};

const DashboardsOverview = () => {
  const paginationQueryParameter = usePaginationQueryParameter(undefined, 20);
  const [visibleColumns, setVisibleColumns] = useState(INITIAL_COLUMNS);
  const queryClient = useQueryClient();
  const [searchParams, setSearchParams] = useState<SearchParams>({
    page: paginationQueryParameter.page,
    pageSize: paginationQueryParameter.pageSize,
    query: '',
    sort: {
      attributeId: 'title',
      direction: 'asc',
    },
  });
  const columnRenderers = useCustomColumnRenderers({ queryClient, searchParams });
  const { data: paginatedDashboards, refetch } = useDashboards(searchParams);

  const onSearch = useCallback((newQuery: string) => {
    paginationQueryParameter.resetPage();
    setSearchParams((cur) => ({ ...cur, query: newQuery, page: 1 }));
  }, [paginationQueryParameter]);

  const onColumnsChange = useCallback((newVisibleColumns: Array<string>) => {
    setVisibleColumns(newVisibleColumns);
  }, []);

  const renderDashboardActions = useCallback((dashboard: View) => (
    <DashboardActions dashboard={dashboard} refetchDashboards={refetch} />
  ), [refetch]);

  const onReset = useCallback(() => {
    onSearch('');
  }, [onSearch]);

  const onPageChange = useCallback(
    (newPage: number, newPageSize: number) => setSearchParams((cur) => ({ ...cur, page: newPage, pageSize: newPageSize })),
    [],
  );

  const onSortChange = useCallback((newSort: Sort) => {
    setSearchParams((cur) => ({ ...cur, sort: newSort, page: 1 }));
    paginationQueryParameter.resetPage();
  }, [paginationQueryParameter]);

  if (!paginatedDashboards) {
    return <Spinner />;
  }

  const { list: dashboards, pagination } = paginatedDashboards;

  return (
    <PaginatedList onChange={onPageChange}
                   pageSize={searchParams.pageSize}
                   totalItems={pagination.total}>
      <div style={{ marginBottom: 5 }}>
        <SearchForm onSearch={onSearch}
                    queryHelpComponent={<QueryHelper entityName="dashboard" commonFields={['id', 'title', 'description', 'summary']} />}
                    onReset={onReset}
                    topMargin={0} />
      </div>
      {!dashboards?.length && !searchParams.query && (
        <NoEntitiesExist>
          No dashboards have been created yet.
        </NoEntitiesExist>
      )}
      {!dashboards?.length && searchParams.query && (
        <NoSearchResult>No dashboards have been found.</NoSearchResult>
      )}
      {!!dashboards?.length && (
        <EntityDataTable<View> data={dashboards}
                               visibleColumns={visibleColumns}
                               onColumnsChange={onColumnsChange}
                               onSortChange={onSortChange}
                               activeSort={searchParams.sort}
                               rowActions={renderDashboardActions}
                               columnRenderers={columnRenderers}
                               columnDefinitions={COLUMN_DEFINITIONS} />
      )}
    </PaginatedList>
  );
};

export default DashboardsOverview;<|MERGE_RESOLUTION|>--- conflicted
+++ resolved
@@ -15,12 +15,9 @@
  * <http://www.mongodb.com/licensing/server-side-public-license>.
  */
 import React, { useState, useCallback, useMemo } from 'react';
-<<<<<<< HEAD
 import type { QueryClient } from '@tanstack/react-query';
 import { useQueryClient } from '@tanstack/react-query';
-=======
 import type { SearchParams, Sort } from 'src/stores/PaginationTypes';
->>>>>>> e6dbb739
 
 import { PaginatedList, SearchForm, Spinner, NoSearchResult, NoEntitiesExist } from 'components/common';
 import QueryHelper from 'components/common/QueryHelper';
@@ -31,26 +28,11 @@
 import useDashboards from 'views/components/dashboard/hooks/useDashboards';
 import usePluginEntities from 'hooks/usePluginEntities';
 import DashboardActions from 'views/components/dashboard/DashboardsOverview/DashboardActions';
-<<<<<<< HEAD
 import { Alert } from 'components/bootstrap';
 import FavoriteIcon from 'views/components/FavoriteIcon';
-
 import TitleCell from './TitleCell';
 
-type SearchParams = {
-  page: number,
-  pageSize: number,
-  query: string,
-  sort: Sort
-}
-
 const INITIAL_COLUMNS = ['title', 'description', 'summary', 'favorite'];
-=======
-
-import TitleCell from './TitleCell';
-
-const INITIAL_COLUMNS = ['title', 'description', 'summary'];
->>>>>>> e6dbb739
 
 const COLUMN_DEFINITIONS = [
   { id: 'created_at', title: 'Created At', sortable: true },
@@ -61,7 +43,8 @@
   { id: 'favorite', title: '', sortable: true },
 ];
 
-const useCustomColumnRenderers = ({ queryClient, searchParams }: { queryClient: QueryClient, searchParams: SearchParams }) => {
+const useCustomColumnRenderers = ({ queryClient, searchParams }: { queryClient: QueryClient, searchParams: 
+}) => {
   const requirementsProvided = usePluginEntities('views.requires.provided');
   const customColumnRenderers: ColumnRenderers<View> = useMemo(() => ({
     title: {
