--- conflicted
+++ resolved
@@ -26,14 +26,11 @@
 import WidgetPosition from 'views/logic/widgets/WidgetPosition';
 import useWidgetResults from 'views/components/useWidgetResults';
 import type SearchError from 'views/logic/SearchError';
-<<<<<<< HEAD
 import { viewSliceReducer } from 'views/logic/slices/viewSlice';
 import TestStoreProvider from 'views/test/TestStoreProvider';
 import { searchExecutionSliceReducer } from 'views/logic/slices/searchExecutionSlice';
 import { duplicateWidget, updateWidgetConfig, updateWidget } from 'views/logic/slices/widgetActions';
-=======
 import type FieldTypeMapping from 'views/logic/fieldtypes/FieldTypeMapping';
->>>>>>> bb1941aa
 
 import Widget from './Widget';
 import type { Props as WidgetComponentProps } from './Widget';
@@ -95,25 +92,11 @@
     .config({ queryId: 'query-id-1' })
     .build();
 
-<<<<<<< HEAD
-=======
-  const viewStoreState: ViewStoreState = {
-    activeQuery: 'query-id-1',
-    view: createSearch(),
-    isNew: false,
-    dirty: false,
-  };
-
   const fieldTypes = {
     all: Immutable.List<FieldTypeMapping>(),
     queryFields: Immutable.Map<string, Immutable.List<FieldTypeMapping>>(),
   };
 
-  beforeEach(() => {
-    ViewStore.getInitialState = jest.fn(() => viewStoreState);
-  });
-
->>>>>>> bb1941aa
   type DummyWidgetProps = Partial<WidgetComponentProps> & {
     focusedWidget?: WidgetFocusContextType['focusedWidget'],
     setWidgetFocusing?: WidgetFocusContextType['setWidgetFocusing'],
@@ -131,32 +114,21 @@
     unsetWidgetEditing = () => {},
     ...props
   }: DummyWidgetProps) => (
-<<<<<<< HEAD
-    // eslint-disable-next-line react/jsx-no-constructed-context-values
     <TestStoreProvider>
-=======
-    <FieldTypesContext.Provider value={fieldTypes}>
-      {/* eslint-disable-next-line react/jsx-no-constructed-context-values */}
->>>>>>> bb1941aa
-      <WidgetFocusContext.Provider value={{ focusedWidget, setWidgetFocusing, setWidgetEditing, unsetWidgetFocusing, unsetWidgetEditing }}>
-        <WidgetContext.Provider value={propsWidget}>
-          <Widget widget={propsWidget}
-                  id="widgetId"
-<<<<<<< HEAD
-                  fields={Immutable.List([])}
-=======
->>>>>>> bb1941aa
-                  onPositionsChange={() => {}}
-                  title="Widget Title"
-                  position={new WidgetPosition(1, 1, 1, 1)}
-                  {...props} />
-        </WidgetContext.Provider>
-      </WidgetFocusContext.Provider>
-<<<<<<< HEAD
+      <FieldTypesContext.Provider value={fieldTypes}>
+        {/* eslint-disable-next-line react/jsx-no-constructed-context-values */}
+        <WidgetFocusContext.Provider value={{ focusedWidget, setWidgetFocusing, setWidgetEditing, unsetWidgetFocusing, unsetWidgetEditing }}>
+          <WidgetContext.Provider value={propsWidget}>
+            <Widget widget={propsWidget}
+                    id="widgetId"
+                    onPositionsChange={() => {}}
+                    title="Widget Title"
+                    position={new WidgetPosition(1, 1, 1, 1)}
+                    {...props} />
+          </WidgetContext.Provider>
+        </WidgetFocusContext.Provider>
+      </FieldTypesContext.Provider>
     </TestStoreProvider>
-=======
-    </FieldTypesContext.Provider>
->>>>>>> bb1941aa
   );
 
   const getWidgetUpdateButton = () => screen.getByRole('button', { name: /update widget/i });
@@ -237,33 +209,20 @@
       .type('i-dont-know-this-widget-type')
       .config({})
       .build();
-<<<<<<< HEAD
     const UnknownWidget = (props: Partial<React.ComponentProps<typeof Widget>>) => (
-      <TestStoreProvider>
-=======
-    const UnknownWidget = (props) => (
       <FieldTypesContext.Provider value={fieldTypes}>
->>>>>>> bb1941aa
-        <WidgetContext.Provider value={unknownWidget}>
-          <Widget widget={unknownWidget}
-                  editing
-                  id="widgetId"
-<<<<<<< HEAD
-                  fields={Immutable.List()}
-                  onPositionsChange={() => {}}
-=======
-                  onPositionsChange={() => {}}
-                  onSizeChange={() => {}}
->>>>>>> bb1941aa
-                  title="Widget Title"
-                  position={new WidgetPosition(1, 1, 1, 1)}
-                  {...props} />
-        </WidgetContext.Provider>
-<<<<<<< HEAD
-      </TestStoreProvider>
-=======
+        <TestStoreProvider>
+          <WidgetContext.Provider value={unknownWidget}>
+            <Widget widget={unknownWidget}
+                    editing
+                    id="widgetId"
+                    onPositionsChange={() => {}}
+                    title="Widget Title"
+                    position={new WidgetPosition(1, 1, 1, 1)}
+                    {...props} />
+          </WidgetContext.Provider>
+        </TestStoreProvider>
       </FieldTypesContext.Provider>
->>>>>>> bb1941aa
     );
 
     render(
