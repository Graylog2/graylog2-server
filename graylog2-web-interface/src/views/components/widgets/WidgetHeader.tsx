--- conflicted
+++ resolved
@@ -20,11 +20,8 @@
 import { Spinner, Icon, OverlayTrigger } from 'components/common';
 import EditableTitle, { Title } from 'views/components/common/EditableTitle';
 import { Input } from 'components/bootstrap';
-<<<<<<< HEAD
 import IconButton from 'components/common/IconButton';
-=======
 import { widgetDragHandleClass } from 'views/components/widgets/Constants';
->>>>>>> 49a678e3
 
 const LoadingSpinner = styled(Spinner)`
   margin-left: 10px;
