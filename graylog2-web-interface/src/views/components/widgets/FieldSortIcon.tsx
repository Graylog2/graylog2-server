/*
 * Copyright (C) 2020 Graylog, Inc.
 *
 * This program is free software: you can redistribute it and/or modify
 * it under the terms of the Server Side Public License, version 1,
 * as published by MongoDB, Inc.
 *
 * This program is distributed in the hope that it will be useful,
 * but WITHOUT ANY WARRANTY; without even the implied warranty of
 * MERCHANTABILITY or FITNESS FOR A PARTICULAR PURPOSE. See the
 * Server Side Public License for more details.
 *
 * You should have received a copy of the Server Side Public License
 * along with this program. If not, see
 * <http://www.mongodb.com/licensing/server-side-public-license>.
 */
import React from 'react';
import PropTypes from 'prop-types';

import MessagesWidgetConfig, { defaultSortDirection } from 'views/logic/widgets/MessagesWidgetConfig';
import Direction from 'views/logic/aggregationbuilder/Direction';
import SortConfig from 'views/logic/aggregationbuilder/SortConfig';
import CustomPropTypes from 'views/components/CustomPropTypes';
import { SortIcon } from 'components/common';

type Props = {
  config: MessagesWidgetConfig,
  fieldName: string,
  onSortChange: (newSortConfig: SortConfig[]) => Promise<void>,
  setLoadingState: (loading: boolean) => void,
};

type DirectionStrategy = {
  handleSortChange: (changeSort: (direction: Direction) => void) => void,
  tooltip: (fieldName: string) => string,
};

const _tooltip = (fieldName: string, newDirection: Direction) => {
  return `Sort ${fieldName} ${newDirection.direction}`;
};

const _changeSort = (nextDirection: Direction, _config: MessagesWidgetConfig, fieldName: string, onSortChange: (newSortConfig: SortConfig[]) => Promise<void>, setLoadingState: (loading: boolean) => void) => {
  const newSort = [new SortConfig(SortConfig.PIVOT_TYPE, fieldName, nextDirection)];

  setLoadingState(true);

  onSortChange(newSort).then(() => {
    setLoadingState(false);
  });
};

const _isFieldSortActive = (config: MessagesWidgetConfig, fieldName: string) => {
  return config.sort && config.sort.length > 0 && config.sort[0].field === fieldName;
};

const DirectionStrategyAsc: DirectionStrategy = {
  tooltip: (fieldName: string) => _tooltip(fieldName, Direction.Descending),
  handleSortChange: (changeSort) => changeSort(Direction.Descending),
};

const DirectionStrategyDesc: DirectionStrategy = {
  tooltip: (fieldName: string) => _tooltip(fieldName, Direction.Ascending),
  handleSortChange: (changeSort) => changeSort(Direction.Ascending),
};

const DirectionStrategyNoSort: DirectionStrategy = {
  tooltip: (fieldName: string) => _tooltip(fieldName, defaultSortDirection),
  handleSortChange: (changeSort) => changeSort(defaultSortDirection),
};

const _directionStrategy = (config: MessagesWidgetConfig, fieldName: string) => {
  const fieldSortDirection = _isFieldSortActive(config, fieldName) ? config.sort[0].direction.direction : null;

  switch (fieldSortDirection) {
    case Direction.Ascending.direction:
      return DirectionStrategyAsc;
    case Direction.Descending.direction:
      return DirectionStrategyDesc;
    default:
      return DirectionStrategyNoSort;
  }
};

const FieldSortIcon = ({ fieldName, config, onSortChange, setLoadingState }: Props) => {
  const changeSort = (nextDirection: Direction) => _changeSort(nextDirection, config, fieldName, onSortChange, setLoadingState);

  const activeDirection = _isFieldSortActive(config, fieldName) ? config.sort[0].direction.direction : null;
  const { tooltip, handleSortChange }: DirectionStrategy = _directionStrategy(config, fieldName);

  return (
    <SortIcon activeDirection={activeDirection}
              onChange={() => handleSortChange(changeSort)}
<<<<<<< HEAD
              title={tooltip(fieldName)} />
=======
              title={tooltip(fieldName)}
              dataTestId="messages-sort-icon" />
>>>>>>> c3c23574
  );
};

FieldSortIcon.propTypes = {
  config: CustomPropTypes.instanceOf(MessagesWidgetConfig).isRequired,
  fieldName: PropTypes.string.isRequired,
  onSortChange: PropTypes.func.isRequired,
  setLoadingState: PropTypes.func.isRequired,
};

export default FieldSortIcon;<|MERGE_RESOLUTION|>--- conflicted
+++ resolved
@@ -90,12 +90,8 @@
   return (
     <SortIcon activeDirection={activeDirection}
               onChange={() => handleSortChange(changeSort)}
-<<<<<<< HEAD
-              title={tooltip(fieldName)} />
-=======
               title={tooltip(fieldName)}
               dataTestId="messages-sort-icon" />
->>>>>>> c3c23574
   );
 };
 
