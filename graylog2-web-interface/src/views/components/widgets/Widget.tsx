--- conflicted
+++ resolved
@@ -19,13 +19,7 @@
 import PropTypes from 'prop-types';
 import styled from 'styled-components';
 
-<<<<<<< HEAD
 import type { BackendWidgetPosition, WidgetResults, GetState } from 'views/types';
-=======
-import useActiveQueryId from 'views/hooks/useActiveQueryId';
-import type { BackendWidgetPosition, WidgetResults } from 'views/types';
-import { useStore } from 'stores/connect';
->>>>>>> bb1941aa
 import { widgetDefinition } from 'views/logic/Widgets';
 import { RefreshActions } from 'views/stores/RefreshStore';
 import WidgetModel from 'views/logic/widgets/Widget';
@@ -38,16 +32,13 @@
 import type WidgetConfig from 'views/logic/widgets/WidgetConfig';
 import type { FieldTypeMappingsList } from 'views/logic/fieldtypes/types';
 import useWidgetResults from 'views/components/useWidgetResults';
-<<<<<<< HEAD
+import FieldTypesContext from 'views/components/contexts/FieldTypesContext';
 import useActiveQueryId from 'views/hooks/useActiveQueryId';
 import type { AppDispatch } from 'stores/useAppDispatch';
 import useAppDispatch from 'stores/useAppDispatch';
 import { updateWidget, updateWidgetConfig } from 'views/logic/slices/widgetActions';
 import { selectActiveQuery } from 'views/logic/slices/viewSelectors';
 import { setTitle } from 'views/logic/slices/titlesActions';
-=======
-import FieldTypesContext from 'views/components/contexts/FieldTypesContext';
->>>>>>> bb1941aa
 
 import WidgetFrame from './WidgetFrame';
 import WidgetHeader from './WidgetHeader';
@@ -104,12 +95,8 @@
   queryId: string,
   setLoadingState: (loading: boolean) => void,
   onToggleEdit: () => void,
-<<<<<<< HEAD
   onWidgetConfigChange: (newWidgetConfig: WidgetConfig) => Promise<void>,
-=======
-  onWidgetConfigChange: (newWidgetConfig: WidgetConfig) => Promise<Widgets>,
   fields: FieldTypeMappingsList,
->>>>>>> bb1941aa
 };
 
 const Visualization = ({ title, id, widget, fields, queryId, editing, setLoadingState, onToggleEdit, onWidgetConfigChange }: VisualizationProps) => {
@@ -174,18 +161,14 @@
   ) : children;
 };
 
-<<<<<<< HEAD
 const setWidgetTitle = (widgetId: string, newTitle: string) => async (dispatch: AppDispatch, getState: GetState) => {
   const activeQuery = selectActiveQuery(getState());
 
   return dispatch(setTitle(activeQuery, 'widget', widgetId, newTitle));
 };
 
-const Widget = ({ id, editing, widget, fields, title, position, onPositionsChange }: Props) => {
-=======
 const Widget = ({ id, editing, widget, title, position, onPositionsChange }: Props) => {
   const fields = useQueryFieldTypes();
->>>>>>> bb1941aa
   const [loading, setLoading] = useState(false);
   const [oldWidget, setOldWidget] = useState(editing ? widget : undefined);
   const { focusedWidget, setWidgetEditing, unsetWidgetEditing } = useContext(WidgetFocusContext);
