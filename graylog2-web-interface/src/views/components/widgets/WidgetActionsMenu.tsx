/*
 * Copyright (C) 2020 Graylog, Inc.
 *
 * This program is free software: you can redistribute it and/or modify
 * it under the terms of the Server Side Public License, version 1,
 * as published by MongoDB, Inc.
 *
 * This program is distributed in the hope that it will be useful,
 * but WITHOUT ANY WARRANTY; without even the implied warranty of
 * MERCHANTABILITY or FITNESS FOR A PARTICULAR PURPOSE. See the
 * Server Side Public License for more details.
 *
 * You should have received a copy of the Server Side Public License
 * along with this program. If not, see
 * <http://www.mongodb.com/licensing/server-side-public-license>.
 */
import * as React from 'react';
import { useState, useContext, useCallback } from 'react';
import styled from 'styled-components';
import { PluginStore } from 'graylog-web-plugin/plugin';

import UserNotification from 'util/UserNotification';
import type { BackendWidgetPosition } from 'views/types';
import ExportModal from 'views/components/export/ExportModal';
import MoveWidgetToTab from 'views/logic/views/MoveWidgetToTab';
import { loadDashboard } from 'views/logic/views/Actions';
import { IconButton } from 'components/common';
import { ViewManagementActions } from 'views/stores/ViewManagementStore';
import type WidgetPosition from 'views/logic/widgets/WidgetPosition';
import { TitlesActions, TitleTypes } from 'views/stores/TitlesStore';
import View from 'views/logic/views/View';
import SearchActions from 'views/actions/SearchActions';
import Search from 'views/logic/search/Search';
import CopyWidgetToDashboard from 'views/logic/views/CopyWidgetToDashboard';
import IfSearch from 'views/components/search/IfSearch';
import { MenuItem } from 'components/bootstrap';
import { WidgetActions } from 'views/stores/WidgetStore';
import type Widget from 'views/logic/widgets/Widget';
import iterateConfirmationHooks from 'views/hooks/IterateConfirmationHooks';
<<<<<<< HEAD
import useView from 'views/hooks/useView';
import createSearch from 'views/logic/slices/createSearch';
import type { AppDispatch } from 'stores/useAppDispatch';
import useAppDispatch from 'stores/useAppDispatch';
import { selectQuery, loadView } from 'views/logic/slices/viewSlice';
import { execute } from 'views/logic/slices/searchExecutionSlice';
=======
import DrilldownContext from 'views/components/contexts/DrilldownContext';
>>>>>>> 66279298

import ReplaySearchButton from './ReplaySearchButton';
import ExtraWidgetActions from './ExtraWidgetActions';
import CopyToDashboard from './CopyToDashboardForm';
import MoveWidgetToTabModal from './MoveWidgetToTabModal';
import WidgetActionDropdown from './WidgetActionDropdown';
import WidgetHorizontalStretch from './WidgetHorizontalStretch';

import IfInteractive from '../dashboard/IfInteractive';
import IfDashboard from '../dashboard/IfDashboard';
import WidgetFocusContext from '../contexts/WidgetFocusContext';
import WidgetContext from '../contexts/WidgetContext';

const Container = styled.div`
  > *:not(:last-child) {
    margin-right: 2px;
  }
`;

<<<<<<< HEAD
const _onCopyToDashboard = async (
  view: View,
  setShowCopyToDashboard: (show: boolean) => void,
  widgetId: string,
  dashboardId: string | undefined | null,
) => {
  if (!dashboardId) {
    return;
  }

  const dashboardJson = await ViewManagementActions.get(dashboardId);
  const dashboard = View.fromJSON(dashboardJson);
  const search = await SearchActions.get(dashboardJson.search_id).then((searchJson) => Search.fromJSON(searchJson));
  const newDashboard = CopyWidgetToDashboard(widgetId, view, dashboard.toBuilder().search(search).build());

  if (newDashboard && newDashboard.search) {
    const newSearch = await createSearch(newDashboard.search);
    const newDashboardWithSearch = newDashboard.toBuilder().search(newSearch).build();
    await ViewManagementActions.update(newDashboardWithSearch);

    loadDashboard(newDashboardWithSearch.id);
  }

  setShowCopyToDashboard(false);
};

const _onMoveWidgetToTab = async (
  dispatch: AppDispatch,
  view: View,
=======
const _updateDashboardWithNewSearch = (dashboard: View, dashboardId: string, newSearch: Search) => {
  const newDashboard = dashboard.toBuilder().search(newSearch).build();

  ViewManagementActions.update(newDashboard).then(() => loadDashboard(dashboardId));
};

const addWidgetToDashboard = (targetDashboard: View, activeView: View, widgetId: string) => (searchJson: SearchJson) => {
  const search = Search.fromJSON(searchJson);
  const newDashboard = CopyWidgetToDashboard(widgetId, activeView, targetDashboard.toBuilder().search(search).build());

  if (!newDashboard || !newDashboard.search) {
    throw Error('Copying the dashboard page failed.');
  }

  return SearchActions.create(newDashboard.search).then(({ search: newSearch }) => _updateDashboardWithNewSearch(newDashboard, newDashboard.id, newSearch));
};

const _onCopyToDashboard = (
  view: ViewStoreState,
  widgetId: string,
  dashboardId: string | undefined | null,
) => {
  const { view: activeView } = view;

  return ViewManagementActions.get(dashboardId).then((dashboardJson) => {
    const targetDashboard = View.fromJSON(dashboardJson);

    return SearchActions.get(dashboardJson.search_id).then(
      addWidgetToDashboard(targetDashboard, activeView, widgetId),
    ).catch((error) => {
      UserNotification.error(`Copying dashboard page failed with error ${error}`);
    });
  });
};

const _onMoveWidgetToPage = (
  view: ViewStoreState,
>>>>>>> 66279298
  setShowMoveWidgetToTab: (show: boolean) => void,
  widgetId: string,
  queryId: string,
  keepCopy: boolean,
) => {
  if (!queryId) {
    return;
  }

  const newDashboard = MoveWidgetToTab(widgetId, queryId, view, keepCopy);

  if (newDashboard) {
    const searchResponse = await createSearch(newDashboard.search);
    const updatedDashboard = newDashboard.toBuilder().search(searchResponse).build();
    await dispatch(loadView(updatedDashboard));
    setShowMoveWidgetToTab(false);
    await dispatch(selectQuery(queryId));
    await dispatch(execute());
  }
};

// eslint-disable-next-line no-alert
const defaultOnDeleteWidget = async (_widget: Widget, _view: View, title: string) => window.confirm(`Are you sure you want to remove the widget "${title}"?`);

const _onDelete = async (widget: Widget, view: View, title: string) => {
  const pluggableWidgetDeletionHooks = PluginStore.exports('views.hooks.confirmDeletingWidget');

  const result = await iterateConfirmationHooks([...pluggableWidgetDeletionHooks, defaultOnDeleteWidget], widget, view, title);

  return result === true ? WidgetActions.remove(widget.id) : Promise.resolve();
};

const _onDuplicate = (widgetId: string, unsetWidgetFocusing: () => void, title: string) => {
  WidgetActions.duplicate(widgetId).then((newWidget) => {
    TitlesActions.set(TitleTypes.Widget, newWidget.id, `${title} (copy)`).then(() => {
      unsetWidgetFocusing();
    });
  });
};

type Props = {
  isFocused: boolean,
  onPositionsChange: (position: BackendWidgetPosition) => void,
  position: WidgetPosition,
  title: string,
  toggleEdit: () => void
};

const WidgetActionsMenu = ({
  isFocused,
  onPositionsChange,
  position,
  title,
  toggleEdit,
}: Props) => {
  const widget = useContext(WidgetContext);
<<<<<<< HEAD
  const view = useView();
=======
  const view = useStore(ViewStore);
  const { query, timerange, streams } = useContext(DrilldownContext);
>>>>>>> 66279298
  const { setWidgetFocusing, unsetWidgetFocusing } = useContext(WidgetFocusContext);
  const [showCopyToDashboard, setShowCopyToDashboard] = useState(false);
  const [showExport, setShowExport] = useState(false);
  const [showMoveWidgetToTab, setShowMoveWidgetToTab] = useState(false);
  const dispatch = useAppDispatch();

  const onDuplicate = useCallback(() => _onDuplicate(widget.id, unsetWidgetFocusing, title), [unsetWidgetFocusing, title, widget.id]);
<<<<<<< HEAD
  const onCopyToDashboard = useCallback((widgetId: string, dashboardId: string) => _onCopyToDashboard(view, setShowCopyToDashboard, widgetId, dashboardId), [view]);
  const onMoveWidgetToTab = useCallback((widgetId: string, queryId: string, keepCopy: boolean) => _onMoveWidgetToTab(dispatch, view, setShowMoveWidgetToTab, widgetId, queryId, keepCopy), [dispatch, view]);
  const onDelete = useCallback(() => _onDelete(widget, view, title), [title, view, widget]);
=======
  const onCopyToDashboard = useCallback((widgetId: string, dashboardId: string) => _onCopyToDashboard(view, widgetId, dashboardId), [view]);
  const onMoveWidgetToTab = useCallback((widgetId: string, queryId: string, keepCopy: boolean) => _onMoveWidgetToPage(view, setShowMoveWidgetToTab, widgetId, queryId, keepCopy), [view]);
  const onDelete = useCallback(() => _onDelete(widget, view?.view, title), [title, view?.view, widget]);
>>>>>>> 66279298
  const focusWidget = useCallback(() => setWidgetFocusing(widget.id), [setWidgetFocusing, widget.id]);

  return (
    <Container>
      <IfInteractive>
        <IfDashboard>
          <ReplaySearchButton queryString={query.query_string}
                              timerange={timerange}
                              streams={streams} />
        </IfDashboard>
        {isFocused && (
          <IconButton name="compress-arrows-alt"
                      title="Un-focus widget"
                      onClick={unsetWidgetFocusing} />
        )}
        {!isFocused && (
          <>
            <WidgetHorizontalStretch widgetId={widget.id}
                                     widgetType={widget.type}
                                     onStretch={onPositionsChange}
                                     position={position} />
            <IconButton name="expand-arrows-alt"
                        title="Focus this widget"
                        onClick={focusWidget} />
          </>
        )}

        <IconButton name="edit"
                    title="Edit"
                    onClick={toggleEdit} />

        <WidgetActionDropdown>
          <MenuItem onSelect={onDuplicate}>
            Duplicate
          </MenuItem>
          <IfSearch>
            <MenuItem onSelect={() => setShowCopyToDashboard(true)}>
              Copy to Dashboard
            </MenuItem>
          </IfSearch>
          {widget.isExportable && <MenuItem onSelect={() => setShowExport(true)}>Export</MenuItem>}
          <IfDashboard>
            <MenuItem onSelect={() => setShowMoveWidgetToTab(true)}>
              Move to Page
            </MenuItem>
          </IfDashboard>
          <ExtraWidgetActions widget={widget} onSelect={() => {}} />
          <MenuItem divider />
          <MenuItem onSelect={onDelete}>
            Delete
          </MenuItem>
        </WidgetActionDropdown>

        {showCopyToDashboard && (
          <CopyToDashboard onSubmit={(dashboardId) => onCopyToDashboard(widget.id, dashboardId)}
                           onCancel={() => setShowCopyToDashboard(false)}
                           submitLoadingText="Copying widget..."
                           submitButtonText="Copy widget" />
        )}

        {showExport && (
          <ExportModal view={view}
                       directExportWidgetId={widget.id}
                       closeModal={() => setShowExport(false)} />
        )}

        {showMoveWidgetToTab && (
          <MoveWidgetToTabModal view={view}
                                widgetId={widget.id}
                                onCancel={() => setShowMoveWidgetToTab(false)}
                                onSubmit={onMoveWidgetToTab} />
        )}
      </IfInteractive>
    </Container>
  );
};

export default WidgetActionsMenu;<|MERGE_RESOLUTION|>--- conflicted
+++ resolved
@@ -19,7 +19,6 @@
 import styled from 'styled-components';
 import { PluginStore } from 'graylog-web-plugin/plugin';
 
-import UserNotification from 'util/UserNotification';
 import type { BackendWidgetPosition } from 'views/types';
 import ExportModal from 'views/components/export/ExportModal';
 import MoveWidgetToTab from 'views/logic/views/MoveWidgetToTab';
@@ -37,16 +36,13 @@
 import { WidgetActions } from 'views/stores/WidgetStore';
 import type Widget from 'views/logic/widgets/Widget';
 import iterateConfirmationHooks from 'views/hooks/IterateConfirmationHooks';
-<<<<<<< HEAD
+import DrilldownContext from 'views/components/contexts/DrilldownContext';
 import useView from 'views/hooks/useView';
 import createSearch from 'views/logic/slices/createSearch';
 import type { AppDispatch } from 'stores/useAppDispatch';
 import useAppDispatch from 'stores/useAppDispatch';
 import { selectQuery, loadView } from 'views/logic/slices/viewSlice';
 import { execute } from 'views/logic/slices/searchExecutionSlice';
-=======
-import DrilldownContext from 'views/components/contexts/DrilldownContext';
->>>>>>> 66279298
 
 import ReplaySearchButton from './ReplaySearchButton';
 import ExtraWidgetActions from './ExtraWidgetActions';
@@ -66,7 +62,6 @@
   }
 `;
 
-<<<<<<< HEAD
 const _onCopyToDashboard = async (
   view: View,
   setShowCopyToDashboard: (show: boolean) => void,
@@ -93,48 +88,9 @@
   setShowCopyToDashboard(false);
 };
 
-const _onMoveWidgetToTab = async (
+const _onMoveWidgetToPage = async (
   dispatch: AppDispatch,
   view: View,
-=======
-const _updateDashboardWithNewSearch = (dashboard: View, dashboardId: string, newSearch: Search) => {
-  const newDashboard = dashboard.toBuilder().search(newSearch).build();
-
-  ViewManagementActions.update(newDashboard).then(() => loadDashboard(dashboardId));
-};
-
-const addWidgetToDashboard = (targetDashboard: View, activeView: View, widgetId: string) => (searchJson: SearchJson) => {
-  const search = Search.fromJSON(searchJson);
-  const newDashboard = CopyWidgetToDashboard(widgetId, activeView, targetDashboard.toBuilder().search(search).build());
-
-  if (!newDashboard || !newDashboard.search) {
-    throw Error('Copying the dashboard page failed.');
-  }
-
-  return SearchActions.create(newDashboard.search).then(({ search: newSearch }) => _updateDashboardWithNewSearch(newDashboard, newDashboard.id, newSearch));
-};
-
-const _onCopyToDashboard = (
-  view: ViewStoreState,
-  widgetId: string,
-  dashboardId: string | undefined | null,
-) => {
-  const { view: activeView } = view;
-
-  return ViewManagementActions.get(dashboardId).then((dashboardJson) => {
-    const targetDashboard = View.fromJSON(dashboardJson);
-
-    return SearchActions.get(dashboardJson.search_id).then(
-      addWidgetToDashboard(targetDashboard, activeView, widgetId),
-    ).catch((error) => {
-      UserNotification.error(`Copying dashboard page failed with error ${error}`);
-    });
-  });
-};
-
-const _onMoveWidgetToPage = (
-  view: ViewStoreState,
->>>>>>> 66279298
   setShowMoveWidgetToTab: (show: boolean) => void,
   widgetId: string,
   queryId: string,
@@ -191,12 +147,8 @@
   toggleEdit,
 }: Props) => {
   const widget = useContext(WidgetContext);
-<<<<<<< HEAD
   const view = useView();
-=======
-  const view = useStore(ViewStore);
   const { query, timerange, streams } = useContext(DrilldownContext);
->>>>>>> 66279298
   const { setWidgetFocusing, unsetWidgetFocusing } = useContext(WidgetFocusContext);
   const [showCopyToDashboard, setShowCopyToDashboard] = useState(false);
   const [showExport, setShowExport] = useState(false);
@@ -204,15 +156,9 @@
   const dispatch = useAppDispatch();
 
   const onDuplicate = useCallback(() => _onDuplicate(widget.id, unsetWidgetFocusing, title), [unsetWidgetFocusing, title, widget.id]);
-<<<<<<< HEAD
   const onCopyToDashboard = useCallback((widgetId: string, dashboardId: string) => _onCopyToDashboard(view, setShowCopyToDashboard, widgetId, dashboardId), [view]);
-  const onMoveWidgetToTab = useCallback((widgetId: string, queryId: string, keepCopy: boolean) => _onMoveWidgetToTab(dispatch, view, setShowMoveWidgetToTab, widgetId, queryId, keepCopy), [dispatch, view]);
+  const onMoveWidgetToTab = useCallback((widgetId: string, queryId: string, keepCopy: boolean) => _onMoveWidgetToPage(dispatch, view, setShowMoveWidgetToTab, widgetId, queryId, keepCopy), [dispatch, view]);
   const onDelete = useCallback(() => _onDelete(widget, view, title), [title, view, widget]);
-=======
-  const onCopyToDashboard = useCallback((widgetId: string, dashboardId: string) => _onCopyToDashboard(view, widgetId, dashboardId), [view]);
-  const onMoveWidgetToTab = useCallback((widgetId: string, queryId: string, keepCopy: boolean) => _onMoveWidgetToPage(view, setShowMoveWidgetToTab, widgetId, queryId, keepCopy), [view]);
-  const onDelete = useCallback(() => _onDelete(widget, view?.view, title), [title, view?.view, widget]);
->>>>>>> 66279298
   const focusWidget = useCallback(() => setWidgetFocusing(widget.id), [setWidgetFocusing, widget.id]);
 
   return (
