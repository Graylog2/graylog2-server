/*
 * Copyright (C) 2020 Graylog, Inc.
 *
 * This program is free software: you can redistribute it and/or modify
 * it under the terms of the Server Side Public License, version 1,
 * as published by MongoDB, Inc.
 *
 * This program is distributed in the hope that it will be useful,
 * but WITHOUT ANY WARRANTY; without even the implied warranty of
 * MERCHANTABILITY or FITNESS FOR A PARTICULAR PURPOSE. See the
 * Server Side Public License for more details.
 *
 * You should have received a copy of the Server Side Public License
 * along with this program. If not, see
 * <http://www.mongodb.com/licensing/server-side-public-license>.
 */
import * as React from 'react';
import { useState, useContext, useCallback } from 'react';
import styled from 'styled-components';
import { PluginStore } from 'graylog-web-plugin/plugin';

import UserNotification from 'util/UserNotification';
import type { BackendWidgetPosition } from 'views/types';
import ExportModal from 'views/components/export/ExportModal';
import MoveWidgetToTab from 'views/logic/views/MoveWidgetToTab';
import { loadDashboard } from 'views/logic/views/Actions';
import { IconButton } from 'components/common';
import { ViewManagementActions } from 'views/stores/ViewManagementStore';
import type WidgetPosition from 'views/logic/widgets/WidgetPosition';
import { TitlesActions, TitleTypes } from 'views/stores/TitlesStore';
import { ViewActions, ViewStore } from 'views/stores/ViewStore';
import type { ViewStoreState } from 'views/stores/ViewStore';
import View from 'views/logic/views/View';
import SearchActions from 'views/actions/SearchActions';
import type { SearchJson } from 'views/logic/search/Search';
import Search from 'views/logic/search/Search';
import CopyWidgetToDashboard from 'views/logic/views/CopyWidgetToDashboard';
import IfSearch from 'views/components/search/IfSearch';
import { MenuItem } from 'components/bootstrap';
import { WidgetActions } from 'views/stores/WidgetStore';
import { useStore } from 'stores/connect';
import type Widget from 'views/logic/widgets/Widget';
import iterateConfirmationHooks from 'views/hooks/IterateConfirmationHooks';
import DrilldownContext from 'views/components/contexts/DrilldownContext';

import ReplaySearchButton from './ReplaySearchButton';
import ExtraWidgetActions from './ExtraWidgetActions';
import CopyToDashboard from './CopyToDashboardForm';
import MoveWidgetToTabModal from './MoveWidgetToTabModal';
import WidgetActionDropdown from './WidgetActionDropdown';
import WidgetHorizontalStretch from './WidgetHorizontalStretch';

import IfInteractive from '../dashboard/IfInteractive';
import IfDashboard from '../dashboard/IfDashboard';
import WidgetFocusContext from '../contexts/WidgetFocusContext';
import WidgetContext from '../contexts/WidgetContext';

const Container = styled.div`
  > *:not(:last-child) {
    margin-right: 2px;
  }
`;

const _updateDashboardWithNewSearch = (dashboard: View, dashboardId: string, newSearch: Search) => {
  const newDashboard = dashboard.toBuilder().search(newSearch).build();

  ViewManagementActions.update(newDashboard).then(() => loadDashboard(dashboardId));
};

const addWidgetToDashboard = (targetDashboard: View, activeView: View, widgetId: string) => (searchJson: SearchJson) => {
  const search = Search.fromJSON(searchJson);
  const newDashboard = CopyWidgetToDashboard(widgetId, activeView, targetDashboard.toBuilder().search(search).build());

  if (!newDashboard || !newDashboard.search) {
    throw Error('Copying the dashboard page failed.');
  }

  return SearchActions.create(newDashboard.search).then(({ search: newSearch }) => _updateDashboardWithNewSearch(newDashboard, newDashboard.id, newSearch));
};

const _onCopyToDashboard = (
  view: ViewStoreState,
  widgetId: string,
  dashboardId: string | undefined | null,
) => {
  const { view: activeView } = view;

  return ViewManagementActions.get(dashboardId).then((dashboardJson) => {
    const targetDashboard = View.fromJSON(dashboardJson);

    return SearchActions.get(dashboardJson.search_id).then(
      addWidgetToDashboard(targetDashboard, activeView, widgetId),
    ).catch((error) => {
      UserNotification.error(`Copying dashboard page failed with error ${error}`);
    });
  });
};

const _onMoveWidgetToPage = (
  view: ViewStoreState,
  setShowMoveWidgetToTab: (show: boolean) => void,
  widgetId: string,
  queryId: string,
  keepCopy: boolean,
) => {
  const { view: activeView } = view;

  if (!queryId) {
    return;
  }

  const newDashboard = MoveWidgetToTab(widgetId, queryId, activeView, keepCopy);

  if (newDashboard) {
    SearchActions.create(newDashboard.search)
      .then((searchResponse) => {
        const updatedDashboard = newDashboard.toBuilder().search(searchResponse.search).build();

        return ViewActions.update(updatedDashboard);
      })
      .then(() => {
        setShowMoveWidgetToTab(false);

        return ViewActions.selectQuery(queryId);
      })
      .then(() => SearchActions.executeWithCurrentState());
  }
};

// eslint-disable-next-line no-alert
const defaultOnDeleteWidget = async (_widget: Widget, _view: View, title: string) => window.confirm(`Are you sure you want to remove the widget "${title}"?`);

const _onDelete = async (widget: Widget, view: View, title: string) => {
  const pluggableWidgetDeletionHooks = PluginStore.exports('views.hooks.confirmDeletingWidget');

  const result = await iterateConfirmationHooks([...pluggableWidgetDeletionHooks, defaultOnDeleteWidget], widget, view, title);

  return result === true ? WidgetActions.remove(widget.id) : Promise.resolve();
};

const _onDuplicate = (widgetId: string, unsetWidgetFocusing: () => void, title: string, position) => {
  return WidgetActions.duplicate(widgetId, position).then((newWidget) => {
    return TitlesActions.set(TitleTypes.Widget, newWidget.id, `${title} (copy)`).then(() => {
      unsetWidgetFocusing();

      return newWidget.id;
    });
  });
};

type Props = {
  isFocused: boolean,
  onPositionsChange: (position: BackendWidgetPosition) => void,
  position: WidgetPosition,
  title: string,
  toggleEdit: () => void
};

const WidgetActionsMenu = ({
  isFocused,
  onPositionsChange,
  position,
  title,
  toggleEdit,
}: Props) => {
  const widget = useContext(WidgetContext);
  const view = useStore(ViewStore);
  const { query, timerange, streams } = useContext(DrilldownContext);
  const { setWidgetFocusing, unsetWidgetFocusing } = useContext(WidgetFocusContext);
  const [showCopyToDashboard, setShowCopyToDashboard] = useState(false);
  const [showExport, setShowExport] = useState(false);
  const [showMoveWidgetToTab, setShowMoveWidgetToTab] = useState(false);
<<<<<<< HEAD
  const onDuplicate = useCallback(() => _onDuplicate(widget.id, unsetWidgetFocusing, title, position), [unsetWidgetFocusing, title, widget.id, position]);
  const onCopyToDashboard = useCallback((widgetId: string, dashboardId: string) => _onCopyToDashboard(view, setShowCopyToDashboard, widgetId, dashboardId), [view]);
  const onMoveWidgetToTab = useCallback((widgetId: string, queryId: string, keepCopy: boolean) => _onMoveWidgetToTab(view, setShowMoveWidgetToTab, widgetId, queryId, keepCopy), [view]);
=======

  const onDuplicate = useCallback(() => _onDuplicate(widget.id, unsetWidgetFocusing, title), [unsetWidgetFocusing, title, widget.id]);
  const onCopyToDashboard = useCallback((widgetId: string, dashboardId: string) => _onCopyToDashboard(view, widgetId, dashboardId), [view]);
  const onMoveWidgetToTab = useCallback((widgetId: string, queryId: string, keepCopy: boolean) => _onMoveWidgetToPage(view, setShowMoveWidgetToTab, widgetId, queryId, keepCopy), [view]);
>>>>>>> 773ad661
  const onDelete = useCallback(() => _onDelete(widget, view?.view, title), [title, view?.view, widget]);
  const focusWidget = useCallback(() => setWidgetFocusing(widget.id), [setWidgetFocusing, widget.id]);

  return (
    <Container>
      <IfInteractive>
        <IfDashboard>
          <ReplaySearchButton queryString={query.query_string}
                              timerange={timerange}
                              streams={streams} />
        </IfDashboard>
        {isFocused && (
          <IconButton name="compress-arrows-alt"
                      title="Un-focus widget"
                      onClick={unsetWidgetFocusing} />
        )}
        {!isFocused && (
          <>
            <WidgetHorizontalStretch widgetId={widget.id}
                                     widgetType={widget.type}
                                     onStretch={onPositionsChange}
                                     position={position} />
            <IconButton name="expand-arrows-alt"
                        title="Focus this widget"
                        onClick={focusWidget} />
          </>
        )}

        <IconButton name="edit"
                    title="Edit"
                    onClick={toggleEdit} />

        <WidgetActionDropdown>
          <MenuItem onSelect={onDuplicate}>
            Duplicate
          </MenuItem>
          <IfSearch>
            <MenuItem onSelect={() => setShowCopyToDashboard(true)}>
              Copy to Dashboard
            </MenuItem>
          </IfSearch>
          {widget.isExportable && <MenuItem onSelect={() => setShowExport(true)}>Export</MenuItem>}
          <IfDashboard>
            <MenuItem onSelect={() => setShowMoveWidgetToTab(true)}>
              Move to Page
            </MenuItem>
          </IfDashboard>
          <ExtraWidgetActions widget={widget} onSelect={() => {}} />
          <MenuItem divider />
          <MenuItem onSelect={onDelete}>
            Delete
          </MenuItem>
        </WidgetActionDropdown>

        {showCopyToDashboard && (
          <CopyToDashboard onSubmit={(dashboardId) => onCopyToDashboard(widget.id, dashboardId)}
                           onCancel={() => setShowCopyToDashboard(false)}
                           submitLoadingText="Copying widget..."
                           submitButtonText="Copy widget" />
        )}

        {showExport && (
          <ExportModal view={view.view}
                       directExportWidgetId={widget.id}
                       closeModal={() => setShowExport(false)} />
        )}

        {showMoveWidgetToTab && (
          <MoveWidgetToTabModal view={view.view}
                                widgetId={widget.id}
                                onCancel={() => setShowMoveWidgetToTab(false)}
                                onSubmit={onMoveWidgetToTab} />
        )}
      </IfInteractive>
    </Container>
  );
};

export default WidgetActionsMenu;<|MERGE_RESOLUTION|>--- conflicted
+++ resolved
@@ -170,16 +170,9 @@
   const [showCopyToDashboard, setShowCopyToDashboard] = useState(false);
   const [showExport, setShowExport] = useState(false);
   const [showMoveWidgetToTab, setShowMoveWidgetToTab] = useState(false);
-<<<<<<< HEAD
   const onDuplicate = useCallback(() => _onDuplicate(widget.id, unsetWidgetFocusing, title, position), [unsetWidgetFocusing, title, widget.id, position]);
-  const onCopyToDashboard = useCallback((widgetId: string, dashboardId: string) => _onCopyToDashboard(view, setShowCopyToDashboard, widgetId, dashboardId), [view]);
-  const onMoveWidgetToTab = useCallback((widgetId: string, queryId: string, keepCopy: boolean) => _onMoveWidgetToTab(view, setShowMoveWidgetToTab, widgetId, queryId, keepCopy), [view]);
-=======
-
-  const onDuplicate = useCallback(() => _onDuplicate(widget.id, unsetWidgetFocusing, title), [unsetWidgetFocusing, title, widget.id]);
   const onCopyToDashboard = useCallback((widgetId: string, dashboardId: string) => _onCopyToDashboard(view, widgetId, dashboardId), [view]);
   const onMoveWidgetToTab = useCallback((widgetId: string, queryId: string, keepCopy: boolean) => _onMoveWidgetToPage(view, setShowMoveWidgetToTab, widgetId, queryId, keepCopy), [view]);
->>>>>>> 773ad661
   const onDelete = useCallback(() => _onDelete(widget, view?.view, title), [title, view?.view, widget]);
   const focusWidget = useCallback(() => setWidgetFocusing(widget.id), [setWidgetFocusing, widget.id]);
 
