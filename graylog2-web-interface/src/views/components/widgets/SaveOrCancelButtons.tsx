/*
 * Copyright (C) 2020 Graylog, Inc.
 *
 * This program is free software: you can redistribute it and/or modify
 * it under the terms of the Server Side Public License, version 1,
 * as published by MongoDB, Inc.
 *
 * This program is distributed in the hope that it will be useful,
 * but WITHOUT ANY WARRANTY; without even the implied warranty of
 * MERCHANTABILITY or FITNESS FOR A PARTICULAR PURPOSE. See the
 * Server Side Public License for more details.
 *
 * You should have received a copy of the Server Side Public License
 * along with this program. If not, see
 * <http://www.mongodb.com/licensing/server-side-public-license>.
 */
import * as React from 'react';
import { useContext, useState } from 'react';

import WidgetEditApplyAllChangesContext from 'views/components/contexts/WidgetEditApplyAllChangesContext';
<<<<<<< HEAD
import { FormSubmit } from 'components/common';
=======
import { ModalSubmit } from 'components/common';
>>>>>>> ca79f36b

type Props = {
  onCancel: () => void,
  onFinish: () => void,
  disableSave?: boolean,
};

const SaveOrCancelButtons = ({ onFinish, onCancel, disableSave = false }: Props) => {
  const { applyAllWidgetChanges } = useContext(WidgetEditApplyAllChangesContext);
  const [isSubmitting, setIsSubmitting] = useState(false);

  const _onFinish = () => {
    setIsSubmitting(true);

    return applyAllWidgetChanges().then(() => {
      setIsSubmitting(false);
      onFinish();
    }).catch(() => {
      setIsSubmitting(false);
    });
  };

  return (
<<<<<<< HEAD
    <FormSubmit submitButtonText="Apply changes"
                submitLoadingText="Applying changes..."
                onSubmit={_onFinish}
                submitButtonType="button"
                disabledSubmit={disableSave}
                isSubmitting={isSubmitting}
                onCancel={onCancel} />
=======
    <ModalSubmit submitButtonText="Apply changes"
                 submitLoadingText="Applying changes..."
                 onSubmit={_onFinish}
                 submitButtonType="button"
                 disabledSubmit={disableSave}
                 isSubmitting={isSubmitting}
                 onCancel={onCancel} />
>>>>>>> ca79f36b
  );
};

SaveOrCancelButtons.defaultProps = {
  disableSave: false,
};

export default SaveOrCancelButtons;<|MERGE_RESOLUTION|>--- conflicted
+++ resolved
@@ -18,11 +18,7 @@
 import { useContext, useState } from 'react';
 
 import WidgetEditApplyAllChangesContext from 'views/components/contexts/WidgetEditApplyAllChangesContext';
-<<<<<<< HEAD
-import { FormSubmit } from 'components/common';
-=======
 import { ModalSubmit } from 'components/common';
->>>>>>> ca79f36b
 
 type Props = {
   onCancel: () => void,
@@ -46,15 +42,6 @@
   };
 
   return (
-<<<<<<< HEAD
-    <FormSubmit submitButtonText="Apply changes"
-                submitLoadingText="Applying changes..."
-                onSubmit={_onFinish}
-                submitButtonType="button"
-                disabledSubmit={disableSave}
-                isSubmitting={isSubmitting}
-                onCancel={onCancel} />
-=======
     <ModalSubmit submitButtonText="Apply changes"
                  submitLoadingText="Applying changes..."
                  onSubmit={_onFinish}
@@ -62,7 +49,6 @@
                  disabledSubmit={disableSave}
                  isSubmitting={isSubmitting}
                  onCancel={onCancel} />
->>>>>>> ca79f36b
   );
 };
 
