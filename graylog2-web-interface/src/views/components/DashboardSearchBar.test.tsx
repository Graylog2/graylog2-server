/*
 * Copyright (C) 2020 Graylog, Inc.
 *
 * This program is free software: you can redistribute it and/or modify
 * it under the terms of the Server Side Public License, version 1,
 * as published by MongoDB, Inc.
 *
 * This program is distributed in the hope that it will be useful,
 * but WITHOUT ANY WARRANTY; without even the implied warranty of
 * MERCHANTABILITY or FITNESS FOR A PARTICULAR PURPOSE. See the
 * Server Side Public License for more details.
 *
 * You should have received a copy of the Server Side Public License
 * along with this program. If not, see
 * <http://www.mongodb.com/licensing/server-side-public-license>.
 */
import * as React from 'react';
import { render, screen, waitFor } from 'wrappedTestingLibrary';
import userEvent from '@testing-library/user-event';
import { applyTimeoutMultiplier } from 'jest-preset-graylog/lib/timeouts';

import mockSearchesClusterConfig from 'fixtures/searchClusterConfig';
import type { WidgetEditingState, WidgetFocusingState } from 'views/components/contexts/WidgetFocusContext';
import WidgetFocusContext from 'views/components/contexts/WidgetFocusContext';
import TestStoreProvider from 'views/test/TestStoreProvider';
import useViewsPlugin from 'views/test/testViewsPlugin';
import { setGlobalOverride } from 'views/logic/slices/searchExecutionSlice';
import { executeActiveQuery } from 'views/logic/slices/viewSlice';
import suppressConsole from 'helpers/suppressConsole';

import OriginalDashboardSearchBar from './DashboardSearchBar';

jest.mock('hooks/useHotkey', () => jest.fn());
jest.mock('views/components/searchbar/queryinput/QueryInput');
jest.mock('views/components/DashboardActionsMenu', () => () => <span>View Actions</span>);
jest.mock('views/logic/fieldtypes/useFieldTypes');
jest.mock('views/hooks/useAutoRefresh');

jest.mock('views/hooks/useMinimumRefreshInterval', () => () => ({
  data: 'PT1S',
  isInitialLoading: false,
}));

jest.mock('hooks/useSearchConfiguration', () => () => ({
  config: mockSearchesClusterConfig,
  refresh: () => {},
}));

jest.mock(
  'views/components/searchbar/queryvalidation/validateQuery',
  () => () =>
    Promise.resolve({
      status: 'OK',
      explanations: [],
    }),
);

jest.mock('views/logic/slices/searchExecutionSlice', () => ({
  ...jest.requireActual('views/logic/slices/searchExecutionSlice'),
  setGlobalOverride: jest.fn(() => async () => {}),
}));

jest.mock('views/logic/slices/viewSlice', () => ({
  ...jest.requireActual('views/logic/slices/viewSlice'),
  executeActiveQuery: jest.fn(() => async () => {}),
}));

const DashboardSearchBar = () => (
  <TestStoreProvider>
    <OriginalDashboardSearchBar scrollContainer={{ current: null }} />
  </TestStoreProvider>
);

describe('DashboardSearchBar', () => {
  afterEach(() => {
    jest.clearAllMocks();
  });

  useViewsPlugin();

  it('should render the DashboardSearchBar', async () => {
    render(<DashboardSearchBar />);

    await screen.findByLabelText('Open Time Range Selector');
    await screen.findByLabelText('Search Time Range, Opens Time Range Selector On Click');
    await screen.findByLabelText('Refresh Search Controls');
    await screen.findByRole('button', { name: /perform search/i });
  });

  it('defaults to no override being selected', async () => {
    render(<DashboardSearchBar />);

    await screen.findByText('No Override');
  });

  it('should trigger search execution on submit when there are no changes', async () => {
    render(<DashboardSearchBar />);

    const searchButton = await screen.findByRole('button', { name: /perform search/i });

    await waitFor(() => expect(searchButton.classList).not.toContain('disabled'));

    await userEvent.click(searchButton);

    await waitFor(() => expect(executeActiveQuery).toHaveBeenCalledTimes(1));
  });

  it(
    'should trigger search execution and set global override on submit when there are changes',
    async () => {
      render(<DashboardSearchBar />);

      const timeRangeFilter = await screen.findByText(/no override/i);

<<<<<<< HEAD
      await userEvent.click(timeRangeFilter);
      await userEvent.click(await screen.findByRole('tab', { name: 'Relative' }));
=======
      // TODO: Fix nested `form`-elements and remove `suppressConsole` here.
      await suppressConsole(() => userEvent.click(timeRangeFilter));

      userEvent.click(await screen.findByRole('tab', { name: 'Relative' }));
>>>>>>> b96824bb
      const timeRangePickerSubmitButton = await screen.findByRole('button', { name: 'Update time range' });
      await waitFor(() => expect(timeRangePickerSubmitButton).toBeEnabled());
      await userEvent.click(timeRangePickerSubmitButton);

      const searchButton = await screen.findByRole('button', {
        name: /perform search \(changes were made after last search execution\)/i,
      });

      await waitFor(() => expect(searchButton.classList).not.toContain('disabled'));

      await userEvent.click(searchButton);

      await waitFor(() => expect(setGlobalOverride).toHaveBeenCalledWith('', { type: 'relative', from: 300 }));
      await waitFor(() => expect(executeActiveQuery).toHaveBeenCalledTimes(1));
    },
    applyTimeoutMultiplier(10000),
  );

  it('should hide the save and load controls if a widget is being edited', async () => {
    const focusedWidget: WidgetEditingState = { id: 'foo', editing: true, focusing: true };
    const widgetFocusContext = {
      focusedWidget,
      setWidgetFocusing: () => {},
      setWidgetEditing: () => {},
      unsetWidgetFocusing: () => {},
      unsetWidgetEditing: () => {},
    };

    render(
      <WidgetFocusContext.Provider value={widgetFocusContext}>
        <DashboardSearchBar />
      </WidgetFocusContext.Provider>,
    );

    await screen.findByText('Not updating');

    const saveBtn = screen.queryByText('View Actions');

    expect(saveBtn).toBeNull();
  });

  it('should show the save and load controls if a widget is not being edited', async () => {
    const focusedWidget: WidgetFocusingState = { id: 'foo', editing: false, focusing: true };
    const widgetFocusContext = {
      focusedWidget,
      setWidgetFocusing: () => {},
      setWidgetEditing: () => {},
      unsetWidgetFocusing: () => {},
      unsetWidgetEditing: () => {},
    };

    render(
      <WidgetFocusContext.Provider value={widgetFocusContext}>
        <DashboardSearchBar />
      </WidgetFocusContext.Provider>,
    );

    await screen.findByText('View Actions');
  });
});<|MERGE_RESOLUTION|>--- conflicted
+++ resolved
@@ -112,15 +112,10 @@
 
       const timeRangeFilter = await screen.findByText(/no override/i);
 
-<<<<<<< HEAD
-      await userEvent.click(timeRangeFilter);
-      await userEvent.click(await screen.findByRole('tab', { name: 'Relative' }));
-=======
       // TODO: Fix nested `form`-elements and remove `suppressConsole` here.
       await suppressConsole(() => userEvent.click(timeRangeFilter));
 
-      userEvent.click(await screen.findByRole('tab', { name: 'Relative' }));
->>>>>>> b96824bb
+      await userEvent.click(await screen.findByRole('tab', { name: 'Relative' }));
       const timeRangePickerSubmitButton = await screen.findByRole('button', { name: 'Update time range' });
       await waitFor(() => expect(timeRangePickerSubmitButton).toBeEnabled());
       await userEvent.click(timeRangePickerSubmitButton);
