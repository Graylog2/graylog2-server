/*
 * Copyright (C) 2020 Graylog, Inc.
 *
 * This program is free software: you can redistribute it and/or modify
 * it under the terms of the Server Side Public License, version 1,
 * as published by MongoDB, Inc.
 *
 * This program is distributed in the hope that it will be useful,
 * but WITHOUT ANY WARRANTY; without even the implied warranty of
 * MERCHANTABILITY or FITNESS FOR A PARTICULAR PURPOSE. See the
 * Server Side Public License for more details.
 *
 * You should have received a copy of the Server Side Public License
 * along with this program. If not, see
 * <http://www.mongodb.com/licensing/server-side-public-license>.
 */
import * as React from 'react';
import { render, screen } from 'wrappedTestingLibrary';
import { StoreMock as MockStore } from 'helpers/mocking';

import DashboardSearchBar from './DashboardSearchBar';

jest.mock('views/components/ViewActionsMenu', () => () => <span>View Actions</span>);

jest.mock('views/stores/GlobalOverrideStore', () => ({
  GlobalOverrideActions: {
    set: jest.fn(() => Promise.resolve()),
  },
  GlobalOverrideStore: MockStore(),
}));

const config = {
  analysis_disabled_fields: ['full_message', 'message'],
  query_time_range_limit: 'PT0S',
  relative_timerange_options: { PT0S: 'Search in all messages', P5m: 'Search in last five minutes' },
  surrounding_filter_fields: ['file', 'source', 'gl2_source_input', 'source_file'],
  surrounding_timerange_options: { PT1S: 'One second', PT2S: 'Two seconds' },
};

describe('DashboardSearchBar', () => {
  beforeEach(() => {
    jest.clearAllMocks();
  });

  const onExecute = jest.fn();

  it('defaults to no override being selected', () => {
    render(<DashboardSearchBar onExecute={onExecute} config={config} />);

    expect(screen.getByText('No Override')).toBeVisible();
  });
<<<<<<< HEAD

  // it('allows selecting relative time range', async () => {
  //   const { getByText, queryByText, getByTitle } = render(<DashboardSearchBar onExecute={onExecute} config={config} />);
  //
  //   expect(queryByText('Search in last five minutes')).toBeNull();
  //
  //   const relativeTimerange = getByText('Relative');
  //
  //   fireEvent.click(relativeTimerange);
  //
  //   const searchButton = getByTitle(/Perform search/);
  //
  //   fireEvent.click(searchButton);
  //
  //   expect(getByText('Search in last five minutes')).toBeVisible();
  //
  //   await waitFor(() => expect(GlobalOverrideActions.set).toHaveBeenCalledWith({ type: 'relative', from: 300 }, ''));
  //
  //   expect(onExecute).toHaveBeenCalled();
  // });
  //
  // it('allows selecting absolute time range', async () => {
  //   const { getByText, getAllByPlaceholderText, queryByPlaceholderText, getByTitle } = render(<DashboardSearchBar onExecute={onExecute} config={config} />);
  //
  //   expect(queryByPlaceholderText('YYYY-MM-DD HH:mm:ss')).toBeNull();
  //
  //   const absoluteTimerange = getByText('Absolute');
  //
  //   fireEvent.click(absoluteTimerange);
  //
  //   getAllByPlaceholderText('YYYY-MM-DD HH:mm:ss').map((input) => expect(input).toBeVisible());
  //
  //   const searchButton = getByTitle(/Perform search/);
  //
  //   fireEvent.click(searchButton);
  //
  //   await waitFor(() => expect(GlobalOverrideActions.set).toHaveBeenCalledWith(expect.objectContaining({
  //     type: 'absolute',
  //     from: expect.anything(),
  //     to: expect.anything(),
  //   }), ''));
  //
  //   expect(onExecute).toHaveBeenCalled();
  // });
  //
  // it('allows selecting keyword time range', async () => {
  //   const { getByText, getByPlaceholderText, queryByPlaceholderText, getByTitle } = render(<DashboardSearchBar onExecute={onExecute} config={config} />);
  //
  //   expect(queryByPlaceholderText('Last week')).toBeNull();
  //
  //   const keywordTimerange = getByText('Keyword');
  //
  //   await act(async () => {
  //     fireEvent.click(keywordTimerange);
  //   });
  //
  //   expect(getByPlaceholderText('Last week')).toBeVisible();
  //
  //   const searchButton = getByTitle(/Perform search/);
  //
  //   fireEvent.click(searchButton);
  //
  //   await waitFor(() => expect(GlobalOverrideActions.set).toHaveBeenCalledWith({ type: 'keyword', keyword: 'Last five minutes' }, ''));
  //
  //   expect(onExecute).toHaveBeenCalled();
  // });
  //
  // it('allows resetting the timerange override', async () => {
  //   const { getByText, getByTitle } = render(<DashboardSearchBar onExecute={onExecute} config={config} />);
  //   const relativeTimerange = getByText('Relative');
  //
  //   fireEvent.click(relativeTimerange);
  //
  //   const disableOverride = getByText('No Override');
  //
  //   fireEvent.click(disableOverride);
  //
  //   const searchButton = getByTitle(/Perform search/);
  //
  //   fireEvent.click(searchButton);
  //
  //   await waitFor(() => expect(GlobalOverrideActions.set).toHaveBeenCalledWith(undefined, ''));
  //
  //   expect(onExecute).toHaveBeenCalled();
  // });
=======
>>>>>>> fa6084a1
});<|MERGE_RESOLUTION|>--- conflicted
+++ resolved
@@ -49,92 +49,4 @@
 
     expect(screen.getByText('No Override')).toBeVisible();
   });
-<<<<<<< HEAD
-
-  // it('allows selecting relative time range', async () => {
-  //   const { getByText, queryByText, getByTitle } = render(<DashboardSearchBar onExecute={onExecute} config={config} />);
-  //
-  //   expect(queryByText('Search in last five minutes')).toBeNull();
-  //
-  //   const relativeTimerange = getByText('Relative');
-  //
-  //   fireEvent.click(relativeTimerange);
-  //
-  //   const searchButton = getByTitle(/Perform search/);
-  //
-  //   fireEvent.click(searchButton);
-  //
-  //   expect(getByText('Search in last five minutes')).toBeVisible();
-  //
-  //   await waitFor(() => expect(GlobalOverrideActions.set).toHaveBeenCalledWith({ type: 'relative', from: 300 }, ''));
-  //
-  //   expect(onExecute).toHaveBeenCalled();
-  // });
-  //
-  // it('allows selecting absolute time range', async () => {
-  //   const { getByText, getAllByPlaceholderText, queryByPlaceholderText, getByTitle } = render(<DashboardSearchBar onExecute={onExecute} config={config} />);
-  //
-  //   expect(queryByPlaceholderText('YYYY-MM-DD HH:mm:ss')).toBeNull();
-  //
-  //   const absoluteTimerange = getByText('Absolute');
-  //
-  //   fireEvent.click(absoluteTimerange);
-  //
-  //   getAllByPlaceholderText('YYYY-MM-DD HH:mm:ss').map((input) => expect(input).toBeVisible());
-  //
-  //   const searchButton = getByTitle(/Perform search/);
-  //
-  //   fireEvent.click(searchButton);
-  //
-  //   await waitFor(() => expect(GlobalOverrideActions.set).toHaveBeenCalledWith(expect.objectContaining({
-  //     type: 'absolute',
-  //     from: expect.anything(),
-  //     to: expect.anything(),
-  //   }), ''));
-  //
-  //   expect(onExecute).toHaveBeenCalled();
-  // });
-  //
-  // it('allows selecting keyword time range', async () => {
-  //   const { getByText, getByPlaceholderText, queryByPlaceholderText, getByTitle } = render(<DashboardSearchBar onExecute={onExecute} config={config} />);
-  //
-  //   expect(queryByPlaceholderText('Last week')).toBeNull();
-  //
-  //   const keywordTimerange = getByText('Keyword');
-  //
-  //   await act(async () => {
-  //     fireEvent.click(keywordTimerange);
-  //   });
-  //
-  //   expect(getByPlaceholderText('Last week')).toBeVisible();
-  //
-  //   const searchButton = getByTitle(/Perform search/);
-  //
-  //   fireEvent.click(searchButton);
-  //
-  //   await waitFor(() => expect(GlobalOverrideActions.set).toHaveBeenCalledWith({ type: 'keyword', keyword: 'Last five minutes' }, ''));
-  //
-  //   expect(onExecute).toHaveBeenCalled();
-  // });
-  //
-  // it('allows resetting the timerange override', async () => {
-  //   const { getByText, getByTitle } = render(<DashboardSearchBar onExecute={onExecute} config={config} />);
-  //   const relativeTimerange = getByText('Relative');
-  //
-  //   fireEvent.click(relativeTimerange);
-  //
-  //   const disableOverride = getByText('No Override');
-  //
-  //   fireEvent.click(disableOverride);
-  //
-  //   const searchButton = getByTitle(/Perform search/);
-  //
-  //   fireEvent.click(searchButton);
-  //
-  //   await waitFor(() => expect(GlobalOverrideActions.set).toHaveBeenCalledWith(undefined, ''));
-  //
-  //   expect(onExecute).toHaveBeenCalled();
-  // });
-=======
->>>>>>> fa6084a1
 });