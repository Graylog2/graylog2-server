// @flow strict
import React from 'react';
import { render, fireEvent } from 'wrappedTestingLibrary';
import { viewsManager } from 'fixtures/users';

<<<<<<< HEAD
import type { UserJSON as User } from 'stores/users/UsersStore';
=======
import type { UserJSON } from 'logic/users/User';
>>>>>>> 06c4f265
import Search from 'views/logic/search/Search';
import View from 'views/logic/views/View';
import CurrentUserContext from 'contexts/CurrentUserContext';

import ViewActionsMenu from './ViewActionsMenu';

const mockView = View.create().toBuilder().id('view-id').type(View.Type.Dashboard)
  .search(Search.builder().build())
  .title('View title')
  .createdAt(new Date('2019-10-16T14:38:44.681Z'))
  .build();

jest.mock('react-router', () => ({ withRouter: (x) => x }));

jest.mock('views/stores/ViewStore', () => ({
  ViewStore: {
    getInitialState: () => ({ isNew: false, view: mockView }),
    listen: () => jest.fn(),
  },
}));

jest.mock('views/stores/SearchMetadataStore', () => ({
  SearchMetadataStore: {
    getInitialState: () => ({ undeclared: [] }),
    listen: () => jest.fn(),
  },
}));

jest.mock('views/stores/SearchStore', () => ({
  SearchActions: {
    execute: jest.fn(() => Promise.resolve()),
  },
  SearchStore: {
    listen: () => jest.fn(),
    getInitialState: () => ({
      result: {
        forId: jest.fn(() => ({})),
      },
      widgetMapping: {},
    }),
  },
}));

jest.mock('views/stores/SearchExecutionStateStore', () => ({
  SearchExecutionStateStore: {
    getInitialState: jest.fn(),
    listen: () => jest.fn(),
  },
}));

jest.mock('views/stores/ViewSharingStore', () => ({
  ViewSharingActions: {
    create: jest.fn(() => Promise.resolve()),
    get: jest.fn(() => Promise.resolve()),
    remove: jest.fn(() => Promise.resolve()),
    users: jest.fn(() => Promise.resolve()),
  },
}));

jest.mock('stores/permissions/EntityShareStore', () => ({
  EntityShareActions: {
    prepare: jest.fn(() => Promise.resolve()),
    update: jest.fn(() => Promise.resolve()),
  },
  EntityShareStore: {
    listen: jest.fn(),
    getInitialState: jest.fn(() => ({ state: undefined })),
  },
}));

describe('ViewActionsMenu', () => {
  const SimpleViewActionMenu = ({ currentUser, ...props }: {currentUser?: UserJSON}) => (
    <CurrentUserContext.Provider value={currentUser}>
      <ViewActionsMenu {...props} router={{}} />
    </CurrentUserContext.Provider>
  );

  SimpleViewActionMenu.defaultProps = {
    currentUser: viewsManager,
  };

  it('should open modal to save new dashboard', () => {
    const { getByTestId, getByText } = render(<SimpleViewActionMenu />);
    const saveAsMenuItem = getByTestId('dashboard-save-as-button');

    fireEvent.click(saveAsMenuItem);

    expect(getByText('Save new dashboard')).not.toBeNull();
  });

  it('should open edit dashboard meta information modal', () => {
    const { getByText } = render(<SimpleViewActionMenu />);
    const editMenuItem = getByText(/Edit/i);

    fireEvent.click(editMenuItem);

    expect(getByText('Editing dashboard')).not.toBeNull();
  });

  it('should dashboard share modal', () => {
    const { getByText } = render(<SimpleViewActionMenu />);
    const openShareButton = getByText(/Share/i);

    fireEvent.click(openShareButton);

    expect(getByText(/Sharing:/i)).not.toBeNull();
  });
});<|MERGE_RESOLUTION|>--- conflicted
+++ resolved
@@ -3,11 +3,7 @@
 import { render, fireEvent } from 'wrappedTestingLibrary';
 import { viewsManager } from 'fixtures/users';
 
-<<<<<<< HEAD
-import type { UserJSON as User } from 'stores/users/UsersStore';
-=======
 import type { UserJSON } from 'logic/users/User';
->>>>>>> 06c4f265
 import Search from 'views/logic/search/Search';
 import View from 'views/logic/views/View';
 import CurrentUserContext from 'contexts/CurrentUserContext';
