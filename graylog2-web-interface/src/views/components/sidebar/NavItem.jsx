// @flow strict
import * as React from 'react';
import PropTypes from 'prop-types';
import styled, { type StyledComponent } from 'styled-components';

import { Icon } from 'components/common';
<<<<<<< HEAD
import { type ThemeInterface } from 'theme';
=======

import { Title, TitleText, TitleIcon, Content } from './NavItem.styles';

import CustomPropTypes from '../CustomPropTypes';
>>>>>>> af99ea1c

type Props = {
  isSelected: boolean,
  title: string,
  icon: string,
  onClick: () => void,
  showTitleOnHover: boolean,
};

const Title: StyledComponent<{}, ThemeInterface, HTMLDivElement> = styled.div(({ theme }) => `
  display: none;
  position: absolute;
  padding: 5px 10px;
  left: 100%;

  font-size: 14px;
  color: white;
  background-color: ${theme.utils.contrastingColor(theme.colors.gray[10], 'AA')};

  z-index: 4;
`);

const Container: StyledComponent<{ isSelected: boolean, showTitleOnHover: boolean }, ThemeInterface, HTMLDivElement> = styled.div(({ theme, isSelected, showTitleOnHover }) => `
  display: flex;
  align-items: center;
  justify-content: center;
  position: relative;

  width: 100%;
  height: 40px;

  text-align: center;
  cursor: pointer;
  font-size: 20px;
  color: ${isSelected ? theme.colors.variant.light.danger : 'inherit'};
  cursor: pointer;
  
  :hover {
    background: ${theme.colors.gray[30]};
    > * {
      display: block;
    }
  }

  :active {
    background: ${theme.colors.gray[20]};
  }

  &::after {
    content: ' ';
    display: ${isSelected ? 'block' : 'none'};
    position: absolute;
    right: 0;
    width: 0;
    height: 0;
    border-top: 10px solid transparent;
    border-right: 10px solid white;
    border-bottom: 10px solid transparent;
  }

  ${((!isSelected && showTitleOnHover) ? `
    :hover::after {
      display: block;
      border-right-color: currentColor;
    }

    :active {
      &::after, > div {
        display: none;
      }
    }
  ` : '')}
`);


const NavItem = ({ isSelected, title, icon, onClick, showTitleOnHover }: Props) => {
  return (
    <Container aria-label={title}
               isSelected={isSelected}
               onClick={onClick}
               showTitleOnHover={showTitleOnHover}
               title={showTitleOnHover ? '' : title}>
      <Icon name={icon} />
      {(showTitleOnHover && !isSelected) && <Title>{title}</Title>}
    </Container>
  );
};

NavItem.propTypes = {
  icon: PropTypes.node.isRequired,
  isSelected: PropTypes.bool,
  showTitleOnHover: PropTypes.bool,
  title: PropTypes.string.isRequired,
};

NavItem.defaultProps = {
  isSelected: false,
  showTitleOnHover: true,
};

export default NavItem;<|MERGE_RESOLUTION|>--- conflicted
+++ resolved
@@ -3,15 +3,8 @@
 import PropTypes from 'prop-types';
 import styled, { type StyledComponent } from 'styled-components';
 
+import { type ThemeInterface } from 'theme';
 import { Icon } from 'components/common';
-<<<<<<< HEAD
-import { type ThemeInterface } from 'theme';
-=======
-
-import { Title, TitleText, TitleIcon, Content } from './NavItem.styles';
-
-import CustomPropTypes from '../CustomPropTypes';
->>>>>>> af99ea1c
 
 type Props = {
   isSelected: boolean,
