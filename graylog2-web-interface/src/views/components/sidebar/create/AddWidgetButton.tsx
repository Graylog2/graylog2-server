/*
 * Copyright (C) 2020 Graylog, Inc.
 *
 * This program is free software: you can redistribute it and/or modify
 * it under the terms of the Server Side Public License, version 1,
 * as published by MongoDB, Inc.
 *
 * This program is distributed in the hope that it will be useful,
 * but WITHOUT ANY WARRANTY; without even the implied warranty of
 * MERCHANTABILITY or FITNESS FOR A PARTICULAR PURPOSE. See the
 * Server Side Public License for more details.
 *
 * You should have received a copy of the Server Side Public License
 * along with this program. If not, see
 * <http://www.mongodb.com/licensing/server-side-public-license>.
 */
import * as React from 'react';
import { useContext, useMemo, useState } from 'react';
import styled from 'styled-components';
import sortBy from 'lodash/sortBy';
import upperCase from 'lodash/upperCase';
import groupBy from 'lodash/groupBy';

import { Button } from 'components/bootstrap';
import type View from 'views/logic/views/View';
import generateId from 'logic/generateId';
import type { ViewsDispatch } from 'views/stores/useViewsDispatch';
import useViewsDispatch from 'views/stores/useViewsDispatch';
import type { GetState } from 'views/types';
import { TELEMETRY_EVENT_TYPE } from 'logic/telemetry/Constants';
import usePluginEntities from 'hooks/usePluginEntities';
import useSendTelemetry from 'logic/telemetry/useSendTelemetry';
import WidgetFocusContext from 'views/components/contexts/WidgetFocusContext';

import SectionInfo from '../SectionInfo';
import SectionSubheadline from '../SectionSubheadline';

const Group = styled.div`
  margin-bottom: 20px;

  &:last-child {
    margin-bottom: 0;
  }
`;

const CreateButton = styled(Button)`
  display: block;
  margin: 5px 0;
  width: 100%;
`;

export type CreatorProps = {
  view: View;
};
type CreatorType = 'preset' | 'generic' | 'investigations' | 'events';
type CreatorFunction = () => (dispatch: ViewsDispatch, getState: GetState) => Promise<string>;

type FunctionalCreator = {
  func: CreatorFunction;
  title: string;
  type: CreatorType;
  useCondition?: () => boolean;
};

type CreatorComponentProps = {
  onClose: () => void;
};

type ComponentCreator = {
  component: React.ComponentType<CreatorComponentProps>;
  useCondition?: () => boolean;
  title: string;
  type: CreatorType;
};

export type Creator = ComponentCreator | FunctionalCreator;

type OverflowingComponents = { [key: string]: React.ReactNode };

export const isCreatorFunc = (creator: Creator): creator is FunctionalCreator => 'func' in creator;

const CreateMenuItem = ({
  creator,
  onClick,
  setOverflowingComponents,
}: {
  creator: Creator;
  onClick: () => void;
  setOverflowingComponents: React.Dispatch<React.SetStateAction<OverflowingComponents>>;
}) => {
  const sendTelemetry = useSendTelemetry();
  const dispatch = useViewsDispatch();
  const disabled = creator.useCondition?.() === false;
  const { setWidgetEditing } = useContext(WidgetFocusContext);

  const createHandlerFor = () => {
<<<<<<< HEAD
    if (isCreatorFunc(creator)) {
      return () => {
        sendTelemetry(TELEMETRY_EVENT_TYPE.SEARCH_WIDGET_CREATE[upperCase(creator.title).replace(/ /g, '_')], {
=======
    const telemetry = () =>
      sendTelemetry(
        TELEMETRY_EVENT_TYPE.SEARCH_WIDGET_CREATE[upperCase(creator.title).replace(/ /g, '_')] ??
          `Search Widget ${creator.title} Created`,
        {
          app_pathname: getPathnameWithoutId(location.pathname),
>>>>>>> e0cf91db
          app_section: 'search-sidebar',
          event_details: {
            widgetType: creator.type,
            widgetTitle: creator.title,
          },
        },
      );

    if (isCreatorFunc(creator)) {
      return () => {
        telemetry();

        onClick();

        dispatch(creator.func()).then((widgetId) => {
          setWidgetEditing(widgetId);
        });
      };
    }

    if (creator.component) {
      const CreatorComponent = creator.component;

      return () => {
        telemetry();

        const id = generateId();

        const onClose = () => {
          setOverflowingComponents((cur) => {
            const newState = { ...cur };

            delete newState[id];

            return newState;
          });

          onClick();
        };

        const renderedComponent = <CreatorComponent key={creator.title} onClose={onClose} />;

        setOverflowingComponents((cur) => {
          const newState = { ...cur };

          newState[id] = renderedComponent;

          return newState;
        });
      };
    }

    throw new Error(`Invalid binding for creator: ${JSON.stringify(creator)} - has neither 'func' nor 'component'.`);
  };

  return (
    <CreateButton key={creator.title} onClick={createHandlerFor()} disabled={disabled}>
      {creator.title}
    </CreateButton>
  );
};

const GroupCreateMenuItems = ({
  creators,
  onClick,
  setOverflowingComponents,
}: {
  creators: Array<Creator>;
  onClick: () => void;
  setOverflowingComponents: React.Dispatch<React.SetStateAction<OverflowingComponents>>;
}) => (
  <>
    {sortBy(creators, 'title').map((creator) => (
      <CreateMenuItem
        creator={creator}
        key={creator.title}
        onClick={onClick}
        setOverflowingComponents={setOverflowingComponents}
      />
    ))}
  </>
);

type Props = {
  onClick: () => void;
};

const AddWidgetButton = ({ onClick }: Props) => {
  const [overflowingComponents, setOverflowingComponents] = useState<OverflowingComponents>({});
  const creators = usePluginEntities('creators');
  const {
    preset: presets,
    generic,
    events: eventsCreator,
    investigations: investigationsCreator,
  } = useMemo(() => groupBy(creators, (creator) => creator.type), [creators]);
  const components: Array<React.ReactNode> = Object.values(overflowingComponents);

  return (
    <>
      <SectionInfo>
        Use the following options to add an aggregation, log view (enterprise feature) or parameters (enterprise
        feature) to your search.
      </SectionInfo>
      <Group>
        <SectionSubheadline>Generic</SectionSubheadline>
        <GroupCreateMenuItems
          creators={generic}
          onClick={onClick}
          setOverflowingComponents={setOverflowingComponents}
        />
      </Group>
      <Group>
        <SectionSubheadline>Predefined Aggregation</SectionSubheadline>
        <GroupCreateMenuItems
          creators={presets}
          onClick={onClick}
          setOverflowingComponents={setOverflowingComponents}
        />
      </Group>
      {!!investigationsCreator?.length && (
        <Group>
          <SectionSubheadline>Investigations</SectionSubheadline>
          <GroupCreateMenuItems
            creators={investigationsCreator}
            onClick={onClick}
            setOverflowingComponents={setOverflowingComponents}
          />
        </Group>
      )}
      {!!eventsCreator?.length && (
        <Group>
          <SectionSubheadline>Events</SectionSubheadline>
          <GroupCreateMenuItems
            creators={eventsCreator}
            onClick={onClick}
            setOverflowingComponents={setOverflowingComponents}
          />
        </Group>
      )}
      {components}
    </>
  );
};

export default AddWidgetButton;<|MERGE_RESOLUTION|>--- conflicted
+++ resolved
@@ -94,18 +94,11 @@
   const { setWidgetEditing } = useContext(WidgetFocusContext);
 
   const createHandlerFor = () => {
-<<<<<<< HEAD
-    if (isCreatorFunc(creator)) {
-      return () => {
-        sendTelemetry(TELEMETRY_EVENT_TYPE.SEARCH_WIDGET_CREATE[upperCase(creator.title).replace(/ /g, '_')], {
-=======
     const telemetry = () =>
       sendTelemetry(
         TELEMETRY_EVENT_TYPE.SEARCH_WIDGET_CREATE[upperCase(creator.title).replace(/ /g, '_')] ??
           `Search Widget ${creator.title} Created`,
         {
-          app_pathname: getPathnameWithoutId(location.pathname),
->>>>>>> e0cf91db
           app_section: 'search-sidebar',
           event_details: {
             widgetType: creator.type,
