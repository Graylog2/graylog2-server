/*
 * Copyright (C) 2020 Graylog, Inc.
 *
 * This program is free software: you can redistribute it and/or modify
 * it under the terms of the Server Side Public License, version 1,
 * as published by MongoDB, Inc.
 *
 * This program is distributed in the hope that it will be useful,
 * but WITHOUT ANY WARRANTY; without even the implied warranty of
 * MERCHANTABILITY or FITNESS FOR A PARTICULAR PURPOSE. See the
 * Server Side Public License for more details.
 *
 * You should have received a copy of the Server Side Public License
 * along with this program. If not, see
 * <http://www.mongodb.com/licensing/server-side-public-license>.
 */
import React, { useCallback } from 'react';

import NavItem from 'views/components/sidebar/NavItem';
import useAppDispatch from 'stores/useAppDispatch';
import useAppSelector from 'stores/useAppSelector';
import { selectUndoRedoAvailability } from 'views/logic/slices/undoRedoSelectors';
import { redo } from 'views/logic/slices/undoRedoActions';
<<<<<<< HEAD
import { TELEMETRY_EVENT_TYPE } from 'logic/telemetry/Constants';
import useSendTelemetry from 'logic/telemetry/useSendTelemetry';
import { getPathnameWithoutId } from 'util/URLUtils';
import useLocation from 'routing/useLocation';
=======
import useHotkey from 'hooks/useHotkey';
import useViewType from 'views/hooks/useViewType';
import type { ViewType } from 'views/logic/views/View';
>>>>>>> 8b47f440

const TITLE = 'Redo';

const RedoNavItem = ({ sidebarIsPinned }: { sidebarIsPinned: boolean }) => {
  const viewType = useViewType();
  const dispatch = useAppDispatch();
  const { isRedoAvailable } = useAppSelector(selectUndoRedoAvailability);
  const sendTelemetry = useSendTelemetry();
  const location = useLocation();

  const onClick = useCallback(() => {
    sendTelemetry(TELEMETRY_EVENT_TYPE.SEARCH_SIDEBAR_REDO, {
      app_pathname: getPathnameWithoutId(location.pathname),
      app_action_value: 'search-sidebar-redo',
    });

    return dispatch(redo());
  }, [dispatch, location.pathname, sendTelemetry]);

  useHotkey({
    actionKey: 'redo',
    callback: () => dispatch(redo()),
    scope: viewType.toLowerCase() as Lowercase<ViewType>,
    telemetryAppPathname: 'search',
  });

  return (
    <NavItem disabled={!isRedoAvailable}
             onClick={onClick}
             icon="redo"
             title={TITLE}
             ariaLabel={TITLE}
             sidebarIsPinned={sidebarIsPinned} />
  );
};

export default RedoNavItem;<|MERGE_RESOLUTION|>--- conflicted
+++ resolved
@@ -21,17 +21,13 @@
 import useAppSelector from 'stores/useAppSelector';
 import { selectUndoRedoAvailability } from 'views/logic/slices/undoRedoSelectors';
 import { redo } from 'views/logic/slices/undoRedoActions';
-<<<<<<< HEAD
 import { TELEMETRY_EVENT_TYPE } from 'logic/telemetry/Constants';
 import useSendTelemetry from 'logic/telemetry/useSendTelemetry';
 import { getPathnameWithoutId } from 'util/URLUtils';
 import useLocation from 'routing/useLocation';
-=======
 import useHotkey from 'hooks/useHotkey';
 import useViewType from 'views/hooks/useViewType';
 import type { ViewType } from 'views/logic/views/View';
->>>>>>> 8b47f440
-
 const TITLE = 'Redo';
 
 const RedoNavItem = ({ sidebarIsPinned }: { sidebarIsPinned: boolean }) => {
@@ -56,7 +52,6 @@
     scope: viewType.toLowerCase() as Lowercase<ViewType>,
     telemetryAppPathname: 'search',
   });
-
   return (
     <NavItem disabled={!isRedoAvailable}
              onClick={onClick}
