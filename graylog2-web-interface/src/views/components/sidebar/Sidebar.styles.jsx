--- conflicted
+++ resolved
@@ -1,7 +1,7 @@
 // @flow strict
 import styled, { css, type StyledComponent } from 'styled-components';
 import chroma from 'chroma-js';
-import { type ThemeInterface } from 'theme';
+import { type ThemeInterface } from 'theme/types';
 import { Title as NavItemTitle } from './NavItem.styles';
 
 const sidebarWidth = {
@@ -14,13 +14,8 @@
   -ms-grid-row: 1;
   grid-column: 1;
   -ms-grid-column: 1;
-<<<<<<< HEAD
   background: ${theme.colors.gray[10]};
-  color: ${util.contrastingColor(theme.colors.gray[10], 'AA')};
-=======
-  background: ${theme.color.gray[10]};
-  color: ${theme.util.contrastingColor(theme.color.gray[10], 'AA')};
->>>>>>> b8b05189
+  color: ${theme.utils.contrastingColor(theme.colors.gray[10], 'AA')};
   height: calc(100vh - 50px);
   padding-top: 20px;
   position: ${open ? 'fixed' : 'static'};
