// @flow strict
import styled, { type StyledComponent, css } from 'styled-components';
import { type ThemeInterface } from 'theme';

type StyleProps = {
  isSelected: boolean,
  expandRight: boolean,
};

export const Title: StyledComponent<StyleProps, ThemeInterface, HTMLDivElement> = styled.div(({ isSelected, expandRight, theme }) => css`
  padding: 9px 10px;
  display: flex;
  align-items: center;
  cursor: pointer;
  position: relative;
  color: ${isSelected ? theme.colors.variant.light.danger : 'inherit'};
  background: ${isSelected ? theme.colors.gray[10] : 'tranparent'};
  ${((isSelected && expandRight) && css`

    &::after {
      content: ' ';
      display: block;
      position: absolute;
      right: 0;
      width: 0;
      height: 0;
      border-top: 15px solid transparent;
      border-right: 15px solid white;
      border-bottom: 15px solid transparent;
    }
  `)}
`);

export const TitleText: StyledComponent<{}, {}, HTMLDivElement> = styled.div`
  font-size: 16px;
  display: inline;
  margin-left: 10px;
  overflow: hidden;
  white-space: nowrap;
`;

export const TitleIcon: StyledComponent<{}, {}, HTMLDivElement> = styled.div`
  width: 25px;
  text-align: center;
  font-size: 20px;
  cursor: pointer;
`;

export const Content: StyledComponent<StyleProps, ThemeInterface, HTMLDivElement> = styled.div(({ isSelected, expandRight, theme }) => css`
<<<<<<< HEAD
  color: ${util.readableColor(theme.colors.global.contentBackground)};
  background: ${theme.colors.global.contentBackground};
=======
  color: ${theme.util.readableColor(theme.color.global.contentBackground)};
  background: ${theme.color.global.contentBackground};
>>>>>>> b8b05189
  box-shadow:
    inset 0 13px 5px -10px ${theme.colors.gray[80]},
    inset 0 -13px 5px -10px ${theme.colors.gray[80]};
  ${(isSelected ? css`
    padding: 20px;
  ` : css`
    max-height: 0;
  `)}
  ${(isSelected && expandRight) && css`
    position: absolute !important;
    top: 0;
    left: 100%;
    border: 0;
    bottom: 0;
    padding: 20px;
    width: 450px;
    overflow-y: hidden;
  `}
`);<|MERGE_RESOLUTION|>--- conflicted
+++ resolved
@@ -1,6 +1,6 @@
 // @flow strict
 import styled, { type StyledComponent, css } from 'styled-components';
-import { type ThemeInterface } from 'theme';
+import { type ThemeInterface } from 'theme/types';
 
 type StyleProps = {
   isSelected: boolean,
@@ -47,13 +47,8 @@
 `;
 
 export const Content: StyledComponent<StyleProps, ThemeInterface, HTMLDivElement> = styled.div(({ isSelected, expandRight, theme }) => css`
-<<<<<<< HEAD
-  color: ${util.readableColor(theme.colors.global.contentBackground)};
+  color: ${theme.utils.readableColor(theme.colors.global.contentBackground)};
   background: ${theme.colors.global.contentBackground};
-=======
-  color: ${theme.util.readableColor(theme.color.global.contentBackground)};
-  background: ${theme.color.global.contentBackground};
->>>>>>> b8b05189
   box-shadow:
     inset 0 13px 5px -10px ${theme.colors.gray[80]},
     inset 0 -13px 5px -10px ${theme.colors.gray[80]};
