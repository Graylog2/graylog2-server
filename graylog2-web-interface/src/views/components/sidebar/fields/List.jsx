--- conflicted
+++ resolved
@@ -35,13 +35,8 @@
   }
 };
 
-<<<<<<< HEAD
-const List = ({ viewMetadata: { activeQuery }, filter, fields, allFields, currentGroup }: Props) => {
-  if (!fields) {
-=======
-const List = ({ viewMetadata: { activeQuery }, listHeight, filter, activeQueryFields, allFields, currentGroup }: Props) => {
+const List = ({ viewMetadata: { activeQuery }, filter, activeQueryFields, allFields, currentGroup }: Props) => {
   if (!activeQueryFields) {
->>>>>>> 52f65470
     return <span>No field information available.</span>;
   }
   const fieldFilter = filter ? ((field) => field.name.toLocaleUpperCase().includes(filter.toLocaleUpperCase())) : () => true;
