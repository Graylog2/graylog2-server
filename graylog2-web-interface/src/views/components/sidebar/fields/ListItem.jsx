// @flow strict
import * as React from 'react';
import styled, { type StyledComponent } from 'styled-components';
import { List } from 'immutable';

import { type ThemeInterface } from 'theme';
import FieldTypeMapping from 'views/logic/fieldtypes/FieldTypeMapping';
import Field from 'views/components/Field';
import FieldTypeIcon from 'views/components/sidebar/FieldTypeIcon';

export type ListItemStyle = {
  position: string,
  left: number,
  top: number,
  height: number,
  width: string,
};

type Props = {
  activeQueryFields: List<FieldTypeMapping>,
  fieldType: FieldTypeMapping,
  selectedQuery: string,
  style: ListItemStyle,
};

const StyledListItem: StyledComponent<{}, ThemeInterface, HTMLLIElement> = styled.li(({ theme }) => `
  font-size: ${theme.fonts.size.body};
  display: table-row;
  white-space: nowrap;
`);

const ListItem = ({ activeQueryFields, fieldType, selectedQuery, style }: Props) => {
  const { name, type } = fieldType;
<<<<<<< HEAD
  const disabled = !activeQueryFields.find((f) => f.name === name);
=======
  const disabled = !fields.find((f) => f.name === name);

>>>>>>> 21133347
  return (
    <StyledListItem style={style}>
      <FieldTypeIcon type={type} />
      {' '}
      <Field queryId={selectedQuery}
             disabled={disabled}
             name={name}
             type={type}>
        {name}
      </Field>
    </StyledListItem>
  );
};

export default ListItem;<|MERGE_RESOLUTION|>--- conflicted
+++ resolved
@@ -31,12 +31,7 @@
 
 const ListItem = ({ activeQueryFields, fieldType, selectedQuery, style }: Props) => {
   const { name, type } = fieldType;
-<<<<<<< HEAD
   const disabled = !activeQueryFields.find((f) => f.name === name);
-=======
-  const disabled = !fields.find((f) => f.name === name);
-
->>>>>>> 21133347
   return (
     <StyledListItem style={style}>
       <FieldTypeIcon type={type} />
