/*
 * Copyright (C) 2020 Graylog, Inc.
 *
 * This program is free software: you can redistribute it and/or modify
 * it under the terms of the Server Side Public License, version 1,
 * as published by MongoDB, Inc.
 *
 * This program is distributed in the hope that it will be useful,
 * but WITHOUT ANY WARRANTY; without even the implied warranty of
 * MERCHANTABILITY or FITNESS FOR A PARTICULAR PURPOSE. See the
 * Server Side Public License for more details.
 *
 * You should have received a copy of the Server Side Public License
 * along with this program. If not, see
 * <http://www.mongodb.com/licensing/server-side-public-license>.
 */
import * as React from 'react';
import { useState } from 'react';
import PropTypes from 'prop-types';
import styled from 'styled-components';

import { HighlightingRulesActions } from 'views/stores/HighlightingRulesStore';
import { DEFAULT_CUSTOM_HIGHLIGHT_RANGE } from 'views/Constants';
import Rule, { ConditionLabelMap } from 'views/logic/views/formatting/highlighting/HighlightingRule';
import { ColorPickerPopover, IconButton } from 'components/common';
import HighlightForm from 'views/components/sidebar/highlighting/HighlightForm';

import ColorPreview from './ColorPreview';

export const HighlightingRuleGrid = styled.div`
  display: grid;
  display: -ms-grid;
  grid-template-columns: max-content 1fr max-content;
  -ms-grid-columns: max-content 1fr max-content;
  margin-top: 10px;
  word-break: break-word;

  > *:nth-child(1) {
    grid-column: 1;
    -ms-grid-column: 1;
  }

  > *:nth-child(2) {
    grid-column: 2;
    -ms-grid-column: 2;
  }

  > *:nth-child(3) {
    grid-column: 3;
    -ms-grid-column: 3;
  }
`;

const ButtonContainer = styled.div`
  display: flex;
`;

export const RuleContainer = styled.div`
  padding-top: 4px;
`;

type Props = {
  rule: Rule,
};

const updateColor = (rule, newColor, hidePopover) => {
  return HighlightingRulesActions.update(rule, { color: newColor }).then(hidePopover);
};

const onDelete = (rule) => {
  // eslint-disable-next-line no-alert
  if (window.confirm('Do you really want to remove this highlighting?')) {
    HighlightingRulesActions.remove(rule);
  }
};

const HighlightingRule = ({ rule }: Props) => {
<<<<<<< HEAD
  const { field, value, color } = rule;
  const overlayContainerRef = React.useRef();

  const handleChange = (newColor, _, hidePopover) => {
    return updateColor(rule, newColor, hidePopover);
  };

  return (
    <HighlightingRuleGrid ref={overlayContainerRef}>

      <ColorPickerPopover id="formatting-rule-color"
                          placement="right"
                          title="Pick a color"
                          color={color}
                          colors={DEFAULT_CUSTOM_HIGHLIGHT_RANGE.map((c) => [c])}
                          triggerNode={<ColorPreview color={color} />}
                          onChange={handleChange} />

      <div>
        for <strong>{field}</strong> = <i>&quot;{value}&quot;</i>.
      </div>
      <DeleteIcon role="presentation" title="Remove this Highlighting Rule" onClick={(e) => onDelete(e, rule)}>
        <Icon name="trash-alt" type="regular" />
      </DeleteIcon>
    </HighlightingRuleGrid>
=======
  const { field, value, color, condition } = rule;
  const [showForm, setShowForm] = useState(false);

  return (
    <>
      <HighlightingRuleGrid>
        <ColorPickerPopover id="formatting-rule-color"
                            placement="right"
                            color={color}
                            colors={DEFAULT_CUSTOM_HIGHLIGHT_RANGE.map((c) => [c])}
                            triggerNode={<ColorPreview color={color} />}
                            onChange={(newColor, _, hidePopover) => updateColor(rule, newColor, hidePopover)} />
        <RuleContainer>
          <strong>{field}</strong> {ConditionLabelMap[condition]} <i>&quot;{value}&quot;</i>.
        </RuleContainer>
        <ButtonContainer>
          <IconButton title="Edit this Highlighting Rule" name="edit" onClick={() => setShowForm(true)} />
          <IconButton title="Remove this Highlighting Rule" name="trash" onClick={() => onDelete(rule)} />
        </ButtonContainer>
      </HighlightingRuleGrid>
      { showForm && <HighlightForm onClose={() => setShowForm(false)} rule={rule} />}
    </>
>>>>>>> b1dad073
  );
};

HighlightingRule.propTypes = {
  rule: PropTypes.instanceOf(Rule).isRequired,
};

export default HighlightingRule;<|MERGE_RESOLUTION|>--- conflicted
+++ resolved
@@ -75,8 +75,8 @@
 };
 
 const HighlightingRule = ({ rule }: Props) => {
-<<<<<<< HEAD
-  const { field, value, color } = rule;
+  const { field, value, color, condition } = rule;
+  const [showForm, setShowForm] = useState(false);
   const overlayContainerRef = React.useRef();
 
   const handleChange = (newColor, _, hidePopover) => {
@@ -84,36 +84,14 @@
   };
 
   return (
-    <HighlightingRuleGrid ref={overlayContainerRef}>
-
-      <ColorPickerPopover id="formatting-rule-color"
-                          placement="right"
-                          title="Pick a color"
-                          color={color}
-                          colors={DEFAULT_CUSTOM_HIGHLIGHT_RANGE.map((c) => [c])}
-                          triggerNode={<ColorPreview color={color} />}
-                          onChange={handleChange} />
-
-      <div>
-        for <strong>{field}</strong> = <i>&quot;{value}&quot;</i>.
-      </div>
-      <DeleteIcon role="presentation" title="Remove this Highlighting Rule" onClick={(e) => onDelete(e, rule)}>
-        <Icon name="trash-alt" type="regular" />
-      </DeleteIcon>
-    </HighlightingRuleGrid>
-=======
-  const { field, value, color, condition } = rule;
-  const [showForm, setShowForm] = useState(false);
-
-  return (
     <>
-      <HighlightingRuleGrid>
+      <HighlightingRuleGrid ref={overlayContainerRef}>
         <ColorPickerPopover id="formatting-rule-color"
                             placement="right"
                             color={color}
                             colors={DEFAULT_CUSTOM_HIGHLIGHT_RANGE.map((c) => [c])}
                             triggerNode={<ColorPreview color={color} />}
-                            onChange={(newColor, _, hidePopover) => updateColor(rule, newColor, hidePopover)} />
+                            onChange={handleChange} />
         <RuleContainer>
           <strong>{field}</strong> {ConditionLabelMap[condition]} <i>&quot;{value}&quot;</i>.
         </RuleContainer>
@@ -124,7 +102,6 @@
       </HighlightingRuleGrid>
       { showForm && <HighlightForm onClose={() => setShowForm(false)} rule={rule} />}
     </>
->>>>>>> b1dad073
   );
 };
 
