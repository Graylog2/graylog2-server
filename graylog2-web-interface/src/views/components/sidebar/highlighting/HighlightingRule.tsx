--- conflicted
+++ resolved
@@ -105,27 +105,12 @@
   const { field, value, color, condition } = rule;
   const [showForm, setShowForm] = useState(false);
 
-<<<<<<< HEAD
-  const handleChange = (newColor, _, hidePopover) => {
-    return updateColor(rule, newColor, hidePopover);
-  };
-=======
   const _onChange = useCallback((newColor: HighlightingColor, hidePopover: () => void) => updateColor(rule, newColor, hidePopover), [rule]);
->>>>>>> 92108671
 
   return (
     <>
       <HighlightingRuleGrid>
-<<<<<<< HEAD
-        <ColorPickerPopover id="formatting-rule-color"
-                            placement="right"
-                            color={color}
-                            colors={DEFAULT_CUSTOM_HIGHLIGHT_RANGE.map((c) => [c])}
-                            triggerNode={<ColorPreview color={color} />}
-                            onChange={handleChange} />
-=======
         <RuleColorPreview color={color} onChange={_onChange} />
->>>>>>> 92108671
         <RuleContainer>
           <strong>{field}</strong> {ConditionLabelMap[condition]} <i>&quot;{String(value)}&quot;</i>.
         </RuleContainer>
