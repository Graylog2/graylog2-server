import React from 'react';
import { mount } from 'enzyme';
import { PluginStore } from 'graylog-web-plugin/plugin';

import AddWidgetButton from './AddWidgetButton';

const mockAggregateActionHandler = jest.fn();
const mockAddMessageCountActionHandler = jest.fn();
const mockAddMessageTableActionHandler = jest.fn();
class MockCreateParameterDialog extends React.Component {
  render() {
    return <span>42</span>;
  }
}

const bindings = {
  creators: [
    {
      type: 'preset',
      title: 'Message Count',
      func: mockAddMessageCountActionHandler,
    },
    {
      type: 'preset',
      title: 'Message Table',
      func: mockAddMessageTableActionHandler,
    },
    {
      type: 'generic',
      title: 'Custom Aggregation',
      func: mockAggregateActionHandler,
    },
    {
      type: 'generic',
      title: 'Parameter',
      component: MockCreateParameterDialog,
    },
  ],

};

const plugin = {
  exports: bindings,
  metadata: {
    name: 'Dummy Plugin for Tests',
  },
};

describe('AddWidgetButton', () => {
  beforeEach(() => {
    PluginStore.register(plugin);
  });
  afterEach(() => {
    PluginStore.unregister(plugin);
  });
  it('renders a dropdown', () => {
    const wrapper = mount(<AddWidgetButton />);

<<<<<<< HEAD
    const dropdownButton = wrapper.find('DropdownButton');
    expect(dropdownButton).toHaveLength(1).at(1);
=======
    const dropdownButton = wrapper.find('DropdownButton').at(0);
    expect(dropdownButton).toHaveLength(1);
>>>>>>> a48656b4
    expect(dropdownButton.find('MenuItem')).toHaveLength(5);
  });
  it('contains menu items for all widget types', () => {
    const wrapper = mount(<AddWidgetButton />);

    const dropdownButton = wrapper.find('DropdownButton');
    ['Custom Aggregation', 'Message Count', 'Message Table', 'Parameter']
      .forEach(title => expect(dropdownButton.find(`a[children="${title}"]`)).toExist());
  });
  it('clicking on option to add aggregation calls AggregateActionHandler', () => {
    const wrapper = mount(<AddWidgetButton />);

    const addAggregation = wrapper.find('a[children="Custom Aggregation"]');
    expect(addAggregation).toExist(0);
    addAggregation.simulate('click');

    expect(mockAggregateActionHandler).toHaveBeenCalled();
  });
  it('clicking on option to add message count calls AddMessageCountActionHandler', () => {
    const wrapper = mount(<AddWidgetButton />);

    const addMessageCount = wrapper.find('a[children="Message Count"]');
    expect(addMessageCount).toExist(0);
    addMessageCount.simulate('click');

    expect(mockAddMessageCountActionHandler).toHaveBeenCalled();
  });
  it('clicking on option to add message table calls AddMessageTableActionHandler', () => {
    const wrapper = mount(<AddWidgetButton />);

    const addMessageTable = wrapper.find('a[children="Message Table"]');
    expect(addMessageTable).toExist(0);
    addMessageTable.simulate('click');

    expect(mockAddMessageTableActionHandler).toHaveBeenCalled();
  });
  it('clicking on option to add a parameter renders MockCreateParameterDialog', () => {
    const wrapper = mount(<AddWidgetButton />);

    const addMessageTable = wrapper.find('a[children="Parameter"]');
    expect(addMessageTable).toExist(0);
    addMessageTable.simulate('click');

    wrapper.update();

    expect(wrapper.find('MockCreateParameterDialog')).toExist();
  });
  it('calling onClose from creator component removes it', () => {
    const wrapper = mount(<AddWidgetButton />);

    const addMessageTable = wrapper.find('a[children="Parameter"]');
    expect(addMessageTable).toExist(0);
    addMessageTable.simulate('click');

    wrapper.update();

    const mockCreateParameterDialog = wrapper.find('MockCreateParameterDialog');

    expect(mockCreateParameterDialog).toExist();

    const { onClose } = mockCreateParameterDialog.props();
    onClose();

    wrapper.update();
    expect(wrapper.find('MockCreateParameterDialog')).not.toExist();
  });
});<|MERGE_RESOLUTION|>--- conflicted
+++ resolved
@@ -56,13 +56,8 @@
   it('renders a dropdown', () => {
     const wrapper = mount(<AddWidgetButton />);
 
-<<<<<<< HEAD
-    const dropdownButton = wrapper.find('DropdownButton');
-    expect(dropdownButton).toHaveLength(1).at(1);
-=======
     const dropdownButton = wrapper.find('DropdownButton').at(0);
     expect(dropdownButton).toHaveLength(1);
->>>>>>> a48656b4
     expect(dropdownButton.find('MenuItem')).toHaveLength(5);
   });
   it('contains menu items for all widget types', () => {
