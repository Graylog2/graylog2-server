--- conflicted
+++ resolved
@@ -3,12 +3,8 @@
 import createReactClass from 'create-react-class';
 import PropTypes from 'prop-types';
 import { is } from 'immutable';
-<<<<<<< HEAD
-import { isEqual } from 'lodash';
-=======
 import { isEqual, isFinite } from 'lodash';
 import { Button } from 'react-bootstrap';
->>>>>>> 1aed0e99
 import { FixedSizeList as List } from 'react-window';
 
 import EventHandlersThrottler from 'util/EventHandlersThrottler';
@@ -61,12 +57,7 @@
 
   componentDidUpdate(prevProps) {
     const { maximumHeight } = this.props;
-<<<<<<< HEAD
-    // eslint-disable-next-line no-restricted-globals
-    if (!isNaN(maximumHeight) && maximumHeight !== prevProps.maximumHeight) {
-=======
     if (isFinite(maximumHeight) && maximumHeight !== prevProps.maximumHeight) {
->>>>>>> 1aed0e99
       this._updateHeight();
     }
   },
@@ -86,13 +77,6 @@
     const { maximumHeight } = this.props;
     const fieldsContainer = this.fieldList;
 
-<<<<<<< HEAD
-    const maxHeight = maximumHeight - fieldsContainer.getBoundingClientRect().top;
-
-    // eslint-disable-next-line no-restricted-globals
-    const maxFieldsHeight = Math.max(isNaN(maxHeight) ? 0 : maxHeight, this.MINIMUM_FIELDS_HEIGHT);
-    this.setState({ maxFieldsHeight });
-=======
     const { maximumHeight } = this.props;
 
     if (fieldsContainer && fieldsContainer.getBoundingClientRect) {
@@ -100,7 +84,6 @@
 
       this.setState({ maxFieldsHeight: Math.max(!isFinite(maxHeight) ? 0 : maxHeight, this.MINIMUM_FIELDS_HEIGHT) });
     }
->>>>>>> 1aed0e99
   },
 
   _renderField({ fields, fieldType, selectedQuery, selectedView, style }) {
@@ -140,23 +123,12 @@
     if (!fields) {
       return <span>No field information available.</span>;
     }
-<<<<<<< HEAD
-    const selectedQuery = viewMetadata.activeQuery;
-    const selectedView = viewMetadata.id;
-    const filtered = filter
-      ? (field => field.name.toLocaleUpperCase().includes(filter.toLocaleUpperCase()))
-      : () => true;
-    const fieldsToShow = this._fieldsToShow(fields, allFields, showFieldsBy);
-    const fieldList = fieldsToShow
-      .filter(filtered)
-=======
     const { filter, maxFieldsHeight, viewMetadata } = this.state;
     const { id: selectedView, activeQuery: selectedQuery } = viewMetadata;
     const fieldFilter = filter ? (field => field.name.toLocaleUpperCase().includes(filter.toLocaleUpperCase())) : () => true;
     const fieldsToShow = this._fieldsToShow(fields, allFields, showFieldsBy);
     const fieldList = fieldsToShow
       .filter(fieldFilter)
->>>>>>> 1aed0e99
       .sortBy(field => field.name.toLocaleUpperCase());
 
     if (fieldList.isEmpty()) {
@@ -186,19 +158,12 @@
   },
   isCurrentShowFieldsBy(mode) {
     const { showFieldsBy } = this.state;
-<<<<<<< HEAD
-
-=======
->>>>>>> 1aed0e99
+
     return showFieldsBy === mode;
   },
   showFieldsByLink(mode, text, title) {
     return (
-<<<<<<< HEAD
-      // eslint-disable-next-line jsx-a11y/anchor-is-valid, jsx-a11y/click-events-have-key-events
-=======
       // eslint-disable-next-line jsx-a11y/anchor-is-valid,jsx-a11y/click-events-have-key-events
->>>>>>> 1aed0e99
       <a onClick={() => this.changeShowFieldsBy(mode)}
          role="button"
          tabIndex={0}
@@ -210,13 +175,8 @@
   },
   render() {
     const { allFields, fields } = this.props;
-<<<<<<< HEAD
     const { filter, showFieldsBy } = this.state;
 
-=======
-    const { showFieldsBy } = this.state;
-    const { filter } = this.state;
->>>>>>> 1aed0e99
     return (
       <div>
         <form className={`form-inline ${styles.filterContainer}`} onSubmit={e => e.preventDefault()}>
