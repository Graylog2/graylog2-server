/*
 * Copyright (C) 2020 Graylog, Inc.
 *
 * This program is free software: you can redistribute it and/or modify
 * it under the terms of the Server Side Public License, version 1,
 * as published by MongoDB, Inc.
 *
 * This program is distributed in the hope that it will be useful,
 * but WITHOUT ANY WARRANTY; without even the implied warranty of
 * MERCHANTABILITY or FITNESS FOR A PARTICULAR PURPOSE. See the
 * Server Side Public License for more details.
 *
 * You should have received a copy of the Server Side Public License
 * along with this program. If not, see
 * <http://www.mongodb.com/licensing/server-side-public-license>.
 */
import React from 'react';
import * as Immutable from 'immutable';
import { render, within, screen, waitFor, fireEvent, act } from 'wrappedTestingLibrary';
import selectEvent from 'react-select-event';
import userEvent from '@testing-library/user-event';
import type { PluginRegistration } from 'graylog-web-plugin/plugin';
import { PluginStore } from 'graylog-web-plugin/plugin';
import { applyTimeoutMultiplier } from 'jest-preset-graylog/lib/timeouts';

import Direction from 'views/logic/aggregationbuilder/Direction';
import SortConfig from 'views/logic/aggregationbuilder/SortConfig';
import FieldTypeMapping from 'views/logic/fieldtypes/FieldTypeMapping';
import AggregationWidgetConfig from 'views/logic/aggregationbuilder/AggregationWidgetConfig';
import DataTable from 'views/components/datatable/DataTable';
import FieldTypesContext from 'views/components/contexts/FieldTypesContext';
import FieldType from 'views/logic/fieldtypes/FieldType';
import dataTable from 'views/components/datatable/bindings';
import Pivot from 'views/logic/aggregationbuilder/Pivot';
import DataTableVisualizationConfig from 'views/logic/aggregationbuilder/visualizations/DataTableVisualizationConfig';

import AggregationWizard from '../AggregationWizard';

const extendedTimeout = applyTimeoutMultiplier(15000);

const fieldType = new FieldType('field_type', ['numeric'], []);
const fieldTypeMapping1 = new FieldTypeMapping('took_ms', fieldType);
const fieldTypeMapping2 = new FieldTypeMapping('http_method', fieldType);
const fields = Immutable.List([fieldTypeMapping1, fieldTypeMapping2]);
const fieldTypes = { all: fields, queryFields: Immutable.Map({ queryId: fields }) };

const pivot0 = Pivot.create(fieldTypeMapping1.name, 'values', { limit: 15 });
const pivot1 = Pivot.create(fieldTypeMapping2.name, 'values', { limit: 15 });

const widgetConfig = AggregationWidgetConfig
  .builder()
  .visualization(DataTable.type)
  .rowPivots([pivot0, pivot1])
  .visualizationConfig(DataTableVisualizationConfig.empty())
  .build();

const selectEventConfig = { container: document.body };

const plugin: PluginRegistration = { exports: { visualizationTypes: [dataTable] } };

const addSortElement = async () => {
  await userEvent.click(await screen.findByRole('button', { name: 'Add' }));
  await userEvent.click(await screen.findByRole('menuitem', { name: 'Sort' }));
};

const findWidgetConfigFormSubmitButton = async () => {
  const button = await screen.findByRole('button', { name: /update preview/i });

  return button;
};

const submitWidgetConfigForm = async () => {
  const applyButton = await findWidgetConfigFormSubmitButton();
  fireEvent.click(applyButton);
};

const sortByTookMsDesc = async (sortElementContainerId) => {
  const httpMethodSortContainer = await screen.findByTestId(sortElementContainerId);
  const sortFieldSelect = within(httpMethodSortContainer).getByLabelText('Select field for sorting');
  const sortDirectionSelect = within(httpMethodSortContainer).getByLabelText('Select direction for sorting');

  await act(async () => {
    await selectEvent.openMenu(sortFieldSelect);
    await selectEvent.select(sortFieldSelect, 'took_ms', selectEventConfig);
    await selectEvent.openMenu(sortDirectionSelect);
    await selectEvent.select(sortDirectionSelect, 'Descending', selectEventConfig);
  });
};

describe('AggregationWizard', () => {
  const renderSUT = (props = {}) => render(
    <FieldTypesContext.Provider value={fieldTypes}>
      <AggregationWizard onChange={() => {}}
                         onSubmit={() => {}}
                         onCancel={() => {}}
                         config={widgetConfig}
                         editing
                         id="widget-id"
                         type="AGGREGATION"
                         fields={Immutable.List([])}
                         {...props}>
<<<<<<< HEAD
        <div>The Visualization</div>
=======
        {/* eslint-disable-next-line react/jsx-no-useless-fragment */}
        <>The Visualization</>
>>>>>>> eb65e67a
      </AggregationWizard>
    </FieldTypesContext.Provider>,
  );

  beforeAll(() => PluginStore.register(plugin));

  afterAll(() => PluginStore.unregister(plugin));

  it('should display sort element form with values from config', async () => {
    const config = widgetConfig
      .toBuilder()
      .sort([new SortConfig('pivot', 'http_method', Direction.Ascending)])
      .build();

    renderSUT({ config });

    const httpMethodSortContainer = await screen.findByTestId('sort-element-0');

    expect(within(httpMethodSortContainer).getByText('http_method')).toBeInTheDocument();
    expect(within(httpMethodSortContainer).getByText('Ascending')).toBeInTheDocument();
  });

  it('should update configured sort element', async () => {
    const onChangeMock = jest.fn();
    const config = widgetConfig
      .toBuilder()
      .sort([new SortConfig('pivot', 'http_method', Direction.Ascending)])
      .build();

    renderSUT({ config, onChange: onChangeMock });

    await sortByTookMsDesc('sort-element-0');
    await submitWidgetConfigForm();

    const updatedConfig = widgetConfig
      .toBuilder()
      .sort([new SortConfig('pivot', 'took_ms', Direction.Descending)])
      .build();

    await waitFor(() => expect(onChangeMock).toHaveBeenCalledTimes(1));

    expect(onChangeMock).toHaveBeenCalledWith(updatedConfig);
  });

  it('should configure new sort element', async () => {
    const onChangeMock = jest.fn();
    const config = widgetConfig
      .toBuilder()
      .sort([])
      .build();

    renderSUT({ config, onChange: onChangeMock });

    await addSortElement();
    await sortByTookMsDesc('sort-element-0');
    await submitWidgetConfigForm();

    const updatedConfig = widgetConfig
      .toBuilder()
      .sort([
        new SortConfig('pivot', 'took_ms', Direction.Descending),
      ])
      .build();

    await waitFor(() => expect(onChangeMock).toHaveBeenCalledTimes(1));

    expect(onChangeMock).toHaveBeenCalledWith(updatedConfig);
  });

  it('should configure another sort element', async () => {
    const onChangeMock = jest.fn();
    const config = widgetConfig
      .toBuilder()
      .sort([new SortConfig('pivot', 'http_method', Direction.Ascending)])
      .build();

    renderSUT({ config, onChange: onChangeMock });

    const addSortButton = await screen.findByRole('button', { name: 'Add a Sort' });
    userEvent.click(addSortButton);

    await sortByTookMsDesc('sort-element-1');
    await submitWidgetConfigForm();

    const updatedConfig = widgetConfig
      .toBuilder()
      .sort([
        new SortConfig('pivot', 'http_method', Direction.Ascending),
        new SortConfig('pivot', 'took_ms', Direction.Descending),
      ])
      .build();

    await waitFor(() => expect(onChangeMock).toHaveBeenCalledTimes(1));

    expect(onChangeMock).toHaveBeenCalledWith(updatedConfig);
  }, extendedTimeout);

  it('should require field when creating a sort element', async () => {
    renderSUT();

    await addSortElement();

    const newSortContainer = await screen.findByTestId('sort-element-0');
    const applyButton = await findWidgetConfigFormSubmitButton();
    await waitFor(() => expect(within(newSortContainer).getByText('Field is required.')).toBeInTheDocument());
<<<<<<< HEAD
=======

>>>>>>> eb65e67a
    await waitFor(() => expect(applyButton).toBeDisabled());
  });

  it('should require direction when creating a sort element', async () => {
    renderSUT();

    await addSortElement();

    const newSortContainer = await screen.findByTestId('sort-element-0');
    const applyButton = await findWidgetConfigFormSubmitButton();
    await waitFor(() => expect(within(newSortContainer).getByText('Direction is required.')).toBeInTheDocument());
<<<<<<< HEAD
=======

>>>>>>> eb65e67a
    await waitFor(() => expect(applyButton).toBeDisabled());
  });

  it('should remove all sorts', async () => {
    const onChangeMock = jest.fn();
    const config = widgetConfig
      .toBuilder()
      .sort([new SortConfig('pivot', 'http_method', Direction.Ascending)])
      .build();

    renderSUT({ config, onChange: onChangeMock });

    const removeSortElementButton = screen.getByRole('button', { name: 'Remove Sort' });
    userEvent.click(removeSortElementButton);

    await submitWidgetConfigForm();

    const updatedConfig = widgetConfig
      .toBuilder()
      .sort([])
      .build();

    await waitFor(() => expect(onChangeMock).toHaveBeenCalledTimes(1));

    expect(onChangeMock).toHaveBeenCalledWith(updatedConfig);
  });

  it('should correctly update sort of sort elements', async () => {
    const sort1 = new SortConfig('pivot', 'http_method', Direction.Ascending);
    const sort2 = new SortConfig('pivot', 'took_ms', Direction.Descending);

    const config = widgetConfig
      .toBuilder()
      .rowPivots([pivot0, pivot1])
      .sort([sort1, sort2])
      .build();

    const onChange = jest.fn();
    renderSUT({ onChange, config });

    const sortSection = await screen.findByTestId('Sort-section');

    const firstItem = within(sortSection).getByTestId('sort-0-drag-handle');
    fireEvent.keyDown(firstItem, { key: 'Space', keyCode: 32 });
    await screen.findByText(/You have lifted an item/i);
    fireEvent.keyDown(firstItem, { key: 'ArrowDown', keyCode: 40 });
    await screen.findByText(/You have moved the item/i);
    fireEvent.keyDown(firstItem, { key: 'Space', keyCode: 32 });
    await screen.findByText(/You have dropped the item/i);

    await submitWidgetConfigForm();

    const updatedConfig = config
      .toBuilder()
      .sort([sort2, sort1])
      .build();

    await waitFor(() => expect(onChange).toHaveBeenCalledTimes(1));

    expect(onChange).toHaveBeenCalledWith(updatedConfig);
  }, extendedTimeout);
});<|MERGE_RESOLUTION|>--- conflicted
+++ resolved
@@ -99,12 +99,7 @@
                          type="AGGREGATION"
                          fields={Immutable.List([])}
                          {...props}>
-<<<<<<< HEAD
         <div>The Visualization</div>
-=======
-        {/* eslint-disable-next-line react/jsx-no-useless-fragment */}
-        <>The Visualization</>
->>>>>>> eb65e67a
       </AggregationWizard>
     </FieldTypesContext.Provider>,
   );
@@ -210,10 +205,6 @@
     const newSortContainer = await screen.findByTestId('sort-element-0');
     const applyButton = await findWidgetConfigFormSubmitButton();
     await waitFor(() => expect(within(newSortContainer).getByText('Field is required.')).toBeInTheDocument());
-<<<<<<< HEAD
-=======
-
->>>>>>> eb65e67a
     await waitFor(() => expect(applyButton).toBeDisabled());
   });
 
@@ -225,10 +216,6 @@
     const newSortContainer = await screen.findByTestId('sort-element-0');
     const applyButton = await findWidgetConfigFormSubmitButton();
     await waitFor(() => expect(within(newSortContainer).getByText('Direction is required.')).toBeInTheDocument());
-<<<<<<< HEAD
-=======
-
->>>>>>> eb65e67a
     await waitFor(() => expect(applyButton).toBeDisabled());
   });
 
