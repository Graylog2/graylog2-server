--- conflicted
+++ resolved
@@ -30,16 +30,14 @@
 
 import ElementConfigurationContainer from './ElementConfigurationContainer';
 
-<<<<<<< HEAD
+import VisualizationElement from '../aggregationElements/VisualizationElement';
+
 const EventAnnotationCheckbox = styled(Checkbox)`
   input[type="checkbox"] {
     margin-right: 0;
     right: 0;
   }
 `;
-=======
-import VisualizationElement from '../aggregationElements/VisualizationElement';
->>>>>>> cad78517
 
 const isTimeline = (values: WidgetConfigFormValues) => {
   if (!values.groupBy?.groupings || values.groupBy.groupings.length === 0) {
