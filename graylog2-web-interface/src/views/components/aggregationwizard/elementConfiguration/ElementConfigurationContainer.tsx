--- conflicted
+++ resolved
@@ -49,27 +49,15 @@
   elementTitle: string,
 };
 
-<<<<<<< HEAD
-const ElementConfigurationContainer = ({ children, onRemove }: Props) => (
+const ElementConfigurationContainer = ({ children, onRemove, elementTitle }: Props) => (
   <Container>
     <ElementConfiguration>
       {children}
     </ElementConfiguration>
     <ElementActions>
-      {onRemove && <IconButton onClick={onRemove} name="trash" title="Remove" />}
+      {onRemove && <IconButton onClick={onRemove} name="trash" title={`Remove ${elementTitle}`} />}
     </ElementActions>
   </Container>
-=======
-const ElementConfigurationContainer = ({ children, onRemove, elementTitle }: Props) => (
-  <SectionContainer>
-    <SectionConfiguration>
-      {children}
-    </SectionConfiguration>
-    <SectionActions>
-      {onRemove && <IconButton onClick={onRemove} name="trash" title={`Remove ${elementTitle}`} />}
-    </SectionActions>
-  </SectionContainer>
->>>>>>> cad78517
 );
 
 ElementConfigurationContainer.defaultProps = {
