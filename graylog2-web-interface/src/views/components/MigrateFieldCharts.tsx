--- conflicted
+++ resolved
@@ -142,7 +142,6 @@
   return updatedWidgetPos;
 };
 
-<<<<<<< HEAD
 const _migrateWidgets = (legacyCharts: Array<LegacyFieldChart>) => async (_dispatch: AppDispatch, getState: GetState) => {
   const { defaultHeight } = widgetDefinition(AggregationWidget.type);
   const currentView = selectActiveViewState(getState());
@@ -156,8 +155,8 @@
     const series = new Series(mapSeries(chart.valuetype, field));
     // Because all field charts show the results for the defined timerange,
     // the new row pivot always contains the timestamp field.
-    const rowPivotConfig = { interval: { type: 'timeunit', ...mapTime(chart.interval) } };
-    const rowPivot = new Pivot(TIMESTAMP_FIELD, 'time', rowPivotConfig);
+    const rowPivotConfig = { interval: { type: 'timeunit' as const, ...mapTime(chart.interval) } };
+    const rowPivot = Pivot.create([TIMESTAMP_FIELD], 'time', rowPivotConfig);
     const visualization = mapVisualization(chart.renderer);
     const visualizationConfig = createVisualizationConfig(chart.interpolation, visualization);
     // create widget with migrated data
@@ -171,55 +170,6 @@
       .newId()
       .timerange(undefined)
       .config(widgetConfig)
-=======
-const _migrateWidgets = (legacyCharts: Array<LegacyFieldChart>) => {
-  return new Promise((resolve) => {
-    const { defaultHeight } = widgetDefinition(AggregationWidget.type);
-    const currentView = CurrentViewStateStore.getInitialState();
-    const newWidgetPositions = {};
-
-    const newWidgets = legacyCharts.map((chart: LegacyFieldChart, index: number) => {
-      const { field } = chart;
-      // The old field charts only have one series per chart.
-      // The series always relates to the selected field.
-      const series = new Series(mapSeries(chart.valuetype, field));
-      // Because all field charts show the results for the defined timerange,
-      // the new row pivot always contains the timestamp field.
-      const rowPivotConfig = { interval: { type: 'timeunit' as const, ...mapTime(chart.interval) } };
-      const rowPivot = Pivot.create([TIMESTAMP_FIELD], 'time', rowPivotConfig);
-      const visualization = mapVisualization(chart.renderer);
-      const visualizationConfig = createVisualizationConfig(chart.interpolation, visualization);
-      // create widget with migrated data
-      const widgetConfig = AggregationWidgetConfig.builder()
-        .visualization(visualization)
-        .visualizationConfig(visualizationConfig)
-        .series([series])
-        .rowPivots([rowPivot])
-        .build();
-      const newWidget = AggregationWidget.builder()
-        .newId()
-        .timerange(undefined)
-        .config(widgetConfig)
-        .build();
-      // create widget position for new widget
-      const widgetRowPos = (defaultHeight * index) + 1;
-
-      newWidgetPositions[newWidget.id] = new WidgetPosition(1, widgetRowPos, defaultHeight, Infinity);
-
-      return newWidget;
-    });
-
-    const newWidgetsRowOffset = legacyCharts.length * defaultHeight;
-    const existingWidgetPos = _updateExistingWidgetPos(currentView.state.widgetPositions, newWidgetsRowOffset);
-    const newViewState = currentView.state
-      .toBuilder()
-      .widgets(Immutable.List([
-        // @ts-ignore
-        ...currentView.state.widgets,
-        ...newWidgets,
-      ]))
-      .widgetPositions({ ...existingWidgetPos, ...newWidgetPositions })
->>>>>>> 47401f16
       .build();
       // create widget position for new widget
     const widgetRowPos = (defaultHeight * index) + 1;
