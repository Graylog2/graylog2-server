--- conflicted
+++ resolved
@@ -91,12 +91,7 @@
     defaultLayout.legend = { y: yLegendPosition(height) };
   }
 
-<<<<<<< HEAD
-  const layout = { ...defaultLayout, ...plotLayout };
-  // console.log({ layout });
-=======
   const layout: Partial<PlotLayout> = { ...defaultLayout, ...plotLayout };
->>>>>>> bb62820a
   const dispatch = useAppDispatch();
   // eslint-disable-next-line react-hooks/exhaustive-deps
   const _onZoom = useCallback(config.isTimeline
