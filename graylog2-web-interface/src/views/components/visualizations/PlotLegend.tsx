--- conflicted
+++ resolved
@@ -213,7 +213,6 @@
       {cells}
     </LegendRow>
   ));
-<<<<<<< HEAD
 
   return (
     <LegendContainer>
@@ -225,61 +224,6 @@
 const FlexLegendContainer = styled.div`
   display: flex;
   gap: 5px;
-  flex-wrap: wrap;
-`;
-
-const NoninteractiveLegend = ({ activeQuery, config, fieldTypes, labels, labelFields }: LegendComponentProps) => {
-  const _labelFields = useMemo(() => labelFields(config), [config, labelFields]);
-
-  return (
-    <FlexLegendContainer>
-      {labels.map((value) => {
-        const labelsWithField = value.split(keySeparator).map((label, idx) => {
-          const field = _labelFields[idx];
-          const fieldType = fieldTypes?.queryFields?.get(activeQuery)?.find((type) => type.name === field)?.type ?? FieldType.Unknown;
-
-          return { label, field, type: fieldType };
-        });
-
-        return <LegendEntry labelsWithField={labelsWithField} value={value} />;
-      })}
-    </FlexLegendContainer>
-  );
-};
-
-const PlotLegend = ({
-  children,
-  config,
-  chartData,
-  labelMapper = defaultLabelMapper,
-  labelFields = columnPivotsToFields,
-  neverHide,
-}: Props) => {
-  const { columnPivots, series } = config;
-  const { focusedWidget } = useContext(WidgetFocusContext);
-  const interactive = useContext(InteractiveContext);
-  const labels: Array<string> = labelMapper(chartData);
-  const fieldTypes = useContext(FieldTypesContext);
-  const activeQuery = useActiveQueryId();
-
-  if (!neverHide && (!focusedWidget || !focusedWidget.editing) && series.length <= 1 && columnPivots.length <= 0) {
-    return <>{children}</>;
-  }
-
-  const LegendComponent = interactive ? InteractiveLegend : NoninteractiveLegend;
-=======
->>>>>>> 9ba9bfc3
-
-  return (
-    <LegendContainer>
-      <Legend>{result}</Legend>
-    </LegendContainer>
-  );
-};
-
-const FlexLegendContainer = styled.div`
-  display: flex;
-  gap: 8px;
   flex-wrap: wrap;
 `;
 
@@ -318,7 +262,7 @@
   const fieldTypes = useContext(FieldTypesContext);
   const { limitHeight } = useContext(WidgetRenderingContext);
 
-  const labels = labelMapper(chartData);
+  const labels: Array<string> = labelMapper(chartData);
   const activeQuery = useActiveQueryId();
   const Container = limitHeight ? FixedContainer : VariableContainer;
 
