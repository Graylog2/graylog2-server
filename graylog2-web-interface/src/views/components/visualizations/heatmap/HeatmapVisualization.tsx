--- conflicted
+++ resolved
@@ -30,11 +30,6 @@
 import type { KeyMapper } from 'views/components/visualizations/TransformKeys';
 import useMapKeys from 'views/components/visualizations/useMapKeys';
 import usePlotOnClickPopover from 'views/components/visualizations/hooks/usePlotOnClickPopover';
-<<<<<<< HEAD
-import OnClickPopoverWrapper from 'views/components/visualizations/OnClickPopover/OnClickPopoverWrapper';
-import HeatmapOnClickPopover from 'views/components/visualizations/heatmap/HeatmapOnClickPopover';
-=======
->>>>>>> e77d3bf3
 
 import GenericPlot from '../GenericPlot';
 import type { ChartDefinition, ExtractedSeries, ValuesBySeries, Generator } from '../ChartData';
@@ -172,12 +167,7 @@
     leafValueMatcher: _leafSourceMatcher,
   });
   const layout = _chartLayout(heatmapData);
-<<<<<<< HEAD
-  const { pos, onPopoverChange, isPopoverOpen, initializeGraphDivRef, onChartClick, clickPoint } =
-    usePlotOnClickPopover('heatmap');
-=======
   const { popover, initializeGraphDivRef, onChartClick } = usePlotOnClickPopover('heatmap', config);
->>>>>>> e77d3bf3
 
   return (
     <Container $height={height} $width={width}>
@@ -187,13 +177,7 @@
         onInitialized={initializeGraphDivRef}
         onClickMarker={onChartClick}
       />
-<<<<<<< HEAD
-      <OnClickPopoverWrapper isPopoverOpen={isPopoverOpen} onPopoverChange={onPopoverChange} pos={pos}>
-        <HeatmapOnClickPopover clickPoint={clickPoint} config={config} />
-      </OnClickPopoverWrapper>
-=======
       {popover}
->>>>>>> e77d3bf3
     </Container>
   );
 }, 'heatmap');
