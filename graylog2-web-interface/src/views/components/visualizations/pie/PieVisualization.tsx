/*
 * Copyright (C) 2020 Graylog, Inc.
 *
 * This program is free software: you can redistribute it and/or modify
 * it under the terms of the Server Side Public License, version 1,
 * as published by MongoDB, Inc.
 *
 * This program is distributed in the hope that it will be useful,
 * but WITHOUT ANY WARRANTY; without even the implied warranty of
 * MERCHANTABILITY or FITNESS FOR A PARTICULAR PURPOSE. See the
 * Server Side Public License for more details.
 *
 * You should have received a copy of the Server Side Public License
 * along with this program. If not, see
 * <http://www.mongodb.com/licensing/server-side-public-license>.
 */
import * as React from 'react';
import { useMemo } from 'react';

import type { VisualizationComponentProps } from 'views/components/aggregationbuilder/AggregationBuilder';
import { makeVisualization, retrieveChartData } from 'views/components/aggregationbuilder/AggregationBuilder';
import PlotLegend from 'views/components/visualizations/PlotLegend';
import useChartData from 'views/components/visualizations/useChartData';
import type { ChartDefinition, Generator } from 'views/components/visualizations/ChartData';
import type ColorMapper from 'views/components/visualizations/ColorMapper';
import useMapKeys from 'views/components/visualizations/useMapKeys';
import type { KeyMapper } from 'views/components/visualizations/TransformKeys';
import type AggregationWidgetConfig from 'views/logic/aggregationbuilder/AggregationWidgetConfig';
import { keySeparator, humanSeparator } from 'views/Constants';
import type { PieChartDataSettingsWithCustomUnits } from 'views/components/visualizations/hooks/usePieChartDataSettingsWithCustomUnits';
import usePieChartDataSettingsWithCustomUnits from 'views/components/visualizations/hooks/usePieChartDataSettingsWithCustomUnits';
import usePlotOnClickPopover from 'views/components/visualizations/hooks/usePlotOnClickPopover';
import OverflowingComponentsContextProvider from 'views/components/contexts/OverflowingComponentsContextProvider';
<<<<<<< HEAD
import PieOnClickPopoverDropdown from 'views/components/visualizations/OnClickPopover/PieOnClickPopoverDropdown';
import OnClickPopoverWrapper from 'views/components/visualizations/OnClickPopover/OnClickPopoverWrapper';
=======
>>>>>>> e77d3bf3

import GenericPlot from '../GenericPlot';
import type { ChartConfig } from '../GenericPlot';

const maxItemsPerRow = 4;

const _verticalDimensions = (idx: number, total: number): [number, number] => {
  const rows = Math.ceil(total / maxItemsPerRow);
  const position = Math.floor(idx / maxItemsPerRow);

  const sliceSize = 1 / rows;
  const spacer = sliceSize * 0.1;

  return [sliceSize * position + spacer, sliceSize * (position + 1) - spacer];
};

const _horizontalDimensions = (idx: number, total: number): [number, number] => {
  const position = idx % maxItemsPerRow;

  const sliceSize = 1 / Math.min(total, maxItemsPerRow);
  const spacer = sliceSize * 0.1;

  return [sliceSize * position + spacer, sliceSize * (position + 1) - spacer];
};

const _generateSeries =
  (mapKeys: KeyMapper, getPieChartDataSettingsWithCustomUnits: PieChartDataSettingsWithCustomUnits): Generator =>
  ({ type, name, labels, values, idx, total, originalName, config, fullPath }): ChartDefinition => {
    const rowPivots = config?.rowPivots?.flatMap((pivot) => pivot.fields) ?? [];
    const extendedSettings = getPieChartDataSettingsWithCustomUnits({ values, name, fullPath });

    return {
      type,
      name,
      hole: 0.4,
      labels: labels.map((label) =>
        label
          .split(keySeparator)
          .map((l, i) => mapKeys(l, rowPivots[i]))
          .join(humanSeparator),
      ),
      originalLabels: labels,
      values,
      automargin: true,
      textposition: 'inside',
      domain: {
        x: _horizontalDimensions(idx, total),
        y: _verticalDimensions(idx, total),
      },
      originalName,
      ...extendedSettings,
    };
  };

const setChartColor = (chart: ChartConfig, colorMap: ColorMapper) => {
  const colors = chart.originalLabels.map((label) => colorMap.get(label));

  return { marker: { colors } };
};

const labelMapper = (data: Array<{ labels: Array<string>; originalLabels?: Array<string> }>) => [
  ...new Set(data.flatMap(({ labels, originalLabels }) => originalLabels ?? labels)),
];

const rowPivotsToFields = (config: AggregationWidgetConfig) => config?.rowPivots?.flatMap((pivot) => pivot.fields);

const PieVisualization = makeVisualization(({ config, data, height, width }: VisualizationComponentProps) => {
  const rows = useMemo(() => retrieveChartData(data), [data]);
  const mapKeys = useMapKeys();
  const getPieChartDataSettingsWithCustomUnits = usePieChartDataSettingsWithCustomUnits({ config });
  const transformedData = useChartData(rows, {
    widgetConfig: config,
    chartType: 'pie',
    generator: _generateSeries(mapKeys, getPieChartDataSettingsWithCustomUnits),
  });

<<<<<<< HEAD
  const { pos, onPopoverChange, isPopoverOpen, initializeGraphDivRef, onChartClick, clickPoint } =
    usePlotOnClickPopover('pie');
=======
  const { popover, initializeGraphDivRef, onChartClick } = usePlotOnClickPopover('pie', config);
>>>>>>> e77d3bf3

  return (
    <>
      <PlotLegend
        config={config}
        chartData={transformedData}
<<<<<<< HEAD
        metricMapper={labelMapper}
=======
        labelMapper={labelMapper}
>>>>>>> e77d3bf3
        labelFields={rowPivotsToFields}
        neverHide
        height={height}
        width={width}>
        <GenericPlot
          chartData={transformedData}
          setChartColor={setChartColor}
          onInitialized={initializeGraphDivRef}
          onClickMarker={onChartClick}
        />
      </PlotLegend>
<<<<<<< HEAD
      <OverflowingComponentsContextProvider>
        <OnClickPopoverWrapper isPopoverOpen={isPopoverOpen} onPopoverChange={onPopoverChange} pos={pos}>
          <PieOnClickPopoverDropdown clickPoint={clickPoint} config={config} />
        </OnClickPopoverWrapper>
      </OverflowingComponentsContextProvider>
=======
      <OverflowingComponentsContextProvider>{popover}</OverflowingComponentsContextProvider>
>>>>>>> e77d3bf3
    </>
  );
}, 'pie');

PieVisualization.displayName = 'PieVisualization';

export default PieVisualization;<|MERGE_RESOLUTION|>--- conflicted
+++ resolved
@@ -31,11 +31,6 @@
 import usePieChartDataSettingsWithCustomUnits from 'views/components/visualizations/hooks/usePieChartDataSettingsWithCustomUnits';
 import usePlotOnClickPopover from 'views/components/visualizations/hooks/usePlotOnClickPopover';
 import OverflowingComponentsContextProvider from 'views/components/contexts/OverflowingComponentsContextProvider';
-<<<<<<< HEAD
-import PieOnClickPopoverDropdown from 'views/components/visualizations/OnClickPopover/PieOnClickPopoverDropdown';
-import OnClickPopoverWrapper from 'views/components/visualizations/OnClickPopover/OnClickPopoverWrapper';
-=======
->>>>>>> e77d3bf3
 
 import GenericPlot from '../GenericPlot';
 import type { ChartConfig } from '../GenericPlot';
@@ -112,23 +107,14 @@
     generator: _generateSeries(mapKeys, getPieChartDataSettingsWithCustomUnits),
   });
 
-<<<<<<< HEAD
-  const { pos, onPopoverChange, isPopoverOpen, initializeGraphDivRef, onChartClick, clickPoint } =
-    usePlotOnClickPopover('pie');
-=======
   const { popover, initializeGraphDivRef, onChartClick } = usePlotOnClickPopover('pie', config);
->>>>>>> e77d3bf3
 
   return (
     <>
       <PlotLegend
         config={config}
         chartData={transformedData}
-<<<<<<< HEAD
-        metricMapper={labelMapper}
-=======
         labelMapper={labelMapper}
->>>>>>> e77d3bf3
         labelFields={rowPivotsToFields}
         neverHide
         height={height}
@@ -140,15 +126,7 @@
           onClickMarker={onChartClick}
         />
       </PlotLegend>
-<<<<<<< HEAD
-      <OverflowingComponentsContextProvider>
-        <OnClickPopoverWrapper isPopoverOpen={isPopoverOpen} onPopoverChange={onPopoverChange} pos={pos}>
-          <PieOnClickPopoverDropdown clickPoint={clickPoint} config={config} />
-        </OnClickPopoverWrapper>
-      </OverflowingComponentsContextProvider>
-=======
       <OverflowingComponentsContextProvider>{popover}</OverflowingComponentsContextProvider>
->>>>>>> e77d3bf3
     </>
   );
 }, 'pie');
