/*
 * Copyright (C) 2020 Graylog, Inc.
 *
 * This program is free software: you can redistribute it and/or modify
 * it under the terms of the Server Side Public License, version 1,
 * as published by MongoDB, Inc.
 *
 * This program is distributed in the hope that it will be useful,
 * but WITHOUT ANY WARRANTY; without even the implied warranty of
 * MERCHANTABILITY or FITNESS FOR A PARTICULAR PURPOSE. See the
 * Server Side Public License for more details.
 *
 * You should have received a copy of the Server Side Public License
 * along with this program. If not, see
 * <http://www.mongodb.com/licensing/server-side-public-license>.
 */
import * as React from 'react';
import { useCallback, useMemo } from 'react';
import PropTypes from 'prop-types';

import { AggregationType, AggregationResult } from 'views/components/aggregationbuilder/AggregationBuilderPropTypes';
import type { VisualizationComponentProps } from 'views/components/aggregationbuilder/AggregationBuilder';
import { makeVisualization, retrieveChartData } from 'views/components/aggregationbuilder/AggregationBuilder';
import { DateType } from 'views/logic/aggregationbuilder/Pivot';
import BarVisualizationConfig from 'views/logic/aggregationbuilder/visualizations/BarVisualizationConfig';
import useChartData from 'views/components/visualizations/useChartData';
import useEvents from 'views/components/visualizations/useEvents';
import useMapKeys from 'views/components/visualizations/useMapKeys';
import { keySeparator, humanSeparator } from 'views/Constants';
import type { ChartConfig, PlotLayout } from 'views/components/visualizations/GenericPlot';
import type AggregationWidgetConfig from 'views/logic/aggregationbuilder/AggregationWidgetConfig';
import type ColorMapper from 'views/components/visualizations/ColorMapper';
import {
  generateDomain,
  generateYAxis,
  getBarChartTraceOffsetSettings,
} from 'views/components/visualizations/utils/chartLayoytGenerators';
import getSeriesUnit from 'views/components/visualizations/utils/getSeriesUnit';
import useFieldUnitTypes from 'hooks/useFieldUnitTypes';
import dataConvertor from 'views/components/visualizations/utils/dataConvertor';

import type { Generator } from '../ChartData';
import XYPlot from '../XYPlot';

type ChartDefinition = {
  type: string,
  name: string,
  x?: Array<string>,
  y?: Array<any>,
  z?: Array<Array<any>>,
  opacity?: number,
  originalName: string,
  unit?: string,
  yaxis?: string,
};

const setChartColor = (chart: ChartConfig, colors: ColorMapper) => ({ marker: { color: colors.get(chart.originalName ?? chart.name) } });

const defineSingleDateBarWidth = (chartDataResult: ChartDefinition[], config: AggregationWidgetConfig, timeRangeFrom: string, timeRangeTo: string) => {
  const barWidth = 0.03; // width in percentage, relative to chart width
  const minXUnits = 30;

  if (config.rowPivots.length !== 1 || config.rowPivots[0].type !== DateType) {
    return chartDataResult;
  }

  return chartDataResult.map((data) => {
    if (data?.x?.length === 1) {
      // @ts-ignore
      const timeRangeMS = new Date(timeRangeTo) - new Date(timeRangeFrom);
      const widthXUnits = timeRangeMS * barWidth;

      return {
        ...data,
        width: [Math.max(minXUnits, widthXUnits)],
      };
    }

    return data;
  });
};

const BarVisualization = makeVisualization(({
  config,
  data,
  effectiveTimerange,
  height,
}: VisualizationComponentProps) => {
  const { convertValueToUnit } = useFieldUnitTypes();
  const visualizationConfig = (config.visualizationConfig ?? BarVisualizationConfig.empty()) as BarVisualizationConfig;
<<<<<<< HEAD
  const { layouts, yAxisMapper, mapperAxisNumber } = useMemo(() => generateYAxis(config), [config]);
  const barmode = useMemo(() => (visualizationConfig && visualizationConfig.barmode ? visualizationConfig.barmode : undefined), [visualizationConfig]);
  const _layout = useMemo(() => ({
    ...layouts,
    hovermode: 'x',
    xaxis: { domain: generateDomain(Object.keys(layouts)?.length) },
    barmode,
  }), [barmode, layouts]);
=======
  const _layout: Partial<PlotLayout> = {};

  if (visualizationConfig && visualizationConfig.barmode) {
    _layout.barmode = visualizationConfig?.barmode;
  }

  const opacity = visualizationConfig?.opacity ?? 1.0;
>>>>>>> bb62820a

  const mapKeys = useMapKeys();
  const rowPivotFields = useMemo(() => config?.rowPivots?.flatMap((pivot) => pivot.fields) ?? [], [config?.rowPivots]);
  const _mapKeys = useCallback((labels: string[]) => labels
    .map((label) => label.split(keySeparator)
      .map((l, i) => mapKeys(l, rowPivotFields[i]))
      .join(humanSeparator),
    ), [mapKeys, rowPivotFields]);

  const _seriesGenerator: Generator = useCallback(({ type, name, labels, values, originalName, total, idx }): ChartDefinition => {
    const yaxis = yAxisMapper[name];
    const opacity = visualizationConfig?.opacity ?? 1.0;
    const axisNumber = mapperAxisNumber?.[name];
    const totalAxis = Object.keys(layouts).length;

    const offsetSettings = getBarChartTraceOffsetSettings(barmode, { yaxis, totalAxis, axisNumber, traceIndex: idx, totalTraces: total });
    const curUnit = getSeriesUnit(config.series, name || originalName, config.units);

    const getData = () => ({
      type,
      name,
      x: _mapKeys(labels),
      y: dataConvertor(values, convertValueToUnit, curUnit),
      opacity,
      yaxis,
      originalName,
      ...offsetSettings,
    });

    return getData();
  },
  [convertValueToUnit, _mapKeys, barmode, layouts, mapperAxisNumber, visualizationConfig?.opacity, yAxisMapper]);

  const rows = useMemo(() => retrieveChartData(data), [data]);
  const _chartDataResult = useChartData(rows, { widgetConfig: config, chartType: 'bar', generator: _seriesGenerator });

  const { eventChartData, shapes } = useEvents(config, data.events);

  const layout = shapes ? { ..._layout, shapes } : _layout;

  const chartData = useMemo(() => {
    const chartDataResult = eventChartData ? [..._chartDataResult, eventChartData] : _chartDataResult;

    return defineSingleDateBarWidth(chartDataResult, config, effectiveTimerange?.from, effectiveTimerange?.to);
  }, [_chartDataResult, config, effectiveTimerange?.from, effectiveTimerange?.to, eventChartData]);

  return (
    <XYPlot config={config}
            axisType={visualizationConfig.axisType}
            chartData={chartData}
            effectiveTimerange={effectiveTimerange}
            setChartColor={setChartColor}
            height={height}
            plotLayout={layout} />
  );
}, 'bar');

BarVisualization.propTypes = {
  config: AggregationType.isRequired,
  data: AggregationResult.isRequired,
  height: PropTypes.number,
};

export default BarVisualization;<|MERGE_RESOLUTION|>--- conflicted
+++ resolved
@@ -88,24 +88,15 @@
 }: VisualizationComponentProps) => {
   const { convertValueToUnit } = useFieldUnitTypes();
   const visualizationConfig = (config.visualizationConfig ?? BarVisualizationConfig.empty()) as BarVisualizationConfig;
-<<<<<<< HEAD
+
   const { layouts, yAxisMapper, mapperAxisNumber } = useMemo(() => generateYAxis(config), [config]);
   const barmode = useMemo(() => (visualizationConfig && visualizationConfig.barmode ? visualizationConfig.barmode : undefined), [visualizationConfig]);
-  const _layout = useMemo(() => ({
+  const _layout = useMemo<Partial<PlotLayout>>(() => ({
     ...layouts,
     hovermode: 'x',
     xaxis: { domain: generateDomain(Object.keys(layouts)?.length) },
     barmode,
   }), [barmode, layouts]);
-=======
-  const _layout: Partial<PlotLayout> = {};
-
-  if (visualizationConfig && visualizationConfig.barmode) {
-    _layout.barmode = visualizationConfig?.barmode;
-  }
-
-  const opacity = visualizationConfig?.opacity ?? 1.0;
->>>>>>> bb62820a
 
   const mapKeys = useMapKeys();
   const rowPivotFields = useMemo(() => config?.rowPivots?.flatMap((pivot) => pivot.fields) ?? [], [config?.rowPivots]);
