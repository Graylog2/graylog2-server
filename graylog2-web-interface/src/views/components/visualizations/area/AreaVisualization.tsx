--- conflicted
+++ resolved
@@ -26,12 +26,6 @@
 import useChartDataSettingsWithCustomUnits from 'views/components/visualizations/hooks/useChartDataSettingsWithCustomUnits';
 import useChartLayoutSettingsWithCustomUnits from 'views/components/visualizations/hooks/useChartLayoutSettingsWithCustomUnits';
 import usePlotOnClickPopover from 'views/components/visualizations/hooks/usePlotOnClickPopover';
-<<<<<<< HEAD
-import CartesianOnClickPopoverDropdown from 'views/components/visualizations/OnClickPopover/CartesianOnClickPopoverDropdown';
-import OnClickPopoverWrapper from 'views/components/visualizations/OnClickPopover/OnClickPopoverWrapper';
-import DropdownSwitcher from 'views/components/visualizations/OnClickPopover/DropdownSwitcher';
-=======
->>>>>>> e77d3bf3
 
 import XYPlot from '../XYPlot';
 import type { Generator } from '../ChartData';
@@ -81,19 +75,7 @@
       return { ..._layouts, ...getChartLayoutSettingsWithCustomUnits() };
     }, [shapes, getChartLayoutSettingsWithCustomUnits]);
 
-<<<<<<< HEAD
-    const {
-      pos,
-      onPopoverChange,
-      isPopoverOpen,
-      initializeGraphDivRef,
-      onChartClick,
-      clickPoint,
-      clickPointsInRadius,
-    } = usePlotOnClickPopover('scatter');
-=======
     const { popover, initializeGraphDivRef, onChartClick } = usePlotOnClickPopover('scatter', config);
->>>>>>> e77d3bf3
 
     return (
       <>
@@ -108,18 +90,7 @@
           onInitialized={initializeGraphDivRef}
           onClickMarker={onChartClick}
         />
-<<<<<<< HEAD
-        <OnClickPopoverWrapper isPopoverOpen={isPopoverOpen} onPopoverChange={onPopoverChange} pos={pos}>
-          <DropdownSwitcher
-            clickPointsInRadius={clickPointsInRadius}
-            config={config}
-            clickPoint={clickPoint}
-            component={CartesianOnClickPopoverDropdown}
-          />
-        </OnClickPopoverWrapper>
-=======
         {popover}
->>>>>>> e77d3bf3
       </>
     );
   },
