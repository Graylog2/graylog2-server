/*
 * Copyright (C) 2020 Graylog, Inc.
 *
 * This program is free software: you can redistribute it and/or modify
 * it under the terms of the Server Side Public License, version 1,
 * as published by MongoDB, Inc.
 *
 * This program is distributed in the hope that it will be useful,
 * but WITHOUT ANY WARRANTY; without even the implied warranty of
 * MERCHANTABILITY or FITNESS FOR A PARTICULAR PURPOSE. See the
 * Server Side Public License for more details.
 *
 * You should have received a copy of the Server Side Public License
 * along with this program. If not, see
 * <http://www.mongodb.com/licensing/server-side-public-license>.
 */
import * as React from 'react';
import { render } from 'wrappedTestingLibrary';
import * as Immutable from 'immutable';

import mockComponent from 'helpers/mocking/MockComponent';
import AggregationWidgetConfig from 'views/logic/aggregationbuilder/AggregationWidgetConfig';
import Pivot from 'views/logic/aggregationbuilder/Pivot';
import Series from 'views/logic/aggregationbuilder/Series';
import TestStoreProvider from 'views/test/TestStoreProvider';
import useViewsPlugin from 'views/test/testViewsPlugin';
import AppConfig from 'util/AppConfig';
import TestFieldTypesContextProvider from 'views/components/contexts/TestFieldTypesContextProvider';
import asMock from 'helpers/mocking/AsMock';
import GenericPlot from 'views/components/visualizations/GenericPlot';

import { effectiveTimerange, simpleChartData } from './AreaVisualization.fixtures';

import OriginalAreaVisualization from '../AreaVisualization';

jest.mock('../../GenericPlot', () => jest.fn(mockComponent('GenericPlot')));

jest.mock('util/AppConfig', () => ({
  gl2AppPathPrefix: jest.fn(() => ''),
  rootTimeZone: jest.fn(() => 'America/Chicago'),
  gl2ServerUrl: jest.fn(() => undefined),
  isCloud: jest.fn(() => false),
}));

// eslint-disable-next-line react/require-default-props
const AreaVisualization = (props: React.ComponentProps<typeof OriginalAreaVisualization>) => (
  <TestStoreProvider>
    <TestFieldTypesContextProvider>
      <OriginalAreaVisualization {...props} />
    </TestFieldTypesContextProvider>
  </TestStoreProvider>
);

describe('AreaVisualization', () => {
  useViewsPlugin();

  beforeEach(() => {
    asMock(GenericPlot).mockClear();
    AppConfig.isFeatureEnabled = jest.fn(() => false);
  });

  it('generates correct props for plot component', () => {
    const config = AggregationWidgetConfig.builder()
      .visualization('area')
      .columnPivots([])
      .rowPivots([Pivot.create(['timestamp'], 'time', { interval: { type: 'timeunit', unit: 'minutes', value: 10 } })])
      .series([Series.forFunction('avg(nf_bytes)'), Series.forFunction('sum(nf_pkts)')])
      .build();

    render(
      <AreaVisualization
        config={config}
        data={simpleChartData}
        effectiveTimerange={effectiveTimerange}
        setLoadingState={() => {}}
        fields={Immutable.List()}
        height={1024}
        onChange={() => {}}
        toggleEdit={() => {}}
        width={800}
      />,
    );

    expect(GenericPlot).toHaveBeenCalledWith(
      expect.objectContaining({
<<<<<<< HEAD
        xaxis: { range: ['2019-11-28T16:21:24.000+01:00', '2019-11-28T16:25:57.000+01:00'], type: 'date' },
        legend: { y: -0.14 },
=======
        layout: expect.objectContaining({
          xaxis: { range: ['2019-11-28T16:21:00.486+01:00', '2019-11-28T16:25:57.000+01:00'], type: 'date' },
          legend: { y: -0.14 },
        }),
        chartData: [
          {
            type: 'scatter',
            name: 'avg(nf_bytes)',
            x: [
              '2019-11-28T16:21:00.000+01:00',
              '2019-11-28T16:22:00.000+01:00',
              '2019-11-28T16:23:00.000+01:00',
              '2019-11-28T16:24:00.000+01:00',
              '2019-11-28T16:25:00.000+01:00',
            ],
            y: [24558.239393939395, 3660.5666666666666, 49989.69, 2475.225, 10034.822222222223],
            fill: 'tozeroy',
            line: { shape: 'linear' },
            originalName: 'avg(nf_bytes)',
          },
          {
            type: 'scatter',
            name: 'sum(nf_pkts)',
            x: [
              '2019-11-28T16:21:00.000+01:00',
              '2019-11-28T16:22:00.000+01:00',
              '2019-11-28T16:23:00.000+01:00',
              '2019-11-28T16:24:00.000+01:00',
              '2019-11-28T16:25:00.000+01:00',
            ],
            y: [14967, 1239, 20776, 1285, 4377],
            fill: 'tozeroy',
            line: { shape: 'linear' },
            originalName: 'sum(nf_pkts)',
          },
        ],
>>>>>>> f0af02a6
      }),
      {},
    );
  });
});<|MERGE_RESOLUTION|>--- conflicted
+++ resolved
@@ -83,12 +83,8 @@
 
     expect(GenericPlot).toHaveBeenCalledWith(
       expect.objectContaining({
-<<<<<<< HEAD
-        xaxis: { range: ['2019-11-28T16:21:24.000+01:00', '2019-11-28T16:25:57.000+01:00'], type: 'date' },
-        legend: { y: -0.14 },
-=======
         layout: expect.objectContaining({
-          xaxis: { range: ['2019-11-28T16:21:00.486+01:00', '2019-11-28T16:25:57.000+01:00'], type: 'date' },
+          xaxis: { range: ['2019-11-28T16:21:24.000+01:00', '2019-11-28T16:25:57.000+01:00'], type: 'date' },
           legend: { y: -0.14 },
         }),
         chartData: [
@@ -123,7 +119,6 @@
             originalName: 'sum(nf_pkts)',
           },
         ],
->>>>>>> f0af02a6
       }),
       {},
     );
