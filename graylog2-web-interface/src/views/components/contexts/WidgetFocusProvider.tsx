--- conflicted
+++ resolved
@@ -23,13 +23,8 @@
 import useQuery from 'routing/useQuery';
 import useActiveQueryId from 'views/hooks/useActiveQueryId';
 import useWidgets from 'views/hooks/useWidgets';
-<<<<<<< HEAD
-import useAppDispatch from 'stores/useAppDispatch';
+import useViewsDispatch from 'views/stores/useViewsDispatch';
 import { setSearchTypesToSearch } from 'views/logic/slices/searchExecutionSlice';
-=======
-import useViewsDispatch from 'views/stores/useViewsDispatch';
-import { execute, setWidgetsToSearch } from 'views/logic/slices/searchExecutionSlice';
->>>>>>> 01c5afeb
 import type { HistoryFunction } from 'routing/useHistory';
 import useHistory from 'routing/useHistory';
 import useView from 'views/hooks/useView';
@@ -95,13 +90,9 @@
 };
 
 const useSyncStateWithQueryParams = ({ focusedWidget, focusUriParams, setFocusedWidget, widgetIds }: SyncStateArgs) => {
-<<<<<<< HEAD
-  const dispatch = useAppDispatch();
+  const dispatch = useViewsDispatch();
   const { widgetMapping } = useView();
   const searchTypesToSearch = useAppSelector(selectSearchTypesToSearch);
-=======
-  const dispatch = useViewsDispatch();
->>>>>>> 01c5afeb
 
   useEffect(() => {
     const nextFocusedWidget = {
