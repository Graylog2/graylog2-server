/*
 * Copyright (C) 2020 Graylog, Inc.
 *
 * This program is free software: you can redistribute it and/or modify
 * it under the terms of the Server Side Public License, version 1,
 * as published by MongoDB, Inc.
 *
 * This program is distributed in the hope that it will be useful,
 * but WITHOUT ANY WARRANTY; without even the implied warranty of
 * MERCHANTABILITY or FITNESS FOR A PARTICULAR PURPOSE. See the
 * Server Side Public License for more details.
 *
 * You should have received a copy of the Server Side Public License
 * along with this program. If not, see
 * <http://www.mongodb.com/licensing/server-side-public-license>.
 */
import * as React from 'react';
import { useEffect, useMemo, useState } from 'react';
import { useMutation } from '@tanstack/react-query';

import useViewsSelector from 'views/stores/useViewsSelector';
import SearchExplainContext from 'views/components/contexts/SearchExplainContext';
import type { SearchExplainContextType, WidgetExplain } from 'views/components/contexts/SearchExplainContext';
import { buildSearchExecutionState } from 'views/logic/slices/executeJobResult';
import type { WidgetMapping } from 'views/logic/views/types';
import { selectSearchTypesToSearch, selectSearchExecutionState } from 'views/logic/slices/searchExecutionSelectors';
import fetch from 'logic/rest/FetchProvider';
import { qualifyUrl } from 'util/URLUtils';
import useViewType from 'views/hooks/useViewType';
import View from 'views/logic/views/View';
import useView from 'views/hooks/useView';

const SearchExplainContextProvider = ({ children }: { children: React.ReactNode }): React.ReactElement => {
<<<<<<< HEAD
  const view = useView();
  const executionState = useAppSelector(selectSearchExecutionState);
  const searchTypesToSearch = useAppSelector(selectSearchTypesToSearch);
=======
  const view = useViewsSelector(selectView);
  const executionState = useViewsSelector(selectSearchExecutionState);
  const widgetsToSearch = useViewsSelector(selectWidgetsToSearch);
>>>>>>> 01c5afeb
  const [searchExplain, setSearchExplain] = useState<SearchExplainContextType['explainedSearch'] | undefined>(
    undefined,
  );

  const { mutateAsync: onSearchExplain } = useMutation(
    () =>
      fetch(
        'POST',
        qualifyUrl(`views/search/${view.search.id}/explain`),
        buildSearchExecutionState(searchTypesToSearch, executionState),
      ),
    {
      onSuccess: (result) => {
        setSearchExplain(result);
      },
    },
  );

  const searchExplainContextValue = useMemo(() => {
    const getExplainForWidget = (
      queryId: string,
      widgetId: string,
      widgetMapping: WidgetMapping,
    ): WidgetExplain | undefined => {
      const searchTypeId = widgetMapping?.get(widgetId).first();

      return searchExplain?.search?.queries?.[queryId]?.search_types?.[searchTypeId];
    };

    return { getExplainForWidget, explainedSearch: searchExplain };
  }, [searchExplain]);

  const viewType = useViewType();

  useEffect(() => {
    if (view.search.id && viewType === View.Type.Dashboard && view._value.title) {
      onSearchExplain();
    }
  }, [onSearchExplain, view.search.id, executionState, searchTypesToSearch, viewType, view._value.title]);

  return <SearchExplainContext.Provider value={searchExplainContextValue}>{children}</SearchExplainContext.Provider>;
};

export default SearchExplainContextProvider;<|MERGE_RESOLUTION|>--- conflicted
+++ resolved
@@ -31,15 +31,9 @@
 import useView from 'views/hooks/useView';
 
 const SearchExplainContextProvider = ({ children }: { children: React.ReactNode }): React.ReactElement => {
-<<<<<<< HEAD
   const view = useView();
-  const executionState = useAppSelector(selectSearchExecutionState);
-  const searchTypesToSearch = useAppSelector(selectSearchTypesToSearch);
-=======
-  const view = useViewsSelector(selectView);
   const executionState = useViewsSelector(selectSearchExecutionState);
-  const widgetsToSearch = useViewsSelector(selectWidgetsToSearch);
->>>>>>> 01c5afeb
+  const searchTypesToSearch = useViewsSelector(selectSearchTypesToSearch);
   const [searchExplain, setSearchExplain] = useState<SearchExplainContextType['explainedSearch'] | undefined>(
     undefined,
   );
