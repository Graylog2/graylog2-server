--- conflicted
+++ resolved
@@ -105,11 +105,7 @@
 };
 
 /**
-<<<<<<< HEAD
- * Returns the time, relative to the provided date time, in days.
-=======
  * Returns the time difference, relative to the provided date time, in days.
->>>>>>> a4e71cea
  */
 export const relativeDifferenceDays = (dateTime: DateTime) => {
   const eventDateObject = toDateObject(dateTime);
