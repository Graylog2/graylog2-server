/*
 * Copyright (C) 2020 Graylog, Inc.
 *
 * This program is free software: you can redistribute it and/or modify
 * it under the terms of the Server Side Public License, version 1,
 * as published by MongoDB, Inc.
 *
 * This program is distributed in the hope that it will be useful,
 * but WITHOUT ANY WARRANTY; without even the implied warranty of
 * MERCHANTABILITY or FITNESS FOR A PARTICULAR PURPOSE. See the
 * Server Side Public License for more details.
 *
 * You should have received a copy of the Server Side Public License
 * along with this program. If not, see
 * <http://www.mongodb.com/licensing/server-side-public-license>.
 */
import React from 'react';
import cloneDeep from 'lodash/cloneDeep';

import { Input } from 'components/bootstrap';
import { Select } from 'components/common';
import type { ValidationState } from 'components/common/types';

const OTX_INDICATORS = [
  { label: 'IP Auto-Detect', value: 'IPAutoDetect' },
  { label: 'IP v4', value: 'IPv4' },
  { label: 'IP v6', value: 'IPv6' },
  { label: 'Domain', value: 'domain' },
  { label: 'Hostname', value: 'hostname' },
  { label: 'File', value: 'file' },
  { label: 'URL', value: 'url' },
  { label: 'CVE', value: 'cve' },
  { label: 'NIDS', value: 'nids' },
  { label: 'Correlation-Rule', value: 'correlation-rule' },
];

type Props = {
  config: {
    indicator: string;
    api_key?: string;
    api_url: string;
    http_user_agent: string;
    http_connect_timeout: number;
    http_write_timeout: number;
    http_read_timeout: number;
  };
  updateConfig: (...args: any[]) => void;
  handleFormEvent: (...args: any[]) => void;
  validationState: (...args: any[]) => ValidationState;
  validationMessage: (...args: any[]) => React.ReactElement | string;
};

const OTXAdapterFieldSet = ({ updateConfig, config, handleFormEvent, validationState, validationMessage }: Props) => {
<<<<<<< HEAD
  const handleSelect = (fieldName) => (selectedIndicator) => {
=======
  const handleSelect = (fieldName: string) => (selectedIndicator: string) => {
>>>>>>> f0af02a6
    const newConfig = cloneDeep(config);
    newConfig[fieldName] = selectedIndicator;
    updateConfig(newConfig);
  };

  return (
    <fieldset>
      <Input
        id="indicator"
        label="Indicator"
        required
        onChange={handleFormEvent}
        help={validationMessage('indicator', 'The OTX indicator type that should be used for lookups.')}
        bsStyle={validationState('indicator')}
        labelClassName="col-sm-3"
        wrapperClassName="col-sm-9">
        <Select
          placeholder="Select indicator"
          clearable={false}
          options={OTX_INDICATORS}
          matchProp="label"
          onChange={handleSelect('indicator')}
          value={config.indicator}
        />
      </Input>
      <Input
        type="text"
        id="api_key"
        name="api_key"
        label="OTX API Key"
        onChange={handleFormEvent}
        help={validationMessage('api_key', 'Your OTX API key.')}
        bsStyle={validationState('api_key')}
        value={config.api_key}
        labelClassName="col-sm-3"
        wrapperClassName="col-sm-9"
      />
      <Input
        type="text"
        id="api_url"
        name="api_url"
        label="OTX API URL"
        onChange={handleFormEvent}
        help={validationMessage('api_url', 'URL of the OTX API server.')}
        bsStyle={validationState('api_url')}
        value={config.api_url}
        labelClassName="col-sm-3"
        wrapperClassName="col-sm-9"
      />
      <Input
        type="text"
        id="http_user_agent"
        name="http_user_agent"
        label="HTTP User-Agent"
        required
        onChange={handleFormEvent}
        help={validationMessage('http_user_agent', 'The User-Agent header that should be used for the HTTP request.')}
        bsStyle={validationState('http_user_agent')}
        value={config.http_user_agent}
        labelClassName="col-sm-3"
        wrapperClassName="col-sm-9"
      />
      <Input
        type="number"
        id="http_connect_timeout"
        name="http_connect_timeout"
        label="HTTP Connect Timeout"
        required
        onChange={handleFormEvent}
        help={validationMessage('http_connect_timeout', 'HTTP connection timeout in milliseconds.')}
        bsStyle={validationState('http_connect_timeout')}
        value={config.http_connect_timeout}
        labelClassName="col-sm-3"
        wrapperClassName="col-sm-9"
      />
      <Input
        type="number"
        id="http_write_timeout"
        name="http_write_timeout"
        label="HTTP Write Timeout"
        required
        onChange={handleFormEvent}
        help={validationMessage('http_write_timeout', 'HTTP write timeout in milliseconds.')}
        bsStyle={validationState('http_write_timeout')}
        value={config.http_write_timeout}
        labelClassName="col-sm-3"
        wrapperClassName="col-sm-9"
      />
      <Input
        type="number"
        id="http_read_timeout"
        name="http_read_timeout"
        label="HTTP Read Timeout"
        required
        onChange={handleFormEvent}
        help={validationMessage('http_read_timeout', 'HTTP read timeout in milliseconds.')}
        bsStyle={validationState('http_read_timeout')}
        value={config.http_read_timeout}
        labelClassName="col-sm-3"
        wrapperClassName="col-sm-9"
      />
    </fieldset>
  );
};

export default OTXAdapterFieldSet;<|MERGE_RESOLUTION|>--- conflicted
+++ resolved
@@ -51,11 +51,7 @@
 };
 
 const OTXAdapterFieldSet = ({ updateConfig, config, handleFormEvent, validationState, validationMessage }: Props) => {
-<<<<<<< HEAD
-  const handleSelect = (fieldName) => (selectedIndicator) => {
-=======
   const handleSelect = (fieldName: string) => (selectedIndicator: string) => {
->>>>>>> f0af02a6
     const newConfig = cloneDeep(config);
     newConfig[fieldName] = selectedIndicator;
     updateConfig(newConfig);
