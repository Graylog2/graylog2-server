--- conflicted
+++ resolved
@@ -185,8 +185,10 @@
     }
   }>,
   StreamDataWarehouse: React.ComponentType<{}>,
+  StreamIlluminateProcessingSection: React.ComponentType<{
+    stream: Stream,
+  }>,
   DataWarehouseJobs: React.ComponentType<{}>,
-<<<<<<< HEAD
   StreamIndexSetDataWarehouseWarning: React.ComponentType<{streamId: string, isArchivingEnabled: boolean}>,
   fetchStreamDataWarehouseStatus: (streamId: string) => Promise<{
     id: string,
@@ -205,18 +207,12 @@
     restore_history: Array<{id:string}>,
 
   }>;
-  DataWarehouseStreamDeleteWarning: React.ComponentType<{}>,
-=======
-  StreamIlluminateProcessingSection: React.ComponentType<{
-    stream: Stream,
-  }>,
- StreamIndexSetDataWarehouseWarning: React.ComponentType<{streamId: string, isArchivingEnabled: boolean}>,
->>>>>>> 4b328889
   getStreamDataWarehouseTableElements: (permission: Immutable.List<string>) => {
     attributeName: string,
     attributes: Array<{ id: string, title: string }>,
     columnRenderer: ColumnRenderers<Stream>,
   } | undefined,
+  DataWarehouseStreamDeleteWarning: React.ComponentType<{}>,
 }
 
 declare module 'graylog-web-plugin/plugin' {
