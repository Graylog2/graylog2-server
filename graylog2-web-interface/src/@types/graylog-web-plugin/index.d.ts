/*
 * Copyright (C) 2020 Graylog, Inc.
 *
 * This program is free software: you can redistribute it and/or modify
 * it under the terms of the Server Side Public License, version 1,
 * as published by MongoDB, Inc.
 *
 * This program is distributed in the hope that it will be useful,
 * but WITHOUT ANY WARRANTY; without even the implied warranty of
 * MERCHANTABILITY or FITNESS FOR A PARTICULAR PURPOSE. See the
 * Server Side Public License for more details.
 *
 * You should have received a copy of the Server Side Public License
 * along with this program. If not, see
 * <http://www.mongodb.com/licensing/server-side-public-license>.
 */
import type * as React from 'react';

import type FetchError from 'logic/errors/FetchError';
import type { DataTieringConfig } from 'components/indices/data-tiering';

interface PluginRoute {
  path: string;
  component: React.ComponentType;
  parentComponent?: React.ComponentType | null;
  permissions?: string | Array<string>;
  requiredFeatureFlag?: string;
}

interface PluginNavigationDropdownItem {
  description: string,
  path: string,
  permissions?: string | Array<string>,
  requiredFeatureFlag?: string,
}

type PluginNavigationLink = {
  path: string;
}

type PluginNavigationDropdown = {
  children: Array<PluginNavigationDropdownItem>;
}

type PluginNavigation = {
  description: string;
  requiredFeatureFlag?: string;
  perspective?: string;
  BadgeComponent?: React.ComponentType<{ text: string }>;
  position?: 'last' | undefined,
} & (PluginNavigationLink | PluginNavigationDropdown)

interface PluginNavigationItems {
  key: string;
  component: React.ComponentType<{ smallScreen?: boolean }>;
}
interface GlobalNotification {
  key: string;
  component: React.ComponentType;
}

interface PluginPages {
  search?: {
    component: React.ComponentType;
  }
}

interface PluginPageFooter {
  component: React.ComponentType;
}

interface ForwarderInput {
  id: string;
  title: string;
}

interface Forwarder {
  title: string;
  node_id: string;
}
interface PluginForwarder {
  ForwarderReceivedBy: React.ComponentType<{
    inputId: string;
    forwarderNodeId: string;
  }>;
  fetchForwarderInput: (inputId: string) => Promise<ForwarderInput>;
  fetchForwarderNode: (nodeId: string) => Promise<Forwarder>;
  isLocalNode: (nodeId: string) => Promise<boolean>;
  messageLoaders: {
    ForwarderInputDropdown: React.ComponentType<{
      autoLoadMessage?: boolean;
      preselectedInputId?: string;
      title?: string;
      label?: string;
      loadButtonDisabled?: boolean;
      onLoadMessage: (selectedInput: string) => void;
    }>;
  };
}

interface PluginCloud {
  oktaUserForm: {
    fields: {
      username: React.ComponentType<{}> | null;
      email: React.ComponentType<{}>;
      password: React.ComponentType<{}>;
    };
    validations: {
      password: (errors: { [name: string]: string }, password: string, passwordRepeat: string) => { [name: string]: string };
    };
    extractSubmitError: (errors: FetchError) => string;
    onCreate: (formData: { [name: string ]: string }) => { [name: string]: string };
  };
}
interface InputConfiguration {
  type: string;
  component: React.ComponentType<{}>;
  embeddedComponent?: React.ComponentType<{}>;
}
interface ProviderType {
  type: string;
  formComponent: React.ComponentType<{
    onErrorChange: (error?: string) => void;
    setLoginFormState: (loginFormState: string) => void;
  }>;
}

<<<<<<< HEAD
type DataTiering = {
  type: string,
  TiersConfigurationFields: React.ComponentType<{}>,
  TiersSummary: React.ComponentType<{
    config: DataTieringConfig
  }>,
=======
interface LogoutHook {
  (): void | Promise<unknown>;
>>>>>>> 85218bcb
}

declare module 'graylog-web-plugin/plugin' {
  interface PluginExports {
    navigation?: Array<PluginNavigation>;
    dataTiering?: Array<DataTiering>
    defaultNavigation?: Array<PluginNavigation>;
    navigationItems?: Array<PluginNavigationItems>;
    globalNotifications?: Array<GlobalNotification>
    // Global context providers allow to fetch and process data once
    // and provide the result for all components in your plugin.
    globalContextProviders?: Array<React.ComponentType<React.PropsWithChildrean<{}>>>,
    routes?: Array<PluginRoute>;
    entityRoutes?: Array<(id: string, type: string) => string>
    pages?: PluginPages;
    pageFooter?: Array<PluginPageFooter>;
    cloud?: Array<PluginCloud>;
    forwarder?: Array<PluginForwarder>;
    inputConfiguration?: Array<InputConfiguration>;
    loginProviderType?: Array<ProviderType>;
    'hooks.logout'?: Array<LogoutHook>,
  }
  interface PluginMetadata {
    name?: string,
    author?: string,
    description?: string,
    license?: string,
  }
  interface PluginRegistration {
    metadata?: PluginMetadata
    exports: PluginExports;
  }

  interface PluginManifest extends PluginRegistration {
    new (json: {}, exports: PluginExports): PluginManifest;
  }

  interface PluginStore {
    register: (manifest: PluginRegistration) => void;
    exports: <T extends keyof PluginExports>(key: T) => PluginExports[T];
    unregister: (manifest: PluginRegistration) => void;
    get: () => Array<PluginRegistration>
  }

  const PluginStore: PluginStore;
  const PluginManifest: PluginManifest;
}<|MERGE_RESOLUTION|>--- conflicted
+++ resolved
@@ -125,17 +125,16 @@
   }>;
 }
 
-<<<<<<< HEAD
+interface LogoutHook {
+  (): void | Promise<unknown>;
+}
+
 type DataTiering = {
   type: string,
   TiersConfigurationFields: React.ComponentType<{}>,
   TiersSummary: React.ComponentType<{
     config: DataTieringConfig
   }>,
-=======
-interface LogoutHook {
-  (): void | Promise<unknown>;
->>>>>>> 85218bcb
 }
 
 declare module 'graylog-web-plugin/plugin' {
