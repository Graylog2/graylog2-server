/*
 * Copyright (C) 2020 Graylog, Inc.
 *
 * This program is free software: you can redistribute it and/or modify
 * it under the terms of the Server Side Public License, version 1,
 * as published by MongoDB, Inc.
 *
 * This program is distributed in the hope that it will be useful,
 * but WITHOUT ANY WARRANTY; without even the implied warranty of
 * MERCHANTABILITY or FITNESS FOR A PARTICULAR PURPOSE. See the
 * Server Side Public License for more details.
 *
 * You should have received a copy of the Server Side Public License
 * along with this program. If not, see
 * <http://www.mongodb.com/licensing/server-side-public-license>.
 */
import type * as React from 'react';
import type Immutable from 'immutable';

import type FetchError from 'logic/errors/FetchError';
import type { DataTieringConfig } from 'components/indices/data-tiering';
import type { QualifiedUrl } from 'routing/Routes';
import type User from 'logic/users/User';
import type { EventDefinition } from 'components/event-definitions/event-definitions-types';
import type { Stream } from 'logic/streams/types';
import type { ColumnRenderer } from 'components/common/EntityDataTable/types';
import type { StepType } from 'components/common/Wizard';
import type { InputSetupWizardStep } from 'components/inputs/InputSetupWizard';

interface PluginRoute {
  path: string;
  component: React.ComponentType;
  parentComponent?: React.ComponentType | null;
  permissions?: string | Array<string>;
  requiredFeatureFlag?: string;
}

interface PluginNavigationDropdownItem {
  description: string;
  path: string;
  permissions?: string | Array<string>;
  requiredFeatureFlag?: string;
}

type PluginNavigationLink = {
  path: QualifiedUrl<string>;
};

type PluginNavigationDropdown = {
  children: Array<PluginNavigationDropdownItem>;
};

type PluginNavigation = {
  description: string;
  requiredFeatureFlag?: string;
  perspective?: string;
  BadgeComponent?: React.ComponentType<{ text: string }>;
  position?: { last: true } | { after: string } | undefined;
  permissions?: string | Array<string>;
  useIsValidLicense?: () => boolean;
} & (PluginNavigationLink | PluginNavigationDropdown);

interface PluginNavigationItems {
  key: string;
  component: React.ComponentType<{ smallScreen?: boolean }>;
}
interface GlobalNotification {
  key: string;
  component: React.ComponentType;
}

interface PluginPages {
  search?: {
    component: React.ComponentType;
  };
}

interface PluginPageFooter {
  component: React.ComponentType;
}

interface ForwarderInput {
  id: string;
  title: string;
}

interface Forwarder {
  title: string;
  node_id: string;
}
interface PluginForwarder {
  ForwarderReceivedBy: React.ComponentType<{
    inputId: string;
    forwarderNodeId: string;
  }>;
  fetchForwarderInput: (inputId: string) => Promise<ForwarderInput>;
  fetchForwarderNode: (nodeId: string) => Promise<Forwarder>;
  isLocalNode: (nodeId: string) => Promise<boolean>;
  messageLoaders: {
    ForwarderInputDropdown: React.ComponentType<{
      autoLoadMessage?: boolean;
      preselectedInputId?: string;
      title?: string;
      label?: string;
      loadButtonDisabled?: boolean;
      onLoadMessage: (selectedInput: string) => void;
    }>;
  };
}

interface PluginCloud {
  oktaUserForm: {
    fields: {
      username: React.ComponentType<{}> | null;
      email: React.ComponentType<{}>;
      password: React.ComponentType<{}>;
    };
    validations: {
      password: (
        errors: { [name: string]: string },
        password: string,
        passwordRepeat: string,
      ) => { [name: string]: string };
    };
    extractSubmitError: (errors: FetchError) => string;
    onCreate: (formData: { [name: string]: string }) => { [name: string]: string };
  };
}
interface InputConfiguration {
  type: string;
  component: React.ComponentType<{}>;
  embeddedComponent?: React.ComponentType<{}>;
}
interface ProviderType {
  type: string;
  formComponent: React.ComponentType<{
    onErrorChange: (error?: string) => void;
    setLoginFormState: (loginFormState: string) => void;
  }>;
}

interface LogoutHook {
  (): void | Promise<unknown>;
}

type DataTiering = {
  type: string;
  TiersConfigurationFields: React.ComponentType<{ valuesPrefix?: string }>;
  TiersSummary: React.ComponentType<{
    config: DataTieringConfig;
  }>;
  WarmTierReadinessInfo: React.ComponentType;
  DeleteFailedSnapshotMenuItem: React.ComponentType<{
    eventKey: string;
    indexSetId: string;
  }>;
};

type InputSetupWizard = {
  EnterpriseInputSetupWizard: React.ComponentType<{
    openSteps: { [key in InputSetupWizardStep]?: StepType };
  }>;
<<<<<<< HEAD
  InputFailureLink: React.ComponentType<{
    failureType: string;
    inputId: string;
    children: React.ReactNode;
  }>;
=======
  ExtraSetupWizardStep: React.ComponentType;
>>>>>>> b526a97d
};

type License = {
  EnterpriseTrafficGraph: React.ComponentType;
  LicenseGraphWithMetrics: React.ComponentType;
  EnterpriseProductLink: React.ComponentType<{
    children: React.ReactNode;
    href: string;
    clusterId: string;
    licenseSubject?: string;
  }>;
};

export type FieldValueProvider = {
  type: string;
  displayName: string;
  formComponent: React.ComponentType<{
    fieldName: string;
    config: EventDefinition['field_spec'][number];
    onChange: (nextConfig: EventDefinition['field_spec'][number]) => void;
    validation: any;
    currentUser: User;
  }>;
  summaryComponent: React.ComponentType<{
    fieldName: string;
    keys: Array<string>;
    currentUser: User;
    config: EventDefinition['field_spec'][number];
  }>;
  defaultConfig: {
    template?: string;
    table_name?: string;
    key_field?: string;
  };
  requiredFields: string[];
};

interface PluginDataLake {
  StreamDataLake: React.ComponentType<{
    permissions: Immutable.List<string>;
  }>;
  DataLakeStatus: React.ComponentType<{
    dataLakeEnabled: boolean;
  }>;
  DataLakeJournal: React.ComponentType<{
    nodeId: string;
  }>;
  DataLakeJobs: React.ComponentType<{
    permissions: Immutable.List<string>;
    streamId: string;
  }>;
  StreamIlluminateProcessingSection: React.ComponentType<{
    stream: Stream;
  }>;
  StreamIndexSetDataLakeWarning: React.ComponentType<{ streamId: string; isArchivingEnabled: boolean }>;
  fetchStreamDataLakeStatus: (streamId: string) => Promise<{
    id: string;
    archive_name: string;
    enabled: boolean;
    stream_id: string;
    retention_time: number;
  }>;
  fetchStreamDataLake: (streamId: string) => Promise<{
    id: string;
    archive_config_id: string;
    message_count: number;
    archive_name: string;
    timestamp_from: string;
    timestamp_to: string;
    restore_history: Array<{ id: string }>;
  }>;
  getStreamDataLakeTableElements: (permission: Immutable.List<string>) => {
    attributeName: string;
    attributes: Array<{ id: string; title: string }>;
    columnRenderer: { data_lake: ColumnRenderer<Stream> };
  };
  DataLakeStreamDeleteWarning: React.ComponentType;
}

declare module 'graylog-web-plugin/plugin' {
  interface PluginExports {
    navigation?: Array<PluginNavigation>;
    dataLake?: Array<PluginDataLake>;
    dataTiering?: Array<DataTiering>;
    defaultNavigation?: Array<PluginNavigation>;
    navigationItems?: Array<PluginNavigationItems>;
    globalNotifications?: Array<GlobalNotification>;
    fieldValueProviders?: Array<FieldValueProvider>;
    license?: Array<License>;
    inputSetupWizard?: Array<InputSetupWizard>;
    // Global context providers allow to fetch and process data once
    // and provide the result for all components in your plugin.
    globalContextProviders?: Array<React.ComponentType<React.PropsWithChildrean<{}>>>;
    // Difference between page context providers and global context providers
    // is that page context providers are rendered within the <App> giving it
    // access to certain contexts like PerspectivesContext
    pageContextProviders?: Array<React.ComponentType<React.PropsWithChildrean<{}>>>;
    routes?: Array<PluginRoute>;
    entityRoutes?: Array<(id: string, type: string) => string>;
    pages?: PluginPages;
    pageFooter?: Array<PluginPageFooter>;
    cloud?: Array<PluginCloud>;
    forwarder?: Array<PluginForwarder>;
    inputConfiguration?: Array<InputConfiguration>;
    loginProviderType?: Array<ProviderType>;
    'hooks.logout'?: Array<LogoutHook>;
  }
  interface PluginMetadata {
    name?: string;
    author?: string;
    description?: string;
    license?: string;
  }
  interface PluginRegistration {
    metadata?: PluginMetadata;
    exports: PluginExports;
  }

  interface PluginManifest extends PluginRegistration {
    new (json: {}, exports: PluginExports): PluginManifest;
  }

  interface PluginStore {
    register: (manifest: PluginRegistration) => void;
    exports: <T extends keyof PluginExports>(key: T) => PluginExports[T];
    unregister: (manifest: PluginRegistration) => void;
    get: () => Array<PluginRegistration>;
  }

  const PluginStore: PluginStore;
  const PluginManifest: PluginManifest;
}<|MERGE_RESOLUTION|>--- conflicted
+++ resolved
@@ -160,15 +160,12 @@
   EnterpriseInputSetupWizard: React.ComponentType<{
     openSteps: { [key in InputSetupWizardStep]?: StepType };
   }>;
-<<<<<<< HEAD
   InputFailureLink: React.ComponentType<{
     failureType: string;
     inputId: string;
     children: React.ReactNode;
   }>;
-=======
   ExtraSetupWizardStep: React.ComponentType;
->>>>>>> b526a97d
 };
 
 type License = {
