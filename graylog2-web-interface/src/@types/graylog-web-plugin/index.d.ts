/*
 * Copyright (C) 2020 Graylog, Inc.
 *
 * This program is free software: you can redistribute it and/or modify
 * it under the terms of the Server Side Public License, version 1,
 * as published by MongoDB, Inc.
 *
 * This program is distributed in the hope that it will be useful,
 * but WITHOUT ANY WARRANTY; without even the implied warranty of
 * MERCHANTABILITY or FITNESS FOR A PARTICULAR PURPOSE. See the
 * Server Side Public License for more details.
 *
 * You should have received a copy of the Server Side Public License
 * along with this program. If not, see
 * <http://www.mongodb.com/licensing/server-side-public-license>.
 */
import type * as React from 'react';
import type Immutable from 'immutable';

import type FetchError from 'logic/errors/FetchError';
import type { DataTieringConfig } from 'components/indices/data-tiering';
import type { QualifiedUrl } from 'routing/Routes';
import type User from 'logic/users/User';
import type { EventDefinition } from 'components/event-definitions/event-definitions-types';
import type { Stream } from 'logic/streams/types';
import type { ColumnRenderer } from 'components/common/EntityDataTable/types';
import type { StepType } from 'components/common/Wizard';
import type { InputSetupWizardStep } from 'components/inputs/InputSetupWizard';
import type { TelemetryEventType } from 'logic/telemetry/TelemetryContext';

type PluginNavigationLink = {
  path: QualifiedUrl<string>;
};

interface PluginNavigationItems {
  key: string;
  component: React.ComponentType<{ smallScreen?: boolean }>;
}
interface GlobalNotification {
  key: string;
  component: React.ComponentType;
}

interface PluginPages {
  search?: {
    component: React.ComponentType;
  };
}

interface PluginPageFooter {
  component: React.ComponentType;
}

interface ForwarderInput {
  id: string;
  title: string;
}

interface Forwarder {
  title: string;
  node_id: string;
}
interface PluginForwarder {
  ForwarderReceivedBy: React.ComponentType<{
    inputId: string;
    forwarderNodeId: string;
  }>;
  fetchForwarderInput: (inputId: string) => Promise<ForwarderInput>;
  fetchForwarderNode: (nodeId: string) => Promise<Forwarder>;
  isLocalNode: (nodeId: string) => Promise<boolean>;
  messageLoaders: {
    ForwarderInputDropdown: React.ComponentType<{
      autoLoadMessage?: boolean;
      preselectedInputId?: string;
      title?: string;
      label?: string;
      loadButtonDisabled?: boolean;
      onLoadMessage: (selectedInput: string) => void;
    }>;
  };
}

interface PluginCloud {
  oktaUserForm: {
    fields: {
      username: React.ComponentType<{}> | null;
      email: React.ComponentType<{}>;
      password: React.ComponentType<{}>;
    };
    validations: {
      password: (
        errors: { [name: string]: string },
        password: string,
        passwordRepeat: string,
      ) => { [name: string]: string };
    };
    extractSubmitError: (errors: FetchError) => string;
    onCreate: (formData: { [name: string]: string }) => { [name: string]: string };
  };
}
interface InputConfiguration {
  type: string;
  component: React.ComponentType<{}>;
  embeddedComponent?: React.ComponentType<{}>;
}
interface ProviderType {
  type: string;
  title?: string;
  formComponent: React.ComponentType<{
    onErrorChange: (error?: string) => void;
    setLoginFormState: (loginFormState: string) => void;
  }>;
}

interface LogoutHook {
  (): void | Promise<unknown>;
}

type DataTiering = {
  type: string;
  TiersConfigurationFields: React.ComponentType<{
    valuesPrefix?: string;
    hiddenFields?: string[];
    immutableFields?: string[];
    ignoreFieldRestrictions?: boolean;
  }>;
  TiersSummary: React.ComponentType<{
    config: DataTieringConfig;
  }>;
  WarmTierReadinessInfo: React.ComponentType;
  DeleteFailedSnapshotMenuItem: React.ComponentType<{
    eventKey: string;
    indexSetId: string;
  }>;
};

type InputSetupWizard = {
  EnterpriseInputSetupWizard: React.ComponentType<{
    openSteps: { [key in InputSetupWizardStep]?: StepType };
  }>;
  InputFailureLink: React.ComponentType<{
    failureType: string;
    inputId: string;
    children: React.ReactNode;
  }>;
  ExtraSetupWizardStep: React.ComponentType;
};

type License = {
  EnterpriseTrafficGraph: React.ComponentType;
  LicenseGraphWithMetrics: React.ComponentType;
  EnterpriseProductLink: React.ComponentType<{
    children: React.ReactNode;
    href: string;
    clusterId: string;
    licenseSubject?: string;
  }>;
};

export type FieldValueProvider = {
  type: string;
  displayName: string;
  formComponent: React.ComponentType<{
    fieldName: string;
    config: EventDefinition['field_spec'][number];
    onChange: (nextConfig: EventDefinition['field_spec'][number]) => void;
    validation: any;
    currentUser: User;
  }>;
  summaryComponent: React.ComponentType<{
    fieldName: string;
    keys: Array<string>;
    currentUser: User;
    config: EventDefinition['field_spec'][number];
  }>;
  defaultConfig: {
    template?: string;
    table_name?: string;
    key_field?: string;
  };
  requiredFields: string[];
};

type CreatorTelemetryEvent = {
  type: TelemetryEventType;
  section: string;
  actionValue: string;
};
<<<<<<< HEAD
interface EntityCreator {
  id: string;
  title: string;
  path: QualifiedUrl<string>;
  permissions?: string | Array<string>;
  telemetryEvent?: CreatorTelemetryEvent;
}

type HelpMenuItem = {
  description: string;
  permissions?: string | Array<string>;
} & ({ externalLink?: string } | { path?: string } | { action?: (args: { showHotkeysModal: () => void }) => void });
=======
>>>>>>> 5f6b50f8

type RouteGenerator = (id: string, type: string) => QualifiedUrl<string>;

type EntityTypeRouteGenerator = { type: string; route: (id: string) => QualifiedUrl<string> };

type IndexRetentionConfig = {
  type: string;
  displayName: string;
  configComponent: React.ComponentType<IndexRetentionConfigComponentProps>;
  summaryComponent: React.ComponentType<IndexRetentionSummaryComponentProps>;
};

declare module 'graylog-web-plugin/plugin' {
  type Id = string;
  type Wildcard = '*';
  type Permission =
    | Wildcard
    | {
        [Entity in keyof EntityActions]:
          | `${Entity}:${Wildcard}`
          | `${Entity}:${EntityActions[Entity]}`
          | `${Entity}:${EntityActions[Entity]}:${Id}`;
      }[keyof EntityActions];
  type Permissions = Permission | Array<Permission>;

  interface EntityCreator {
    id: string;
    title: string;
    path: QualifiedUrl<string>;
    permissions?: Permissions;
    telemetryEvent?: CreatorTelemetryEvent;
  }

  interface EntityActions {
    alerts: 'create';
    api_browser: 'read';
    authentication: 'edit';
    buffers: 'read';
    // Do we need both of the following?
    clusterconfig: 'read';
    clusterconfigentry: 'read' | 'edit';
    clusterconfiguration: 'read';
    contentpack: 'read';
    dashboards: 'create' | 'edit' | 'read';
    datanode: 'start';
    decorators: 'create' | 'edit' | 'read';
    eventdefinitions: 'create' | 'delete' | 'edit' | 'read';
    eventnotifications: 'create' | 'delete' | 'edit' | 'read';
    fieldnames: 'read';
    grok_pattern: 'read';
    indexercluster: 'read';
    indexranges: 'rebuild';
    indexset_templates: 'create' | 'edit' | 'read';
    indexsets: 'create' | 'edit' | 'read';
    indexsets_field_restrictions: 'edit';
    indices: 'read' | 'changestate' | 'failures';
    input_types: 'create';
    inputs: 'create' | 'edit' | 'read' | 'terminate';
    journal: 'read';
    jvmstats: 'read';
    lbstatus: 'change';
    licenseinfos: 'read';
    licenses: 'read';
    loggers: 'read';
    loggersmessages: 'read';
    lookuptables: 'read';
    mappingprofiles: 'read';
    metrics: 'read';
    messagecount: 'read';
    messages: 'analyze' | 'read';
    node: 'shutdown';
    notifications: 'read';
    outputs: 'create' | 'edit' | 'read' | 'terminate';
    pipeline: 'create' | 'delete' | 'edit' | 'read';
    pipeline_connection: 'edit' | 'read';
    processbuffer: 'dump';
    processing: 'changestate';
    roles: 'delete' | 'edit' | 'read';
    searches: 'relative';
    sidecars: 'read';
    stream_outputs: 'create' | 'delete' | 'read';
    streams: 'create' | 'delete' | 'edit' | 'read' | 'changestate';
    system: 'read';
    systemjobs: 'read';
    systemmessages: 'read';
    team: 'edit';
    threads: 'dump';
    throughput: 'read';
    typemappings: 'edit';
    urlallowlist: 'read' | 'write';
    users:
      | 'create'
      | 'edit'
      | 'read'
      | 'tokenlist'
      | 'tokencreate'
      | 'tokenremove'
      | 'passwordchange'
      | 'rolesedit'
      | 'list';
    view: 'edit' | 'read';
  }

  interface PluginDataLake {
    StreamDataLake: React.ComponentType<{
      permissions: Immutable.List<Permission>;
    }>;
    DataLakeStatus: React.ComponentType<{
      dataLakeEnabled: boolean;
    }>;
    DataLakeJournal: React.ComponentType<{
      nodeId: string;
    }>;
    DataLakeJobs: React.ComponentType<{
      permissions: Immutable.List<Permission>;
      streamId: string;
    }>;
    StreamIlluminateProcessingSection: React.ComponentType<{
      stream: Stream;
    }>;
    StreamIndexSetDataLakeWarning: React.ComponentType<{ streamId: string; isArchivingEnabled: boolean }>;
    fetchStreamDataLakeStatus: (streamId: string) => Promise<{
      id: string;
      archive_name: string;
      enabled: boolean;
      stream_id: string;
      retention_time: number;
    }>;
    fetchStreamDataLake: (streamId: string) => Promise<{
      id: string;
      archive_config_id: string;
      message_count: number;
      archive_name: string;
      timestamp_from: string;
      timestamp_to: string;
      restore_history: Array<{ id: string }>;
    }>;
    getStreamDataLakeTableElements: (permission: Immutable.List<string>) => {
      attributeName: string;
      attributes: Array<{ id: string; title: string }>;
      columnRenderer: { data_lake: ColumnRenderer<Stream> };
    };
    DataLakeStreamDeleteWarning: React.ComponentType;
  }

  type HelpMenuItem = {
    description: string;
    permissions?: Permission | Array<Permission>;
  } & ({ externalLink?: string } | { action?: (args: { showHotkeysModal: () => void }) => void });

  interface PageNavigation {
    description: string;
    perspective?: string;
    children: Array<{
      description: string;
      position?: PluginNavigation['position'];
      permissions?: Permission | Array<Permission>;
      useCondition?: () => boolean;
      requiredFeatureFlag?: string;
      path: QualifiedUrl<string>;
      exactPathMatch?: boolean;
    }>;
  }

  interface PluginRoute {
    path: string;
    component: React.ComponentType;
    parentComponent?: React.ComponentType | null;
    permissions?: Permission | Array<Permission>;
    requiredFeatureFlag?: string;
  }

  interface PluginNavigationDropdownItem {
    description: string;
    path: QualifiedUrl<string>;
    permissions?: Permission | Array<Permission>;
    requiredFeatureFlag?: string;
  }

  type PluginNavigationDropdown = {
    children: Array<PluginNavigationDropdownItem>;
  };

  type PluginNavigation = {
    description: string;
    requiredFeatureFlag?: string;
    perspective?: string;
    BadgeComponent?: React.ComponentType<{ text: string }>;
    position?: { last: true } | { after: string } | undefined;
    permissions?: Permission | Array<Permission>;
    useCondition?: () => boolean;
  } & (PluginNavigationLink | PluginNavigationDropdown);

  interface PluginExports {
    navigation?: Array<PluginNavigation>;
    /**
     * List of nav items. Define permissions if the item should only be displayed for users with specific permissions.
     * By default, an item is active if the current URL starts with the item URL.
     * If you only want to display an item as active only when its path matches exactly, set `exactPathMatch` to true.
     */
    pageNavigation?: Array<PageNavigation>;
    dataLake?: Array<PluginDataLake>;
    dataTiering?: Array<DataTiering>;
    defaultNavigation?: Array<PluginNavigation>;
    navigationItems?: Array<PluginNavigationItems>;
    globalNotifications?: Array<GlobalNotification>;
    helpMenu?: Array<HelpMenuItem>;
    fieldValueProviders?: Array<FieldValueProvider>;
    license?: Array<License>;
    inputSetupWizard?: Array<InputSetupWizard>;
    // Global context providers allow to fetch and process data once
    // and provide the result for all components in your plugin.
    globalContextProviders?: Array<React.ComponentType<React.PropsWithChildrean<{}>>>;
    // Difference between page context providers and global context providers
    // is that page context providers are rendered within the <App> giving it
    // access to certain contexts like PerspectivesContext
    pageContextProviders?: Array<React.ComponentType<React.PropsWithChildrean<{}>>>;
    routes?: Array<PluginRoute>;
    pages?: PluginPages;
    pageFooter?: Array<PluginPageFooter>;
    cloud?: Array<PluginCloud>;
    forwarder?: Array<PluginForwarder>;
    inputConfiguration?: Array<InputConfiguration>;
    loginProviderType?: Array<ProviderType>;
    'hooks.logout'?: Array<LogoutHook>;
    entityRoutes?: Array<RouteGenerator>;
    entityTypeRoute?: Array<EntityTypeRouteGenerator>;
    entityCreators?: Array<EntityCreator>;
    indexRetentionConfig?: Array<IndexRetentionConfig>;
  }
  interface PluginMetadata {
    name?: string;
    author?: string;
    description?: string;
    license?: string;
  }
  interface PluginRegistration {
    metadata?: PluginMetadata;
    exports: PluginExports;
  }

  interface PluginManifest extends PluginRegistration {
    // eslint-disable-next-line @typescript-eslint/no-misused-new
    new (json: {}, exports: PluginExports): PluginManifest;
  }

  type WrapWithArray<T> = T extends Array<any> ? T : Array<T>;
  interface PluginStore {
    register: (manifest: PluginRegistration) => void;
    exports: <T extends keyof PluginExports>(key: T) => WrapWithArray<PluginExports[T]>;
    unregister: (manifest: PluginRegistration) => void;
    get: () => Array<PluginRegistration>;
  }

  const PluginStore: PluginStore;
  const PluginManifest: PluginManifest;
}<|MERGE_RESOLUTION|>--- conflicted
+++ resolved
@@ -186,21 +186,6 @@
   section: string;
   actionValue: string;
 };
-<<<<<<< HEAD
-interface EntityCreator {
-  id: string;
-  title: string;
-  path: QualifiedUrl<string>;
-  permissions?: string | Array<string>;
-  telemetryEvent?: CreatorTelemetryEvent;
-}
-
-type HelpMenuItem = {
-  description: string;
-  permissions?: string | Array<string>;
-} & ({ externalLink?: string } | { path?: string } | { action?: (args: { showHotkeysModal: () => void }) => void });
-=======
->>>>>>> 5f6b50f8
 
 type RouteGenerator = (id: string, type: string) => QualifiedUrl<string>;
 
@@ -349,7 +334,7 @@
   type HelpMenuItem = {
     description: string;
     permissions?: Permission | Array<Permission>;
-  } & ({ externalLink?: string } | { action?: (args: { showHotkeysModal: () => void }) => void });
+  } & ({ externalLink?: string } | { path?: string } | { action?: (args: { showHotkeysModal: () => void }) => void });
 
   interface PageNavigation {
     description: string;
