--- conflicted
+++ resolved
@@ -179,19 +179,15 @@
 }
 
 interface PluginDataWarehouse {
-<<<<<<< HEAD
   StreamDataWarehouse: React.ComponentType,
-=======
   DataWarehouseStatus: React.ComponentType<{
     stream: {
       enabled_status: boolean;
     }
   }>,
-  StreamDataWarehouse: React.ComponentType<{}>,
   DataWarehouseJournal: React.ComponentType<{
     nodeId: string,
   }>,
->>>>>>> 60e3410c
   DataWarehouseJobs: React.ComponentType<{
     streamId: string,
   }>,
