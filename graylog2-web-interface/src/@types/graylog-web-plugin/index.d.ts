/*
 * Copyright (C) 2020 Graylog, Inc.
 *
 * This program is free software: you can redistribute it and/or modify
 * it under the terms of the Server Side Public License, version 1,
 * as published by MongoDB, Inc.
 *
 * This program is distributed in the hope that it will be useful,
 * but WITHOUT ANY WARRANTY; without even the implied warranty of
 * MERCHANTABILITY or FITNESS FOR A PARTICULAR PURPOSE. See the
 * Server Side Public License for more details.
 *
 * You should have received a copy of the Server Side Public License
 * along with this program. If not, see
 * <http://www.mongodb.com/licensing/server-side-public-license>.
 */
import type * as React from 'react';
import type Immutable from 'immutable';

import type FetchError from 'logic/errors/FetchError';
import type { DataTieringConfig } from 'components/indices/data-tiering';
import type { QualifiedUrl } from 'routing/Routes';
import type User from 'logic/users/User';
import type { EventDefinition } from 'components/event-definitions/event-definitions-types';
import type { Stream } from 'logic/streams/types';
import type { ColumnRenderer } from 'components/common/EntityDataTable/types';
import type { StepType } from 'components/common/Wizard';
import type { InputSetupWizardStep, InputSetupWizardCategory } from 'components/inputs/InputSetupWizard';

interface PluginRoute {
  path: string;
  component: React.ComponentType;
  parentComponent?: React.ComponentType | null;
  permissions?: string | Array<string>;
  requiredFeatureFlag?: string;
}

interface PluginNavigationDropdownItem {
  description: string;
  path: string;
  permissions?: string | Array<string>;
  requiredFeatureFlag?: string;
}

type PluginNavigationLink = {
  path: QualifiedUrl<string>;
};

type PluginNavigationDropdown = {
  children: Array<PluginNavigationDropdownItem>;
};

type PluginNavigation = {
  description: string;
  requiredFeatureFlag?: string;
  perspective?: string;
  BadgeComponent?: React.ComponentType<{ text: string }>;
  position?: 'last' | undefined;
  permissions?: string | Array<string>;
  useIsValidLicense?: () => boolean;
} & (PluginNavigationLink | PluginNavigationDropdown);

interface PluginNavigationItems {
  key: string;
  component: React.ComponentType<{ smallScreen?: boolean }>;
}
interface GlobalNotification {
  key: string;
  component: React.ComponentType;
}

interface PluginPages {
  search?: {
    component: React.ComponentType;
  };
}

interface PluginPageFooter {
  component: React.ComponentType;
}

interface ForwarderInput {
  id: string;
  title: string;
}

interface Forwarder {
  title: string;
  node_id: string;
}
interface PluginForwarder {
  ForwarderReceivedBy: React.ComponentType<{
    inputId: string;
    forwarderNodeId: string;
  }>;
  fetchForwarderInput: (inputId: string) => Promise<ForwarderInput>;
  fetchForwarderNode: (nodeId: string) => Promise<Forwarder>;
  isLocalNode: (nodeId: string) => Promise<boolean>;
  messageLoaders: {
    ForwarderInputDropdown: React.ComponentType<{
      autoLoadMessage?: boolean;
      preselectedInputId?: string;
      title?: string;
      label?: string;
      loadButtonDisabled?: boolean;
      onLoadMessage: (selectedInput: string) => void;
    }>;
  };
}

interface PluginCloud {
  oktaUserForm: {
    fields: {
      username: React.ComponentType<{}> | null;
      email: React.ComponentType<{}>;
      password: React.ComponentType<{}>;
    };
    validations: {
      password: (
        errors: { [name: string]: string },
        password: string,
        passwordRepeat: string,
      ) => { [name: string]: string };
    };
    extractSubmitError: (errors: FetchError) => string;
    onCreate: (formData: { [name: string]: string }) => { [name: string]: string };
  };
}
interface InputConfiguration {
  type: string;
  component: React.ComponentType<{}>;
  embeddedComponent?: React.ComponentType<{}>;
}
interface ProviderType {
  type: string;
  formComponent: React.ComponentType<{
    onErrorChange: (error?: string) => void;
    setLoginFormState: (loginFormState: string) => void;
  }>;
}

interface LogoutHook {
  (): void | Promise<unknown>;
}

type DataTiering = {
  type: string;
  TiersConfigurationFields: React.ComponentType<{ valuesPrefix?: string }>;
  TiersSummary: React.ComponentType<{
    config: DataTieringConfig;
  }>;
  WarmTierReadinessInfo: React.ComponentType;
  DeleteFailedSnapshotMenuItem: React.ComponentType<{
    eventKey: string;
    indexSetId: string;
  }>;
};

type InputSetupWizard = {
<<<<<<< HEAD
  EnterpriseInputSetupWizard: React.ComponentType<{
    openSteps: {[key in InputSetupWizardStep]?: StepType},
  }>
}
=======
  steps: {
    [key in InputSetupWizardStep]?: StepType;
  };
};
>>>>>>> 53245326

type License = {
  EnterpriseTrafficGraph: React.ComponentType;
  LicenseGraphWithMetrics: React.ComponentType;
  EnterpriseProductLink: React.ComponentType<{
    children: React.ReactNode;
    href: string;
    clusterId: string;
    licenseSubject?: string;
  }>;
};

export type FieldValueProvider = {
  type: string;
  displayName: string;
  formComponent: React.ComponentType<{
    fieldName: string;
    config: EventDefinition['field_spec'][number];
    onChange: (nextConfig: EventDefinition['field_spec'][number]) => void;
    validation: any;
    currentUser: User;
  }>;
  summaryComponent: React.ComponentType<{
    fieldName: string;
    keys: Array<string>;
    currentUser: User;
    config: EventDefinition['field_spec'][number];
  }>;
  defaultConfig: {
    template?: string;
    table_name?: string;
    key_field?: string;
  };
  requiredFields: string[];
};

interface PluginDataLake {
  StreamDataLake: React.ComponentType<{
    permissions: Immutable.List<string>;
  }>;
  DataLakeStatus: React.ComponentType<{
    dataLakeEnabled: boolean;
  }>;
  DataLakeJournal: React.ComponentType<{
    nodeId: string;
  }>;
  DataLakeJobs: React.ComponentType<{
    permissions: Immutable.List<string>;
    streamId: string;
  }>;
  StreamIlluminateProcessingSection: React.ComponentType<{
    stream: Stream;
  }>;
  StreamIndexSetDataLakeWarning: React.ComponentType<{ streamId: string; isArchivingEnabled: boolean }>;
  fetchStreamDataLakeStatus: (streamId: string) => Promise<{
    id: string;
    archive_name: string;
    enabled: boolean;
    stream_id: string;
    retention_time: number;
  }>;
  fetchStreamDataLake: (streamId: string) => Promise<{
    id: string;
    archive_config_id: string;
    message_count: number;
    archive_name: string;
    timestamp_from: string;
    timestamp_to: string;
    restore_history: Array<{ id: string }>;
  }>;
  getStreamDataLakeTableElements: (permission: Immutable.List<string>) => {
    attributeName: string;
    attributes: Array<{ id: string; title: string }>;
    columnRenderer: { data_lake: ColumnRenderer<Stream> };
  };
  DataLakeStreamDeleteWarning: React.ComponentType;
}

declare module 'graylog-web-plugin/plugin' {
  interface PluginExports {
    navigation?: Array<PluginNavigation>;
    dataLake?: Array<PluginDataLake>;
    dataTiering?: Array<DataTiering>;
    defaultNavigation?: Array<PluginNavigation>;
    navigationItems?: Array<PluginNavigationItems>;
    globalNotifications?: Array<GlobalNotification>;
    fieldValueProviders?: Array<FieldValueProvider>;
    license?: Array<License>;
    inputSetupWizard?: Array<InputSetupWizard>;
    // Global context providers allow to fetch and process data once
    // and provide the result for all components in your plugin.
    globalContextProviders?: Array<React.ComponentType<React.PropsWithChildrean<{}>>>;
    // Difference between page context providers and global context providers
    // is that page context providers are rendered within the <App> giving it
    // access to certain contexts like PerspectivesContext
    pageContextProviders?: Array<React.ComponentType<React.PropsWithChildrean<{}>>>;
    routes?: Array<PluginRoute>;
    entityRoutes?: Array<(id: string, type: string) => string>;
    pages?: PluginPages;
    pageFooter?: Array<PluginPageFooter>;
    cloud?: Array<PluginCloud>;
    forwarder?: Array<PluginForwarder>;
    inputConfiguration?: Array<InputConfiguration>;
    loginProviderType?: Array<ProviderType>;
    'hooks.logout'?: Array<LogoutHook>;
  }
  interface PluginMetadata {
    name?: string;
    author?: string;
    description?: string;
    license?: string;
  }
  interface PluginRegistration {
    metadata?: PluginMetadata;
    exports: PluginExports;
  }

  interface PluginManifest extends PluginRegistration {
    new (json: {}, exports: PluginExports): PluginManifest;
  }

  interface PluginStore {
    register: (manifest: PluginRegistration) => void;
    exports: <T extends keyof PluginExports>(key: T) => PluginExports[T];
    unregister: (manifest: PluginRegistration) => void;
    get: () => Array<PluginRegistration>;
  }

  const PluginStore: PluginStore;
  const PluginManifest: PluginManifest;
}<|MERGE_RESOLUTION|>--- conflicted
+++ resolved
@@ -157,17 +157,10 @@
 };
 
 type InputSetupWizard = {
-<<<<<<< HEAD
   EnterpriseInputSetupWizard: React.ComponentType<{
     openSteps: {[key in InputSetupWizardStep]?: StepType},
   }>
 }
-=======
-  steps: {
-    [key in InputSetupWizardStep]?: StepType;
-  };
-};
->>>>>>> 53245326
 
 type License = {
   EnterpriseTrafficGraph: React.ComponentType;
