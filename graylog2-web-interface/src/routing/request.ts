/*
 * Copyright (C) 2020 Graylog, Inc.
 *
 * This program is free software: you can redistribute it and/or modify
 * it under the terms of the Server Side Public License, version 1,
 * as published by MongoDB, Inc.
 *
 * This program is distributed in the hope that it will be useful,
 * but WITHOUT ANY WARRANTY; without even the implied warranty of
 * MERCHANTABILITY or FITNESS FOR A PARTICULAR PURPOSE. See the
 * Server Side Public License for more details.
 *
 * You should have received a copy of the Server Side Public License
 * along with this program. If not, see
 * <http://www.mongodb.com/licensing/server-side-public-license>.
 */
import Qs from 'qs';

import { Builder } from 'logic/rest/FetchProvider';
import * as URLUtils from 'util/URLUtils';
import type { Method } from 'routing/types';

type Query = { [key: string]: string | number | boolean | string[] };
type Headers = { [key: string]: string | number | boolean | string[] };
<<<<<<< HEAD
type Methods = 'GET' | 'POST' | 'PUT' | 'DELETE';
export type RequestOptions = {
  requestShouldExtendSession?: boolean;
};

const headersFromOptions = (options: RequestOptions): Headers => {
  if (options?.requestShouldExtendSession) {
    return { 'X-Graylog-No-Session-Extension': !(options?.requestShouldExtendSession ?? true) };
  }

  return {};
};
const request = (
  method: Methods,
  path: string,
  body: any,
  query: Query,
  headers: Headers,
  options: RequestOptions = {},
) => {
=======

const request = (method: Method, path: string, body: any, query: Query, headers: Headers) => {
>>>>>>> ae68de32
  const pathWithQueryParameters =
    Object.entries(query).length > 0 ? `${path}?${Qs.stringify(query, { indices: false })}` : path;

  const optionHeaders = headersFromOptions(options);
  const _headers: Headers = {
    ...headers,
    ...optionHeaders,
  };

  return new Builder(method, URLUtils.qualifyUrl(pathWithQueryParameters)).json(body).setHeaders(_headers).build();
};

export default request;<|MERGE_RESOLUTION|>--- conflicted
+++ resolved
@@ -22,8 +22,6 @@
 
 type Query = { [key: string]: string | number | boolean | string[] };
 type Headers = { [key: string]: string | number | boolean | string[] };
-<<<<<<< HEAD
-type Methods = 'GET' | 'POST' | 'PUT' | 'DELETE';
 export type RequestOptions = {
   requestShouldExtendSession?: boolean;
 };
@@ -36,17 +34,13 @@
   return {};
 };
 const request = (
-  method: Methods,
+  method: Method,
   path: string,
   body: any,
   query: Query,
   headers: Headers,
   options: RequestOptions = {},
 ) => {
-=======
-
-const request = (method: Method, path: string, body: any, query: Query, headers: Headers) => {
->>>>>>> ae68de32
   const pathWithQueryParameters =
     Object.entries(query).length > 0 ? `${path}?${Qs.stringify(query, { indices: false })}` : path;
 
