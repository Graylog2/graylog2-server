--- conflicted
+++ resolved
@@ -306,8 +306,6 @@
     .resource();
 };
 
-export const prefixUrl = <T extends string>(url: T) => prefixUrlWithoutHostname(url, AppConfig.gl2AppPathPrefix()) as QualifiedUrl<T>;
-
 type RouteFunction<P extends Array<any>> = (...args: P) => string;
 type RouteMapEntry = string | RouteFunction<any> | RouteMap;
 type RouteMap = { [routeName: string]: RouteMapEntry };
@@ -315,7 +313,6 @@
 const isLiteralRoute = (entry: RouteMapEntry): entry is string => (typeof entry === 'string');
 const isRouteFunction = (entry: RouteMapEntry): entry is RouteFunction<any> => (typeof entry === 'function');
 
-<<<<<<< HEAD
 declare const __brand: unique symbol;
 type Brand<B> = { [__brand]: B }
 export type Branded<T, B> = T & Brand<B>
@@ -336,11 +333,6 @@
 export const qualifyUrls = <R extends RouteMap>(routes: R, appPrefix: string = AppConfig.gl2AppPathPrefix()): QualifiedRoutes<R> => {
   if (!appPrefix || appPrefix === '' || appPrefix === '/') {
     return routes as QualifiedRoutes<R>;
-=======
-export const qualifyUrls = <R extends RouteMap>(routes: R, appPrefix: string): R => {
-  if (appPrefix === '/') {
-    return routes;
->>>>>>> 8ac48cbb
   }
 
   return Object.fromEntries(Object.entries(routes).map(([routeName, routeValue]) => {
@@ -360,19 +352,15 @@
   }));
 };
 
-<<<<<<< HEAD
+export const prefixUrl = <T extends string>(route: T): QualifiedUrl<T> => {
+  const appPrefix = AppConfig.gl2AppPathPrefix();
+
+  return ((!appPrefix || appPrefix === '' || appPrefix === '/')
+    ? route
+    : prefixUrlWithoutHostname(route, appPrefix)) as QualifiedUrl<T>;
+};
+
 const qualifiedRoutes = qualifyUrls(Routes);
-=======
-export const prefixUrl = (route: string) => {
-  const appPrefix = AppConfig.gl2AppPathPrefix();
-
-  return (!appPrefix || appPrefix === '' || appPrefix === '/')
-    ? route
-    : prefixUrlWithoutHostname(route, appPrefix);
-};
-
-const qualifiedRoutes: typeof Routes = AppConfig.gl2AppPathPrefix() ? qualifyUrls(Routes, AppConfig.gl2AppPathPrefix()) : Routes;
->>>>>>> 8ac48cbb
 
 const unqualified = Routes;
 
