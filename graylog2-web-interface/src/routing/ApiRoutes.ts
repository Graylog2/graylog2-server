--- conflicted
+++ resolved
@@ -22,7 +22,7 @@
   query: string,
   limit?: number,
   offset?: number,
-  sort?: `${string}:${'asc' | 'desc'}`,
+  sort?: `${string}:${'asc'|'desc'}`,
   decorate?: boolean,
   fields?: string,
   filter?: string,
@@ -30,32 +30,16 @@
 
 const ApiRoutes = {
   AlarmCallbacksApiController: {
-    available: () => {
-      return { url: '/alerts/callbacks/types' };
-    },
-    create: (streamId: string) => {
-      return { url: `/streams/${streamId}/alarmcallbacks` };
-    },
-    delete: (streamId: string, alarmCallbackId: string) => {
-      return { url: `/streams/${streamId}/alarmcallbacks/${alarmCallbackId}` };
-    },
-    listAll: () => {
-      return { url: '/alerts/callbacks' };
-    },
-    list: (streamId: string) => {
-      return { url: `/streams/${streamId}/alarmcallbacks` };
-    },
-    testAlert: (alarmCallbackId: string) => {
-      return { url: `/alerts/callbacks/${alarmCallbackId}/test` };
-    },
-    update: (streamId: string, alarmCallbackId: string) => {
-      return { url: `/streams/${streamId}/alarmcallbacks/${alarmCallbackId}` };
-    },
+    available: () => { return { url: '/alerts/callbacks/types' }; },
+    create: (streamId: string) => { return { url: `/streams/${streamId}/alarmcallbacks` }; },
+    delete: (streamId: string, alarmCallbackId: string) => { return { url: `/streams/${streamId}/alarmcallbacks/${alarmCallbackId}` }; },
+    listAll: () => { return { url: '/alerts/callbacks' }; },
+    list: (streamId: string) => { return { url: `/streams/${streamId}/alarmcallbacks` }; },
+    testAlert: (alarmCallbackId: string) => { return { url: `/alerts/callbacks/${alarmCallbackId}/test` }; },
+    update: (streamId: string, alarmCallbackId: string) => { return { url: `/streams/${streamId}/alarmcallbacks/${alarmCallbackId}` }; },
   },
   AlarmCallbackHistoryApiController: {
-    list: (streamId: string, alertId: string) => {
-      return { url: `/streams/${streamId}/alerts/${alertId}/history` };
-    },
+    list: (streamId: string, alertId: string) => { return { url: `/streams/${streamId}/alerts/${alertId}/history` }; },
   },
   AuthenticationController: {
     create: () => ({ url: '/system/authentication/services/backends' }),
@@ -73,552 +57,244 @@
     updateConfiguration: () => ({ url: '/system/authentication/services/configuration' }),
   },
   AuthzRolesController: {
-    load: (roleId: string) => {
-      return { url: `/authz/roles/${roleId}` };
-    },
-    delete: (roleId: string) => {
-      return { url: `/authz/roles/${roleId}` };
-    },
-    list: () => {
-      return { url: '/authz/roles' };
-    },
-    removeMember: (roleId: string, username: string) => {
-      return { url: `/authz/roles/${roleId}/assignee/${username}` };
-    },
-    addMembers: (roleId: string) => {
-      return { url: `/authz/roles/${roleId}/assignees` };
-    },
-    loadRolesForUser: (username: string) => {
-      return { url: `/authz/roles/user/${username}` };
-    },
-    loadUsersForRole: (roleId: string) => {
-      return { url: `/authz/roles/${roleId}/assignees` };
-    },
+    load: (roleId: string) => { return { url: `/authz/roles/${roleId}` }; },
+    delete: (roleId: string) => { return { url: `/authz/roles/${roleId}` }; },
+    list: () => { return { url: '/authz/roles' }; },
+    removeMember: (roleId: string, username: string) => { return { url: `/authz/roles/${roleId}/assignee/${username}` }; },
+    addMembers: (roleId: string) => { return { url: `/authz/roles/${roleId}/assignees` }; },
+    loadRolesForUser: (username: string) => { return { url: `/authz/roles/user/${username}` }; },
+    loadUsersForRole: (roleId: string) => { return { url: `/authz/roles/${roleId}/assignees` }; },
   },
   CatalogsController: {
-    showEntityIndex: () => {
-      return { url: '/system/catalog' };
-    },
-    queryEntities: () => {
-      return { url: '/system/catalog' };
-    },
+    showEntityIndex: () => { return { url: '/system/catalog' }; },
+    queryEntities: () => { return { url: '/system/catalog' }; },
   },
   CodecTypesController: {
-    list: () => {
-      return { url: '/system/codecs/types/all' };
-    },
+    list: () => { return { url: '/system/codecs/types/all' }; },
   },
   ContentPacksController: {
-    list: () => {
-      return { url: '/system/content_packs/latest' };
-    },
-    get: (contentPackId: string) => {
-      return { url: `/system/content_packs/${contentPackId}` };
-    },
-    getRev: (contentPackId: string, revision: string) => {
-      return { url: `/system/content_packs/${contentPackId}/${revision}` };
-    },
-    downloadRev: (contentPackId: string, revision: string) => {
-      return { url: `/system/content_packs/${contentPackId}/${revision}/download` };
-    },
-    create: () => {
-      return { url: '/system/content_packs' };
-    },
-    delete: (contentPackId: string) => {
-      return { url: `/system/content_packs/${contentPackId}` };
-    },
-    deleteRev: (contentPackId: string, revision: string) => {
-      return { url: `/system/content_packs/${contentPackId}/${revision}` };
-    },
-    install: (contentPackId: string, revision: string) => {
-      return { url: `/system/content_packs/${contentPackId}/${revision}/installations` };
-    },
-    installList: (contentPackId: string) => {
-      return { url: `/system/content_packs/${contentPackId}/installations` };
-    },
-    uninstall: (contentPackId: string, installId: string) => {
-      return { url: `/system/content_packs/${contentPackId}/installations/${installId}` };
-    },
-    uninstallDetails: (contentPackId: string, installId: string) => {
-      return { url: `/system/content_packs/${contentPackId}/installations/${installId}/uninstall_details` };
-    },
+    list: () => { return { url: '/system/content_packs/latest' }; },
+    get: (contentPackId: string) => { return { url: `/system/content_packs/${contentPackId}` }; },
+    getRev: (contentPackId: string, revision: string) => { return { url: `/system/content_packs/${contentPackId}/${revision}` }; },
+    downloadRev: (contentPackId: string, revision: string) => { return { url: `/system/content_packs/${contentPackId}/${revision}/download` }; },
+    create: () => { return { url: '/system/content_packs' }; },
+    delete: (contentPackId: string) => { return { url: `/system/content_packs/${contentPackId}` }; },
+    deleteRev: (contentPackId: string, revision: string) => { return { url: `/system/content_packs/${contentPackId}/${revision}` }; },
+    install: (contentPackId: string, revision: string) => { return { url: `/system/content_packs/${contentPackId}/${revision}/installations` }; },
+    installList: (contentPackId: string) => { return { url: `/system/content_packs/${contentPackId}/installations` }; },
+    uninstall: (contentPackId: string, installId: string) => { return { url: `/system/content_packs/${contentPackId}/installations/${installId}` }; },
+    uninstallDetails: (contentPackId: string, installId: string) => { return { url: `/system/content_packs/${contentPackId}/installations/${installId}/uninstall_details` }; },
   },
   CountsApiController: {
-    total: () => {
-      return { url: '/count/total' };
-    },
-    indexSetTotal: (indexSetId: string) => {
-      return { url: `/count/${indexSetId}/total` };
-    },
+    total: () => { return { url: '/count/total' }; },
+    indexSetTotal: (indexSetId: string) => { return { url: `/count/${indexSetId}/total` }; },
   },
   ClusterApiResource: {
-    list: () => {
-      return { url: '/system/cluster/nodes' };
-    },
-    node: () => {
-      return { url: '/system/cluster/node' };
-    },
-    elasticsearchStats: () => {
-      return { url: '/system/cluster/stats/elasticsearch' };
-    },
+    list: () => { return { url: '/system/cluster/nodes' }; },
+    node: () => { return { url: '/system/cluster/node' }; },
+    elasticsearchStats: () => { return { url: '/system/cluster/stats/elasticsearch' }; },
   },
   ClusterConfigResource: {
-    config: () => {
-      return { url: '/system/cluster_config' };
-    },
+    config: () => { return { url: '/system/cluster_config' }; },
   },
   GrokPatternsController: {
-    test: () => {
-      return { url: '/system/grok/test' };
-    },
-    paginated: () => {
-      return { url: '/system/grok/paginated' };
-    },
+    test: () => { return { url: '/system/grok/test' }; },
+    paginated: () => { return { url: '/system/grok/paginated' }; },
   },
   DashboardsApiController: {
-    create: () => {
-      return { url: '/dashboards' };
-    },
-    index: () => {
-      return { url: '/dashboards' };
-    },
-    get: (id) => {
-      return { url: `/dashboards/${id}` };
-    },
-    delete: (id) => {
-      return { url: `/dashboards/${id}` };
-    },
-    update: (id) => {
-      return { url: `/dashboards/${id}` };
-    },
-    addWidget: (id) => {
-      return { url: `/dashboards/${id}/widgets` };
-    },
-    removeWidget: (dashboardId: string, widgetId: string) => {
-      return { url: `/dashboards/${dashboardId}/widgets/${widgetId}` };
-    },
-    widget: (dashboardId: string, widgetId: string) => {
-      return { url: `/dashboards/${dashboardId}/widgets/${widgetId}` };
-    },
-    updateWidget: (dashboardId: string, widgetId: string) => {
-      return { url: `/dashboards/${dashboardId}/widgets/${widgetId}` };
-    },
-    widgetValue: (dashboardId: string, widgetId: string) => {
-      return { url: `/dashboards/${dashboardId}/widgets/${widgetId}/value` };
-    },
-    updatePositions: (dashboardId: string) => {
-      return { url: `/dashboards/${dashboardId}/positions` };
-    },
+    create: () => { return { url: '/dashboards' }; },
+    index: () => { return { url: '/dashboards' }; },
+    get: (id) => { return { url: `/dashboards/${id}` }; },
+    delete: (id) => { return { url: `/dashboards/${id}` }; },
+    update: (id) => { return { url: `/dashboards/${id}` }; },
+    addWidget: (id) => { return { url: `/dashboards/${id}/widgets` }; },
+    removeWidget: (dashboardId: string, widgetId: string) => { return { url: `/dashboards/${dashboardId}/widgets/${widgetId}` }; },
+    widget: (dashboardId: string, widgetId: string) => { return { url: `/dashboards/${dashboardId}/widgets/${widgetId}` }; },
+    updateWidget: (dashboardId: string, widgetId: string) => { return { url: `/dashboards/${dashboardId}/widgets/${widgetId}` }; },
+    widgetValue: (dashboardId: string, widgetId: string) => { return { url: `/dashboards/${dashboardId}/widgets/${widgetId}/value` }; },
+    updatePositions: (dashboardId: string) => { return { url: `/dashboards/${dashboardId}/positions` }; },
   },
   DecoratorsResource: {
-    available: () => {
-      return { url: '/search/decorators/available' };
-    },
-    create: () => {
-      return { url: '/search/decorators' };
-    },
-    get: () => {
-      return { url: '/search/decorators' };
-    },
-    remove: (decoratorId: string) => {
-      return { url: `/search/decorators/${decoratorId}` };
-    },
-    update: (decoratorId: string) => {
-      return { url: `/search/decorators/${decoratorId}` };
-    },
+    available: () => { return { url: '/search/decorators/available' }; },
+    create: () => { return { url: '/search/decorators' }; },
+    get: () => { return { url: '/search/decorators' }; },
+    remove: (decoratorId: string) => { return { url: `/search/decorators/${decoratorId}` }; },
+    update: (decoratorId: string) => { return { url: `/search/decorators/${decoratorId}` }; },
   },
   DeflectorApiController: {
-    cycle: (indexSetId: string) => {
-      return { url: `/cluster/deflector/${indexSetId}/cycle` };
-    },
-    list: (indexSetId: string) => {
-      return { url: `/system/deflector/${indexSetId}` };
-    },
+    cycle: (indexSetId: string) => { return { url: `/cluster/deflector/${indexSetId}/cycle` }; },
+    list: (indexSetId: string) => { return { url: `/system/deflector/${indexSetId}` }; },
   },
   EntityScopeController: {
-    getScope: () => {
-      return { url: '/entity_scopes' };
-    },
+    getScope: () => { return { url: '/entity_scopes' }; },
   },
   EntityShareController: {
-    prepare: (entityGRN: string) => {
-      return { url: `/authz/shares/entities/${entityGRN}/prepare` };
-    },
-    update: (entityGRN: string) => {
-      return { url: `/authz/shares/entities/${entityGRN}` };
-    },
-    userSharesPaginated: (username: string) => {
-      return { url: `/authz/shares/user/${username}` };
-    },
-    entityScopes: () => {
-      return { url: '/entity_scopes' };
-    },
+    prepare: (entityGRN: string) => { return { url: `/authz/shares/entities/${entityGRN}/prepare` }; },
+    update: (entityGRN: string) => { return { url: `/authz/shares/entities/${entityGRN}` }; },
+    userSharesPaginated: (username: string) => { return { url: `/authz/shares/user/${username}` }; },
+    entityScopes: () => { return { url: '/entity_scopes' }; },
   },
   EventDefinitionsApiController: {
-    list: () => {
-      return { url: '/events/definitions' };
-    },
-    paginated: () => {
-      return { url: '/events/definitions/paginated' };
-    },
-    get: (definitionId: string) => {
-      return { url: `/events/definitions/${definitionId}` };
-    },
-    create: () => {
-      return { url: '/events/definitions' };
-    },
-    bulkDelete: () => {
-      return { url: '/events/definitions/bulk_delete' };
-    },
-    bulkSchedule: () => {
-      return { url: '/events/definitions/bulk_schedule' };
-    },
-    bulkUnschedule: () => {
-      return { url: '/events/definitions/bulk_unschedule' };
-    },
-    update: (definitionId: string) => {
-      return { url: `/events/definitions/${definitionId}` };
-    },
-    delete: (definitionId: string) => {
-      return { url: `/events/definitions/${definitionId}` };
-    },
+    list: () => { return { url: '/events/definitions' }; },
+    paginated: () => { return { url: '/events/definitions/paginated' }; },
+    get: (definitionId: string) => { return { url: `/events/definitions/${definitionId}` }; },
+    create: () => { return { url: '/events/definitions' }; },
+    bulkDelete: () => { return { url: '/events/definitions/bulk_delete' }; },
+    bulkSchedule: () => { return { url: '/events/definitions/bulk_schedule' }; },
+    bulkUnschedule: () => { return { url: '/events/definitions/bulk_unschedule' }; },
+    update: (definitionId: string) => { return { url: `/events/definitions/${definitionId}` }; },
+    delete: (definitionId: string) => { return { url: `/events/definitions/${definitionId}` }; },
   },
   EventNotificationsApiController: {
-    list: () => {
-      return { url: '/events/notifications' };
-    },
-    paginated: () => {
-      return { url: '/events/notifications/paginated' };
-    },
-    get: (definitionId: string) => {
-      return { url: `/events/notifications/${definitionId}` };
-    },
-    create: () => {
-      return { url: '/events/notifications' };
-    },
-    bulkDelete: () => {
-      return { url: '/events/notifications/bulk_delete' };
-    },
-    bulkSchedule: () => {
-      return { url: '/events/notifications/bulk_schedule' };
-    },
-    bulkUnschedule: () => {
-      return { url: '/events/notifications/bulk_unschedule' };
-    },
-    update: (definitionId: string) => {
-      return { url: `/events/notifications/${definitionId}` };
-    },
-    delete: (definitionId: string) => {
-      return { url: `/events/notifications/${definitionId}` };
-    },
+    list: () => { return { url: '/events/notifications' }; },
+    paginated: () => { return { url: '/events/notifications/paginated' }; },
+    get: (definitionId: string) => { return { url: `/events/notifications/${definitionId}` }; },
+    create: () => { return { url: '/events/notifications' }; },
+    bulkDelete: () => { return { url: '/events/notifications/bulk_delete' }; },
+    bulkSchedule: () => { return { url: '/events/notifications/bulk_schedule' }; },
+    bulkUnschedule: () => { return { url: '/events/notifications/bulk_unschedule' }; },
+    update: (definitionId: string) => { return { url: `/events/notifications/${definitionId}` }; },
+    delete: (definitionId: string) => { return { url: `/events/notifications/${definitionId}` }; },
   },
   HTTPHeaderAuthConfigController: {
     load: () => ({ url: '/system/authentication/http-header-auth-config' }),
     update: () => ({ url: '/system/authentication/http-header-auth-config' }),
   },
   IndexerClusterApiController: {
-    health: () => {
-      return { url: '/system/indexer/cluster/health' };
-    },
-    name: () => {
-      return { url: '/system/indexer/cluster/name' };
-    },
+    health: () => { return { url: '/system/indexer/cluster/health' }; },
+    name: () => { return { url: '/system/indexer/cluster/name' }; },
   },
   IndexerFailuresApiController: {
-    count: (since: number) => {
-      return { url: `/system/indexer/failures/count?since=${since}` };
-    },
-    list: (limit: number, offset: number) => {
-      return { url: `/system/indexer/failures?limit=${limit}&offset=${offset}` };
-    },
+    count: (since: number) => { return { url: `/system/indexer/failures/count?since=${since}` }; },
+    list: (limit: number, offset: number) => { return { url: `/system/indexer/failures?limit=${limit}&offset=${offset}` }; },
   },
   IndexerOverviewApiResource: {
-    list: (indexSetId: string) => {
-      return { url: `/system/indexer/overview/${indexSetId}` };
-    },
+    list: (indexSetId: string) => { return { url: `/system/indexer/overview/${indexSetId}` }; },
   },
   IndexRangesApiController: {
-    list: () => {
-      return { url: '/system/indices/ranges' };
-    },
-    rebuild: (indexSetId: string) => {
-      return { url: `/system/indices/ranges/index_set/${indexSetId}/rebuild` };
-    },
-    rebuildSingle: (index: string) => {
-      return { url: `/system/indices/ranges/${index}/rebuild` };
-    },
+    list: () => { return { url: '/system/indices/ranges' }; },
+    rebuild: (indexSetId: string) => { return { url: `/system/indices/ranges/index_set/${indexSetId}/rebuild` }; },
+    rebuildSingle: (index: string) => { return { url: `/system/indices/ranges/${index}/rebuild` }; },
   },
   IndexSetsApiController: {
-    list: (stats) => {
-      return { url: `/system/indices/index_sets?stats=${stats}` };
-    },
-    listPaginated: (skip, limit, stats) => {
-      return { url: `/system/indices/index_sets?skip=${skip}&limit=${limit}&stats=${stats}` };
-    },
-    get: (indexSetId: string) => {
-      return { url: `/system/indices/index_sets/${indexSetId}` };
-    },
-    create: () => {
-      return { url: '/system/indices/index_sets' };
-    },
-    delete: (indexSetId: string, deleteIndices) => {
-      return { url: `/system/indices/index_sets/${indexSetId}?delete_indices=${deleteIndices}` };
-    },
-    setDefault: (indexSetId: string) => {
-      return { url: `/system/indices/index_sets/${indexSetId}/default` };
-    },
-    stats: () => {
-      return { url: '/system/indices/index_sets/stats' };
-    },
+    list: (stats) => { return { url: `/system/indices/index_sets?stats=${stats}` }; },
+    listPaginated: (skip, limit, stats) => { return { url: `/system/indices/index_sets?skip=${skip}&limit=${limit}&stats=${stats}` }; },
+    get: (indexSetId: string) => { return { url: `/system/indices/index_sets/${indexSetId}` }; },
+    create: () => { return { url: '/system/indices/index_sets' }; },
+    delete: (indexSetId: string, deleteIndices) => { return { url: `/system/indices/index_sets/${indexSetId}?delete_indices=${deleteIndices}` }; },
+    setDefault: (indexSetId: string) => { return { url: `/system/indices/index_sets/${indexSetId}/default` }; },
+    stats: () => { return { url: '/system/indices/index_sets/stats' }; },
   },
   IndicesApiController: {
-    close: (indexName: string) => {
-      return { url: `/system/indexer/indices/${indexName}/close` };
-    },
-    delete: (indexName: string) => {
-      return { url: `/system/indexer/indices/${indexName}` };
-    },
-    list: (indexSetId: string) => {
-      return { url: `/system/indexer/indices/${indexSetId}/list` };
-    },
-    listAll: () => {
-      return { url: '/system/indexer/indices' };
-    },
-    listClosed: (indexSetId: string) => {
-      return { url: `/system/indexer/indices/${indexSetId}/closed` };
-    },
-    multiple: () => {
-      return { url: '/system/indexer/indices/multiple' };
-    },
-    reopen: (indexName: string) => {
-      return { url: `/system/indexer/indices/${indexName}/reopen` };
-    },
+    close: (indexName: string) => { return { url: `/system/indexer/indices/${indexName}/close` }; },
+    delete: (indexName: string) => { return { url: `/system/indexer/indices/${indexName}` }; },
+    list: (indexSetId: string) => { return { url: `/system/indexer/indices/${indexSetId}/list` }; },
+    listAll: () => { return { url: '/system/indexer/indices' }; },
+    listClosed: (indexSetId: string) => { return { url: `/system/indexer/indices/${indexSetId}/closed` }; },
+    multiple: () => { return { url: '/system/indexer/indices/multiple' }; },
+    reopen: (indexName: string) => { return { url: `/system/indexer/indices/${indexName}/reopen` }; },
   },
   InputsApiController: {
-    list: () => {
-      return { url: '/system/inputs' };
-    },
-    get: (id: string) => {
-      return { url: `/system/inputs/${id}` };
-    },
-    globalRecentMessage: (inputId: string) => {
-      return { url: `/${inputId}` };
-    },
+    list: () => { return { url: '/system/inputs' }; },
+    get: (id: string) => { return { url: `/system/inputs/${id}` }; },
+    globalRecentMessage: (inputId: string) => { return { url: `/${inputId}` }; },
   },
   InputStatesController: {
-    start: (inputId: string) => {
-      return { url: `/system/inputstates/${inputId}` };
-    },
-    stop: (inputId: string) => {
-      return { url: `/system/inputstates/${inputId}` };
-    },
+    start: (inputId: string) => { return { url: `/system/inputstates/${inputId}` }; },
+    stop: (inputId: string) => { return { url: `/system/inputstates/${inputId}` }; },
   },
   ClusterInputStatesController: {
-    list: () => {
-      return { url: '/cluster/inputstates' };
-    },
-    start: (inputId: string) => {
-      return { url: `/cluster/inputstates/${inputId}` };
-    },
-    stop: (inputId: string) => {
-      return { url: `/cluster/inputstates/${inputId}` };
-    },
+    list: () => { return { url: '/cluster/inputstates' }; },
+    start: (inputId: string) => { return { url: `/cluster/inputstates/${inputId}` }; },
+    stop: (inputId: string) => { return { url: `/cluster/inputstates/${inputId}` }; },
   },
   ClusterLoggersResource: {
-    loggers: () => {
-      return { url: '/cluster/system/loggers' };
-    },
-    subsystems: () => {
-      return { url: '/cluster/system/loggers/subsystems' };
-    },
-    setSubsystemLoggerLevel: (nodeId: string, subsystem: string, loglevel: string) => {
-      return { url: `/cluster/system/loggers/${nodeId}/subsystems/${subsystem}/level/${loglevel}` };
-    },
+    loggers: () => { return { url: '/cluster/system/loggers' }; },
+    subsystems: () => { return { url: '/cluster/system/loggers/subsystems' }; },
+    setSubsystemLoggerLevel: (nodeId: string, subsystem: string, loglevel: string) => { return { url: `/cluster/system/loggers/${nodeId}/subsystems/${subsystem}/level/${loglevel}` }; },
   },
   MessageFieldsApiController: {
-    list: () => {
-      return { url: '/system/fields' };
-    },
+    list: () => { return { url: '/system/fields' }; },
     types: () => ({ url: 'views/fields' }),
   },
   MetricsApiController: {
-    multiple: () => {
-      return { url: '/system/metrics/multiple' };
-    },
-    byNamespace: (namespace: string) => {
-      return { url: `/system/metrics/namespace/${namespace}` };
-    },
+    multiple: () => { return { url: '/system/metrics/multiple' }; },
+    byNamespace: (namespace: string) => { return { url: `/system/metrics/namespace/${namespace}` }; },
   },
   ClusterMetricsApiController: {
-    multiple: (nodeId: string) => {
-      return { url: `/cluster/${nodeId}/metrics/multiple` };
-    },
-    multipleAllNodes: () => {
-      return { url: '/cluster/metrics/multiple' };
-    },
-    byNamespace: (nodeId: string, namespace: string) => {
-      return { url: `/cluster/${nodeId}/metrics/namespace/${namespace}` };
-    },
+    multiple: (nodeId: string) => { return { url: `/cluster/${nodeId}/metrics/multiple` }; },
+    multipleAllNodes: () => { return { url: '/cluster/metrics/multiple' }; },
+    byNamespace: (nodeId: string, namespace: string) => { return { url: `/cluster/${nodeId}/metrics/namespace/${namespace}` }; },
   },
   NotificationsApiController: {
-    delete: (type: string) => {
-      return { url: `/system/notifications/${type}` };
-    },
-    deleteWithKey: (type: string, key: string) => {
-      return { url: `/system/notifications/${type}/${key}` };
-    },
-    list: () => {
-      return { url: '/system/notifications' };
-    },
-    getHtmlMessage: (type: string) => {
-      return { url: `/system/notification/message/html/${type.toLocaleUpperCase()}` };
-    },
-    getHtmlMessageWithKey: (type: string, key: string) => {
-      return { url: `/system/notification/message/html/${type.toLocaleUpperCase()}/${key}` };
-    },
+    delete: (type: string) => { return { url: `/system/notifications/${type}` }; },
+    deleteWithKey: (type: string, key: string) => { return { url: `/system/notifications/${type}/${key}` }; },
+    list: () => { return { url: '/system/notifications' }; },
+    getHtmlMessage: (type: string) => { return { url: `/system/notification/message/html/${type.toLocaleUpperCase()}` }; },
+    getHtmlMessageWithKey: (type: string, key: string) => { return { url: `/system/notification/message/html/${type.toLocaleUpperCase()}/${key}` }; },
   },
   OutputsApiController: {
-    index: () => {
-      return { url: '/system/outputs' };
-    },
-    create: () => {
-      return { url: '/system/outputs' };
-    },
-    delete: (outputId: string) => {
-      return { url: `/system/outputs/${outputId}` };
-    },
-    update: (outputId: string) => {
-      return { url: `/system/outputs/${outputId}` };
-    },
-    availableType: (type: string) => {
-      return { url: `/system/outputs/available/${type}` };
-    },
-    availableTypes: () => {
-      return { url: '/system/outputs/available' };
-    },
+    index: () => { return { url: '/system/outputs' }; },
+    create: () => { return { url: '/system/outputs' }; },
+    delete: (outputId: string) => { return { url: `/system/outputs/${outputId}` }; },
+    update: (outputId: string) => { return { url: `/system/outputs/${outputId}` }; },
+    availableType: (type: string) => { return { url: `/system/outputs/available/${type}` }; },
+    availableTypes: () => { return { url: '/system/outputs/available' }; },
   },
   RolesApiController: {
-    listRoles: () => {
-      return { url: '/roles' };
-    },
-    createRole: () => {
-      return { url: '/roles' };
-    },
-    updateRole: (rolename: string) => {
-      return { url: `/roles/${rolename}` };
-    },
-    deleteRole: (rolename: string) => {
-      return { url: `/roles/${rolename}` };
-    },
-    loadMembers: (rolename: string) => {
-      return { url: `/roles/${rolename}/members` };
-    },
+    listRoles: () => { return { url: '/roles' }; },
+    createRole: () => { return { url: '/roles' }; },
+    updateRole: (rolename: string) => { return { url: `/roles/${rolename}` }; },
+    deleteRole: (rolename: string) => { return { url: `/roles/${rolename}` }; },
+    loadMembers: (rolename: string) => { return { url: `/roles/${rolename}/members` }; },
   },
   SavedSearchesApiController: {
-    create: () => {
-      return { url: '/search/saved' };
-    },
-    delete: (savedSearchId: string) => {
-      return { url: `/search/saved/${savedSearchId}` };
-    },
-    update: (savedSearchId: string) => {
-      return { url: `/search/saved/${savedSearchId}` };
-    },
+    create: () => { return { url: '/search/saved' }; },
+    delete: (savedSearchId: string) => { return { url: `/search/saved/${savedSearchId}` }; },
+    update: (savedSearchId: string) => { return { url: `/search/saved/${savedSearchId}` }; },
   },
   SessionsApiController: {
-    validate: () => {
-      return { url: '/system/sessions' };
-    },
+    validate: () => { return { url: '/system/sessions' }; },
   },
   StreamsApiController: {
-    index: () => {
-      return { url: '/streams' };
-    },
-    paginated: () => {
-      return { url: '/streams/paginated' };
-    },
-    get: (streamId: string) => {
-      return { url: `/streams/${streamId}` };
-    },
+    index: () => { return { url: '/streams' }; },
+    paginated: () => { return { url: '/streams/paginated' }; },
+    get: (streamId: string) => { return { url: `/streams/${streamId}` }; },
     bulk_delete: () => ({ url: '/streams/bulk_delete' }),
     bulk_resume: () => ({ url: '/streams/bulk_resume' }),
     bulk_pause: () => ({ url: '/streams/bulk_pause' }),
-    create: () => {
-      return { url: '/streams' };
-    },
-    update: (streamId: string) => {
-      return { url: `/streams/${streamId}` };
-    },
-    cloneStream: (streamId: string) => {
-      return { url: `/streams/${streamId}/clone` };
-    },
-    delete: (streamId: string) => {
-      return { url: `/streams/${streamId}` };
-    },
-    pause: (streamId: string) => {
-      return { url: `/streams/${streamId}/pause` };
-    },
-    resume: (streamId: string) => {
-      return { url: `/streams/${streamId}/resume` };
-    },
-    testMatch: (streamId: string) => {
-      return { url: `/streams/${streamId}/testMatch` };
-    },
+    create: () => { return { url: '/streams' }; },
+    update: (streamId: string) => { return { url: `/streams/${streamId}` }; },
+    cloneStream: (streamId: string) => { return { url: `/streams/${streamId}/clone` }; },
+    delete: (streamId: string) => { return { url: `/streams/${streamId}` }; },
+    pause: (streamId: string) => { return { url: `/streams/${streamId}/pause` }; },
+    resume: (streamId: string) => { return { url: `/streams/${streamId}/resume` }; },
+    testMatch: (streamId: string) => { return { url: `/streams/${streamId}/testMatch` }; },
   },
   StreamOutputsApiController: {
-    add: (streamId: string) => {
-      return { url: `/streams/${streamId}/outputs` };
-    },
-    index: (streamId: string) => {
-      return { url: `/streams/${streamId}/outputs` };
-    },
-    delete: (streamId: string, outputId: string) => {
-      return { url: `/streams/${streamId}/outputs/${outputId}` };
-    },
+    add: (streamId: string) => { return { url: `/streams/${streamId}/outputs` }; },
+    index: (streamId: string) => { return { url: `/streams/${streamId}/outputs` }; },
+    delete: (streamId: string, outputId: string) => { return { url: `/streams/${streamId}/outputs/${outputId}` }; },
   },
   StreamRulesApiController: {
-    delete: (streamId: string, streamRuleId: string) => {
-      return { url: `/streams/${streamId}/rules/${streamRuleId}` };
-    },
-    update: (streamId: string, streamRuleId: string) => {
-      return { url: `/streams/${streamId}/rules/${streamRuleId}` };
-    },
-    create: (streamId: string) => {
-      return { url: `/streams/${streamId}/rules` };
-    },
+    delete: (streamId: string, streamRuleId: string) => { return { url: `/streams/${streamId}/rules/${streamRuleId}` }; },
+    update: (streamId: string, streamRuleId: string) => { return { url: `/streams/${streamId}/rules/${streamRuleId}` }; },
+    create: (streamId: string) => { return { url: `/streams/${streamId}/rules` }; },
   },
   SystemApiController: {
-    info: () => {
-      return { url: '/system' };
-    },
-    jvm: () => {
-      return { url: '/system/jvm' };
-    },
-    fields: () => {
-      return { url: '/system/fields' };
-    },
-    locales: () => {
-      return { url: '/system/locales' };
-    },
+    info: () => { return { url: '/system' }; },
+    jvm: () => { return { url: '/system/jvm' }; },
+    fields: () => { return { url: '/system/fields' }; },
+    locales: () => { return { url: '/system/locales' }; },
   },
   SystemJobsApiController: {
-    list: () => {
-      return { url: '/cluster/jobs' };
-    },
-    getJob: (jobId: string) => {
-      return { url: `/cluster/jobs/${jobId}` };
-    },
-    acknowledgeJob: (jobId: string) => {
-      return { url: `/system/jobs/acknowledge/${jobId}` };
-    },
-    cancelJob: (jobId: string) => {
-      return { url: `/cluster/jobs/${jobId}` };
-    },
+    list: () => { return { url: '/cluster/jobs' }; },
+    getJob: (jobId: string) => { return { url: `/cluster/jobs/${jobId}` }; },
+    acknowledgeJob: (jobId: string) => { return { url: `/system/jobs/acknowledge/${jobId}` }; },
+    cancelJob: (jobId: string) => { return { url: `/cluster/jobs/${jobId}` }; },
   },
   SystemMessagesApiController: {
-    all: (page: number) => {
-      return { url: `/system/messages?page=${page}` };
-    },
+    all: (page: number) => { return { url: `/system/messages?page=${page}` }; },
   },
   SystemSearchVersionApiController: {
     satisfiesVersion: (distribution: 'opensearch' | 'elasticsearch', version?: string) => {
@@ -626,42 +302,18 @@
     },
   },
   ToolsApiController: {
-    grokTest: () => {
-      return { url: '/tools/grok_tester' };
-    },
-    jsonTest: () => {
-      return { url: '/tools/json_tester' };
-    },
-    naturalDateTest: (string, timezone) => {
-      return { url: `/tools/natural_date_tester?string=${string}&timezone=${timezone}` };
-    },
-    regexTest: () => {
-      return { url: '/tools/regex_tester' };
-    },
-    regexValidate: (regex: string) => {
-      return { url: `/tools/regex_tester/validate?regex=${regex}` };
-    },
-    regexReplaceTest: () => {
-      return { url: '/tools/regex_replace_tester' };
-    },
-    splitAndIndexTest: () => {
-      return { url: '/tools/split_and_index_tester' };
-    },
-    substringTest: () => {
-      return { url: '/tools/substring_tester' };
-    },
-    containsStringTest: () => {
-      return { url: '/tools/contains_string_tester' };
-    },
-    lookupTableTest: () => {
-      return { url: '/tools/lookup_table_tester' };
-    },
-    urlWhitelistCheck: () => {
-      return { url: '/system/urlwhitelist/check' };
-    },
-    urlWhitelistGenerateRegex: () => {
-      return { url: '/system/urlwhitelist/generate_regex' };
-    },
+    grokTest: () => { return { url: '/tools/grok_tester' }; },
+    jsonTest: () => { return { url: '/tools/json_tester' }; },
+    naturalDateTest: (string, timezone) => { return { url: `/tools/natural_date_tester?string=${string}&timezone=${timezone}` }; },
+    regexTest: () => { return { url: '/tools/regex_tester' }; },
+    regexValidate: (regex: string) => { return { url: `/tools/regex_tester/validate?regex=${regex}` }; },
+    regexReplaceTest: () => { return { url: '/tools/regex_replace_tester' }; },
+    splitAndIndexTest: () => { return { url: '/tools/split_and_index_tester' }; },
+    substringTest: () => { return { url: '/tools/substring_tester' }; },
+    containsStringTest: () => { return { url: '/tools/contains_string_tester' }; },
+    lookupTableTest: () => { return { url: '/tools/lookup_table_tester' }; },
+    urlWhitelistCheck: () => { return { url: '/system/urlwhitelist/check' }; },
+    urlWhitelistGenerateRegex: () => { return { url: '/system/urlwhitelist/generate_regex' }; },
   },
   TelemetryApiController: {
     info: () => {
@@ -682,13 +334,9 @@
 
       queryString.query = query;
 
-      Object.keys(timerange).forEach((key) => {
-        queryString[key] = timerange[key];
-      });
-
-      Object.keys(streamFilter).forEach((key) => {
-        queryString[key] = streamFilter[key];
-      });
+      Object.keys(timerange).forEach((key) => { queryString[key] = timerange[key]; });
+
+      Object.keys(streamFilter).forEach((key) => { queryString[key] = streamFilter[key]; });
 
       return queryString as SearchQueryString;
     },
@@ -737,154 +385,53 @@
     },
   },
   UsersApiController: {
-    changePassword: (userId: string) => {
-      return { url: `/users/${userId}/password` };
-    },
-    create: () => {
-      return { url: '/users' };
-    },
-    list: () => {
-      return { url: '/users' };
-    },
-    paginated: () => {
-      return { url: '/users/paginated' };
-    },
-    load: (userId: string) => {
-      return { url: `/users/id/${userId}` };
-    },
-    loadByUsername: (username: string) => {
-      return { url: `/users/${username}` };
-    },
-    delete: (id: string) => {
-      return { url: `/users/id/${id}` };
-    },
-    update: (userId: string) => {
-      return { url: `/users/${userId}` };
-    },
-    create_token: (userId: string, tokenName: string) => {
-      return { url: `/users/${userId}/tokens/${tokenName}` };
-    },
-    delete_token: (userId: string, tokenName: string) => {
-      return { url: `/users/${userId}/tokens/${tokenName}` };
-    },
-    list_tokens: (userId: string) => {
-      return { url: `/users/${userId}/tokens` };
-    },
-    setStatus: (userId: string, accountStatus) => {
-      return { url: `/users/${userId}/status/${accountStatus}` };
-    },
+    changePassword: (userId: string) => { return { url: `/users/${userId}/password` }; },
+    create: () => { return { url: '/users' }; },
+    list: () => { return { url: '/users' }; },
+    paginated: () => { return { url: '/users/paginated' }; },
+    load: (userId: string) => { return { url: `/users/id/${userId}` }; },
+    loadByUsername: (username: string) => { return { url: `/users/${username}` }; },
+    delete: (id: string) => { return { url: `/users/id/${id}` }; },
+    update: (userId: string) => { return { url: `/users/${userId}` }; },
+    create_token: (userId: string, tokenName: string) => { return { url: `/users/${userId}/tokens/${tokenName}` }; },
+    delete_token: (userId: string, tokenName: string) => { return { url: `/users/${userId}/tokens/${tokenName}` }; },
+    list_tokens: (userId: string) => { return { url: `/users/${userId}/tokens` }; },
+    setStatus: (userId: string, accountStatus) => { return { url: `/users/${userId}/status/${accountStatus}` }; },
   },
   DashboardsController: {
-    show: (id) => {
-      return { url: `/dashboards/${id}` };
-    },
+    show: (id) => { return { url: `/dashboards/${id}` }; },
   },
   ExtractorsController: {
-    create: (inputId: string) => {
-      return { url: `/system/inputs/${inputId}/extractors` };
-    },
-    delete: (inputId: string, extractorId: string) => {
-      return { url: `/system/inputs/${inputId}/extractors/${extractorId}` };
-    },
-    order: (inputId: string) => {
-      return { url: `/system/inputs/${inputId}/extractors/order` };
-    },
-    update: (inputId: string, extractorId: string) => {
-      return { url: `/system/inputs/${inputId}/extractors/${extractorId}` };
-    },
+    create: (inputId: string) => { return { url: `/system/inputs/${inputId}/extractors` }; },
+    delete: (inputId: string, extractorId: string) => { return { url: `/system/inputs/${inputId}/extractors/${extractorId}` }; },
+    order: (inputId: string) => { return { url: `/system/inputs/${inputId}/extractors/order` }; },
+    update: (inputId: string, extractorId: string) => { return { url: `/system/inputs/${inputId}/extractors/${extractorId}` }; },
   },
   MessagesController: {
-    analyze: (index: string, string: string) => {
-      return { url: `/messages/${index}/analyze?string=${string}` };
-    },
-    parse: () => {
-      return { url: '/messages/parse' };
-    },
-    single: (index: string, messageId: string) => {
-      return { url: `/messages/${index}/${messageId}` };
-    },
-    exportSearch: ((searchId: string) => {
-      return { url: `/views/search/messages/${searchId}` };
-    }),
-    exportSearchType: ((searchId: string, searchTypeId: string) => {
-      return { url: `/views/search/messages/${searchId}/${searchTypeId}` };
-    }),
-    jobResults: ((exportJobId: string, filename: string) => {
-      return { url: `/views/search/messages/job/${exportJobId}/${filename}` };
-    }),
+    analyze: (index: string, string: string) => { return { url: `/messages/${index}/analyze?string=${string}` }; },
+    parse: () => { return { url: '/messages/parse' }; },
+    single: (index: string, messageId: string) => { return { url: `/messages/${index}/${messageId}` }; },
+    exportSearch: ((searchId: string) => { return { url: `/views/search/messages/${searchId}` }; }),
+    exportSearchType: ((searchId: string, searchTypeId: string) => { return { url: `/views/search/messages/${searchId}/${searchTypeId}` }; }),
+    jobResults: ((exportJobId: string, filename: string) => { return { url: `/views/search/messages/job/${exportJobId}/${filename}` }; }),
   },
   ExportJobsController: {
-    exportSearch: ((searchId: string) => {
-      return { url: `/views/export/${searchId}` };
-    }),
-    exportSearchType: ((searchId: string, searchTypeId: string) => {
-      return { url: `/views/export/${searchId}/${searchTypeId}` };
-    }),
+    exportSearch: ((searchId: string) => { return { url: `/views/export/${searchId}` }; }),
+    exportSearchType: ((searchId: string, searchTypeId: string) => { return { url: `/views/export/${searchId}/${searchTypeId}` }; }),
   },
   MapDataController: {
-    search: () => {
-      return { url: '/search/mapdata' };
-    },
+    search: () => { return { url: '/search/mapdata' }; },
   },
   PipelinesController: {
-    list: () => {
-      return { url: '/system/pipelines/pipeline' };
-    },
-    paginatedList: () => {
-      return { url: '/system/pipelines/pipeline/paginated' };
-    },
-    create: () => {
-      return { url: '/system/pipelines/pipeline' };
-    },
-    get: (pipelineId: string) => {
-      return { url: `/system/pipelines/pipeline/${pipelineId}` };
-    },
-    update: (pipelineId: string) => {
-      return { url: `/system/pipelines/pipeline/${pipelineId}` };
-    },
-    delete: (pipelineId: string) => {
-      return { url: `/system/pipelines/pipeline/${pipelineId}` };
-    },
-    parse: () => {
-      return { url: '/system/pipelines/pipeline/parse' };
-    },
+    list: () => { return { url: '/system/pipelines/pipeline' }; },
+    paginatedList: () => { return { url: '/system/pipelines/pipeline/paginated' }; },
+    create: () => { return { url: '/system/pipelines/pipeline' }; },
+    get: (pipelineId: string) => { return { url: `/system/pipelines/pipeline/${pipelineId}` }; },
+    update: (pipelineId: string) => { return { url: `/system/pipelines/pipeline/${pipelineId}` }; },
+    delete: (pipelineId: string) => { return { url: `/system/pipelines/pipeline/${pipelineId}` }; },
+    parse: () => { return { url: '/system/pipelines/pipeline/parse' }; },
   },
   RulesController: {
-<<<<<<< HEAD
-    list: () => {
-      return { url: '/system/pipelines/rule' };
-    },
-    paginatedList: () => {
-      return { url: '/system/pipelines/rule/paginated' };
-    },
-    create: () => {
-      return { url: '/system/pipelines/rule' };
-    },
-    get: (ruleId: string) => {
-      return { url: `/system/pipelines/rule/${ruleId}` };
-    },
-    update: (ruleId: string) => {
-      return { url: `/system/pipelines/rule/${ruleId}` };
-    },
-    delete: (ruleId: string) => {
-      return { url: `/system/pipelines/rule/${ruleId}` };
-    },
-    multiple: () => {
-      return { url: '/system/pipelines/rule/multiple' };
-    },
-    functions: () => {
-      return { url: '/system/pipelines/rule/functions' };
-    },
-    parse: () => {
-      return { url: '/system/pipelines/rule/parse' };
-    },
-    simulate: () => {
-      return { url: '/system/pipelines/rule/simulate' };
-    },
-    metricsConfig: () => {
-      return { url: '/system/pipelines/rule/config/metrics' };
-    },
-=======
     list: () => { return { url: '/system/pipelines/rule' }; },
     paginatedList: () => { return { url: '/system/pipelines/rule/paginated' }; },
     create: () => { return { url: '/system/pipelines/rule' }; },
@@ -896,27 +443,16 @@
     parse: () => { return { url: '/system/pipelines/rule/parse' }; },
     simulate: () => { return { url: '/system/pipelines/rule/simulate' }; },
     metricsConfig: () => { return { url: '/system/pipelines/rule/config/metrics' }; },
->>>>>>> 4487d2d9
   },
   ConnectionsController: {
-    list: () => {
-      return { url: '/system/pipelines/connections' };
-    },
-    to_stream: () => {
-      return { url: '/system/pipelines/connections/to_stream' };
-    },
-    to_pipeline: () => {
-      return { url: '/system/pipelines/connections/to_pipeline' };
-    },
+    list: () => { return { url: '/system/pipelines/connections' }; },
+    to_stream: () => { return { url: '/system/pipelines/connections/to_stream' }; },
+    to_pipeline: () => { return { url: '/system/pipelines/connections/to_pipeline' }; },
   },
   SimulatorController: {
-    simulate: () => {
-      return { url: '/system/pipelines/simulate' };
-    },
-  },
-  ping: () => {
-    return { url: '/' };
-  },
+    simulate: () => { return { url: '/system/pipelines/simulate' }; },
+  },
+  ping: () => { return { url: '/' }; },
 };
 
 export default ApiRoutes;