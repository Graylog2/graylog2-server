--- conflicted
+++ resolved
@@ -70,31 +70,9 @@
           return <Spinner />;
         }
 
-<<<<<<< HEAD
-      return (
-        <ScratchpadProvider loginName={currentUser.username}>
-          <NavigationTelemetry />
-          <AppLayout>
-            <Navigation />
-            <ScrollToHint id="scroll-to-hint">
-              <Icon name="arrow-up" />
-            </ScrollToHint>
-            <Scratchpad />
-            <ReportedErrorBoundary>
-              <RuntimeErrorBoundary>
-                <PageContent>
-                  <Outlet />
-                </PageContent>
-              </RuntimeErrorBoundary>
-            </ReportedErrorBoundary>
-          </AppLayout>
-        </ScratchpadProvider>
-      );
-    }}
-  </CurrentUserContext.Consumer>
-=======
         return (
           <ScratchpadProvider loginName={currentUser.username}>
+          <NavigationTelemetry />
             <AppLayout>
               <Navigation />
               <ScrollToHint id="scroll-to-hint">
@@ -114,7 +92,6 @@
       }}
     </CurrentUserContext.Consumer>
   </QueryParamProvider>
->>>>>>> 4487d2d9
 );
 
 export default App;