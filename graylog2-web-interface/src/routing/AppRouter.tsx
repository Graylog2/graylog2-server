/*
 * Copyright (C) 2020 Graylog, Inc.
 *
 * This program is free software: you can redistribute it and/or modify
 * it under the terms of the Server Side Public License, version 1,
 * as published by MongoDB, Inc.
 *
 * This program is distributed in the hope that it will be useful,
 * but WITHOUT ANY WARRANTY; without even the implied warranty of
 * MERCHANTABILITY or FITNESS FOR A PARTICULAR PURPOSE. See the
 * Server Side Public License for more details.
 *
 * You should have received a copy of the Server Side Public License
 * along with this program. If not, see
 * <http://www.mongodb.com/licensing/server-side-public-license>.
 */
import React from 'react';
import { createBrowserRouter, RouterProvider } from 'react-router-dom';
import type { PluginRoute } from 'graylog-web-plugin';

import {
  AuthenticationCreatePage,
  AuthenticationBackendCreatePage,
  AuthenticationBackendDetailsPage,
  AuthenticationBackendEditPage,
  AuthenticationOverviewPage,
  AuthenticationPage,
  AuthenticatorsPage,
  AuthenticatorsEditPage,
  ConfigurationsPage,
  ContentPacksPage,
  CreateContentPackPage,
  CreateEventDefinitionPage,
  CreateEventNotificationPage,
  CreateExtractorsPage,
  DataNodePage,
  DataNodeUpgradePage,
  DataNodesClusterManagementPage,
  DataNodesMigrationPage,
  DelegatedSearchPage,
  EditEventDefinitionPage,
  EditEventNotificationPage,
  EditContentPackPage,
  EditExtractorsPage,
  EnterprisePage,
  EventDefinitionsPage,
  EventNotificationsPage,
  EventsPage,
  ExportExtractorsPage,
  ExtractorsPage,
  WelcomePage,
  GrokPatternsPage,
  ImportExtractorsPage,
  IndexerFailuresPage,
  IndexSetConfigurationPage,
  IndexSetCreationPage,
  IndexSetPage,
  IndexSetFieldTypeProfileEditPage,
  IndexSetFieldTypeProfileCreatePage,
  IndexSetFieldTypeProfilesPage,
  IndexSetTemplatePage,
  IndexSetTemplatesPage,
  IndexSetTemplateCreatePage,
  IndexSetTemplateEditPage,
  IndicesPage,
  InputsPage,
  InputDiagnosisPage,
  KeyboardShortcutsPage,
  LoggersPage,
  LUTCachesPage,
  LUTDataAdaptersPage,
  LUTTablesPage,
  NodeInputsPage,
  NotFoundPage,
  PipelineDetailsPage,
  PipelinesOverviewPage,
  ProcessBufferDumpPage,
  RoleDetailsPage,
  RoleEditPage,
  RolesOverviewPage,
  RuleDetailsPage,
  RulesPage,
  ShowContentPackPage,
  ShowEventNotificationPage,
  ShowMessagePage,
  ShowMetricsPage,
  ShowNodePage,
  SidecarAdministrationPage,
  SidecarConfigurationPage,
  SidecarEditCollectorPage,
  SidecarEditConfigurationPage,
  SidecarNewCollectorPage,
  SidecarNewConfigurationPage,
  SidecarsPage,
  SidecarStatusPage,
  SimulatorPage,
  StartPage,
  StreamEditPage,
  StreamOutputsPage,
  StreamsPage,
  StreamDetailsPage,
  SystemOutputsPage,
  SystemOverviewPage,
  ThreadDumpPage,
  SystemLogsPage,
  UserDetailsPage,
  UserCreatePage,
  UserEditPage,
  UserTokensEditPage,
  UsersOverviewPage,
  ViewEventDefinitionPage,
  SidecarFailureTrackingPage,
  IndexSetFieldTypesPage,
  ClusterConfigurationPage,
  ClusterCertificateManagementPage,
} from 'pages';
import AppConfig from 'util/AppConfig';
import { appPrefixed } from 'util/URLUtils';
import App from 'routing/App';
import PageContentLayout from 'components/layout/PageContentLayout';
import RoutePaths from 'routing/Routes';
import RouterErrorBoundary from 'components/errors/RouterErrorBoundary';
import usePluginEntities from 'hooks/usePluginEntities';
import GlobalContextProviders from 'contexts/GlobalContextProviders';
import TokenManagementPage from 'pages/TokenManagementPage';
<<<<<<< HEAD
import withLUTModalProvider from 'components/lookup-tables/LUTModals/withLUTModalProvider';
=======
import { withLUTModalProvider } from 'components/lookup-tables/contexts/ModalContext';
>>>>>>> df677229

const renderPluginRoute = ({ path, component: Component, parentComponent, requiredFeatureFlag }: PluginRoute) => {
  if (requiredFeatureFlag && !AppConfig.isFeatureEnabled(requiredFeatureFlag)) {
    return null;
  }

  const ParentComponent = parentComponent ?? React.Fragment;
  const WrappedComponent = () => (
    <ParentComponent>
      <Component />
    </ParentComponent>
  );

  return {
    path: appPrefixed(path),
    element: <WrappedComponent />,
  };
};

const routeHasAppParent = (route: PluginRoute) => route.parentComponent === App;

const AppRouter = () => {
  const pluginRoutes = usePluginEntities('routes');
  const pluginRoutesWithNullParent = pluginRoutes
    .filter((route) => route.parentComponent === null)
    .map((route) => renderPluginRoute({ ...route, parentComponent: GlobalContextProviders }));
  const pluginRoutesWithAppParent = pluginRoutes
    .filter((route) => routeHasAppParent(route))
    .map((route) => renderPluginRoute({ ...route, parentComponent: null }));
  const pluginRoutesWithParent = pluginRoutes
    .filter((route) => route.parentComponent && !routeHasAppParent(route))
    .map(renderPluginRoute);
  const standardPluginRoutes = pluginRoutes
    .filter((route) => route.parentComponent === undefined)
    .map(renderPluginRoute);

  const isCloud = AppConfig.isCloud();

  let enableInputsRoute = true;

  if (AppConfig.isCloud()) {
    enableInputsRoute = AppConfig.isFeatureEnabled('cloud_inputs');
  }

  const enableDataNodeMigration = AppConfig.isFeatureEnabled('data_node_migration');

  const router = createBrowserRouter([
    ...pluginRoutesWithNullParent,

    {
      path: RoutePaths.STARTPAGE,
      element: (
        <GlobalContextProviders>
          <App />
        </GlobalContextProviders>
      ),
      children: [
        { path: RoutePaths.STARTPAGE, element: <StartPage /> },
        { path: RoutePaths.SEARCH, element: <DelegatedSearchPage /> },
        ...pluginRoutesWithParent,
        ...pluginRoutesWithAppParent,
        {
          path: `${AppConfig.gl2AppPathPrefix()}/`,
          element: <PageContentLayout />,
          children: [
            { path: RoutePaths.message_show(':index', ':messageId'), element: <ShowMessagePage /> },
            { path: RoutePaths.WELCOME, element: <WelcomePage /> },
            { path: RoutePaths.STREAMS, element: <StreamsPage /> },
            { path: RoutePaths.stream_view(':streamId'), element: <StreamDetailsPage /> },
            { path: RoutePaths.stream_edit(':streamId'), element: <StreamEditPage /> },
            !isCloud && { path: RoutePaths.stream_outputs(':streamId'), element: <StreamOutputsPage /> },

            { path: RoutePaths.ALERTS.LIST, element: <EventsPage /> },
            { path: RoutePaths.ALERTS.DEFINITIONS.LIST, element: <EventDefinitionsPage /> },
            { path: RoutePaths.ALERTS.DEFINITIONS.CREATE, element: <CreateEventDefinitionPage /> },
            {
              path: RoutePaths.ALERTS.DEFINITIONS.edit(':definitionId'),
              element: <EditEventDefinitionPage />,
            },
            {
              path: RoutePaths.ALERTS.DEFINITIONS.show(':definitionId'),
              element: <ViewEventDefinitionPage />,
            },
            { path: RoutePaths.ALERTS.NOTIFICATIONS.LIST, element: <EventNotificationsPage /> },
            { path: RoutePaths.ALERTS.NOTIFICATIONS.CREATE, element: <CreateEventNotificationPage /> },
            {
              path: RoutePaths.ALERTS.NOTIFICATIONS.edit(':notificationId'),
              element: <EditEventNotificationPage />,
            },
            {
              path: RoutePaths.ALERTS.NOTIFICATIONS.show(':notificationId'),
              element: <ShowEventNotificationPage />,
            },

            enableInputsRoute && { path: RoutePaths.SYSTEM.INPUTS, element: <InputsPage /> },
            { path: RoutePaths.SYSTEM.INPUT_DIAGNOSIS(':inputId'), element: <InputDiagnosisPage /> },
            !isCloud && { path: RoutePaths.node_inputs(':nodeId'), element: <NodeInputsPage /> },
            !isCloud && { path: RoutePaths.global_input_extractors(':inputId'), element: <ExtractorsPage /> },
            !isCloud && { path: RoutePaths.local_input_extractors(':nodeId', ':inputId'), element: <ExtractorsPage /> },
            !isCloud && { path: RoutePaths.new_extractor(':nodeId', ':inputId'), element: <CreateExtractorsPage /> },
            !isCloud && {
              path: RoutePaths.edit_extractor(':nodeId', ':inputId', ':extractorId'),
              element: <EditExtractorsPage />,
            },
            !isCloud && {
              path: RoutePaths.import_extractors(':nodeId', ':inputId'),
              element: <ImportExtractorsPage />,
            },
            !isCloud && {
              path: RoutePaths.export_extractors(':nodeId', ':inputId'),
              element: <ExportExtractorsPage />,
            },

            { path: `${RoutePaths.SYSTEM.CONFIGURATIONS}/*`, element: <ConfigurationsPage /> },

            { path: RoutePaths.SYSTEM.CONTENTPACKS.LIST, element: <ContentPacksPage /> },
            { path: RoutePaths.SYSTEM.CONTENTPACKS.CREATE, element: <CreateContentPackPage /> },
            {
              path: RoutePaths.SYSTEM.CONTENTPACKS.edit(':contentPackId', ':contentPackRev'),
              element: <EditContentPackPage />,
            },
            { path: RoutePaths.SYSTEM.CONTENTPACKS.show(':contentPackId'), element: <ShowContentPackPage /> },

            { path: RoutePaths.SYSTEM.GROKPATTERNS, element: <GrokPatternsPage /> },

            { path: RoutePaths.SYSTEM.INDEX_SETS.CREATE, element: <IndexSetCreationPage /> },
            { path: RoutePaths.SYSTEM.INDEX_SETS.SHOW(':indexSetId'), element: <IndexSetPage /> },
            { path: RoutePaths.SYSTEM.INDEX_SETS.CONFIGURATION(':indexSetId'), element: <IndexSetConfigurationPage /> },
            { path: RoutePaths.SYSTEM.INDEX_SETS.FIELD_TYPES(':indexSetId'), element: <IndexSetFieldTypesPage /> },

            { path: RoutePaths.SYSTEM.INDICES.LIST, element: <IndicesPage /> },
            !isCloud && { path: RoutePaths.SYSTEM.INDICES.FAILURES, element: <IndexerFailuresPage /> },

            { path: RoutePaths.SYSTEM.LOOKUPTABLES.OVERVIEW, element: withLUTModalProvider(LUTTablesPage) },

            { path: RoutePaths.SYSTEM.LOOKUPTABLES.CACHES.OVERVIEW, element: withLUTModalProvider(LUTCachesPage) },

<<<<<<< HEAD
            { path: RoutePaths.SYSTEM.LOOKUPTABLES.DATA_ADAPTERS.OVERVIEW, element: withLUTModalProvider(LUTDataAdaptersPage) },
=======
            {
              path: RoutePaths.SYSTEM.LOOKUPTABLES.DATA_ADAPTERS.OVERVIEW,
              element: withLUTModalProvider(LUTDataAdaptersPage),
            },
>>>>>>> df677229

            { path: RoutePaths.SYSTEM.PIPELINES.OVERVIEW, element: <PipelinesOverviewPage /> },
            { path: RoutePaths.SYSTEM.PIPELINES.RULES, element: <RulesPage /> },
            { path: RoutePaths.SYSTEM.PIPELINES.RULE(':ruleId'), element: <RuleDetailsPage /> },
            { path: RoutePaths.SYSTEM.PIPELINES.SIMULATOR, element: <SimulatorPage /> },
            { path: RoutePaths.SYSTEM.PIPELINES.PIPELINE(':pipelineId'), element: <PipelineDetailsPage /> },

            !isCloud && { path: RoutePaths.SYSTEM.CLUSTER.NODES, element: <ClusterConfigurationPage /> },
            !isCloud && {
              path: RoutePaths.SYSTEM.CLUSTER.DATANODE_DASHBOARD,
              element: <DataNodesClusterManagementPage />,
            },
            !isCloud && {
              path: RoutePaths.SYSTEM.CLUSTER.CERTIFICATE_MANAGEMENT,
              element: <ClusterCertificateManagementPage />,
            },
            !isCloud && { path: RoutePaths.SYSTEM.CLUSTER.DATANODE_UPGRADE, element: <DataNodeUpgradePage /> },
            !isCloud &&
            enableDataNodeMigration && {
              path: RoutePaths.SYSTEM.CLUSTER.DATANODE_MIGRATION,
              element: <DataNodesMigrationPage />,
            },

            !isCloud && { path: RoutePaths.SYSTEM.CLUSTER.NODE_SHOW(':nodeId'), element: <ShowNodePage /> },
            !isCloud && { path: RoutePaths.SYSTEM.CLUSTER.DATANODE_SHOW(':dataNodeId'), element: <DataNodePage /> },

            !isCloud && { path: RoutePaths.SYSTEM.LOGGING, element: <LoggersPage /> },
            { path: RoutePaths.SYSTEM.METRICS(':nodeId'), element: <ShowMetricsPage /> },

            !isCloud && { path: RoutePaths.SYSTEM.OUTPUTS, element: <SystemOutputsPage /> },

            !isCloud && { path: RoutePaths.SYSTEM.AUTHENTICATION.BACKENDS.ACTIVE, element: <AuthenticationPage /> },
            !isCloud && {
              path: RoutePaths.SYSTEM.AUTHENTICATION.BACKENDS.CREATE,
              element: <AuthenticationCreatePage />,
            },
            !isCloud && {
              path: RoutePaths.SYSTEM.AUTHENTICATION.BACKENDS.OVERVIEW,
              element: <AuthenticationOverviewPage />,
            },
            !isCloud && {
              path: RoutePaths.SYSTEM.AUTHENTICATION.BACKENDS.show(':backendId'),
              element: <AuthenticationBackendDetailsPage />,
            },
            !isCloud && {
              path: RoutePaths.SYSTEM.AUTHENTICATION.BACKENDS.edit(':backendId'),
              element: <AuthenticationBackendEditPage />,
            },
            !isCloud && {
              path: RoutePaths.SYSTEM.AUTHENTICATION.BACKENDS.createBackend(':name'),
              element: <AuthenticationBackendCreatePage />,
            },

            !isCloud && { path: RoutePaths.SYSTEM.AUTHENTICATION.AUTHENTICATORS.SHOW, element: <AuthenticatorsPage /> },
            !isCloud && {
              path: RoutePaths.SYSTEM.AUTHENTICATION.AUTHENTICATORS.EDIT,
              element: <AuthenticatorsEditPage />,
            },

            { path: RoutePaths.SYSTEM.USERS.OVERVIEW, element: <UsersOverviewPage /> },
            { path: RoutePaths.SYSTEM.USERS.CREATE, element: <UserCreatePage /> },
            { path: RoutePaths.SYSTEM.USERS.show(':userId'), element: <UserDetailsPage /> },
            { path: RoutePaths.SYSTEM.USERS.edit(':userId'), element: <UserEditPage /> },
            { path: RoutePaths.SYSTEM.USERS.TOKENS.edit(':userId'), element: <UserTokensEditPage /> },
            { path: RoutePaths.SYSTEM.USERS_TOKEN_MANAGEMENT.overview, element: <TokenManagementPage /> },

            { path: RoutePaths.SYSTEM.AUTHZROLES.OVERVIEW, element: <RolesOverviewPage /> },
            { path: RoutePaths.SYSTEM.AUTHZROLES.show(':roleId'), element: <RoleDetailsPage /> },
            { path: RoutePaths.SYSTEM.AUTHZROLES.edit(':roleId'), element: <RoleEditPage /> },

            { path: RoutePaths.SYSTEM.OVERVIEW, element: <SystemOverviewPage /> },
            { path: RoutePaths.SYSTEM.PROCESSBUFFERDUMP(':nodeId'), element: <ProcessBufferDumpPage /> },
            { path: RoutePaths.SYSTEM.THREADDUMP(':nodeId'), element: <ThreadDumpPage /> },
            { path: RoutePaths.SYSTEM.SYSTEMLOGS(':nodeId'), element: <SystemLogsPage /> },
            { path: RoutePaths.SYSTEM.ENTERPRISE, element: <EnterprisePage /> },

            { path: RoutePaths.SYSTEM.SIDECARS.OVERVIEW, element: <SidecarsPage /> },
            { path: RoutePaths.SYSTEM.SIDECARS.STATUS(':sidecarId'), element: <SidecarStatusPage /> },
            { path: RoutePaths.SYSTEM.SIDECARS.ADMINISTRATION, element: <SidecarAdministrationPage /> },
            { path: RoutePaths.SYSTEM.SIDECARS.CONFIGURATION, element: <SidecarConfigurationPage /> },
            { path: RoutePaths.SYSTEM.SIDECARS.FAILURE_TRACKING, element: <SidecarFailureTrackingPage /> },
            { path: RoutePaths.SYSTEM.SIDECARS.NEW_CONFIGURATION, element: <SidecarNewConfigurationPage /> },
            {
              path: RoutePaths.SYSTEM.SIDECARS.EDIT_CONFIGURATION(':configurationId'),
              element: <SidecarEditConfigurationPage />,
            },
            { path: RoutePaths.SYSTEM.SIDECARS.NEW_COLLECTOR, element: <SidecarNewCollectorPage /> },
            { path: RoutePaths.SYSTEM.SIDECARS.EDIT_COLLECTOR(':collectorId'), element: <SidecarEditCollectorPage /> },
            { path: RoutePaths.KEYBOARD_SHORTCUTS, element: <KeyboardShortcutsPage /> },
            {
              path: RoutePaths.SYSTEM.INDICES.FIELD_TYPE_PROFILES.OVERVIEW,
              element: <IndexSetFieldTypeProfilesPage />,
            },
            {
              path: RoutePaths.SYSTEM.INDICES.FIELD_TYPE_PROFILES.edit(':profileId'),
              element: <IndexSetFieldTypeProfileEditPage />,
            },
            {
              path: RoutePaths.SYSTEM.INDICES.FIELD_TYPE_PROFILES.CREATE,
              element: <IndexSetFieldTypeProfileCreatePage />,
            },
            !isCloud && {
              path: RoutePaths.SYSTEM.INDICES.TEMPLATES.view(':templateId'),
              element: <IndexSetTemplatePage />,
            },
            !isCloud && { path: RoutePaths.SYSTEM.INDICES.TEMPLATES.OVERVIEW, element: <IndexSetTemplatesPage /> },
            !isCloud && { path: RoutePaths.SYSTEM.INDICES.TEMPLATES.CREATE, element: <IndexSetTemplateCreatePage /> },
            !isCloud && {
              path: RoutePaths.SYSTEM.INDICES.TEMPLATES.edit(':templateId'),
              element: <IndexSetTemplateEditPage />,
            },
            ...standardPluginRoutes,
            { path: '*', element: <NotFoundPage displayPageLayout={false} /> },
          ].filter((route) => !!route),
        },
        { path: RoutePaths.NOTFOUND, element: <NotFoundPage /> },
      ],
    },
  ]);

  return (
    <RouterErrorBoundary>
      <RouterProvider router={router} />
    </RouterErrorBoundary>
  );
};

export default AppRouter;<|MERGE_RESOLUTION|>--- conflicted
+++ resolved
@@ -123,11 +123,7 @@
 import usePluginEntities from 'hooks/usePluginEntities';
 import GlobalContextProviders from 'contexts/GlobalContextProviders';
 import TokenManagementPage from 'pages/TokenManagementPage';
-<<<<<<< HEAD
-import withLUTModalProvider from 'components/lookup-tables/LUTModals/withLUTModalProvider';
-=======
 import { withLUTModalProvider } from 'components/lookup-tables/contexts/ModalContext';
->>>>>>> df677229
 
 const renderPluginRoute = ({ path, component: Component, parentComponent, requiredFeatureFlag }: PluginRoute) => {
   if (requiredFeatureFlag && !AppConfig.isFeatureEnabled(requiredFeatureFlag)) {
@@ -265,14 +261,10 @@
 
             { path: RoutePaths.SYSTEM.LOOKUPTABLES.CACHES.OVERVIEW, element: withLUTModalProvider(LUTCachesPage) },
 
-<<<<<<< HEAD
-            { path: RoutePaths.SYSTEM.LOOKUPTABLES.DATA_ADAPTERS.OVERVIEW, element: withLUTModalProvider(LUTDataAdaptersPage) },
-=======
             {
               path: RoutePaths.SYSTEM.LOOKUPTABLES.DATA_ADAPTERS.OVERVIEW,
               element: withLUTModalProvider(LUTDataAdaptersPage),
             },
->>>>>>> df677229
 
             { path: RoutePaths.SYSTEM.PIPELINES.OVERVIEW, element: <PipelinesOverviewPage /> },
             { path: RoutePaths.SYSTEM.PIPELINES.RULES, element: <RulesPage /> },
