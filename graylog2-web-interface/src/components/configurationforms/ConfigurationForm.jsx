/*
 * Copyright (C) 2020 Graylog, Inc.
 *
 * This program is free software: you can redistribute it and/or modify
 * it under the terms of the Server Side Public License, version 1,
 * as published by MongoDB, Inc.
 *
 * This program is distributed in the hope that it will be useful,
 * but WITHOUT ANY WARRANTY; without even the implied warranty of
 * MERCHANTABILITY or FITNESS FOR A PARTICULAR PURPOSE. See the
 * Server Side Public License for more details.
 *
 * You should have received a copy of the Server Side Public License
 * along with this program. If not, see
 * <http://www.mongodb.com/licensing/server-side-public-license>.
 */
import $ from 'jquery';
import PropTypes from 'prop-types';
import React from 'react';

import BootstrapModalForm from 'components/bootstrap/BootstrapModalForm';
import { ConfigurationFormField, TitleField } from 'components/configurationforms';

class ConfigurationForm extends React.Component {
  constructor(props) {
    super(props);

    this.state = { ...this._copyStateFromProps(this.props), showConfigurationModal: false, submitted: false };
  }

  UNSAFE_componentWillReceiveProps(props) {
    const { values = {} } = this.state || {};
    const newState = this._copyStateFromProps(props);

    if (!this.state.submitted) {
      newState.values = $.extend(newState.values, values);
    }

    this.setState(newState);
  }

  getValue = () => {
    const data = {};
    const { values } = this.state;
    const { includeTitleField, typeName } = this.props;
    const { configFields, titleValue } = this.state;

    if (includeTitleField) {
      data.title = titleValue;
    }

    data.type = typeName;
    data.configuration = {};

    $.map(configFields, (field, name) => {
      // Replace undefined with null, as JSON.stringify will leave out undefined fields from the DTO sent to the server
      const fieldValue = values[name];
      data.configuration[name] = (fieldValue === undefined ? null : fieldValue);
<<<<<<< HEAD

      if (field.is_encrypted && !field.dirty && fieldValue && fieldValue.is_set !== undefined) {
        data.configuration[name] = { keep_value: true };
      }
=======
>>>>>>> 24c5e8d1
    });

    return data;
  };

  _copyStateFromProps = (props) => {
    const { titleValue } = this.state || {};
    const effectiveTitleValue = (titleValue !== undefined ? titleValue : props.titleValue);
    const defaultValues = {};
    const valueOverrides = {};

    if (props.configFields) {
      Object.keys(props.configFields).forEach((field) => {
        const configField = props.configFields[field];

        defaultValues[field] = configField.default_value;
      });
    }

    return {
      configFields: $.extend({}, props.configFields),
      values: $.extend({}, { ...defaultValues, ...props.values }, valueOverrides),
      titleValue: effectiveTitleValue,
    };
  };

  _sortByPosOrOptionality = (x1, x2) => {
    const { configFields } = this.state;
    const DEFAULT_POSITION = 100; // corresponds to ConfigurationField.java
    const x1pos = configFields[x1.name].position || DEFAULT_POSITION;
    const x2pos = configFields[x2.name].position || DEFAULT_POSITION;

    let diff = x1pos - x2pos;

    if (!diff) {
      diff = configFields[x1.name].is_optional - configFields[x2.name].is_optional;
    }

    if (!diff) {
      // Sort equal fields stably
      diff = x1.pos - x2.pos;
    }

    return diff;
  };

  _handleEncryptedFieldsBeforeSubmit = (data) => {
    const { configFields } = this.state;

    const oldConfiguration = data.configuration;

    const newConfiguration = {};

    $.map(oldConfiguration, (fieldValue, fieldName) => {
      const configField = configFields[fieldName];

      if (configField.is_encrypted && !configField.dirty && fieldValue && fieldValue.is_set !== undefined) {
        newConfiguration[fieldName] = { keep_value: true };
      }
    });

    return { ...data, configuration: { ...oldConfiguration, ...newConfiguration } };
  };

  _save = () => {
    const data = this.getValue();

    const { submitAction } = this.props;

    submitAction(this._handleEncryptedFieldsBeforeSubmit(data));

    this.setState({ showConfigurationModal: false, submitted: true });
  };

  // eslint-disable-next-line react/no-unused-class-component-methods
  open = () => {
    this.setState({ showConfigurationModal: true });
  };

  onCancel = () => {
    const { cancelAction, titleValue } = this.props;

    this.setState($.extend(this._copyStateFromProps(this.props), { titleValue: titleValue, showConfigurationModal: false }));

    if (cancelAction) {
      cancelAction();
    }
  };

  _handleTitleChange = (field, value) => {
    this.setState({ titleValue: value });
  };

  _handleChange = (field, value) => {
    const { configFields, values } = this.state;

    const configField = configFields[field];

    values[field] = value;

<<<<<<< HEAD
    this.setState({ values: values, configFields: { ...configFields, ...{ [field]: { ...configField, ...{ dirty: true } } } } });
=======
    this.setState({ values: values, configFields: { ...configFields, [field]: { ...configField, ...{ dirty: true } } } });
>>>>>>> 24c5e8d1
  };

  _renderConfigField = (configField, key, autoFocus) => {
    const { values } = this.state;
    const value = values[key];
    const { typeName } = this.props;

    return (
      <ConfigurationFormField key={key}
                              typeName={typeName}
                              configField={configField}
                              configKey={key}
                              configValue={value}
                              autoFocus={autoFocus}
                              dirty={configField.dirty}
                              onChange={this._handleChange} />
    );
  };

  render() {
    const {
      typeName,
      title,
      helpBlock,
      wrapperComponent: WrapperComponent = BootstrapModalForm,
      includeTitleField,
      children,
      submitButtonText,
    } = this.props;

    let shouldAutoFocus = true;
    let titleElement;

    if (includeTitleField) {
      const { titleValue } = this.state;

      titleElement = (
        <TitleField key={`${typeName}-title`}
                    typeName={typeName}
                    value={titleValue}
                    onChange={this._handleTitleChange}
                    helpBlock={helpBlock} />
      );

      shouldAutoFocus = false;
    }

    const { configFields } = this.state;
    const configFieldKeys = $.map(configFields, (field, name) => name)
      .map((name, pos) => ({ name: name, pos: pos }))
      .sort(this._sortByPosOrOptionality);

    const renderedConfigFields = configFieldKeys.map((key) => {
      const configField = this._renderConfigField(configFields[key.name], key.name, shouldAutoFocus);

      if (shouldAutoFocus) {
        shouldAutoFocus = false;
      }

      return configField;
    });

    return (
      <WrapperComponent show={this.state.showConfigurationModal}
                        title={title}
                        onCancel={this.onCancel}
                        onSubmitForm={this._save}
                        submitButtonText={submitButtonText}>
        <fieldset>
          <input type="hidden" name="type" value={typeName} />
          {children}
          {titleElement}
          {renderedConfigFields}
        </fieldset>
      </WrapperComponent>
    );
  }
}

ConfigurationForm.propTypes = {
  cancelAction: PropTypes.func,
  children: PropTypes.node,
  helpBlock: PropTypes.node,
  includeTitleField: PropTypes.bool,
  submitAction: PropTypes.func.isRequired,
  title: PropTypes.node,
  titleValue: PropTypes.string,
  typeName: PropTypes.string,
  // eslint-disable-next-line react/no-unused-prop-types
  values: PropTypes.object,
  wrapperComponent: PropTypes.elementType,
  submitButtonText: PropTypes.string.isRequired,
};

ConfigurationForm.defaultProps = {
  cancelAction: () => {},
  children: null,
  helpBlock: null,
  title: null,
  includeTitleField: true,
  titleValue: '',
  typeName: undefined,
  values: {},
  wrapperComponent: BootstrapModalForm,
};

export default ConfigurationForm;<|MERGE_RESOLUTION|>--- conflicted
+++ resolved
@@ -56,13 +56,6 @@
       // Replace undefined with null, as JSON.stringify will leave out undefined fields from the DTO sent to the server
       const fieldValue = values[name];
       data.configuration[name] = (fieldValue === undefined ? null : fieldValue);
-<<<<<<< HEAD
-
-      if (field.is_encrypted && !field.dirty && fieldValue && fieldValue.is_set !== undefined) {
-        data.configuration[name] = { keep_value: true };
-      }
-=======
->>>>>>> 24c5e8d1
     });
 
     return data;
@@ -163,11 +156,7 @@
 
     values[field] = value;
 
-<<<<<<< HEAD
-    this.setState({ values: values, configFields: { ...configFields, ...{ [field]: { ...configField, ...{ dirty: true } } } } });
-=======
     this.setState({ values: values, configFields: { ...configFields, [field]: { ...configField, ...{ dirty: true } } } });
->>>>>>> 24c5e8d1
   };
 
   _renderConfigField = (configField, key, autoFocus) => {
