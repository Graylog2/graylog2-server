/*
 * Copyright (C) 2020 Graylog, Inc.
 *
 * This program is free software: you can redistribute it and/or modify
 * it under the terms of the Server Side Public License, version 1,
 * as published by MongoDB, Inc.
 *
 * This program is distributed in the hope that it will be useful,
 * but WITHOUT ANY WARRANTY; without even the implied warranty of
 * MERCHANTABILITY or FITNESS FOR A PARTICULAR PURPOSE. See the
 * Server Side Public License for more details.
 *
 * You should have received a copy of the Server Side Public License
 * along with this program. If not, see
 * <http://www.mongodb.com/licensing/server-side-public-license>.
 */
import PropTypes from 'prop-types';
import React from 'react';

import { Button, Input } from 'components/bootstrap';
import { hasAttribute, optionalMarker } from 'components/configurationforms/FieldHelpers';
import { getValueFromInput } from 'util/FormsUtils';

import type { TextField as TextFieldType, EncryptedFieldValue } from './types';

type Props = {
  autoFocus: boolean,
  field: TextFieldType,
  dirty: boolean,
  onChange: (title: string, value: string | EncryptedFieldValue<string>) => void,
  title: string,
  typeName: string,
  value?: string | EncryptedFieldValue<string>,
};

const TextField = ({ field, title, typeName, dirty, onChange, value, autoFocus }: Props) => {
  const isRequired = !field.is_optional;
  const showReadOnlyEncrypted = field.is_encrypted && !dirty && typeof value !== 'string' && value.is_set;
  const fieldType = (!hasAttribute(field.attributes, 'textarea') && (hasAttribute(field.attributes, 'is_password') || showReadOnlyEncrypted) ? 'password' : 'text');
  const fieldId = `${typeName}-${title}`;

  const labelContent = <>{field.human_name} {optionalMarker(field)}</>;

<<<<<<< HEAD
  const fieldValue = () => {
=======
  const getFieldValue = () => {
>>>>>>> 24c5e8d1
    if (showReadOnlyEncrypted) return 'encrypted placeholder';

    if (typeof value === 'string') return value;

    if (value && value.set_value) {
      return value.set_value;
    }

    return '';
  };

  const handleChange = ({ target }) => {
    const inputValue = getValueFromInput(target);

    if (field.is_encrypted) {
      onChange(title, { set_value: inputValue });
    } else {
      onChange(title, inputValue);
    }
  };

  const buttonAfter = () => {
<<<<<<< HEAD
    if (!showReadOnlyEncrypted) return null;
=======
    if (!showReadOnlyEncrypted) {
      return null;
    }
>>>>>>> 24c5e8d1

    return (
      <Button type="button" onClick={() => onChange(title, { delete_value: true })}>
        Reset
      </Button>
    );
  };

  if (hasAttribute(field.attributes, 'textarea')) {
    return (
      <Input id={fieldId}
             type="textarea"
             rows={10}
             label={labelContent}
             name={`configuration[${title}]`}
             required={isRequired}
             help={field.description}
<<<<<<< HEAD
             value={fieldValue()}
=======
             value={getFieldValue()}
>>>>>>> 24c5e8d1
             onChange={handleChange}
             autoFocus={autoFocus} />
    );
  }

  return (
    <Input id={fieldId}
           type={fieldType}
           name={`configuration[${title}]`}
           label={labelContent}
           required={isRequired}
           help={field.description}
<<<<<<< HEAD
           value={fieldValue()}
=======
           value={getFieldValue()}
>>>>>>> 24c5e8d1
           readOnly={showReadOnlyEncrypted}
           onChange={handleChange}
           buttonAfter={buttonAfter()}
           autoFocus={autoFocus} />
  );
};

TextField.propTypes = {
  autoFocus: PropTypes.bool,
  dirty: PropTypes.bool,
  field: PropTypes.object.isRequired,
  onChange: PropTypes.func.isRequired,
  title: PropTypes.string.isRequired,
  typeName: PropTypes.string.isRequired,
  value: PropTypes.oneOfType([PropTypes.string, PropTypes.object]),
};

TextField.defaultProps = {
  autoFocus: false,
  dirty: false,
  value: '',
};

export default TextField;<|MERGE_RESOLUTION|>--- conflicted
+++ resolved
@@ -41,11 +41,7 @@
 
   const labelContent = <>{field.human_name} {optionalMarker(field)}</>;
 
-<<<<<<< HEAD
-  const fieldValue = () => {
-=======
   const getFieldValue = () => {
->>>>>>> 24c5e8d1
     if (showReadOnlyEncrypted) return 'encrypted placeholder';
 
     if (typeof value === 'string') return value;
@@ -68,13 +64,9 @@
   };
 
   const buttonAfter = () => {
-<<<<<<< HEAD
-    if (!showReadOnlyEncrypted) return null;
-=======
     if (!showReadOnlyEncrypted) {
       return null;
     }
->>>>>>> 24c5e8d1
 
     return (
       <Button type="button" onClick={() => onChange(title, { delete_value: true })}>
@@ -92,11 +84,7 @@
              name={`configuration[${title}]`}
              required={isRequired}
              help={field.description}
-<<<<<<< HEAD
-             value={fieldValue()}
-=======
              value={getFieldValue()}
->>>>>>> 24c5e8d1
              onChange={handleChange}
              autoFocus={autoFocus} />
     );
@@ -109,11 +97,7 @@
            label={labelContent}
            required={isRequired}
            help={field.description}
-<<<<<<< HEAD
-           value={fieldValue()}
-=======
            value={getFieldValue()}
->>>>>>> 24c5e8d1
            readOnly={showReadOnlyEncrypted}
            onChange={handleChange}
            buttonAfter={buttonAfter()}
