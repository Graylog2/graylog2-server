--- conflicted
+++ resolved
@@ -14,11 +14,7 @@
   Modal,
   Row,
 } from 'components/graylog';
-<<<<<<< HEAD
-import { Pagination, PageSizeSelect } from 'components/common';
-=======
-import { Pagination, Select } from 'components/common';
->>>>>>> 6e8dd618
+import { Pagination, PageSizeSelect, Select } from 'components/common';
 import TypeAheadDataFilter from 'components/common/TypeAheadDataFilter';
 import BootstrapModalWrapper from 'components/bootstrap/BootstrapModalWrapper';
 import ControlledTableList from 'components/common/ControlledTableList';
@@ -199,26 +195,7 @@
                   onChange={this._onChangePage} />
     );
 
-<<<<<<< HEAD
     const pageSizeSelect = <PageSizeSelect onChange={this._itemsShownChange} pageSize={pageSize} pageSizes={[10, 25, 50, 100]} />;
-=======
-    const pageSizeOptions = [
-      { value: '10', label: '10' },
-      { value: '25', label: '25' },
-      { value: '50', label: '50' },
-      { value: '100', label: '100' },
-    ];
-
-    const pageSizeSelector = (
-      <PageSizeSelector>
-        <span>Show:</span>
-        <StyledSizeSelect onChange={this._itemsShownChange}
-                          value={String(pageSize)}
-                          clearable={false}
-                          options={pageSizeOptions} />
-      </PageSizeSelector>
-    );
->>>>>>> 6e8dd618
 
     const noContentMessage = contentPacks.length <= 0
       ? 'No content packs found. Please create or upload one'
