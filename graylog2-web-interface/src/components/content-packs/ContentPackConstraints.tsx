--- conflicted
+++ resolved
@@ -1,6 +1,3 @@
-<<<<<<< HEAD
-import React, { useMemo } from 'react';
-=======
 /*
  * Copyright (C) 2020 Graylog, Inc.
  *
@@ -17,8 +14,8 @@
  * along with this program. If not, see
  * <http://www.mongodb.com/licensing/server-side-public-license>.
  */
+
 import React, { useMemo, useCallback } from 'react';
->>>>>>> 6e8cf782
 import { Set } from 'immutable';
 
 import { DataTable, Icon } from 'components/common';
@@ -34,11 +31,8 @@
   const productName = useProductName();
   const headers = useMemo(() => ['Name', 'Type', 'Version', 'Fulfilled'], []);
 
-<<<<<<< HEAD
-=======
   const renderHeader = useCallback((header: React.ReactNode) => <th>{header}</th>, []);
 
->>>>>>> 6e8cf782
   const formattedConstraints = useMemo(() => {
     let updatedConstraints = constraints.map((constraint) => {
       const newConstraint = constraint.constraint || constraint;
@@ -50,17 +44,10 @@
     if (typeof updatedConstraints.toArray === 'function') {
       updatedConstraints = updatedConstraints.toArray();
     }
-<<<<<<< HEAD
 
     return updatedConstraints;
   }, [constraints]);
 
-=======
-
-    return updatedConstraints;
-  }, [constraints]);
-
->>>>>>> 6e8cf782
   const rowFormatter = (item) => {
     const constraint = item.constraint || item;
     constraint.fulfilled = isFulfilled || constraint.fulfilled;
@@ -88,11 +75,7 @@
       <DataTable
         id="content-packs-constraints"
         headers={headers}
-<<<<<<< HEAD
-        headerCellFormatter={(header) => <th>{header}</th>}
-=======
         headerCellFormatter={renderHeader}
->>>>>>> 6e8cf782
         sortBy={(row) => (row.constraint ? row.constraint.type : row.type)}
         dataRowFormatter={rowFormatter}
         rows={formattedConstraints}
