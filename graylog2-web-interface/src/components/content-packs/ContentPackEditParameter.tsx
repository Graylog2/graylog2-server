--- conflicted
+++ resolved
@@ -92,7 +92,29 @@
     this._updateField(event.target.name, FormsUtils.getValueFromInput(event.target));
   };
 
-<<<<<<< HEAD
+  _validateName = () => {
+    const value = this.state.newParameter.name;
+
+    if (value.match(/\W/)) {
+      this.setState({ nameError: 'The parameter name must only contain A-Z, a-z, 0-9 and _' });
+
+      return false;
+    }
+
+    if (
+      (this.props.parameterToEdit || {}).name !== value &&
+      this.props.parameters.findIndex((parameter) => parameter.name === value) >= 0
+    ) {
+      this.setState({ nameError: 'The parameter name must be unique.' });
+
+      return false;
+    }
+
+    this.setState({ nameError: undefined });
+
+    return true;
+  };
+
   _validateDefaultValue = () => {
     const value = this.state.newParameter.default_value;
 
@@ -109,7 +131,7 @@
         }
 
         case 'double': {
-          if (isNaN(value)) {
+          if (Number.isNaN(Number.parseFloat(value))) {
             this.setState({ defaultValueError: 'This is not a double value.' });
 
             return false;
@@ -137,67 +159,6 @@
 
     return true;
   };
-
-=======
->>>>>>> f0af02a6
-  _validateName = () => {
-    const value = this.state.newParameter.name;
-
-    if (value.match(/\W/)) {
-      this.setState({ nameError: 'The parameter name must only contain A-Z, a-z, 0-9 and _' });
-
-      return false;
-    }
-
-    if (
-      (this.props.parameterToEdit || {}).name !== value &&
-      this.props.parameters.findIndex((parameter) => parameter.name === value) >= 0
-    ) {
-      this.setState({ nameError: 'The parameter name must be unique.' });
-
-      return false;
-    }
-
-    this.setState({ nameError: undefined });
-
-    return true;
-  };
-
-  _validateParameter() {
-    const param = this.state.newParameter;
-
-    if (!param.name) {
-      this.setState({ nameError: 'Name must be set.' });
-
-<<<<<<< HEAD
-      return false;
-    }
-=======
-        case 'double': {
-          if (Number.isNaN(Number.parseFloat(value))) {
-            this.setState({ defaultValueError: 'This is not a double value.' });
->>>>>>> f0af02a6
-
-    this.setState({ nameError: undefined });
-
-    if (!param.title) {
-      this.setState({ titleError: 'Title must be set.' });
-
-      return false;
-    }
-
-    this.setState({ titleError: undefined });
-
-    if (!param.description) {
-      this.setState({ descrError: 'Description must be set.' });
-
-      return false;
-    }
-
-    this.setState({ descrError: undefined });
-
-    return this._validateDefaultValue() && this._validateName();
-  }
 
   _validateParameter() {
     const param = this.state.newParameter;
