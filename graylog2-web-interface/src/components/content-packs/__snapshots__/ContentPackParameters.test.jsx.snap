// Jest Snapshot v1, https://goo.gl/fbAQLP

exports[`<ContentPackParameters /> should render a parameter 1`] = `
<div>
  <div
    className="row"
  >
    <div
      className="col-sm-9 col-sm-offset-1"
    >
      <div>
        <h2>
          Parameters list
        </h2>
        <br />
        <button
          className="Button__StyledButton-c9cbmb-0 kRDLih btn btn-sm btn-info"
          disabled={false}
          onClick={[Function]}
          title="Edit Modal"
          type="button"
        >
          Create parameter
        </button>
        <span>
          <br />
          <br />
        </span>
        <div
          className="search"
          style={
            Object {
              "marginTop": 15,
            }
          }
        >
          <form
            className="form-inline"
            onSubmit={[Function]}
          >
            <div
              className="form-group has-feedback"
            >
              <input
                autoComplete="off"
                className="query form-control"
                id="common-search-form-query-input"
                onChange={[Function]}
                placeholder="Enter search query..."
                spellCheck="false"
                style={
                  Object {
                    "width": "auto",
                  }
                }
                type="text"
                value=""
              />
            </div>
            <div
              className="form-group"
              style={
                Object {
                  "marginLeft": 5,
                }
              }
            >
              <button
<<<<<<< HEAD
                className="Button__StyledButton-c9cbmb-0 cBCVOY submit-button btn btn-default"
=======
                className="submit-button Button__StyledButton-c9cbmb-0 kRDLih btn btn-default"
>>>>>>> dc702008
                disabled={false}
                type="submit"
              >
                Filter
              </button>
            </div>
            <div
              className="form-group"
              style={
                Object {
                  "marginLeft": 5,
                }
              }
            >
              <button
<<<<<<< HEAD
                className="Button__StyledButton-c9cbmb-0 cBCVOY reset-button btn btn-default"
=======
                className="reset-button Button__StyledButton-c9cbmb-0 kRDLih btn btn-default"
>>>>>>> dc702008
                disabled={false}
                onClick={[Function]}
                type="reset"
              >
                Reset
              </button>
            </div>
          </form>
        </div>
        <div>
          <div
            className="row "
          >
            <div
              className="col-md-12"
            >
              <div
                className="data-table table-responsive"
                id="parameter-list"
              >
                <table
                  className="table scrollable"
                >
                  <thead>
                    <tr>
                      <th>
                        Title
                      </th>
                      <th>
                        Name
                      </th>
                      <th>
                        Description
                      </th>
                      <th>
                        Value Type
                      </th>
                      <th>
                        Default Value
                      </th>
                      <th>
                        Used
                      </th>
                      <th>
                        Action
                      </th>
                    </tr>
                  </thead>
                  <tbody>
                    <tr>
                      <td
                        className="bigColumns"
                      >
                        A parameter title
                      </td>
                      <td>
                        A parameter name
                      </td>
                      <td
                        className="bigColumns"
                      >
                        A parameter descriptions
                      </td>
                      <td>
                        string
                      </td>
                      <td>
                        test
                      </td>
                      <td>
                        <span
                          className="failure badge"
                        >
                          <i
                            className="fa fa-times"
                          />
                        </span>
                      </td>
                      <td>
                        <div
                          className="btn-toolbar"
                          role="toolbar"
                        >
                          <button
                            className="Button__StyledButton-c9cbmb-0 kRDLih btn btn-xs btn-primary"
                            disabled={false}
                            onClick={[Function]}
                            title="Delete Parameter"
                            type="button"
                          >
                            Delete
                          </button>
                          <button
                            className="Button__StyledButton-c9cbmb-0 kRDLih btn btn-xs btn-info"
                            disabled={false}
                            onClick={[Function]}
                            title="Edit Modal"
                            type="button"
                          >
                            Edit
                          </button>
                        </div>
                      </td>
                    </tr>
                  </tbody>
                </table>
              </div>
            </div>
          </div>
        </div>
      </div>
    </div>
  </div>
  <div
    className="row"
  >
    <div
      className="col-sm-9 col-sm-offset-1"
    >
      <div>
        <h2>
          Entity list
        </h2>
        <br />
        <div
          className="search"
          style={
            Object {
              "marginTop": 15,
            }
          }
        >
          <form
            className="form-inline"
            onSubmit={[Function]}
          >
            <div
              className="form-group has-feedback"
            >
              <input
                autoComplete="off"
                className="query form-control"
                id="common-search-form-query-input"
                onChange={[Function]}
                placeholder="Enter search query..."
                spellCheck="false"
                style={
                  Object {
                    "width": "auto",
                  }
                }
                type="text"
                value=""
              />
            </div>
            <div
              className="form-group"
              style={
                Object {
                  "marginLeft": 5,
                }
              }
            >
              <button
<<<<<<< HEAD
                className="Button__StyledButton-c9cbmb-0 cBCVOY submit-button btn btn-default"
=======
                className="submit-button Button__StyledButton-c9cbmb-0 kRDLih btn btn-default"
>>>>>>> dc702008
                disabled={false}
                type="submit"
              >
                Filter
              </button>
            </div>
            <div
              className="form-group"
              style={
                Object {
                  "marginLeft": 5,
                }
              }
            >
              <button
<<<<<<< HEAD
                className="Button__StyledButton-c9cbmb-0 cBCVOY reset-button btn btn-default"
=======
                className="reset-button Button__StyledButton-c9cbmb-0 kRDLih btn btn-default"
>>>>>>> dc702008
                disabled={false}
                onClick={[Function]}
                type="reset"
              >
                Reset
              </button>
            </div>
          </form>
        </div>
        <div>
          <div
            className="row "
          >
            <div
              className="col-md-12"
            >
              <div
                className="data-table table-responsive"
                id="entity-list"
              >
                <table
                  className="table scrollable"
                >
                  <thead>
                    <tr>
                      <th>
                        Title
                      </th>
                      <th>
                        Type
                      </th>
                      <th>
                        Description
                      </th>
                      <th>
                        Origin
                      </th>
                      <th>
                        Used Parameters
                      </th>
                      <th>
                        Action
                      </th>
                    </tr>
                  </thead>
                  <tbody>
                    <tr>
                      <td
                        className="bigColumns"
                      >
                        A good input
                      </td>
                      <td>
                        input
                      </td>
                      <td
                        className="bigColumns"
                      >
                        
                      </td>
                      <td>
                        <span>
                          <i
                            className="fa fa-archive contentPackEntity"
                            title="Content Pack"
                          />
                        </span>
                      </td>
                      <td>
                        0
                      </td>
                      <td>
                        <div
                          className="btn-toolbar"
                          role="toolbar"
                        >
                          <button
                            className="Button__StyledButton-c9cbmb-0 kRDLih btn btn-xs btn-primary"
                            disabled={false}
                            onClick={[Function]}
                            type="button"
                          >
                            Edit
                          </button>
                          <button
                            className="Button__StyledButton-c9cbmb-0 kRDLih btn btn-xs btn-info"
                            disabled={false}
                            onClick={[Function]}
                            type="button"
                          >
                            Show
                          </button>
                        </div>
                      </td>
                    </tr>
                  </tbody>
                </table>
              </div>
            </div>
          </div>
        </div>
      </div>
    </div>
  </div>
</div>
`;

exports[`<ContentPackParameters /> should render with empty parameters 1`] = `
<div>
  <div
    className="row"
  >
    <div
      className="col-sm-9 col-sm-offset-1"
    >
      <div>
        <h2>
          Parameters list
        </h2>
        <br />
        <button
          className="Button__StyledButton-c9cbmb-0 kRDLih btn btn-sm btn-info"
          disabled={false}
          onClick={[Function]}
          title="Edit Modal"
          type="button"
        >
          Create parameter
        </button>
        <span>
          <br />
          <br />
        </span>
        <div
          className="search"
          style={
            Object {
              "marginTop": 15,
            }
          }
        >
          <form
            className="form-inline"
            onSubmit={[Function]}
          >
            <div
              className="form-group has-feedback"
            >
              <input
                autoComplete="off"
                className="query form-control"
                id="common-search-form-query-input"
                onChange={[Function]}
                placeholder="Enter search query..."
                spellCheck="false"
                style={
                  Object {
                    "width": "auto",
                  }
                }
                type="text"
                value=""
              />
            </div>
            <div
              className="form-group"
              style={
                Object {
                  "marginLeft": 5,
                }
              }
            >
              <button
<<<<<<< HEAD
                className="Button__StyledButton-c9cbmb-0 cBCVOY submit-button btn btn-default"
=======
                className="submit-button Button__StyledButton-c9cbmb-0 kRDLih btn btn-default"
>>>>>>> dc702008
                disabled={false}
                type="submit"
              >
                Filter
              </button>
            </div>
            <div
              className="form-group"
              style={
                Object {
                  "marginLeft": 5,
                }
              }
            >
              <button
<<<<<<< HEAD
                className="Button__StyledButton-c9cbmb-0 cBCVOY reset-button btn btn-default"
=======
                className="reset-button Button__StyledButton-c9cbmb-0 kRDLih btn btn-default"
>>>>>>> dc702008
                disabled={false}
                onClick={[Function]}
                type="reset"
              >
                Reset
              </button>
            </div>
          </form>
        </div>
        <div>
          <div
            className="row "
          >
            <div
              className="col-md-12"
            >
              <div
                className="data-table table-responsive"
                id="parameter-list"
              >
                <p>
                  To use parameters for content packs, at first a parameter must be created and can then be applied to a entity.
                </p>
              </div>
            </div>
          </div>
        </div>
      </div>
    </div>
  </div>
  <div
    className="row"
  >
    <div
      className="col-sm-9 col-sm-offset-1"
    >
      <div>
        <h2>
          Entity list
        </h2>
        <br />
        <div
          className="search"
          style={
            Object {
              "marginTop": 15,
            }
          }
        >
          <form
            className="form-inline"
            onSubmit={[Function]}
          >
            <div
              className="form-group has-feedback"
            >
              <input
                autoComplete="off"
                className="query form-control"
                id="common-search-form-query-input"
                onChange={[Function]}
                placeholder="Enter search query..."
                spellCheck="false"
                style={
                  Object {
                    "width": "auto",
                  }
                }
                type="text"
                value=""
              />
            </div>
            <div
              className="form-group"
              style={
                Object {
                  "marginLeft": 5,
                }
              }
            >
              <button
<<<<<<< HEAD
                className="Button__StyledButton-c9cbmb-0 cBCVOY submit-button btn btn-default"
=======
                className="submit-button Button__StyledButton-c9cbmb-0 kRDLih btn btn-default"
>>>>>>> dc702008
                disabled={false}
                type="submit"
              >
                Filter
              </button>
            </div>
            <div
              className="form-group"
              style={
                Object {
                  "marginLeft": 5,
                }
              }
            >
              <button
<<<<<<< HEAD
                className="Button__StyledButton-c9cbmb-0 cBCVOY reset-button btn btn-default"
=======
                className="reset-button Button__StyledButton-c9cbmb-0 kRDLih btn btn-default"
>>>>>>> dc702008
                disabled={false}
                onClick={[Function]}
                type="reset"
              >
                Reset
              </button>
            </div>
          </form>
        </div>
        <div>
          <div
            className="row "
          >
            <div
              className="col-md-12"
            >
              <div
                className="data-table table-responsive"
                id="entity-list"
              >
                <p>
                  No data available.
                </p>
              </div>
            </div>
          </div>
        </div>
      </div>
    </div>
  </div>
</div>
`;<|MERGE_RESOLUTION|>--- conflicted
+++ resolved
@@ -66,11 +66,7 @@
               }
             >
               <button
-<<<<<<< HEAD
-                className="Button__StyledButton-c9cbmb-0 cBCVOY submit-button btn btn-default"
-=======
                 className="submit-button Button__StyledButton-c9cbmb-0 kRDLih btn btn-default"
->>>>>>> dc702008
                 disabled={false}
                 type="submit"
               >
@@ -86,11 +82,7 @@
               }
             >
               <button
-<<<<<<< HEAD
-                className="Button__StyledButton-c9cbmb-0 cBCVOY reset-button btn btn-default"
-=======
                 className="reset-button Button__StyledButton-c9cbmb-0 kRDLih btn btn-default"
->>>>>>> dc702008
                 disabled={false}
                 onClick={[Function]}
                 type="reset"
@@ -255,11 +247,7 @@
               }
             >
               <button
-<<<<<<< HEAD
-                className="Button__StyledButton-c9cbmb-0 cBCVOY submit-button btn btn-default"
-=======
                 className="submit-button Button__StyledButton-c9cbmb-0 kRDLih btn btn-default"
->>>>>>> dc702008
                 disabled={false}
                 type="submit"
               >
@@ -275,11 +263,7 @@
               }
             >
               <button
-<<<<<<< HEAD
-                className="Button__StyledButton-c9cbmb-0 cBCVOY reset-button btn btn-default"
-=======
                 className="reset-button Button__StyledButton-c9cbmb-0 kRDLih btn btn-default"
->>>>>>> dc702008
                 disabled={false}
                 onClick={[Function]}
                 type="reset"
@@ -453,11 +437,7 @@
               }
             >
               <button
-<<<<<<< HEAD
-                className="Button__StyledButton-c9cbmb-0 cBCVOY submit-button btn btn-default"
-=======
                 className="submit-button Button__StyledButton-c9cbmb-0 kRDLih btn btn-default"
->>>>>>> dc702008
                 disabled={false}
                 type="submit"
               >
@@ -473,11 +453,7 @@
               }
             >
               <button
-<<<<<<< HEAD
-                className="Button__StyledButton-c9cbmb-0 cBCVOY reset-button btn btn-default"
-=======
                 className="reset-button Button__StyledButton-c9cbmb-0 kRDLih btn btn-default"
->>>>>>> dc702008
                 disabled={false}
                 onClick={[Function]}
                 type="reset"
@@ -559,11 +535,7 @@
               }
             >
               <button
-<<<<<<< HEAD
-                className="Button__StyledButton-c9cbmb-0 cBCVOY submit-button btn btn-default"
-=======
                 className="submit-button Button__StyledButton-c9cbmb-0 kRDLih btn btn-default"
->>>>>>> dc702008
                 disabled={false}
                 type="submit"
               >
@@ -579,11 +551,7 @@
               }
             >
               <button
-<<<<<<< HEAD
-                className="Button__StyledButton-c9cbmb-0 cBCVOY reset-button btn btn-default"
-=======
                 className="reset-button Button__StyledButton-c9cbmb-0 kRDLih btn btn-default"
->>>>>>> dc702008
                 disabled={false}
                 onClick={[Function]}
                 type="reset"
