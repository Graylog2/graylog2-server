--- conflicted
+++ resolved
@@ -132,11 +132,7 @@
               }
             >
               <button
-<<<<<<< HEAD
-                className="Button__StyledButton-c9cbmb-0 cBCVOY submit-button btn btn-default"
-=======
                 className="submit-button Button__StyledButton-c9cbmb-0 kRDLih btn btn-default"
->>>>>>> dc702008
                 disabled={false}
                 type="submit"
               >
@@ -152,11 +148,7 @@
               }
             >
               <button
-<<<<<<< HEAD
-                className="Button__StyledButton-c9cbmb-0 cBCVOY reset-button btn btn-default"
-=======
                 className="reset-button Button__StyledButton-c9cbmb-0 kRDLih btn btn-default"
->>>>>>> dc702008
                 disabled={false}
                 onClick={[Function]}
                 type="reset"
