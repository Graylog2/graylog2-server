// Jest Snapshot v1, https://goo.gl/fbAQLP

exports[`<ContentPackSelection /> should render with empty content pack 1`] = `
<div>
  <div
    className="row"
  >
    <div
      className="col-lg-8 col-sm-offset-1"
    >
      <h2>
        General Information
      </h2>
      <br />
      <form
        className="content-selection-form"
        id="content-selection-form"
        onSubmit={[Function]}
      >
        <fieldset>
          <div
            className="form-group"
          >
            <label
              className="control-label"
              htmlFor="name"
            >
              Name
            </label>
            <span>
              <input
                className="form-control"
                id="name"
                label="Name"
                maxLength={250}
                name="name"
                onChange={[Function]}
                placeholder=""
                required={true}
                type="text"
                value=""
              />
              <span
                className="help-block"
              >
                Required. Give a descriptive name for this content pack.
              </span>
            </span>
          </div>
          <div
            className="form-group"
          >
            <label
              className="control-label"
              htmlFor="summary"
            >
              Summary
            </label>
            <span>
              <input
                className="form-control"
                id="summary"
                label="Summary"
                maxLength={250}
                name="summary"
                onChange={[Function]}
                placeholder=""
                required={true}
                type="text"
                value=""
              />
              <span
                className="help-block"
              >
                Required. Give a short summary of the content pack.
              </span>
            </span>
          </div>
          <div
            className="form-group"
          >
            <label
              className="control-label"
              htmlFor="description"
            >
              Description
            </label>
            <span>
              <textarea
                className="form-control"
                id="description"
                label="Description"
                name="description"
                onChange={[Function]}
                placeholder=""
                rows={6}
                type="textarea"
                value=""
              />
              <span
                className="help-block"
              >
                Give a long description of the content pack in markdown.
              </span>
            </span>
          </div>
          <div
            className="form-group"
          >
            <label
              className="control-label"
              htmlFor="vendor"
            >
              Vendor
            </label>
            <span>
              <input
                className="form-control"
                id="vendor"
                label="Vendor"
                maxLength={250}
                name="vendor"
                onChange={[Function]}
                placeholder=""
                required={true}
                type="text"
                value=""
              />
              <span
                className="help-block"
              >
                Required. Who did this content pack and how can he be reached. e.g Name and eMail
              </span>
            </span>
          </div>
          <div
            className="form-group"
          >
            <label
              className="control-label"
              htmlFor="url"
            >
              URL
            </label>
            <span>
              <input
                className="form-control"
                id="url"
                label="URL"
                maxLength={250}
                name="url"
                onChange={[Function]}
                placeholder=""
                type="text"
                value=""
              />
              <span
                className="help-block"
              >
                Where can I find the content pack. e.g. github url
              </span>
            </span>
          </div>
        </fieldset>
      </form>
    </div>
  </div>
  <div
    className="row"
  >
    <div
      className="col-lg-8 col-sm-offset-1"
    >
      <h2>
        Content Pack selection
      </h2>
    </div>
  </div>
  <div
    className="row"
  >
    <div
      className="col-lg-8 col-sm-offset-1"
    >
      <div
        className="search"
        style={
          Object {
            "marginTop": 15,
          }
        }
      >
        <form
          className="form-inline"
          onSubmit={[Function]}
        >
          <div
            className="form-group has-feedback"
          >
            <input
              autoComplete="off"
              className="query form-control"
              id="common-search-form-query-input"
              onChange={[Function]}
              placeholder="Enter search query..."
              spellCheck="false"
              style={
                Object {
                  "width": "auto",
                }
              }
              type="text"
              value=""
            />
          </div>
          <div
            className="form-group"
            style={
              Object {
                "marginLeft": 5,
              }
            }
          >
            <button
<<<<<<< HEAD
              className="Button__StyledButton-c9cbmb-0 cBCVOY submit-button btn btn-default"
=======
              className="submit-button Button__StyledButton-c9cbmb-0 kRDLih btn btn-default"
>>>>>>> dc702008
              disabled={false}
              type="submit"
            >
              Filter
            </button>
          </div>
          <div
            className="form-group"
            style={
              Object {
                "marginLeft": 5,
              }
            }
          >
            <button
<<<<<<< HEAD
              className="Button__StyledButton-c9cbmb-0 cBCVOY reset-button btn btn-default"
=======
              className="reset-button Button__StyledButton-c9cbmb-0 kRDLih btn btn-default"
>>>>>>> dc702008
              disabled={false}
              onClick={[Function]}
              type="reset"
            >
              Reset
            </button>
          </div>
        </form>
      </div>
    </div>
  </div>
  <div
    className="row"
  >
    <div
      className="col-lg-8 col-sm-8 col-sm-offset-1"
    >
      <ul
        className="list"
      />
    </div>
  </div>
</div>
`;

exports[`<ContentPackSelection /> should render with filled content pack 1`] = `
<div>
  <div
    className="row"
  >
    <div
      className="col-lg-8 col-sm-offset-1"
    >
      <h2>
        General Information
      </h2>
      <br />
      <form
        className="content-selection-form"
        id="content-selection-form"
        onSubmit={[Function]}
      >
        <fieldset>
          <div
            className="form-group"
          >
            <label
              className="control-label"
              htmlFor="name"
            >
              Name
            </label>
            <span>
              <input
                className="form-control"
                id="name"
                label="Name"
                maxLength={250}
                name="name"
                onChange={[Function]}
                placeholder=""
                required={true}
                type="text"
                value="name"
              />
              <span
                className="help-block"
              >
                Required. Give a descriptive name for this content pack.
              </span>
            </span>
          </div>
          <div
            className="form-group"
          >
            <label
              className="control-label"
              htmlFor="summary"
            >
              Summary
            </label>
            <span>
              <input
                className="form-control"
                id="summary"
                label="Summary"
                maxLength={250}
                name="summary"
                onChange={[Function]}
                placeholder=""
                required={true}
                type="text"
                value="summary"
              />
              <span
                className="help-block"
              >
                Required. Give a short summary of the content pack.
              </span>
            </span>
          </div>
          <div
            className="form-group"
          >
            <label
              className="control-label"
              htmlFor="description"
            >
              Description
            </label>
            <span>
              <textarea
                className="form-control"
                id="description"
                label="Description"
                name="description"
                onChange={[Function]}
                placeholder=""
                rows={6}
                type="textarea"
                value="description"
              />
              <span
                className="help-block"
              >
                Give a long description of the content pack in markdown.
              </span>
            </span>
          </div>
          <div
            className="form-group"
          >
            <label
              className="control-label"
              htmlFor="vendor"
            >
              Vendor
            </label>
            <span>
              <input
                className="form-control"
                id="vendor"
                label="Vendor"
                maxLength={250}
                name="vendor"
                onChange={[Function]}
                placeholder=""
                required={true}
                type="text"
                value="vendor"
              />
              <span
                className="help-block"
              >
                Required. Who did this content pack and how can he be reached. e.g Name and eMail
              </span>
            </span>
          </div>
          <div
            className="form-group"
          >
            <label
              className="control-label"
              htmlFor="url"
            >
              URL
            </label>
            <span>
              <input
                className="form-control"
                id="url"
                label="URL"
                maxLength={250}
                name="url"
                onChange={[Function]}
                placeholder=""
                type="text"
                value="http://example.com"
              />
              <span
                className="help-block"
              >
                Where can I find the content pack. e.g. github url
              </span>
            </span>
          </div>
        </fieldset>
      </form>
    </div>
  </div>
  <div
    className="row"
  >
    <div
      className="col-lg-8 col-sm-offset-1"
    >
      <h2>
        Content Pack selection
      </h2>
      <span
        className="help-block"
      >
        You can select between installed entities from the server (
        <i
          className="fa fa-server"
        />
        ) or entities from the former content pack revision (
        <i
          className="fa fa-archive contentPackEntity"
        />
        ).
      </span>
    </div>
  </div>
  <div
    className="row"
  >
    <div
      className="col-lg-8 col-sm-offset-1"
    >
      <div
        className="search"
        style={
          Object {
            "marginTop": 15,
          }
        }
      >
        <form
          className="form-inline"
          onSubmit={[Function]}
        >
          <div
            className="form-group has-feedback"
          >
            <input
              autoComplete="off"
              className="query form-control"
              id="common-search-form-query-input"
              onChange={[Function]}
              placeholder="Enter search query..."
              spellCheck="false"
              style={
                Object {
                  "width": "auto",
                }
              }
              type="text"
              value=""
            />
          </div>
          <div
            className="form-group"
            style={
              Object {
                "marginLeft": 5,
              }
            }
          >
            <button
<<<<<<< HEAD
              className="Button__StyledButton-c9cbmb-0 cBCVOY submit-button btn btn-default"
=======
              className="submit-button Button__StyledButton-c9cbmb-0 kRDLih btn btn-default"
>>>>>>> dc702008
              disabled={false}
              type="submit"
            >
              Filter
            </button>
          </div>
          <div
            className="form-group"
            style={
              Object {
                "marginLeft": 5,
              }
            }
          >
            <button
<<<<<<< HEAD
              className="Button__StyledButton-c9cbmb-0 cBCVOY reset-button btn btn-default"
=======
              className="reset-button Button__StyledButton-c9cbmb-0 kRDLih btn btn-default"
>>>>>>> dc702008
              disabled={false}
              onClick={[Function]}
              type="reset"
            >
              Reset
            </button>
          </div>
        </form>
      </div>
    </div>
  </div>
  <div
    className="row"
  >
    <div
      className="col-lg-8 col-sm-8 col-sm-offset-1"
    >
      <ul
        className="list"
      >
        <li
          className=""
        >
          <div
            className="listItemContainer"
          >
            <label
              className="checkbox-inline"
              title=""
            >
              <input
                checked={false}
                disabled={false}
                onChange={[Function]}
                type="checkbox"
              />
            </label>
            <div
              className="expandBoxContainer"
            >
              <div
                className="fa-stack expandBox"
                onClick={[Function]}
                role="button"
                tabIndex={0}
              >
                <i
                  className="fa fa-circle-thin fa-stack-1x iconBackground"
                />
                <i
                  className="fa fa-stack-1x fa-angle-up"
                />
              </div>
            </div>
            <span
              className="header"
            >
              <span
                onClick={[Function]}
                role="button"
                tabIndex={0}
              >
                Spaceship
              </span>
            </span>
          </div>
          <div
            className="expandableContent"
          />
        </li>
      </ul>
    </div>
  </div>
</div>
`;<|MERGE_RESOLUTION|>--- conflicted
+++ resolved
@@ -222,11 +222,7 @@
             }
           >
             <button
-<<<<<<< HEAD
-              className="Button__StyledButton-c9cbmb-0 cBCVOY submit-button btn btn-default"
-=======
               className="submit-button Button__StyledButton-c9cbmb-0 kRDLih btn btn-default"
->>>>>>> dc702008
               disabled={false}
               type="submit"
             >
@@ -242,11 +238,7 @@
             }
           >
             <button
-<<<<<<< HEAD
-              className="Button__StyledButton-c9cbmb-0 cBCVOY reset-button btn btn-default"
-=======
               className="reset-button Button__StyledButton-c9cbmb-0 kRDLih btn btn-default"
->>>>>>> dc702008
               disabled={false}
               onClick={[Function]}
               type="reset"
@@ -507,11 +499,7 @@
             }
           >
             <button
-<<<<<<< HEAD
-              className="Button__StyledButton-c9cbmb-0 cBCVOY submit-button btn btn-default"
-=======
               className="submit-button Button__StyledButton-c9cbmb-0 kRDLih btn btn-default"
->>>>>>> dc702008
               disabled={false}
               type="submit"
             >
@@ -527,11 +515,7 @@
             }
           >
             <button
-<<<<<<< HEAD
-              className="Button__StyledButton-c9cbmb-0 cBCVOY reset-button btn btn-default"
-=======
               className="reset-button Button__StyledButton-c9cbmb-0 kRDLih btn btn-default"
->>>>>>> dc702008
               disabled={false}
               onClick={[Function]}
               type="reset"
