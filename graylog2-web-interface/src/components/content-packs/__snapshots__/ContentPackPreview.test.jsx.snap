--- conflicted
+++ resolved
@@ -180,11 +180,7 @@
               }
             >
               <button
-<<<<<<< HEAD
-                className="Button__StyledButton-c9cbmb-0 cBCVOY submit-button btn btn-default"
-=======
                 className="submit-button Button__StyledButton-c9cbmb-0 kRDLih btn btn-default"
->>>>>>> dc702008
                 disabled={false}
                 type="submit"
               >
@@ -200,11 +196,7 @@
               }
             >
               <button
-<<<<<<< HEAD
-                className="Button__StyledButton-c9cbmb-0 cBCVOY reset-button btn btn-default"
-=======
                 className="reset-button Button__StyledButton-c9cbmb-0 kRDLih btn btn-default"
->>>>>>> dc702008
                 disabled={false}
                 onClick={[Function]}
                 type="reset"
@@ -278,11 +270,7 @@
               }
             >
               <button
-<<<<<<< HEAD
-                className="Button__StyledButton-c9cbmb-0 cBCVOY submit-button btn btn-default"
-=======
                 className="submit-button Button__StyledButton-c9cbmb-0 kRDLih btn btn-default"
->>>>>>> dc702008
                 disabled={false}
                 type="submit"
               >
@@ -298,11 +286,7 @@
               }
             >
               <button
-<<<<<<< HEAD
-                className="Button__StyledButton-c9cbmb-0 cBCVOY reset-button btn btn-default"
-=======
                 className="reset-button Button__StyledButton-c9cbmb-0 kRDLih btn btn-default"
->>>>>>> dc702008
                 disabled={false}
                 onClick={[Function]}
                 type="reset"
@@ -564,11 +548,7 @@
               }
             >
               <button
-<<<<<<< HEAD
-                className="Button__StyledButton-c9cbmb-0 cBCVOY submit-button btn btn-default"
-=======
                 className="submit-button Button__StyledButton-c9cbmb-0 kRDLih btn btn-default"
->>>>>>> dc702008
                 disabled={false}
                 type="submit"
               >
@@ -584,11 +564,7 @@
               }
             >
               <button
-<<<<<<< HEAD
-                className="Button__StyledButton-c9cbmb-0 cBCVOY reset-button btn btn-default"
-=======
                 className="reset-button Button__StyledButton-c9cbmb-0 kRDLih btn btn-default"
->>>>>>> dc702008
                 disabled={false}
                 onClick={[Function]}
                 type="reset"
@@ -662,11 +638,7 @@
               }
             >
               <button
-<<<<<<< HEAD
-                className="Button__StyledButton-c9cbmb-0 cBCVOY submit-button btn btn-default"
-=======
                 className="submit-button Button__StyledButton-c9cbmb-0 kRDLih btn btn-default"
->>>>>>> dc702008
                 disabled={false}
                 type="submit"
               >
@@ -682,11 +654,7 @@
               }
             >
               <button
-<<<<<<< HEAD
-                className="Button__StyledButton-c9cbmb-0 cBCVOY reset-button btn btn-default"
-=======
                 className="reset-button Button__StyledButton-c9cbmb-0 kRDLih btn btn-default"
->>>>>>> dc702008
                 disabled={false}
                 onClick={[Function]}
                 type="reset"
