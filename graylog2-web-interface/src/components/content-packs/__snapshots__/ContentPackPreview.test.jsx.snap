--- conflicted
+++ resolved
@@ -231,20 +231,6 @@
                   isFulfilled={true}
                 >
                   <div>
-<<<<<<< HEAD
-                    <Filter
-                      displayKey="value"
-                      filterBy=""
-                      filterKeys={Array []}
-                      filterSuggestions={Array []}
-                      id="content-packs-constraints"
-                      label="Filter"
-                      onDataFiltered={[Function]}
-                      rows={Array []}
-                    />
-                    <div
-                      className="row "
-=======
                     <h2>
                       Constraints
                     </h2>
@@ -273,9 +259,18 @@
                       rows={Array []}
                       sortBy={[Function]}
                       useResponsiveTable={true}
->>>>>>> cd01bd9d
                     >
                       <div>
+                        <Filter
+                          displayKey="value"
+                          filterBy=""
+                          filterKeys={Array []}
+                          filterSuggestions={Array []}
+                          id="content-packs-constraints"
+                          label="Filter"
+                          onDataFiltered={[Function]}
+                          rows={Array []}
+                        />
                         <div
                           className="row "
                         >
@@ -541,48 +536,6 @@
                           </div>
                         </form>
                       </div>
-<<<<<<< HEAD
-                    </form>
-                  </div>
-                </SearchForm>
-                <DataTable
-                  className="scrollable"
-                  dataRowFormatter={[Function]}
-                  displayKey="value"
-                  filterBy=""
-                  filterKeys={Array []}
-                  filterLabel="Filter"
-                  filterSuggestions={Array []}
-                  headerCellFormatter={[Function]}
-                  headers={
-                    Array [
-                      "Title",
-                      "Type",
-                      "Description",
-                      "Action",
-                    ]
-                  }
-                  id="entity-list"
-                  noDataText="No data available."
-                  rowClassName=""
-                  rows={Array []}
-                  sortBy={[Function]}
-                  useResponsiveTable={true}
-                >
-                  <div>
-                    <Filter
-                      displayKey="value"
-                      filterBy=""
-                      filterKeys={Array []}
-                      filterSuggestions={Array []}
-                      id="entity-list"
-                      label="Filter"
-                      onDataFiltered={[Function]}
-                      rows={Array []}
-                    />
-                    <div
-                      className="row "
-=======
                     </SearchForm>
                     <DataTable
                       className="scrollable"
@@ -607,9 +560,18 @@
                       rows={Array []}
                       sortBy={[Function]}
                       useResponsiveTable={true}
->>>>>>> cd01bd9d
                     >
                       <div>
+                        <Filter
+                          displayKey="value"
+                          filterBy=""
+                          filterKeys={Array []}
+                          filterSuggestions={Array []}
+                          id="entity-list"
+                          label="Filter"
+                          onDataFiltered={[Function]}
+                          rows={Array []}
+                        />
                         <div
                           className="row "
                         >
@@ -875,50 +837,6 @@
                           </div>
                         </form>
                       </div>
-<<<<<<< HEAD
-                    </form>
-                  </div>
-                </SearchForm>
-                <DataTable
-                  className="scrollable"
-                  dataRowFormatter={[Function]}
-                  displayKey="value"
-                  filterBy=""
-                  filterKeys={Array []}
-                  filterLabel="Filter"
-                  filterSuggestions={Array []}
-                  headerCellFormatter={[Function]}
-                  headers={
-                    Array [
-                      "Title",
-                      "Name",
-                      "Description",
-                      "Value Type",
-                      "Default Value",
-                      "Used",
-                    ]
-                  }
-                  id="parameter-list"
-                  noDataText="To use parameters for content packs, at first a parameter must be created and can then be applied to a entity."
-                  rowClassName=""
-                  rows={Array []}
-                  sortByKey="title"
-                  useResponsiveTable={true}
-                >
-                  <div>
-                    <Filter
-                      displayKey="value"
-                      filterBy=""
-                      filterKeys={Array []}
-                      filterSuggestions={Array []}
-                      id="parameter-list"
-                      label="Filter"
-                      onDataFiltered={[Function]}
-                      rows={Array []}
-                    />
-                    <div
-                      className="row "
-=======
                     </SearchForm>
                     <DataTable
                       className="scrollable"
@@ -945,9 +863,18 @@
                       rows={Array []}
                       sortByKey="title"
                       useResponsiveTable={true}
->>>>>>> cd01bd9d
                     >
                       <div>
+                        <Filter
+                          displayKey="value"
+                          filterBy=""
+                          filterKeys={Array []}
+                          filterSuggestions={Array []}
+                          id="parameter-list"
+                          label="Filter"
+                          onDataFiltered={[Function]}
+                          rows={Array []}
+                        />
                         <div
                           className="row "
                         >
@@ -1478,20 +1405,6 @@
                   isFulfilled={true}
                 >
                   <div>
-<<<<<<< HEAD
-                    <Filter
-                      displayKey="value"
-                      filterBy=""
-                      filterKeys={Array []}
-                      filterSuggestions={Array []}
-                      id="content-packs-constraints"
-                      label="Filter"
-                      onDataFiltered={[Function]}
-                      rows={Array []}
-                    />
-                    <div
-                      className="row "
-=======
                     <h2>
                       Constraints
                     </h2>
@@ -1520,9 +1433,18 @@
                       rows={Array []}
                       sortBy={[Function]}
                       useResponsiveTable={true}
->>>>>>> cd01bd9d
                     >
                       <div>
+                        <Filter
+                          displayKey="value"
+                          filterBy=""
+                          filterKeys={Array []}
+                          filterSuggestions={Array []}
+                          id="content-packs-constraints"
+                          label="Filter"
+                          onDataFiltered={[Function]}
+                          rows={Array []}
+                        />
                         <div
                           className="row "
                         >
@@ -1788,48 +1710,6 @@
                           </div>
                         </form>
                       </div>
-<<<<<<< HEAD
-                    </form>
-                  </div>
-                </SearchForm>
-                <DataTable
-                  className="scrollable"
-                  dataRowFormatter={[Function]}
-                  displayKey="value"
-                  filterBy=""
-                  filterKeys={Array []}
-                  filterLabel="Filter"
-                  filterSuggestions={Array []}
-                  headerCellFormatter={[Function]}
-                  headers={
-                    Array [
-                      "Title",
-                      "Type",
-                      "Description",
-                      "Action",
-                    ]
-                  }
-                  id="entity-list"
-                  noDataText="No data available."
-                  rowClassName=""
-                  rows={Array []}
-                  sortBy={[Function]}
-                  useResponsiveTable={true}
-                >
-                  <div>
-                    <Filter
-                      displayKey="value"
-                      filterBy=""
-                      filterKeys={Array []}
-                      filterSuggestions={Array []}
-                      id="entity-list"
-                      label="Filter"
-                      onDataFiltered={[Function]}
-                      rows={Array []}
-                    />
-                    <div
-                      className="row "
-=======
                     </SearchForm>
                     <DataTable
                       className="scrollable"
@@ -1854,9 +1734,18 @@
                       rows={Array []}
                       sortBy={[Function]}
                       useResponsiveTable={true}
->>>>>>> cd01bd9d
                     >
                       <div>
+                        <Filter
+                          displayKey="value"
+                          filterBy=""
+                          filterKeys={Array []}
+                          filterSuggestions={Array []}
+                          id="entity-list"
+                          label="Filter"
+                          onDataFiltered={[Function]}
+                          rows={Array []}
+                        />
                         <div
                           className="row "
                         >
@@ -2122,50 +2011,6 @@
                           </div>
                         </form>
                       </div>
-<<<<<<< HEAD
-                    </form>
-                  </div>
-                </SearchForm>
-                <DataTable
-                  className="scrollable"
-                  dataRowFormatter={[Function]}
-                  displayKey="value"
-                  filterBy=""
-                  filterKeys={Array []}
-                  filterLabel="Filter"
-                  filterSuggestions={Array []}
-                  headerCellFormatter={[Function]}
-                  headers={
-                    Array [
-                      "Title",
-                      "Name",
-                      "Description",
-                      "Value Type",
-                      "Default Value",
-                      "Used",
-                    ]
-                  }
-                  id="parameter-list"
-                  noDataText="To use parameters for content packs, at first a parameter must be created and can then be applied to a entity."
-                  rowClassName=""
-                  rows={Array []}
-                  sortByKey="title"
-                  useResponsiveTable={true}
-                >
-                  <div>
-                    <Filter
-                      displayKey="value"
-                      filterBy=""
-                      filterKeys={Array []}
-                      filterSuggestions={Array []}
-                      id="parameter-list"
-                      label="Filter"
-                      onDataFiltered={[Function]}
-                      rows={Array []}
-                    />
-                    <div
-                      className="row "
-=======
                     </SearchForm>
                     <DataTable
                       className="scrollable"
@@ -2192,9 +2037,18 @@
                       rows={Array []}
                       sortByKey="title"
                       useResponsiveTable={true}
->>>>>>> cd01bd9d
                     >
                       <div>
+                        <Filter
+                          displayKey="value"
+                          filterBy=""
+                          filterKeys={Array []}
+                          filterSuggestions={Array []}
+                          id="parameter-list"
+                          label="Filter"
+                          onDataFiltered={[Function]}
+                          rows={Array []}
+                        />
                         <div
                           className="row "
                         >
