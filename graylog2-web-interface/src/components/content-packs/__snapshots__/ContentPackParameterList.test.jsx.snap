--- conflicted
+++ resolved
@@ -46,11 +46,7 @@
         }
       >
         <button
-<<<<<<< HEAD
-          className="Button__StyledButton-c9cbmb-0 cBCVOY submit-button btn btn-default"
-=======
           className="submit-button Button__StyledButton-c9cbmb-0 kRDLih btn btn-default"
->>>>>>> dc702008
           disabled={false}
           type="submit"
         >
@@ -66,11 +62,7 @@
         }
       >
         <button
-<<<<<<< HEAD
-          className="Button__StyledButton-c9cbmb-0 cBCVOY reset-button btn btn-default"
-=======
           className="reset-button Button__StyledButton-c9cbmb-0 kRDLih btn btn-default"
->>>>>>> dc702008
           disabled={false}
           onClick={[Function]}
           type="reset"
@@ -160,11 +152,7 @@
         }
       >
         <button
-<<<<<<< HEAD
-          className="Button__StyledButton-c9cbmb-0 cBCVOY submit-button btn btn-default"
-=======
           className="submit-button Button__StyledButton-c9cbmb-0 kRDLih btn btn-default"
->>>>>>> dc702008
           disabled={false}
           type="submit"
         >
@@ -180,11 +168,7 @@
         }
       >
         <button
-<<<<<<< HEAD
-          className="Button__StyledButton-c9cbmb-0 cBCVOY reset-button btn btn-default"
-=======
           className="reset-button Button__StyledButton-c9cbmb-0 kRDLih btn btn-default"
->>>>>>> dc702008
           disabled={false}
           onClick={[Function]}
           type="reset"
@@ -261,11 +245,7 @@
         }
       >
         <button
-<<<<<<< HEAD
-          className="Button__StyledButton-c9cbmb-0 cBCVOY submit-button btn btn-default"
-=======
           className="submit-button Button__StyledButton-c9cbmb-0 kRDLih btn btn-default"
->>>>>>> dc702008
           disabled={false}
           type="submit"
         >
@@ -281,11 +261,7 @@
         }
       >
         <button
-<<<<<<< HEAD
-          className="Button__StyledButton-c9cbmb-0 cBCVOY reset-button btn btn-default"
-=======
           className="reset-button Button__StyledButton-c9cbmb-0 kRDLih btn btn-default"
->>>>>>> dc702008
           disabled={false}
           onClick={[Function]}
           type="reset"
@@ -430,11 +406,7 @@
         }
       >
         <button
-<<<<<<< HEAD
-          className="Button__StyledButton-c9cbmb-0 cBCVOY submit-button btn btn-default"
-=======
           className="submit-button Button__StyledButton-c9cbmb-0 kRDLih btn btn-default"
->>>>>>> dc702008
           disabled={false}
           type="submit"
         >
@@ -450,11 +422,7 @@
         }
       >
         <button
-<<<<<<< HEAD
-          className="Button__StyledButton-c9cbmb-0 cBCVOY reset-button btn btn-default"
-=======
           className="reset-button Button__StyledButton-c9cbmb-0 kRDLih btn btn-default"
->>>>>>> dc702008
           disabled={false}
           onClick={[Function]}
           type="reset"
