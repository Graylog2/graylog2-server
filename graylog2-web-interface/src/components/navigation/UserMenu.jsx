--- conflicted
+++ resolved
@@ -22,19 +22,18 @@
 };
 
 const UserMenu = ({ fullName, loginName, readOnly = true }: Props) => {
-  const onLogoutClicked = () => {
-    SessionActions.logout.triggerPromise(SessionStore.getSessionId()).then(() => {
-      history.push(Routes.STARTPAGE);
-    });
-  };
-
-<<<<<<< HEAD
   const route = readOnly
     ? Routes.SYSTEM.USERS.show(encodeURIComponent(loginName))
     : Routes.SYSTEM.USERS.edit(encodeURIComponent(loginName));
   const label = readOnly
     ? 'Show profile'
     : 'Edit profile';
+
+  const onLogoutClicked = () => {
+    SessionActions.logout.triggerPromise(SessionStore.getSessionId()).then(() => {
+      history.push(Routes.STARTPAGE);
+    });
+  };
 
   return (
     <NavDropdown title={<Icon name="user" size="lg" />}
@@ -43,6 +42,10 @@
                  noCaret>
       <MenuItem header>{fullName}</MenuItem>
       <MenuItem divider />
+      <MenuItem header>
+        <ThemeModeToggle />
+      </MenuItem>
+      <MenuItem divider />
       <LinkContainer to={route}>
         <MenuItem>{label}</MenuItem>
       </LinkContainer>
@@ -50,30 +53,6 @@
     </NavDropdown>
   );
 };
-=======
-  render() {
-    const { fullName, loginName } = this.props;
-
-    return (
-      <NavDropdown title={<Icon name="user" size="lg" />}
-                   aria-label={fullName}
-                   id="user-menu-dropdown"
-                   noCaret>
-        <MenuItem header>{fullName}</MenuItem>
-        <MenuItem divider />
-        <MenuItem header>
-          <ThemeModeToggle />
-        </MenuItem>
-        <MenuItem divider />
-        <LinkContainer to={Routes.SYSTEM.AUTHENTICATION.USERS.edit(encodeURIComponent(loginName))}>
-          <MenuItem>Edit profile</MenuItem>
-        </LinkContainer>
-        <MenuItem onSelect={this.onLogoutClicked}><Icon name="sign-out-alt" /> Log out</MenuItem>
-      </NavDropdown>
-    );
-  }
-}
->>>>>>> cf25cc59
 
 UserMenu.propTypes = {
   loginName: PropTypes.string.isRequired,
