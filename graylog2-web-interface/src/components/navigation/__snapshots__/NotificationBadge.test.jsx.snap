// Jest Snapshot v1, https://goo.gl/fbAQLP

exports[`NotificationBadge renders count when there are notifications 1`] = `
.c2 {
  background-color: #ad0707;
  color: #fff;
}

.c0.nav > li > a:hover,
.c0.nav > li > a:focus {
  background-color: #e6e6e6;
}

.c0.nav > li.disabled > a {
  color: #9b9b9b;
}

.c0.nav > li.disabled > a:hover,
.c0.nav > li.disabled > a:focus {
  color: #9b9b9b;
}

.c0.nav .open > a,
.c0.nav .open > a:hover,
.c0.nav .open > a:focus {
  background-color: #e6e6e6;
  border-color: #702785;
}

.c0.nav.nav-pills > li.active > a,
.c0.nav.nav-pills > li.active > a:hover,
.c0.nav.nav-pills > li.active > a:focus {
  color: #fff;
  background-color: #702785;
}

.c0.nav .nav-tabs {
  border-bottom-color: rgb(198,207,231);
}

.c0.nav .nav-tabs > li > a {
  -webkit-transition: background-color 150ms ease-in-out;
  transition: background-color 150ms ease-in-out;
  color: #1f1f1f;
  border-color: #cdcdcd #cdcdcd rgb(198,207,231);
}

.c0.nav .nav-tabs > li > a:hover {
  background-color: #cdcdcd;
  color: rgb(46,46,46);
}

.c0.nav .nav-tabs > li.active > a,
.c0.nav .nav-tabs > li.active > a:hover,
.c0.nav .nav-tabs > li.active > a:focus {
  color: #1f1f1f;
  background-color: #ffffff;
  border-color: rgb(198,207,231);
  border-bottom-color: transparent;
}

.c0.nav .nav-tabs > li.disabled > a,
.c0.nav .nav-tabs > li.disabled > a:hover,
.c0.nav .nav-tabs > li.disabled > a:focus {
  color: #9b9b9b;
  background-color: #ffffff;
  border-color: #ffffff #ffffff rgb(198,207,231);
  cursor: not-allowed;
}

.c0.nav.nav-justified > .active > a,
.c0.nav.nav-justified > .active > a:hover,
.c0.nav.nav-justified > .active > a:focus {
  border-color: rgb(198,207,231);
}

.c1 a:hover {
  border: 0;
  -webkit-text-decoration: none;
  text-decoration: none;
}

@media (min-width:768px) {
  .c0.nav.nav-justified > li > a {
    border-bottom-color: rgb(198,207,231);
  }

  .c0.nav.nav-justified > .active > a,
  .c0.nav.nav-justified > .active > a:hover,
  .c0.nav.nav-justified > .active > a:focus {
    border-bottom-color: #ffffff;
  }
}

<NotificationBadge
  total={42}
>
  <Nav
    navbar={true}
  >
    <StyledComponent
      forwardedComponent={
        Object {
          "$$typeof": Symbol(react.forward_ref),
          "STYLES": Array [
            "tabs",
            "pills",
          ],
          "attrs": Array [],
          "componentStyle": ComponentStyle {
            "componentId": "Nav-dzawzr-0",
            "isStatic": false,
            "lastClassName": "c0",
            "rules": Array [
              [Function],
            ],
          },
          "displayName": "Nav",
          "foldedComponentIds": Array [],
          "render": [Function],
          "styledComponentId": "Nav-dzawzr-0",
          "target": [Function],
          "toString": [Function],
          "warnTooManyClasses": [Function],
          "withComponent": [Function],
        }
      }
      forwardedRef={null}
      navbar={true}
    >
      <Nav
        bsClass="nav"
        className="c0"
        justified={false}
        navbar={true}
        pullLeft={false}
        pullRight={false}
        stacked={false}
      >
        <ul
          className="c0 nav navbar-nav"
          role={null}
        >
          <LinkContainer
            action="push"
            key=".0"
            onSelect={null}
            onlyActiveOnIndex={false}
            to="/system/overview"
          >
            <NotificationBadge__StyledInactiveNavItem
              action="push"
              onClick={[Function]}
              onSelect={null}
            >
              <StyledComponent
                action="push"
                forwardedComponent={
                  Object {
                    "$$typeof": Symbol(react.forward_ref),
                    "attrs": Array [],
                    "componentStyle": ComponentStyle {
                      "componentId": "NotificationBadge__StyledInactiveNavItem-c049cm-0",
                      "isStatic": false,
                      "lastClassName": "c1",
                      "rules": Array [
                        "a:hover{border:0;text-decoration:none;}",
                      ],
                    },
                    "displayName": "NotificationBadge__StyledInactiveNavItem",
                    "foldedComponentIds": Array [],
                    "render": [Function],
                    "styledComponentId": "NotificationBadge__StyledInactiveNavItem-c049cm-0",
                    "target": [Function],
                    "toString": [Function],
                    "warnTooManyClasses": [Function],
                    "withComponent": [Function],
                  }
                }
                forwardedRef={null}
                onClick={[Function]}
                onSelect={null}
              >
                <InactiveNavItem
                  action="push"
                  className="c1"
                  onClick={[Function]}
                  onSelect={null}
                >
                  <NavItem
                    action="push"
                    active={false}
                    className="c1"
                    disabled={false}
                    onClick={[Function]}
                    onSelect={null}
                  >
                    <li
                      className="c1"
                      role="presentation"
                    >
                      <SafeAnchor
                        action="push"
                        componentClass="a"
                        disabled={false}
                        onClick={[Function]}
                      >
                        <a
                          action="push"
                          href="#"
                          onClick={[Function]}
                          onKeyDown={[Function]}
                          role="button"
                        >
                          <ForwardRef
                            bsStyle="danger"
                            id="notification-badge"
                          >
                            <Badge__StyledBadge
                              bsStyle="danger"
                              id="notification-badge"
                            >
                              <StyledComponent
                                bsStyle="danger"
                                forwardedComponent={
                                  Object {
                                    "$$typeof": Symbol(react.forward_ref),
                                    "attrs": Array [],
                                    "componentStyle": ComponentStyle {
                                      "componentId": "Badge__StyledBadge-sc-4gzqz0-0",
                                      "isStatic": false,
<<<<<<< HEAD
                                      "lastClassName": "gDhrrS",
=======
                                      "lastClassName": "c2",
>>>>>>> 181dfc40
                                      "rules": Array [
                                        [Function],
                                      ],
                                    },
                                    "displayName": "Badge__StyledBadge",
                                    "foldedComponentIds": Array [],
                                    "render": [Function],
                                    "styledComponentId": "Badge__StyledBadge-sc-4gzqz0-0",
                                    "target": [Function],
                                    "toString": [Function],
                                    "warnTooManyClasses": [Function],
                                    "withComponent": [Function],
                                  }
                                }
                                forwardedRef={null}
                                id="notification-badge"
                              >
                                <Badge
                                  bsClass="badge"
                                  bsStyle="danger"
<<<<<<< HEAD
                                  className="Badge__StyledBadge-sc-4gzqz0-0 gDhrrS"
=======
                                  className="c2"
>>>>>>> 181dfc40
                                  id="notification-badge"
                                  pullRight={false}
                                >
                                  <span
<<<<<<< HEAD
                                    className="Badge__StyledBadge-sc-4gzqz0-0 gDhrrS badge badge-danger"
=======
                                    className="c2 badge badge-danger"
>>>>>>> 181dfc40
                                    id="notification-badge"
                                  >
                                    42
                                  </span>
                                </Badge>
                              </StyledComponent>
                            </Badge__StyledBadge>
                          </ForwardRef>
                        </a>
                      </SafeAnchor>
                    </li>
                  </NavItem>
                </InactiveNavItem>
              </StyledComponent>
            </NotificationBadge__StyledInactiveNavItem>
          </LinkContainer>
        </ul>
      </Nav>
    </StyledComponent>
  </Nav>
</NotificationBadge>
`;

exports[`NotificationBadge renders nothing when there are no notifications 1`] = `
<NotificationBadge
  total={0}
/>
`;<|MERGE_RESOLUTION|>--- conflicted
+++ resolved
@@ -229,11 +229,7 @@
                                     "componentStyle": ComponentStyle {
                                       "componentId": "Badge__StyledBadge-sc-4gzqz0-0",
                                       "isStatic": false,
-<<<<<<< HEAD
-                                      "lastClassName": "gDhrrS",
-=======
                                       "lastClassName": "c2",
->>>>>>> 181dfc40
                                       "rules": Array [
                                         [Function],
                                       ],
@@ -254,20 +250,12 @@
                                 <Badge
                                   bsClass="badge"
                                   bsStyle="danger"
-<<<<<<< HEAD
-                                  className="Badge__StyledBadge-sc-4gzqz0-0 gDhrrS"
-=======
                                   className="c2"
->>>>>>> 181dfc40
                                   id="notification-badge"
                                   pullRight={false}
                                 >
                                   <span
-<<<<<<< HEAD
-                                    className="Badge__StyledBadge-sc-4gzqz0-0 gDhrrS badge badge-danger"
-=======
                                     className="c2 badge badge-danger"
->>>>>>> 181dfc40
                                     id="notification-badge"
                                   >
                                     42
