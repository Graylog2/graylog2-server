--- conflicted
+++ resolved
@@ -56,18 +56,8 @@
           );
         }
 
-<<<<<<< HEAD
-      <IfPermitted permissions="api_browser:read">
-        <HelpMenuLinkItem href={Routes.global_api_browser()}>Cluster Global API browser</HelpMenuLinkItem>
-      </IfPermitted>
-
-      <IfPermitted permissions="api_browser:read">
-        <HelpMenuLinkItem href={Routes.openapi_browser()}>OpenAPI browser</HelpMenuLinkItem>
-      </IfPermitted>
-=======
         throw Error('Help menu item must have either external link or action defined');
       })}
->>>>>>> 0072e6a4
     </NavDropdown>
   );
 };
