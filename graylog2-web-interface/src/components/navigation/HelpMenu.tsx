--- conflicted
+++ resolved
@@ -21,40 +21,7 @@
 import AppConfig from 'util/AppConfig';
 import DocsHelper from 'util/DocsHelper';
 import Routes from 'routing/Routes';
-<<<<<<< HEAD
 import useHotkeysContext from 'hooks/useHotkeysContext';
-
-type Props = {
-  active: boolean,
-}
-
-const HelpMenu = ({ active }: Props) => {
-  const { setShowHotkeysModal } = useHotkeysContext();
-
-  return (
-    <NavDropdown active={active}
-                 id="help-menu-dropdown"
-                 title={<Icon name="question-circle" size="lg" />}
-                 aria-label="Help"
-                 noCaret>
-
-      <MenuItem href={DocsHelper.versionedDocsHomePage()} target="_blank">
-        <ExternalLink>Documentation</ExternalLink>
-      </MenuItem>
-
-      <MenuItem onSelect={() => setShowHotkeysModal(true)}>
-        Keyboard Shortcuts
-      </MenuItem>
-
-      {AppConfig.isCloud() && (
-        <MenuItem href={Routes.global_api_browser()} target="_blank">
-          <ExternalLink>Cluster Global API browser</ExternalLink>
-        </MenuItem>
-      )}
-    </NavDropdown>
-  );
-};
-=======
 import Menu from 'components/bootstrap/Menu';
 
 const HelpMenuItem = ({ href, children }: React.PropsWithChildren<{ href: string }>) => (
@@ -62,22 +29,28 @@
     {children}
   </Menu.Item>
 );
-const HelpMenu = () => (
-  <NavDropdown title={<Icon name="question-circle" size="lg" />}
-               aria-label="Help"
-               noCaret>
+const HelpMenu = () => {
+  const { setShowHotkeysModal } = useHotkeysContext();
+  return (
+    <NavDropdown title={<Icon name="question-circle" size="lg" />}
+                 aria-label="Help"
+                 noCaret>
 
-    <HelpMenuItem href={DocsHelper.versionedDocsHomePage()}>
-      Documentation
-    </HelpMenuItem>
+      <HelpMenuItem href={DocsHelper.versionedDocsHomePage()}>
+        Documentation
+      </HelpMenuItem>
 
-    {AppConfig.isCloud() && (
-    <HelpMenuItem href={Routes.global_api_browser()}>
-      Cluster Global API browser
-    </HelpMenuItem>
-    )}
-  </NavDropdown>
-);
->>>>>>> 38c3bc6a
+      <Menu.Item onSelect={() => setShowHotkeysModal(true)}>
+        Keyboard Shortcuts
+      </MenuItem>
+
+      {AppConfig.isCloud() && (
+      <HelpMenuItem href={Routes.global_api_browser()}>
+        Cluster Global API browser
+      </HelpMenuItem>
+      )}
+    </NavDropdown>
+  );
+};
 
 export default HelpMenu;