/*
 * Copyright (C) 2020 Graylog, Inc.
 *
 * This program is free software: you can redistribute it and/or modify
 * it under the terms of the Server Side Public License, version 1,
 * as published by MongoDB, Inc.
 *
 * This program is distributed in the hope that it will be useful,
 * but WITHOUT ANY WARRANTY; without even the implied warranty of
 * MERCHANTABILITY or FITNESS FOR A PARTICULAR PURPOSE. See the
 * Server Side Public License for more details.
 *
 * You should have received a copy of the Server Side Public License
 * along with this program. If not, see
 * <http://www.mongodb.com/licensing/server-side-public-license>.
 */

import type { PluginExports } from 'graylog-web-plugin/plugin';

import Routes from 'routing/Routes';
import filterMenuItems, { filterCloudMenuItems } from 'util/conditional/filterMenuItems';
import AppConfig from 'util/AppConfig';

export const SYSTEM_DROPDOWN_TITLE = 'System';

const navigationBindings: PluginExports = {
  navigation: [
    {
      path: Routes.SEARCH,
      description: 'Search',
    },
    {
      path: Routes.STREAMS,
      description: 'Streams',
    },
    {
      path: Routes.ALERTS.LIST,
      description: 'Alerts',
    },
    {
      path: Routes.DASHBOARDS,
      description: 'Dashboards',
    },
    {
      description: SYSTEM_DROPDOWN_TITLE,
      position: 'last' as const,
      children: filterCloudMenuItems(
        filterMenuItems(
          [
            { path: Routes.SYSTEM.OVERVIEW, description: 'Overview' },
<<<<<<< HEAD
            { path: Routes.SYSTEM.CONFIGURATIONS, description: 'Configurations', permissions: ['clusterconfigentry:read'] },
            { path: Routes.SYSTEM.CLUSTER, description: 'Cluster Configurations' },
=======
            {
              path: Routes.SYSTEM.CONFIGURATIONS,
              description: 'Configurations',
              permissions: ['clusterconfigentry:read'],
            },
>>>>>>> bdd4fd5c
            { path: Routes.SYSTEM.NODES.LIST, description: 'Nodes' },
            { path: Routes.SYSTEM.DATANODES.LIST, description: 'Data Nodes', permissions: ['datanodes:read'] },
            { path: Routes.SYSTEM.INPUTS, description: 'Inputs', permissions: ['inputs:read'] },
            { path: Routes.SYSTEM.OUTPUTS, description: 'Outputs', permissions: ['outputs:read'] },
            { path: Routes.SYSTEM.INDICES.LIST, description: 'Indices', permissions: ['indices:read'] },
            { path: Routes.SYSTEM.LOGGING, description: 'Logging', permissions: ['loggers:read'] },
            { path: Routes.SYSTEM.USERS.OVERVIEW, description: 'Users and Teams', permissions: ['users:list'] },
            { path: Routes.SYSTEM.AUTHZROLES.OVERVIEW, description: 'Roles', permissions: ['roles:read'] },
            {
              path: Routes.SYSTEM.AUTHENTICATION.BACKENDS.ACTIVE,
              description: 'Authentication',
              permissions: ['authentication:edit'],
            },
            { path: Routes.SYSTEM.CONTENTPACKS.LIST, description: 'Content Packs', permissions: ['contentpack:read'] },
            { path: Routes.SYSTEM.GROKPATTERNS, description: 'Grok Patterns', permissions: ['grok_pattern:read'] },
            {
              path: Routes.SYSTEM.LOOKUPTABLES.OVERVIEW,
              description: 'Lookup Tables',
              permissions: ['lookuptables:read'],
            },
            {
              path: Routes.SYSTEM.PIPELINES.OVERVIEW,
              description: 'Pipelines',
              permissions: ['pipeline:read', 'pipeline_connection:read'],
            },
            { path: Routes.SYSTEM.SIDECARS.OVERVIEW, description: 'Sidecars', permissions: ['sidecars:read'] },
          ],
          AppConfig.isCloud() && !AppConfig.isFeatureEnabled('cloud_inputs') ? [Routes.SYSTEM.INPUTS] : [],
        ),
        [
          Routes.SYSTEM.NODES.LIST,
          Routes.SYSTEM.DATANODES.LIST,
          Routes.SYSTEM.OUTPUTS,
          Routes.SYSTEM.LOGGING,
          Routes.SYSTEM.AUTHENTICATION.BACKENDS.ACTIVE,
        ],
      ),
    },
  ],
};

export default navigationBindings;<|MERGE_RESOLUTION|>--- conflicted
+++ resolved
@@ -48,16 +48,8 @@
         filterMenuItems(
           [
             { path: Routes.SYSTEM.OVERVIEW, description: 'Overview' },
-<<<<<<< HEAD
             { path: Routes.SYSTEM.CONFIGURATIONS, description: 'Configurations', permissions: ['clusterconfigentry:read'] },
             { path: Routes.SYSTEM.CLUSTER, description: 'Cluster Configurations' },
-=======
-            {
-              path: Routes.SYSTEM.CONFIGURATIONS,
-              description: 'Configurations',
-              permissions: ['clusterconfigentry:read'],
-            },
->>>>>>> bdd4fd5c
             { path: Routes.SYSTEM.NODES.LIST, description: 'Nodes' },
             { path: Routes.SYSTEM.DATANODES.LIST, description: 'Data Nodes', permissions: ['datanodes:read'] },
             { path: Routes.SYSTEM.INPUTS, description: 'Inputs', permissions: ['inputs:read'] },
