/*
 * Copyright (C) 2020 Graylog, Inc.
 *
 * This program is free software: you can redistribute it and/or modify
 * it under the terms of the Server Side Public License, version 1,
 * as published by MongoDB, Inc.
 *
 * This program is distributed in the hope that it will be useful,
 * but WITHOUT ANY WARRANTY; without even the implied warranty of
 * MERCHANTABILITY or FITNESS FOR A PARTICULAR PURPOSE. See the
 * Server Side Public License for more details.
 *
 * You should have received a copy of the Server Side Public License
 * along with this program. If not, see
 * <http://www.mongodb.com/licensing/server-side-public-license>.
 */
import React from 'react';
import PropTypes from 'prop-types';
import styled from 'styled-components';

<<<<<<< HEAD
import { LinkContainer } from 'components/common/router';
import { Badge, Nav } from 'components/bootstrap';
import CombinedProvider from 'injection/CombinedProvider';
=======
import { LinkContainer } from 'components/graylog/router';
import { Badge, Nav } from 'components/graylog';
>>>>>>> 8d19d8cf
import connect from 'stores/connect';
import Routes from 'routing/Routes';
import { NotificationsActions, NotificationsStore } from 'stores/notifications/NotificationsStore';

import InactiveNavItem from './InactiveNavItem';

const StyledInactiveNavItem = styled(InactiveNavItem)`
  a:hover {
    border: 0;
    text-decoration: none;
  }
`;

class NotificationBadge extends React.PureComponent {
  POLL_INTERVAL = 3000;

  static propTypes = {
    total: PropTypes.number,
  };

  static defaultProps = {
    total: undefined,
  };

  componentDidMount() {
    NotificationsActions.list();
    this.interval = setInterval(NotificationsActions.list, this.POLL_INTERVAL);
  }

  componentWillUnmount() {
    clearInterval(this.interval);
  }

  render() {
    const { total } = this.props;

    if (!total) {
      return null;
    }

    return (
      <Nav navbar>
        <LinkContainer to={Routes.SYSTEM.OVERVIEW}>
          <StyledInactiveNavItem>
            <Badge bsStyle="danger" id="notification-badge">{total}</Badge>
          </StyledInactiveNavItem>
        </LinkContainer>
      </Nav>
    );
  }
}

export default connect(NotificationBadge, { notifications: NotificationsStore }, ({ notifications }) => ({ total: notifications ? notifications.total : undefined }));<|MERGE_RESOLUTION|>--- conflicted
+++ resolved
@@ -18,14 +18,8 @@
 import PropTypes from 'prop-types';
 import styled from 'styled-components';
 
-<<<<<<< HEAD
 import { LinkContainer } from 'components/common/router';
 import { Badge, Nav } from 'components/bootstrap';
-import CombinedProvider from 'injection/CombinedProvider';
-=======
-import { LinkContainer } from 'components/graylog/router';
-import { Badge, Nav } from 'components/graylog';
->>>>>>> 8d19d8cf
 import connect from 'stores/connect';
 import Routes from 'routing/Routes';
 import { NotificationsActions, NotificationsStore } from 'stores/notifications/NotificationsStore';
