--- conflicted
+++ resolved
@@ -49,10 +49,7 @@
     const activeChild = pluginRoute.children.filter(({ path }) => (path && _isActive(location.pathname, path)));
     const title = activeChild.length > 0 ? `${pluginRoute.description} / ${activeChild[0].description}` : pluginRoute.description;
     const isEmpty = !pluginRoute.children.some((child) => isPermitted(permissions, child.permissions));
-<<<<<<< HEAD
-=======
 
->>>>>>> 49ced42f
     if (isEmpty) {
       return null;
     }
