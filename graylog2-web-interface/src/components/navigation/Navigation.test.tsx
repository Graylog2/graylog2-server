/*
 * Copyright (C) 2020 Graylog, Inc.
 *
 * This program is free software: you can redistribute it and/or modify
 * it under the terms of the Server Side Public License, version 1,
 * as published by MongoDB, Inc.
 *
 * This program is distributed in the hope that it will be useful,
 * but WITHOUT ANY WARRANTY; without even the implied warranty of
 * MERCHANTABILITY or FITNESS FOR A PARTICULAR PURPOSE. See the
 * Server Side Public License for more details.
 *
 * You should have received a copy of the Server Side Public License
 * along with this program. If not, see
 * <http://www.mongodb.com/licensing/server-side-public-license>.
 */
import * as React from 'react';
import { render, screen } from 'wrappedTestingLibrary';
import { PluginManifest, PluginStore } from 'graylog-web-plugin/plugin';
<<<<<<< HEAD
=======
import { Route, Routes, MemoryRouter } from 'react-router-dom';
import DefaultProviders from 'DefaultProviders';
import Immutable from 'immutable';
>>>>>>> 73fda4f2
import type { Location } from 'history';
import { defaultUser } from 'defaultMockValues';

import useLocation from 'routing/useLocation';
import mockComponent from 'helpers/mocking/MockComponent';
import { asMock } from 'helpers/mocking';
import Navigation from 'components/navigation/Navigation';
import useCurrentUser from 'hooks/useCurrentUser';
import PerspectivesBindings from 'components/perspectives/bindings';
import PerspectivesProvider from 'components/perspectives/contexts/PerspectivesProvider';
import useLocation from 'routing/useLocation';
import HotkeysProvider from 'contexts/HotkeysProvider';

jest.mock('./ScratchpadToggle', () => mockComponent('ScratchpadToggle'));
jest.mock('hooks/useCurrentUser');
jest.mock('./DevelopmentHeaderBadge', () => () => <span />);
jest.mock('routing/withLocation', () => (x) => x);
jest.mock('hooks/useFeature', () => (featureFlag: string) => featureFlag === 'frontend_hotkeys');
<<<<<<< HEAD

jest.mock('routing/useLocation', () => jest.fn(() => ({ pathname: '' })));
=======
jest.mock('routing/useLocation', () => jest.fn(() => ({ pathname: '' })));

jest.mock('util/AppConfig', () => ({
  gl2AppPathPrefix: jest.fn(() => ''),
  gl2ServerUrl: jest.fn(() => undefined),
  gl2DevMode: jest.fn(() => false),
  isFeatureEnabled: jest.fn(() => false),
  isCloud: jest.fn(() => false),
}));
>>>>>>> 73fda4f2

describe('Navigation', () => {
  const SUT = () => <HotkeysProvider><PerspectivesProvider><Navigation /></PerspectivesProvider></HotkeysProvider>;

  beforeAll(() => {
    PluginStore.register(new PluginManifest({}, PerspectivesBindings));
  });

  beforeEach(() => {
    asMock(useCurrentUser).mockReturnValue(defaultUser);
    asMock(useLocation).mockReturnValue({ pathname: '/' } as Location);
  });

  it('has common elements', async () => {
    render(<SUT />);

    await screen.findByRole('link', { name: /throughput/i });
    await screen.findByRole('button', { name: /help/i });
    await screen.findByRole('link', { name: /welcome/i });
    await screen.findByRole('button', { name: /user menu for administrator/i });
  });
});<|MERGE_RESOLUTION|>--- conflicted
+++ resolved
@@ -17,16 +17,9 @@
 import * as React from 'react';
 import { render, screen } from 'wrappedTestingLibrary';
 import { PluginManifest, PluginStore } from 'graylog-web-plugin/plugin';
-<<<<<<< HEAD
-=======
-import { Route, Routes, MemoryRouter } from 'react-router-dom';
-import DefaultProviders from 'DefaultProviders';
-import Immutable from 'immutable';
->>>>>>> 73fda4f2
 import type { Location } from 'history';
 import { defaultUser } from 'defaultMockValues';
 
-import useLocation from 'routing/useLocation';
 import mockComponent from 'helpers/mocking/MockComponent';
 import { asMock } from 'helpers/mocking';
 import Navigation from 'components/navigation/Navigation';
@@ -41,20 +34,7 @@
 jest.mock('./DevelopmentHeaderBadge', () => () => <span />);
 jest.mock('routing/withLocation', () => (x) => x);
 jest.mock('hooks/useFeature', () => (featureFlag: string) => featureFlag === 'frontend_hotkeys');
-<<<<<<< HEAD
-
 jest.mock('routing/useLocation', () => jest.fn(() => ({ pathname: '' })));
-=======
-jest.mock('routing/useLocation', () => jest.fn(() => ({ pathname: '' })));
-
-jest.mock('util/AppConfig', () => ({
-  gl2AppPathPrefix: jest.fn(() => ''),
-  gl2ServerUrl: jest.fn(() => undefined),
-  gl2DevMode: jest.fn(() => false),
-  isFeatureEnabled: jest.fn(() => false),
-  isCloud: jest.fn(() => false),
-}));
->>>>>>> 73fda4f2
 
 describe('Navigation', () => {
   const SUT = () => <HotkeysProvider><PerspectivesProvider><Navigation /></PerspectivesProvider></HotkeysProvider>;
