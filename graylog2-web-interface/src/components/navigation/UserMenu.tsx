--- conflicted
+++ resolved
@@ -56,11 +56,9 @@
       <LinkContainer to={route}>
         <Menu.Item>{label}</Menu.Item>
       </LinkContainer>
-<<<<<<< HEAD
-      <Menu.Item onClick={onLogoutClicked} icon={<Icon name="logout" />}>Log out</Menu.Item>
-=======
-      <Menu.Item onClick={onLogoutClicked} leftSection={<Icon name="sign-out-alt" />}>Log out</Menu.Item>
->>>>>>> b860a9f7
+      <Menu.Item onClick={onLogoutClicked} leftSection={<Icon name="logout" />}>
+        Log out
+      </Menu.Item>
     </NavDropdown>
   );
 };
