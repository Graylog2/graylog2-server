--- conflicted
+++ resolved
@@ -35,18 +35,10 @@
 
   return (
     <ButtonToolbar>
-<<<<<<< HEAD
-      <Button type="button"
-              target="_blank"
-              rel="noopener noreferrer"
-              href={hrefWithParam}
-              bsStyle="primary">
-=======
       <ExternalLinkButton target="_blank"
                           rel="noopener noreferrer"
                           href={hrefWithParam}
                           bsStyle="primary">
->>>>>>> 7ceaf973
         {children}
       </ExternalLinkButton>
     </ButtonToolbar>
