--- conflicted
+++ resolved
@@ -22,16 +22,8 @@
 import { Col, Row } from 'components/bootstrap';
 import { Spinner, Timestamp } from 'components/common';
 import DateTime from 'logic/datetimes/DateTime';
-<<<<<<< HEAD
-import StoreProvider from 'injection/StoreProvider';
-
-const CurrentUserStore = StoreProvider.getStore('CurrentUser');
-const SystemStore = StoreProvider.getStore('System');
-=======
-import { Spinner, Timestamp } from 'components/common';
 import { CurrentUserStore } from 'stores/users/CurrentUserStore';
 import { SystemStore } from 'stores/system/SystemStore';
->>>>>>> 8d19d8cf
 
 const TimesList = createReactClass({
   displayName: 'TimesList',
