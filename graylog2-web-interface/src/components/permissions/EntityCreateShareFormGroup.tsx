--- conflicted
+++ resolved
@@ -44,13 +44,8 @@
 
 type Props = {
   description: string;
-<<<<<<< HEAD
   entityType: SharedEntity['type'];
-  entityTitle: SharedEntity['title'];
-=======
-  entityType: $PropertyType<SharedEntity, 'type'>;
-  entityTitle?: $PropertyType<SharedEntity, 'title'>;
->>>>>>> ef357b5c
+  entityTitle?: SharedEntity['title'];
   entityId?: string;
   entityTypeTitle?: string | null | undefined;
   defaultSharePayload?: EntitySharePayload;
