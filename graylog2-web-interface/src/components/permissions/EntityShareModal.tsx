--- conflicted
+++ resolved
@@ -41,11 +41,7 @@
   showShareableEntityURL?: boolean
 };
 
-<<<<<<< HEAD
-const EntityShareModal = ({ description, entityId, entityType, entityTitle, onClose }: Props) => {
-=======
-const EntityShareModal = ({ description, entityId, entityType, entityTitle, entityTypeTitle, onClose, showShareableEntityURL }: Props) => {
->>>>>>> ba073f2f
+const EntityShareModal = ({ description, entityId, entityType, entityTitle, onClose, showShareableEntityURL }: Props) => {
   const { state: entityShareState } = useStore(EntityShareStore);
   const [disableSubmit, setDisableSubmit] = useState(entityShareState?.validationResults?.failed);
   const entityGRN = createGRN(entityType, entityId);
@@ -86,27 +82,12 @@
                            onConfirm={_handleSave}
                            onModalClose={onClose}
                            showModal
-<<<<<<< HEAD
                            title={<>Sharing {SharedEntity.getReadableType(entityType)}: <i>{entityTitle}</i></>}>
 
-=======
-                           title={<>Sharing {entityTypeTitle ?? entityType}: <i>{entityTitle}</i></>}>
->>>>>>> ba073f2f
       {(entityShareState && entityShareState.entity === entityGRN) ? (
         <EntityShareSettings description={description}
                              entityGRN={entityGRN}
                              entityType={entityType}
-<<<<<<< HEAD
-                             entityTitle={entityTitle}
-                             entityShareState={entityShareState}
-                             granteesSelectFormRef={granteesSelectFormRef}
-                             setDisableSubmit={setDisableSubmit} />
-      ) : (
-        <Spinner />
-      )}
-
-=======
-                             entityTypeTitle={entityTypeTitle}
                              entityTitle={entityTitle}
                              entityShareState={entityShareState}
                              granteesSelectFormRef={granteesSelectFormRef}
@@ -115,7 +96,7 @@
       ) : (
         <Spinner />
       )}
->>>>>>> ba073f2f
+
     </BootstrapModalConfirm>
   );
 };
@@ -129,12 +110,8 @@
   showShareableEntityURL: PropTypes.bool,
 };
 
-<<<<<<< HEAD
-=======
 EntityShareModal.defaultProps = {
-  entityTypeTitle: undefined,
   showShareableEntityURL: true,
 };
 
->>>>>>> ba073f2f
 export default EntityShareModal;