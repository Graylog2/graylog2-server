/*
 * Copyright (C) 2020 Graylog, Inc.
 *
 * This program is free software: you can redistribute it and/or modify
 * it under the terms of the Server Side Public License, version 1,
 * as published by MongoDB, Inc.
 *
 * This program is distributed in the hope that it will be useful,
 * but WITHOUT ANY WARRANTY; without even the implied warranty of
 * MERCHANTABILITY or FITNESS FOR A PARTICULAR PURPOSE. See the
 * Server Side Public License for more details.
 *
 * You should have received a copy of the Server Side Public License
 * along with this program. If not, see
 * <http://www.mongodb.com/licensing/server-side-public-license>.
 */

import type { Sort, Attribute } from 'stores/PaginationTypes';

export const EVENTS_ENTITY_TABLE_ID = 'events';

export const commonEventAttributes: Array<Attribute> = [
  {
    id: 'priority',
    title: 'Priority',
    type: 'STRING',
    sortable: true,
    searchable: false,
  },
  {
    id: 'timestamp',
    title: 'Timestamp',
    type: 'DATE',
    sortable: true,
    filterable: true,
  },
  {
    id: 'event_definition_id',
    title: 'Event Definition',
    type: 'STRING',
    sortable: false,
    searchable: false,
    filterable: true,
    related_collection: 'event_definitions'
  },
  {
    id: 'event_definition_type',
    title: 'Event Definition Type',
    type: 'STRING',
    sortable: true,
  },
  {
    id: 'key',
    title: 'Key',
    type: 'STRING',
    sortable: true,
    searchable: false,
  },
  {
    id: 'group_by_fields',
    title: 'Group-By Fields',
    sortable: false,
  },
];
export const detailsAttributes: Array<Attribute> = [
  ...commonEventAttributes,
  {
<<<<<<< HEAD
    id: 'remediation_steps',
    title: 'Remediation Steps',
    sortable: false,
=======
    id: 'timerange_start',
    title: 'Aggregation time range',
    sortable: true,
>>>>>>> 104c8cae
  },
  {
    id: 'id',
    title: 'ID',
    type: 'STRING',
    sortable: true,
  },
  {
    id: 'timerange_start',
    title: 'Aggregation time range',
  },
  {
    id: 'fields',
    title: 'Additional Fields',
    type: 'STRING',
    sortable: false,
  },
];
export const eventsTableSpecificAttributes: Array<Attribute> = [
  {
    id: 'message',
    title: 'Description',
    type: 'STRING',
    sortable: false,
    searchable: false,
  },
  {
    id: 'alert',
    title: 'Type',
    type: 'BOOLEAN',
    sortable: true,
    filterable: true,
    filter_options: [{ value: 'false', title: 'Event' }, { value: 'true', title: 'Alert' }],
  },
];
export const additionalAttributes: Array<Attribute> = [
  ...eventsTableSpecificAttributes,
  ...detailsAttributes,
];

export const eventsTableElements = {
  defaultLayout: {
    entityTableId: EVENTS_ENTITY_TABLE_ID,
    defaultPageSize: 20,
    defaultSort: { attributeId: 'timestamp', direction: 'desc' } as Sort,
    defaultDisplayedAttributes: [
      'priority',
      'message',
      'key',
      'alert',
      'event_definition_id',
      'event_definition_type',
      'timestamp',
    ],
  },
  columnOrder: [
    'message',
    'id',
    'priority',
    'key',
    'alert',
    'event_definition_id',
    'event_definition_type',
    'timestamp',
    'fields',
    'group_by_fields',
    'remediation_steps',
    'timerange_start',
  ],
};<|MERGE_RESOLUTION|>--- conflicted
+++ resolved
@@ -65,15 +65,14 @@
 export const detailsAttributes: Array<Attribute> = [
   ...commonEventAttributes,
   {
-<<<<<<< HEAD
     id: 'remediation_steps',
     title: 'Remediation Steps',
     sortable: false,
-=======
+  },
+  {
     id: 'timerange_start',
     title: 'Aggregation time range',
     sortable: true,
->>>>>>> 104c8cae
   },
   {
     id: 'id',
