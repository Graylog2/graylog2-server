--- conflicted
+++ resolved
@@ -25,11 +25,7 @@
 const useNonDisplayedAttributes = (defaultLayout: DefaultLayout) => {
   const { attributes } = useTableFetchContext();
   const {
-<<<<<<< HEAD
-    layoutConfig: { attributes: columnPreferences },
-=======
-    layoutConfig: { columnPreferences = {} },
->>>>>>> 0464f3f9
+    layoutConfig: { attributes: columnPreferences = {} },
     isInitialLoading,
   } = useTableLayout(defaultLayout);
 
