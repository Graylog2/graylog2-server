/*
 * Copyright (C) 2020 Graylog, Inc.
 *
 * This program is free software: you can redistribute it and/or modify
 * it under the terms of the Server Side Public License, version 1,
 * as published by MongoDB, Inc.
 *
 * This program is distributed in the hope that it will be useful,
 * but WITHOUT ANY WARRANTY; without even the implied warranty of
 * MERCHANTABILITY or FITNESS FOR A PARTICULAR PURPOSE. See the
 * Server Side Public License for more details.
 *
 * You should have received a copy of the Server Side Public License
 * along with this program. If not, see
 * <http://www.mongodb.com/licensing/server-side-public-license>.
 */
import React, { useCallback } from 'react';

import useTableElements from 'components/events/events/hooks/useTableComponents';
import { eventsTableElements } from 'components/events/Constants';
import PaginatedEntityTable from 'components/common/PaginatedEntityTable';
import FilterValueRenderers from 'components/events/FilterValueRenderers';
import fetchEvents, { keyFn } from 'components/events/fetchEvents';
import type { SearchParams } from 'stores/PaginationTypes';
import type { Event, EventsAdditionalData } from 'components/events/events/types';
import useQuery from 'routing/useQuery';
import useColumnRenderers from 'components/events/events/ColumnRenderers';
import EventsRefreshControls from 'components/events/events/EventsRefreshControls';
import QueryHelper from 'components/common/QueryHelper';

const EventsEntityTable = () => {
  const { stream_id: streamId } = useQuery();

  const columnRenderers = useColumnRenderers();
  const _fetchEvents = useCallback((searchParams: SearchParams) => fetchEvents(searchParams, streamId as string), [streamId]);
  const { entityActions, expandedSections, bulkSelection } = useTableElements({ defaultLayout: eventsTableElements.defaultLayout });

  return (
    <PaginatedEntityTable<Event, EventsAdditionalData> humanName="events"
                                                       columnsOrder={eventsTableElements.columnOrder}
                                                       queryHelpComponent={<QueryHelper entityName="events" />}
                                                       entityActions={entityActions}
                                                       tableLayout={eventsTableElements.defaultLayout}
                                                       fetchEntities={_fetchEvents}
                                                       keyFn={keyFn}
                                                       actionsCellWidth={110}
                                                       expandedSectionsRenderer={expandedSections}
                                                       entityAttributesAreCamelCase={false}
                                                       filterValueRenderers={FilterValueRenderers}
                                                       columnRenderers={columnRenderers}
<<<<<<< HEAD
                                                       bulkSelection={bulkSelection} />
=======
                                                       topRightCol={<EventsRefreshControls />} />
>>>>>>> c82f761f
  );
};

export default EventsEntityTable;<|MERGE_RESOLUTION|>--- conflicted
+++ resolved
@@ -48,11 +48,8 @@
                                                        entityAttributesAreCamelCase={false}
                                                        filterValueRenderers={FilterValueRenderers}
                                                        columnRenderers={columnRenderers}
-<<<<<<< HEAD
-                                                       bulkSelection={bulkSelection} />
-=======
+                                                       bulkSelection={bulkSelection}
                                                        topRightCol={<EventsRefreshControls />} />
->>>>>>> c82f761f
   );
 };
 
