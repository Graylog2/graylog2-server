/*
 * Copyright (C) 2020 Graylog, Inc.
 *
 * This program is free software: you can redistribute it and/or modify
 * it under the terms of the Server Side Public License, version 1,
 * as published by MongoDB, Inc.
 *
 * This program is distributed in the hope that it will be useful,
 * but WITHOUT ANY WARRANTY; without even the implied warranty of
 * MERCHANTABILITY or FITNESS FOR A PARTICULAR PURPOSE. See the
 * Server Side Public License for more details.
 *
 * You should have received a copy of the Server Side Public License
 * along with this program. If not, see
 * <http://www.mongodb.com/licensing/server-side-public-license>.
 */
import * as React from 'react';
import { useEffect, useState } from 'react';
import moment from 'moment';

import { useStore } from 'stores/connect';
import type { Store } from 'stores/StoreTypes';
import { ConfigurationsActions, ConfigurationsStore } from 'stores/configurations/ConfigurationsStore';
import { getConfig } from 'components/configurations/helpers';
import { ConfigurationType } from 'components/configurations/ConfigurationTypes';
import { Button, Row, Col, BootstrapModalForm, Input } from 'components/bootstrap';
import { IfPermitted, ISODurationInput } from 'components/common';
import Spinner from 'components/common/Spinner';
import type { SearchConfig } from 'components/search';
import Select from 'components/common/Select/Select';
import useSendTelemetry from 'logic/telemetry/useSendTelemetry';

import 'moment-duration-format';

import type { QuickAccessTimeRange } from 'components/configurations/QuickAccessTimeRangeForm';
import QuickAccessTimeRangeForm from 'components/configurations/QuickAccessTimeRangeForm';

import TimeRangeOptionsForm from './TimeRangeOptionsForm';
import TimeRangeOptionsSummary from './TimeRangeOptionsSummary';

const queryTimeRangeLimitValidator = (milliseconds: number) => milliseconds >= 1;

const relativeTimeRangeValidator = (milliseconds: number, duration: string) => milliseconds >= 1 || duration === 'PT0S';

const surroundingTimeRangeValidator = (milliseconds: number) => milliseconds >= 1;

function autoRefreshTimeRangeValidator(milliseconds: number) {
  return milliseconds >= 1000;
}

const splitStringList = (stringList: string) => stringList.split(',').map((f) => f.trim()).filter((f) => f.length > 0);

const buildTimeRangeOptions = (options: { [x: string]: string; }) => Object.keys(options).map((key) => ({ period: key, description: options[key] }));

type Option = { period: string, description: string };

const SearchesConfig = () => {
  const isLimitEnabled = (config) => moment.duration(config?.query_time_range_limit).asMilliseconds() > 0;
  const [showConfigModal, setShowConfigModal] = useState<boolean>(false);
  const [viewConfig, setViewConfig] = useState<SearchConfig | undefined>(undefined);
  const [formConfig, setFormConfig] = useState<SearchConfig | undefined>(undefined);
  const configuration = useStore(ConfigurationsStore as Store<Record<string, any>>, (state) => state?.configuration);
  const [relativeTimeRangeOptionsUpdate, setRelativeTimeRangeOptionsUpdate] = useState<Array<Option> | undefined>(undefined);
  const [surroundingTimeRangeOptionsUpdate, setSurroundingTimeRangeOptionsUpdate] = useState<Array<Option> | undefined>(undefined);
  const [autoRefreshTimeRangeOptionsUpdate, setAutoRefreshTimeRangeOptionsUpdate] = useState<Array<Option> | undefined>(undefined);
  const [surroundingFilterFieldsUpdate, setSurroundingFilterFieldsUpdate] = useState<string | undefined>(undefined);
  const [analysisDisabledFieldsUpdate, setAnalysisDisabledFieldsUpdate] = useState<string | undefined>(undefined);
  const [defaultAutoRefreshOptionUpdate, setDefaultAutoRefreshOptionUpdate] = useState<string | undefined>(undefined);
  const [quickAccessTimeRangePresets, setQuickAccessTimeRangePresets] = useState<Array<QuickAccessTimeRange>>([
    {
      timerange: { type: 'relative', from: 300 },
      description: 'My saved relative range',
    },
    {
      timerange: { type: 'absolute', from: '2023-05-18T12:32:58.000+00:00', to: '2023-05-18T12:37:58.000+00:00' },
      description: 'My saved absolute range',
    },
    {
      timerange: { type: 'keyword', keyword: 'Last five minutes' },
      description: 'My saved keyword range',
    },
  ]);

  const sendTelemetry = useSendTelemetry();

  useEffect(() => {
    ConfigurationsActions.list(ConfigurationType.SEARCHES_CLUSTER_CONFIG).then(() => {
      const config = getConfig(ConfigurationType.SEARCHES_CLUSTER_CONFIG, configuration);

      setViewConfig(config);
      setFormConfig(config);
    });
  }, [configuration]);

  const onUpdate = (field: keyof SearchConfig) => (newOptions) => {
    setFormConfig({ ...formConfig, [field]: newOptions });
  };

  const onRelativeTimeRangeOptionsUpdate = (data: Array<Option>) => {
    setRelativeTimeRangeOptionsUpdate(data);
  };

  const onSurroundingTimeRangeOptionsUpdate = (data: Array<Option>) => {
    setSurroundingTimeRangeOptionsUpdate(data);
  };

  const onAutoRefreshTimeRangeOptionsUpdate = (data: Array<Option>) => {
    setAutoRefreshTimeRangeOptionsUpdate(data);
  };

  const onFilterFieldsUpdate = (e: React.ChangeEvent<HTMLInputElement>) => {
    setSurroundingFilterFieldsUpdate(e.target.value);
  };

  const onAnalysisDisabledFieldsUpdate = (e: React.ChangeEvent<HTMLInputElement>) => {
    setAnalysisDisabledFieldsUpdate(e.target.value);
  };

  const onAutoRefreshDefaultOptionsUpdate = (data: string) => {
    setDefaultAutoRefreshOptionUpdate(data);
  };

  const onChecked = () => {
    let queryTimeRangeLimit;

    if (isLimitEnabled(formConfig)) {
      // If currently enabled, disable by setting the limit to 0 seconds.
      queryTimeRangeLimit = 'PT0S';
    } else {
      // If currently not enabled, set a default of 30 days.
      queryTimeRangeLimit = 'P30D';
    }

    setFormConfig({ ...formConfig, query_time_range_limit: queryTimeRangeLimit });
  };

  const openModal = () => {
    setShowConfigModal(true);
  };

  const resetFormUpdates = () => {
    setRelativeTimeRangeOptionsUpdate(undefined);
    setSurroundingTimeRangeOptionsUpdate(undefined);
    setSurroundingFilterFieldsUpdate(undefined);
    setAnalysisDisabledFieldsUpdate(undefined);
    setAutoRefreshTimeRangeOptionsUpdate(undefined);
    setDefaultAutoRefreshOptionUpdate(undefined);
  };

  const handleModalCancel = () => {
    setShowConfigModal(false);
    setFormConfig(viewConfig);
    resetFormUpdates();
  };

  const saveConfig = () => {
    const update = { ...formConfig };

    sendTelemetry('form_submit', {
      app_pathname: 'configurations',
      app_section: 'search',
      app_action_value: 'configuration-save',
    });

    if (relativeTimeRangeOptionsUpdate) {
      update.relative_timerange_options = {};

      relativeTimeRangeOptionsUpdate.forEach((entry) => {
        update.relative_timerange_options[entry.period] = entry.description;
      });

      setRelativeTimeRangeOptionsUpdate(undefined);
    }

    if (surroundingTimeRangeOptionsUpdate) {
      update.surrounding_timerange_options = {};

      surroundingTimeRangeOptionsUpdate.forEach((entry) => {
        update.surrounding_timerange_options[entry.period] = entry.description;
      });

      setSurroundingTimeRangeOptionsUpdate(undefined);
    }

    if (surroundingFilterFieldsUpdate) {
      update.surrounding_filter_fields = splitStringList(surroundingFilterFieldsUpdate);
      setSurroundingFilterFieldsUpdate(undefined);
    }

    if (analysisDisabledFieldsUpdate) {
      update.analysis_disabled_fields = splitStringList(analysisDisabledFieldsUpdate);
      setAnalysisDisabledFieldsUpdate(undefined);
    }

    if (autoRefreshTimeRangeOptionsUpdate) {
      update.auto_refresh_timerange_options = Object.fromEntries(autoRefreshTimeRangeOptionsUpdate.map((entry) => [entry.period, entry.description]));
      setAutoRefreshTimeRangeOptionsUpdate(undefined);
    }

    const defaultAutoRefreshOption = defaultAutoRefreshOptionUpdate
      ? update.auto_refresh_timerange_options[defaultAutoRefreshOptionUpdate] ?? Object.keys(update.auto_refresh_timerange_options)[0]
      : update.auto_refresh_timerange_options[update.default_auto_refresh_option] ?? Object.keys(update.auto_refresh_timerange_options)[0];

    if (update.default_auto_refresh_option !== defaultAutoRefreshOption) {
      update.default_auto_refresh_option = defaultAutoRefreshOptionUpdate;
      setDefaultAutoRefreshOptionUpdate(undefined);
    }

    const newFormConfig = { ...formConfig, ...update };

    ConfigurationsActions.update(ConfigurationType.SEARCHES_CLUSTER_CONFIG, newFormConfig).then(() => {
      setShowConfigModal(false);
      resetFormUpdates();
    });
  };

  if (!viewConfig) {
    return <Spinner />;
  }

  const duration = (config) => moment.duration(config.query_time_range_limit);
  const limit = (config) => (isLimitEnabled(config) ? `${config.query_time_range_limit} (${duration(config).humanize()})` : 'disabled');
  const autoRefreshOptions = (config) => autoRefreshTimeRangeOptionsUpdate ?? buildTimeRangeOptions(config.auto_refresh_timerange_options);
  const formDefaultAutoRefreshOptionUpdate = (config) => defaultAutoRefreshOptionUpdate ?? config.default_auto_refresh_option;
  const defaultAutoRefreshOption = (config) => (autoRefreshOptions(config).find((option) => option.period === formDefaultAutoRefreshOptionUpdate(config))
    ? formDefaultAutoRefreshOptionUpdate(config)
    : autoRefreshOptions[0]?.period);

  return (
    <div>
      <h2>Search Configuration</h2>

      <dl className="deflist">
        <dt>Query time range limit</dt>
        <dd>{limit(viewConfig)}</dd>
        <dd>The maximum time users can query data in the past. This prevents users from accidentally creating queries
          which
          span a lot of data and would need a long time and many resources to complete (if at all).
        </dd>
      </dl>

      <Row>
        <Col md={4}>
          <strong>Relative time range options</strong>
          <TimeRangeOptionsSummary options={viewConfig.relative_timerange_options} />
          <strong>Surrounding time range options</strong>
          <TimeRangeOptionsSummary options={viewConfig.surrounding_timerange_options} />
        </Col>
        <Col md={4}>
          <Row style={{ marginBottom: 20 }}>
            <Col>
              <strong>Surrounding search filter fields</strong>
              <ul>
                {viewConfig.surrounding_filter_fields && viewConfig.surrounding_filter_fields.map((f: string) => (
                  <li key={f}>{f}
                  </li>
                ))}
              </ul>
            </Col>
          </Row>
          <Row>
            <Col>
              <strong>UI analysis disabled for fields</strong>
              <ul>
                {viewConfig.analysis_disabled_fields && (viewConfig.analysis_disabled_fields.map((f: string) => (
                  <li key={f}>{f}
                  </li>
                )))}
              </ul>
            </Col>
          </Row>
        </Col>
        <Col md={4}>
          <strong>Auto-refresh interval options</strong>
          <TimeRangeOptionsSummary options={viewConfig.auto_refresh_timerange_options} />

          <strong>Default auto-refresh interval</strong>
          <TimeRangeOptionsSummary options={{ [viewConfig.default_auto_refresh_option]: viewConfig.auto_refresh_timerange_options[viewConfig.default_auto_refresh_option] }} />
        </Col>
      </Row>
      <IfPermitted permissions="clusterconfigentry:edit">
        <Button bsStyle="info" bsSize="xs" onClick={openModal}>Edit configuration</Button>
      </IfPermitted>

      {showConfigModal && formConfig && (
<<<<<<< HEAD
      <BootstrapModalForm show
                          bsSize="large"
                          title="Update Search Configuration"
                          onSubmitForm={saveConfig}
                          onCancel={handleModalCancel}
                          submitButtonText="Update configuration">
        <fieldset>
          <label htmlFor="query-limit-checkbox">Relative Timerange Options</label>
          <Input id="query-limit-checkbox"
                 type="checkbox"
                 label="Enable query limit"
                 name="enabled"
                 checked={isLimitEnabled(formConfig)}
                 onChange={onChecked} />
          {isLimitEnabled(formConfig) && (
          <ISODurationInput id="query-timerange-limit-field"
                            duration={formConfig.query_time_range_limit}
                            update={onUpdate('query_time_range_limit')}
                            label="Query time range limit (ISO8601 Duration)"
                            help={'The maximum time range for searches. (i.e. "P30D" for 30 days, "PT24H" for 24 hours)'}
                            validator={queryTimeRangeLimitValidator}
                            required />
          )}
          <TimeRangeOptionsForm options={relativeTimeRangeOptionsUpdate || buildTimeRangeOptions(formConfig.relative_timerange_options)}
                                update={onRelativeTimeRangeOptionsUpdate}
                                validator={relativeTimeRangeValidator}
                                title="Relative Timerange Options"
                                help={<span>Configure the available options for the <strong>relative</strong> time range selector as <strong>ISO8601 duration</strong></span>} />
          <QuickAccessTimeRangeForm quickAccessTimeRangePresets={quickAccessTimeRangePresets} setQuickAccessTimeRangePresets={setQuickAccessTimeRangePresets} />
          <TimeRangeOptionsForm options={surroundingTimeRangeOptionsUpdate || buildTimeRangeOptions(formConfig.surrounding_timerange_options)}
                                update={onSurroundingTimeRangeOptionsUpdate}
                                validator={surroundingTimeRangeValidator}
                                title="Surrounding Timerange Options"
                                help={<span>Configure the available options for the <strong>surrounding</strong> time range selector as <strong>ISO8601 duration</strong></span>} />

          <Input id="filter-fields-input"
                 type="text"
                 label="Surrounding search filter fields"
                 onChange={onFilterFieldsUpdate}
                 value={surroundingFilterFieldsUpdate || (formConfig.surrounding_filter_fields && formConfig.surrounding_filter_fields.join(', '))}
                 help="A ',' separated list of message fields that will be used as filter for the surrounding messages query."
                 required />

          <Input id="disabled-fields-input"
                 type="text"
                 label="Disabled analysis fields"
                 onChange={onAnalysisDisabledFieldsUpdate}
                 value={analysisDisabledFieldsUpdate || (formConfig.analysis_disabled_fields && formConfig.analysis_disabled_fields.join(', '))}
                 help="A ',' separated list of message fields for which analysis features like QuickValues will be disabled in the web UI."
                 required />
          <TimeRangeOptionsForm options={autoRefreshOptions(formConfig)}
                                update={onAutoRefreshTimeRangeOptionsUpdate}
                                validator={autoRefreshTimeRangeValidator}
                                title="Auto-Refresh Interval Options"
                                help={<span>Configure the available options for the <strong>auto-refresh</strong> interval selector as <strong>ISO8601 duration</strong></span>} />
          <Input label="Default Auto-Refresh Option"
                 id="default-auto-refresh-option"
                 required
                 help="Select the interval which is used when auto-refresh is started without explicitly selecting one">
            <Select placeholder="Select the default interval"
                    clearable={false}
                    options={autoRefreshOptions(formConfig)}
                    displayKey="description"
                    valueKey="period"
                    matchProp="label"
                    onChange={onAutoRefreshDefaultOptionsUpdate}
                    value={defaultAutoRefreshOption(formConfig)} />
          </Input>
        </fieldset>
      </BootstrapModalForm>
=======
        <BootstrapModalForm show
                            title="Update Search Configuration"
                            onSubmitForm={saveConfig}
                            onCancel={handleModalCancel}
                            submitButtonText="Update configuration">
          <fieldset>
            <label htmlFor="query-limit-checkbox">Relative Timerange Options</label>
            <Input id="query-limit-checkbox"
                   type="checkbox"
                   label="Enable query limit"
                   name="enabled"
                   checked={isLimitEnabled(formConfig)}
                   onChange={onChecked} />
            {isLimitEnabled(formConfig) && (
              <ISODurationInput id="query-timerange-limit-field"
                                duration={formConfig.query_time_range_limit}
                                update={onUpdate('query_time_range_limit')}
                                label="Query time range limit (ISO8601 Duration)"
                                help={'The maximum time range for searches. (i.e. "P30D" for 30 days, "PT24H" for 24 hours)'}
                                validator={queryTimeRangeLimitValidator}
                                required />
            )}
            <TimeRangeOptionsForm options={relativeTimeRangeOptionsUpdate || buildTimeRangeOptions(formConfig.relative_timerange_options)}
                                  update={onRelativeTimeRangeOptionsUpdate}
                                  validator={relativeTimeRangeValidator}
                                  title="Relative Timerange Options"
                                  help={
                                    <span>Configure the available options for the <strong>relative</strong> time range selector as <strong>ISO8601 duration</strong></span>
              } />
            <TimeRangeOptionsForm options={surroundingTimeRangeOptionsUpdate || buildTimeRangeOptions(formConfig.surrounding_timerange_options)}
                                  update={onSurroundingTimeRangeOptionsUpdate}
                                  validator={surroundingTimeRangeValidator}
                                  title="Surrounding Timerange Options"
                                  help={
                                    <span>Configure the available options for the <strong>surrounding</strong> time range selector as <strong>ISO8601 duration</strong></span>
              } />

            <Input id="filter-fields-input"
                   type="text"
                   label="Surrounding search filter fields"
                   onChange={onFilterFieldsUpdate}
                   value={surroundingFilterFieldsUpdate || (formConfig.surrounding_filter_fields && formConfig.surrounding_filter_fields.join(', '))}
                   help="A ',' separated list of message fields that will be used as filter for the surrounding messages query."
                   required />

            <Input id="disabled-fields-input"
                   type="text"
                   label="Disabled analysis fields"
                   onChange={onAnalysisDisabledFieldsUpdate}
                   value={analysisDisabledFieldsUpdate || (formConfig.analysis_disabled_fields && formConfig.analysis_disabled_fields.join(', '))}
                   help="A ',' separated list of message fields for which analysis features like QuickValues will be disabled in the web UI."
                   required />
            <TimeRangeOptionsForm options={autoRefreshOptions(formConfig)}
                                  update={onAutoRefreshTimeRangeOptionsUpdate}
                                  validator={autoRefreshTimeRangeValidator}
                                  title="Auto-Refresh Interval Options"
                                  help={<span>Configure the available options for the <strong>auto-refresh</strong> interval selector as <strong>ISO8601 duration</strong></span>} />
            <Input label="Default Auto-Refresh Option"
                   id="default-auto-refresh-option"
                   required
                   help="Select the interval which is used when auto-refresh is started without explicitly selecting one">
              <Select placeholder="Select the default interval"
                      clearable={false}
                      options={autoRefreshOptions(formConfig)}
                      displayKey="description"
                      valueKey="period"
                      matchProp="label"
                      onChange={onAutoRefreshDefaultOptionsUpdate}
                      value={defaultAutoRefreshOption(formConfig)} />
            </Input>
          </fieldset>
        </BootstrapModalForm>
>>>>>>> 657aab31
      )}
    </div>
  );
};

export default SearchesConfig;<|MERGE_RESOLUTION|>--- conflicted
+++ resolved
@@ -283,78 +283,6 @@
       </IfPermitted>
 
       {showConfigModal && formConfig && (
-<<<<<<< HEAD
-      <BootstrapModalForm show
-                          bsSize="large"
-                          title="Update Search Configuration"
-                          onSubmitForm={saveConfig}
-                          onCancel={handleModalCancel}
-                          submitButtonText="Update configuration">
-        <fieldset>
-          <label htmlFor="query-limit-checkbox">Relative Timerange Options</label>
-          <Input id="query-limit-checkbox"
-                 type="checkbox"
-                 label="Enable query limit"
-                 name="enabled"
-                 checked={isLimitEnabled(formConfig)}
-                 onChange={onChecked} />
-          {isLimitEnabled(formConfig) && (
-          <ISODurationInput id="query-timerange-limit-field"
-                            duration={formConfig.query_time_range_limit}
-                            update={onUpdate('query_time_range_limit')}
-                            label="Query time range limit (ISO8601 Duration)"
-                            help={'The maximum time range for searches. (i.e. "P30D" for 30 days, "PT24H" for 24 hours)'}
-                            validator={queryTimeRangeLimitValidator}
-                            required />
-          )}
-          <TimeRangeOptionsForm options={relativeTimeRangeOptionsUpdate || buildTimeRangeOptions(formConfig.relative_timerange_options)}
-                                update={onRelativeTimeRangeOptionsUpdate}
-                                validator={relativeTimeRangeValidator}
-                                title="Relative Timerange Options"
-                                help={<span>Configure the available options for the <strong>relative</strong> time range selector as <strong>ISO8601 duration</strong></span>} />
-          <QuickAccessTimeRangeForm quickAccessTimeRangePresets={quickAccessTimeRangePresets} setQuickAccessTimeRangePresets={setQuickAccessTimeRangePresets} />
-          <TimeRangeOptionsForm options={surroundingTimeRangeOptionsUpdate || buildTimeRangeOptions(formConfig.surrounding_timerange_options)}
-                                update={onSurroundingTimeRangeOptionsUpdate}
-                                validator={surroundingTimeRangeValidator}
-                                title="Surrounding Timerange Options"
-                                help={<span>Configure the available options for the <strong>surrounding</strong> time range selector as <strong>ISO8601 duration</strong></span>} />
-
-          <Input id="filter-fields-input"
-                 type="text"
-                 label="Surrounding search filter fields"
-                 onChange={onFilterFieldsUpdate}
-                 value={surroundingFilterFieldsUpdate || (formConfig.surrounding_filter_fields && formConfig.surrounding_filter_fields.join(', '))}
-                 help="A ',' separated list of message fields that will be used as filter for the surrounding messages query."
-                 required />
-
-          <Input id="disabled-fields-input"
-                 type="text"
-                 label="Disabled analysis fields"
-                 onChange={onAnalysisDisabledFieldsUpdate}
-                 value={analysisDisabledFieldsUpdate || (formConfig.analysis_disabled_fields && formConfig.analysis_disabled_fields.join(', '))}
-                 help="A ',' separated list of message fields for which analysis features like QuickValues will be disabled in the web UI."
-                 required />
-          <TimeRangeOptionsForm options={autoRefreshOptions(formConfig)}
-                                update={onAutoRefreshTimeRangeOptionsUpdate}
-                                validator={autoRefreshTimeRangeValidator}
-                                title="Auto-Refresh Interval Options"
-                                help={<span>Configure the available options for the <strong>auto-refresh</strong> interval selector as <strong>ISO8601 duration</strong></span>} />
-          <Input label="Default Auto-Refresh Option"
-                 id="default-auto-refresh-option"
-                 required
-                 help="Select the interval which is used when auto-refresh is started without explicitly selecting one">
-            <Select placeholder="Select the default interval"
-                    clearable={false}
-                    options={autoRefreshOptions(formConfig)}
-                    displayKey="description"
-                    valueKey="period"
-                    matchProp="label"
-                    onChange={onAutoRefreshDefaultOptionsUpdate}
-                    value={defaultAutoRefreshOption(formConfig)} />
-          </Input>
-        </fieldset>
-      </BootstrapModalForm>
-=======
         <BootstrapModalForm show
                             title="Update Search Configuration"
                             onSubmitForm={saveConfig}
@@ -384,6 +312,7 @@
                                   help={
                                     <span>Configure the available options for the <strong>relative</strong> time range selector as <strong>ISO8601 duration</strong></span>
               } />
+            <QuickAccessTimeRangeForm quickAccessTimeRangePresets={quickAccessTimeRangePresets} setQuickAccessTimeRangePresets={setQuickAccessTimeRangePresets} />
             <TimeRangeOptionsForm options={surroundingTimeRangeOptionsUpdate || buildTimeRangeOptions(formConfig.surrounding_timerange_options)}
                                   update={onSurroundingTimeRangeOptionsUpdate}
                                   validator={surroundingTimeRangeValidator}
@@ -427,7 +356,6 @@
             </Input>
           </fieldset>
         </BootstrapModalForm>
->>>>>>> 657aab31
       )}
     </div>
   );
