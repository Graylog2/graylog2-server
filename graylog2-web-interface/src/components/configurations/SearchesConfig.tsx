--- conflicted
+++ resolved
@@ -28,8 +28,7 @@
 import Spinner from 'components/common/Spinner';
 import type { SearchConfig } from 'components/search';
 import Select from 'components/common/Select/Select';
-import withTelemetry from 'logic/telemetry/withTelemetry';
-import type { TelemetryEvent, TelemetryEventType } from 'logic/telemetry/TelemetryContext';
+import useSendTelemetry from 'logic/telemetry/useSendTelemetry';
 
 import 'moment-duration-format';
 
@@ -64,61 +63,6 @@
 
 type Option = { period: string, description: string };
 
-<<<<<<< HEAD
-type Props = {
-  config: SearchesConfigType,
-  updateConfig: (newConfig: SearchesConfigType) => Promise<unknown>,
-  sendTelemetry: (eventType: TelemetryEventType, event: TelemetryEvent) => void,
-};
-type State = {
-  config: SearchesConfigType,
-  showConfigModal: boolean,
-  limitEnabled: boolean,
-  relativeTimeRangeOptionsUpdate: Array<Option>,
-  surroundingTimeRangeOptionsUpdate: Array<Option>,
-  autoRefreshTimeRangeOptionsUpdate: Array<Option>,
-  surroundingFilterFields?: string,
-  analysisDisabledFields?: string,
-  defaultAutoRefreshOptionUpdate?: string,
-};
-
-class SearchesConfig extends React.Component<Props, State> {
-  private readonly defaultState: State;
-
-  static propTypes = {
-    config: PropTypes.exact({
-      query_time_range_limit: PropTypes.string,
-      relative_timerange_options: PropTypes.objectOf(PropTypes.string),
-      surrounding_timerange_options: PropTypes.objectOf(PropTypes.string),
-      surrounding_filter_fields: PropTypes.arrayOf(PropTypes.string),
-      analysis_disabled_fields: PropTypes.arrayOf(PropTypes.string),
-      auto_refresh_timerange_options: PropTypes.objectOf(PropTypes.string),
-      default_auto_refresh_option: PropTypes.string,
-    }).isRequired,
-    updateConfig: PropTypes.func.isRequired,
-    sendTelemetry: PropTypes.func.isRequired,
-  };
-
-  constructor(props: Props) {
-    super(props);
-
-    const { config } = props;
-
-    const queryTimeRangeLimit = config?.query_time_range_limit;
-
-    this.state = {
-      showConfigModal: false,
-      config: { ...config },
-      limitEnabled: moment.duration(queryTimeRangeLimit).asMilliseconds() > 0,
-      relativeTimeRangeOptionsUpdate: undefined,
-      surroundingTimeRangeOptionsUpdate: undefined,
-      autoRefreshTimeRangeOptionsUpdate: undefined,
-      defaultAutoRefreshOptionUpdate: undefined,
-    };
-
-    this.defaultState = { ...this.state };
-  }
-=======
 const SearchesConfig = () => {
   const isLimitEnabled = (config) => moment.duration(config?.query_time_range_limit).asMilliseconds() > 0;
   const [showConfigModal, setShowConfigModal] = useState<boolean>(false);
@@ -132,6 +76,8 @@
   const [analysisDisabledFieldsUpdate, setAnalysisDisabledFieldsUpdate] = useState<string | undefined>(undefined);
   const [defaultAutoRefreshOptionUpdate, setDefaultAutoRefreshOptionUpdate] = useState<string | undefined>(undefined);
 
+  const sendTelemetry = useSendTelemetry();
+
   useEffect(() => {
     ConfigurationsActions.list(ConfigurationType.SEARCHES_CLUSTER_CONFIG).then(() => {
       const config = getConfig(ConfigurationType.SEARCHES_CLUSTER_CONFIG, configuration);
@@ -140,7 +86,6 @@
       setFormConfig(config);
     });
   }, [configuration]);
->>>>>>> 3583b768
 
   const onUpdate = (field: keyof SearchConfig) => {
     return (newOptions) => {
@@ -199,20 +144,6 @@
     setDefaultAutoRefreshOptionUpdate(undefined);
   };
 
-<<<<<<< HEAD
-  _saveConfig = () => {
-    const { updateConfig, sendTelemetry } = this.props;
-    const {
-      analysisDisabledFields,
-      config,
-      relativeTimeRangeOptionsUpdate,
-      surroundingTimeRangeOptionsUpdate,
-      surroundingFilterFields,
-      autoRefreshTimeRangeOptionsUpdate,
-      defaultAutoRefreshOptionUpdate,
-    } = this.state;
-    const update = ObjectUtils.clone(config);
-=======
   const handleModalCancel = () => {
     setShowConfigModal(false);
     setFormConfig(viewConfig);
@@ -221,7 +152,6 @@
 
   const saveConfig = () => {
     const update = { ...formConfig };
->>>>>>> 3583b768
 
     sendTelemetry('submit_form', {
       appSection: 'configurations_search',
@@ -415,4 +345,4 @@
   );
 };
 
-export default withTelemetry(SearchesConfig);+export default SearchesConfig;