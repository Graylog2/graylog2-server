/*
 * Copyright (C) 2020 Graylog, Inc.
 *
 * This program is free software: you can redistribute it and/or modify
 * it under the terms of the Server Side Public License, version 1,
 * as published by MongoDB, Inc.
 *
 * This program is distributed in the hope that it will be useful,
 * but WITHOUT ANY WARRANTY; without even the implied warranty of
 * MERCHANTABILITY or FITNESS FOR A PARTICULAR PURPOSE. See the
 * Server Side Public License for more details.
 *
 * You should have received a copy of the Server Side Public License
 * along with this program. If not, see
 * <http://www.mongodb.com/licensing/server-side-public-license>.
 */
import * as React from 'react';
import { useEffect, useState } from 'react';
import type { DefaultTheme } from 'styled-components';
import styled, { css } from 'styled-components';
import { Form, Formik } from 'formik';

import { useStore } from 'stores/connect';
import type { Store } from 'stores/StoreTypes';
import type { PermissionsConfigType } from 'stores/configurations/ConfigurationsStore';
import { ConfigurationsActions, ConfigurationsStore } from 'stores/configurations/ConfigurationsStore';
import { ConfigurationType } from 'components/configurations/ConfigurationTypes';
import { getConfig } from 'components/configurations/helpers';
import { Button, Col, Modal, Row } from 'components/bootstrap';
import FormikInput from 'components/common/FormikInput';
import Spinner from 'components/common/Spinner';
import { InputDescription, ModalSubmit, IfPermitted } from 'components/common';
import useSendTelemetry from 'logic/telemetry/useSendTelemetry';

const StyledDefList = styled.dl.attrs({
  className: 'deflist',
})(({ theme }: { theme: DefaultTheme }) => css`
  &&.deflist {
    dd {
      padding-left: ${theme.spacings.md};
      margin-left: 200px;
    }
  }
`);

const LabelSpan = styled.span(({ theme }: { theme: DefaultTheme }) => css`
  margin-left: ${theme.spacings.sm};
  font-weight: bold;
`);

const PermissionsConfig = () => {
  const [showModal, setShowModal] = useState<boolean>(false);
<<<<<<< HEAD
  const sendTelemetry = useSendTelemetry();

  const _saveConfig = (values) => {
    sendTelemetry('submit_form', {
      appSection: 'configurations_permissions',
      eventElement: 'update_configuration_button',
    });

    updateConfig(values).then(() => {
=======
  const [config, setConfig] = useState<PermissionsConfigType | undefined>(undefined);
  const configuration = useStore(ConfigurationsStore as Store<Record<string, any>>, (state) => state?.configuration);

  useEffect(() => {
    ConfigurationsActions.listPermissionsConfig(ConfigurationType.PERMISSIONS_CONFIG).then(() => {
      setConfig(getConfig(ConfigurationType.PERMISSIONS_CONFIG, configuration));
    });
  }, [configuration]);

  const saveConfig = (values: PermissionsConfigType) => {
    ConfigurationsActions.update(ConfigurationType.PERMISSIONS_CONFIG, values).then(() => {
>>>>>>> 3583b768
      setShowModal(false);
    });
  };

  const resetConfig = () => {
    setShowModal(false);
  };

  const modalTitle = 'Configure Permissions';

  return (
    <div>
      <h2>Permissions Configuration</h2>
      <p>These settings can be used to control which entity sharing options are available.</p>

      {!config ? <Spinner /> : (
        <>
          <StyledDefList>
            <dt>Share with everyone:</dt>
            <dd>{config.allow_sharing_with_everyone ? 'Enabled' : 'Disabled'}</dd>
            <dt>Share with users:</dt>
            <dd>{config.allow_sharing_with_users ? 'Enabled' : 'Disabled'}</dd>
          </StyledDefList>

          <IfPermitted permissions="clusterconfigentry:edit">
            <p>
              <Button type="button"
                      bsSize="xs"
                      bsStyle="info"
                      onClick={() => {
                        setShowModal(true);
                      }}>
                Edit configuration
              </Button>
            </p>
          </IfPermitted>

<<<<<<< HEAD
          <Modal show={showModal}
                 onHide={_resetConfig}
                 aria-modal="true"
                 aria-labelledby="dialog_label"
                 data-app-section="configurations_permissions"
                 data-event-element={modalTitle}>
            <Formik onSubmit={_saveConfig} initialValues={config}>
=======
          <Modal show={showModal} onHide={resetConfig} aria-modal="true" aria-labelledby="dialog_label">
            <Formik onSubmit={saveConfig} initialValues={config}>
>>>>>>> 3583b768

              {({ isSubmitting }) => {
                return (
                  <Form>
                    <Modal.Header closeButton>
                      <Modal.Title id="dialog_label">{modalTitle}</Modal.Title>
                    </Modal.Header>

                    <Modal.Body>
                      <div>
                        <Row>
                          <Col sm={12}>
                            <FormikInput type="checkbox"
                                         name="allow_sharing_with_everyone"
                                         id="shareWithEveryone"
                                         label={(
                                           <LabelSpan>Share with everyone</LabelSpan>
                                         )} />
                            <InputDescription help="Control whether it is possible to share with everyone." />
                          </Col>
                          <Col sm={12}>
                            <FormikInput type="checkbox"
                                         name="allow_sharing_with_users"
                                         id="shareWithUsers"
                                         label={(
                                           <LabelSpan>Share with users</LabelSpan>
                                         )} />
                            <InputDescription help="Control whether it is possible to share with single users." />
                          </Col>

                        </Row>
                      </div>
                    </Modal.Body>

                    <Modal.Footer>
                      <ModalSubmit onCancel={resetConfig}
                                   isSubmitting={isSubmitting}
                                   isAsyncSubmit
                                   submitLoadingText="Update configuration"
                                   submitButtonText="Update configuration" />
                    </Modal.Footer>
                  </Form>
                );
              }}

            </Formik>
          </Modal>
        </>
      )}
    </div>
  );
};

export default PermissionsConfig;<|MERGE_RESOLUTION|>--- conflicted
+++ resolved
@@ -50,19 +50,10 @@
 
 const PermissionsConfig = () => {
   const [showModal, setShowModal] = useState<boolean>(false);
-<<<<<<< HEAD
-  const sendTelemetry = useSendTelemetry();
-
-  const _saveConfig = (values) => {
-    sendTelemetry('submit_form', {
-      appSection: 'configurations_permissions',
-      eventElement: 'update_configuration_button',
-    });
-
-    updateConfig(values).then(() => {
-=======
   const [config, setConfig] = useState<PermissionsConfigType | undefined>(undefined);
   const configuration = useStore(ConfigurationsStore as Store<Record<string, any>>, (state) => state?.configuration);
+
+  const sendTelemetry = useSendTelemetry();
 
   useEffect(() => {
     ConfigurationsActions.listPermissionsConfig(ConfigurationType.PERMISSIONS_CONFIG).then(() => {
@@ -71,8 +62,12 @@
   }, [configuration]);
 
   const saveConfig = (values: PermissionsConfigType) => {
+    sendTelemetry('submit_form', {
+      appSection: 'configurations_permissions',
+      eventElement: 'update_configuration_button',
+    });
+
     ConfigurationsActions.update(ConfigurationType.PERMISSIONS_CONFIG, values).then(() => {
->>>>>>> 3583b768
       setShowModal(false);
     });
   };
@@ -110,18 +105,13 @@
             </p>
           </IfPermitted>
 
-<<<<<<< HEAD
           <Modal show={showModal}
-                 onHide={_resetConfig}
+                 onHide={resetConfig}
                  aria-modal="true"
                  aria-labelledby="dialog_label"
                  data-app-section="configurations_permissions"
                  data-event-element={modalTitle}>
-            <Formik onSubmit={_saveConfig} initialValues={config}>
-=======
-          <Modal show={showModal} onHide={resetConfig} aria-modal="true" aria-labelledby="dialog_label">
             <Formik onSubmit={saveConfig} initialValues={config}>
->>>>>>> 3583b768
 
               {({ isSubmitting }) => {
                 return (
