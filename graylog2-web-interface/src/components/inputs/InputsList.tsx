--- conflicted
+++ resolved
@@ -30,12 +30,7 @@
 import type { StoreState } from 'stores/StoreTypes';
 import type { NodeInfo } from 'stores/nodes/NodesStore';
 import type { Input } from 'components/messageloaders/Types';
-<<<<<<< HEAD
-import InputSetupWizardProvider from 'contexts/InputSetupWizardProvider';
 import { InputSetupWizard, INPUT_SETUP_MODE_FEATURE_FLAG } from 'components/inputs/InputSetupWizard';
-=======
-import { InputSetupWizard, useInputSetupWizard } from 'components/inputs/InputSetupWizard';
->>>>>>> e44a4381
 
 import InputListItem from './InputListItem';
 import CreateInputControl from './CreateInputControl';
@@ -102,8 +97,6 @@
 }
 
 const InputsList = ({ permissions, node }: Props) => {
-  const { show: showInputSetupWizard } = useInputSetupWizard();
-
   useEffect(() => {
     InputTypesActions.list();
     InputsActions.list();
@@ -127,16 +120,9 @@
   }
 
   return (
-<<<<<<< HEAD
-    <InputSetupWizardProvider>
+    <div>
       {inputSetupFeatureFlagIsEnabled && (<InputSetupWizard />)}
-      <div>
-        {!node && (
-=======
-    <div>
-      {showInputSetupWizard && (<InputSetupWizard />)}
       {!node && (
->>>>>>> e44a4381
         <IfPermitted permissions="inputs:create">
           <CreateInputControl />
         </IfPermitted>
