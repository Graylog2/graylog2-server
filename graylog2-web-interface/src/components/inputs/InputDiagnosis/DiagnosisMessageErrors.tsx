--- conflicted
+++ resolved
@@ -83,7 +83,7 @@
     <Section
       preHeaderSection={<StatusColorIndicator radius="50%" bsStyle={hasError ? 'danger' : 'gray'} />}
       headerLeftSection={
-        <DiagnosisHelp
+        <HelpPopoverButton
           helpText={`Message Error at Input:
             ${DIAGNOSIS_HELP.MESSAGE_ERROR_AT_INPUT}
 
@@ -102,33 +102,6 @@
       </StyledP>
       <StyledListGroup>
         <StyledListGroupItem>
-<<<<<<< HEAD
-          <HelpPopoverButton helpText={DIAGNOSIS_HELP.MESSAGE_ERROR_AT_INPUT}>
-            <strong>Message Error at Input</strong>
-          </HelpPopoverButton>
-          :{' '}
-          <LinkCompoment failureType="input" inputId={inputId}>
-            {messageErrors.failures_inputs_codecs}
-          </LinkCompoment>
-        </StyledListGroupItem>
-        <StyledListGroupItem>
-          <HelpPopoverButton helpText={DIAGNOSIS_HELP.MESSAGE_FAILED_TO_PROCESS}>
-            <strong>Message failed to process</strong>
-          </HelpPopoverButton>
-          :{' '}
-          <LinkCompoment failureType="processing" inputId={inputId}>
-            {messageErrors.failures_processing}
-          </LinkCompoment>
-        </StyledListGroupItem>
-        <StyledListGroupItem>
-          <HelpPopoverButton helpText={DIAGNOSIS_HELP.MESSAGE_FAILED_TO_INDEX}>
-            <strong>Message failed to index</strong>
-          </HelpPopoverButton>
-          :{' '}
-          <LinkCompoment failureType="indexing" inputId={inputId}>
-            {messageErrors.failures_indexing}
-          </LinkCompoment>
-=======
           <StyledTitle>
             <LinkCompoment failureType="input" inputId={inputId}>
               Message Error at Input:
@@ -151,7 +124,6 @@
             </LinkCompoment>
           </StyledTitle>
           {messageErrors.failures_indexing}
->>>>>>> 49775332
         </StyledListGroupItem>
       </StyledListGroup>
     </Section>
