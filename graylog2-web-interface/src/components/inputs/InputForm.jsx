/*
 * Copyright (C) 2020 Graylog, Inc.
 *
 * This program is free software: you can redistribute it and/or modify
 * it under the terms of the Server Side Public License, version 1,
 * as published by MongoDB, Inc.
 *
 * This program is distributed in the hope that it will be useful,
 * but WITHOUT ANY WARRANTY; without even the implied warranty of
 * MERCHANTABILITY or FITNESS FOR A PARTICULAR PURPOSE. See the
 * Server Side Public License for more details.
 *
 * You should have received a copy of the Server Side Public License
 * along with this program. If not, see
 * <http://www.mongodb.com/licensing/server-side-public-license>.
 */
import PropTypes from 'prop-types';
import React from 'react';
import jQuery from 'jquery';

import { NodeOrGlobalSelect } from 'components/inputs';
import { ConfigurationForm } from 'components/configurationforms';

class InputForm extends React.Component {
  static propTypes = {
    globalValue: PropTypes.bool,
    nodeValue: PropTypes.string,
    titleValue: PropTypes.string,
    submitAction: PropTypes.func.isRequired,
    values: PropTypes.object,
    submitButtonText: PropTypes.string.isRequired,
  };

  static defaultProps = {
    globalValue: undefined,
    nodeValue: undefined,
    titleValue: undefined,
    values: undefined,
<<<<<<< HEAD
  };

  // eslint-disable-next-line react/state-in-constructor
  state = {
    global: this.props.globalValue !== undefined ? this.props.globalValue : false,
    node: this.props.nodeValue !== undefined ? this.props.nodeValue : undefined,
=======
>>>>>>> ca79f36b
  };

  constructor(props) {
    super(props);

    this.state = {
      global: this.props.globalValue !== undefined ? this.props.globalValue : false,
      node: this.props.nodeValue !== undefined ? this.props.nodeValue : undefined,
    };
  }

  _handleChange = (field, value) => {
    const state = {};

    state[field] = value;
    this.setState(state);
  };

  _onSubmit = (data) => {
    const newData = jQuery.extend(data, { global: this.state.global, node: this.state.node });

    this.props.submitAction(newData);
  };

  // eslint-disable-next-line react/no-unused-class-component-methods
  open = () => {
    this.configurationForm.open();
  };

  getValues = () => {
    const { values } = this.props;

    if (values) {
      return values;
    }

    if (this.configurationForm) {
      return this.configurationForm.getValue().configuration;
    }

    return {};
  };

  getTitleValue = () => {
    const { titleValue } = this.props;

    if (titleValue) {
      return titleValue;
    }

    if (this.configurationForm) {
      return this.configurationForm.getValue().titleValue;
    }

    return '';
  };

  render() {
    const values = this.getValues();
    const titleValue = this.getTitleValue();

    return (
      <ConfigurationForm {...this.props}
                         ref={(configurationForm) => { this.configurationForm = configurationForm; }}
                         values={values}
                         titleValue={titleValue}
                         submitAction={this._onSubmit}>
        <NodeOrGlobalSelect onChange={this._handleChange} global={this.state.global} node={this.state.node} />
      </ConfigurationForm>
    );
  }
}

export default InputForm;<|MERGE_RESOLUTION|>--- conflicted
+++ resolved
@@ -36,15 +36,6 @@
     nodeValue: undefined,
     titleValue: undefined,
     values: undefined,
-<<<<<<< HEAD
-  };
-
-  // eslint-disable-next-line react/state-in-constructor
-  state = {
-    global: this.props.globalValue !== undefined ? this.props.globalValue : false,
-    node: this.props.nodeValue !== undefined ? this.props.nodeValue : undefined,
-=======
->>>>>>> ca79f36b
   };
 
   constructor(props) {
