/*
 * Copyright (C) 2020 Graylog, Inc.
 *
 * This program is free software: you can redistribute it and/or modify
 * it under the terms of the Server Side Public License, version 1,
 * as published by MongoDB, Inc.
 *
 * This program is distributed in the hope that it will be useful,
 * but WITHOUT ANY WARRANTY; without even the implied warranty of
 * MERCHANTABILITY or FITNESS FOR A PARTICULAR PURPOSE. See the
 * Server Side Public License for more details.
 *
 * You should have received a copy of the Server Side Public License
 * along with this program. If not, see
 * <http://www.mongodb.com/licensing/server-side-public-license>.
 */

import { INPUT_WIZARD_STEPS } from 'components/inputs/InputSetupWizard/types';
import type { StepsData } from 'components/inputs/InputSetupWizard/types';

import { getStepData, getNextStep, checkHasNextStep, checkHasPreviousStep, updateStepData } from './stepHelper';

const stepsData = {
  [INPUT_WIZARD_STEPS.INPUT_DIAGNOSIS]: {
    foo: 'foo1',
    bar: 'bar1',
  },
  [INPUT_WIZARD_STEPS.INSTALL_ILLUMINATE]: {
    aloho: 'aloho1',
    mora: 'mora1',
  },
};

const orderedSteps = [INPUT_WIZARD_STEPS.INSTALL_ILLUMINATE, INPUT_WIZARD_STEPS.INPUT_DIAGNOSIS];

describe('stepHelper', () => {
  describe('getStepData', () => {
    it('returns data for specific step', () => {
      expect(getStepData(stepsData as StepsData, INPUT_WIZARD_STEPS.INPUT_DIAGNOSIS)).toEqual(
        stepsData[INPUT_WIZARD_STEPS.INPUT_DIAGNOSIS],
      );
    });

    it('returns undefined if no step data exists', () => {
      expect(getStepData(stepsData as StepsData, INPUT_WIZARD_STEPS.SETUP_ROUTING)).toEqual(undefined);
    });
  });

  describe('getNextStep', () => {
    it('returns the next step', () => {
      expect(getNextStep(orderedSteps, INPUT_WIZARD_STEPS.INSTALL_ILLUMINATE)).toEqual(INPUT_WIZARD_STEPS.INPUT_DIAGNOSIS);
    });

    it('returns undefined if there is no next step', () => {
      expect(getNextStep(orderedSteps, INPUT_WIZARD_STEPS.INPUT_DIAGNOSIS)).toEqual(undefined);
    });

    it('returns undefined if active step is not in ordered steps', () => {
      expect(getNextStep(orderedSteps, INPUT_WIZARD_STEPS.SETUP_ROUTING)).toEqual(undefined);
    });
  });

  describe('checkHasNextStep', () => {
    it('returns true when there is a next step', () => {
      expect(checkHasNextStep(orderedSteps, INPUT_WIZARD_STEPS.INSTALL_ILLUMINATE)).toBe(true);
    });

    it('returns false when there is no next step', () => {
      expect(checkHasNextStep(orderedSteps, INPUT_WIZARD_STEPS.INPUT_DIAGNOSIS)).toBe(false);
    });

    it('returns false when the active step is not part of orderedSteps', () => {
      expect(checkHasNextStep(orderedSteps, INPUT_WIZARD_STEPS.SETUP_ROUTING)).toBe(false);
    });
  });

  describe('checkHasPreviousStep', () => {
    it('returns true when there is a previous step', () => {
      expect(checkHasPreviousStep(orderedSteps, INPUT_WIZARD_STEPS.INPUT_DIAGNOSIS)).toBe(true);
    });

    it('returns false when there is no previous step', () => {
      expect(checkHasPreviousStep(orderedSteps, INPUT_WIZARD_STEPS.INSTALL_ILLUMINATE)).toBe(false);
    });

    it('returns false when the active step is not part of orderedSteps', () => {
      expect(checkHasPreviousStep(orderedSteps, INPUT_WIZARD_STEPS.SETUP_ROUTING)).toBe(false);
    });
  });

  describe('updateStepData', () => {
    it('returns updated steps data with new attribute', () => {
      const testStepsData = {
        [INPUT_WIZARD_STEPS.INPUT_DIAGNOSIS]: {
          enabled: false,
        },
        [INPUT_WIZARD_STEPS.INSTALL_ILLUMINATE]: {
          enabled: false,
        },
      };

      expect(updateStepData(testStepsData as StepsData, INPUT_WIZARD_STEPS.INPUT_DIAGNOSIS, { foo: 'bar' })).toEqual({
        [INPUT_WIZARD_STEPS.INPUT_DIAGNOSIS]: {
          enabled: false,
          foo: 'bar',
        },
        [INPUT_WIZARD_STEPS.INSTALL_ILLUMINATE]: {
          enabled: false,
        },
      });
    });

    it('returns updated steps data with updated existing attribute', () => {
      const testStepsData = {
        [INPUT_WIZARD_STEPS.INPUT_DIAGNOSIS]: {
          enabled: false,
          foo: 'foo',
        },
        [INPUT_WIZARD_STEPS.INSTALL_ILLUMINATE]: {
          enabled: true,
          foo: 'foo',
        },
      };

      expect(updateStepData(testStepsData as StepsData, INPUT_WIZARD_STEPS.INSTALL_ILLUMINATE, { foo: 'bar' })).toEqual({
        [INPUT_WIZARD_STEPS.INPUT_DIAGNOSIS]: {
          enabled: false,
          foo: 'foo',
        },
        [INPUT_WIZARD_STEPS.INSTALL_ILLUMINATE]: {
          enabled: true,
          foo: 'bar',
        },
      });
    });

    it('returns updated steps data with overriden data when override=true', () => {
      const testStepsData = {
        [INPUT_WIZARD_STEPS.INPUT_DIAGNOSIS]: {
          enabled: false,
          foo: 'foo',
        },
        [INPUT_WIZARD_STEPS.INSTALL_ILLUMINATE]: {
          enabled: true,
          foo: 'foo',
        },
      };

<<<<<<< HEAD
      expect(updateStepData(testStepsData as StepsData, INPUT_WIZARD_STEPS.INSTALL_ILLUMINATE, { foo: 'bar' }, true)).toEqual({
=======
      expect(
        updateStepData(testStepsData as StepsData, INPUT_WIZARD_STEPS.SELECT_CATEGORY, { foo: 'bar' }, true),
      ).toEqual({
>>>>>>> bdd4fd5c
        [INPUT_WIZARD_STEPS.INPUT_DIAGNOSIS]: {
          enabled: false,
          foo: 'foo',
        },
        [INPUT_WIZARD_STEPS.INSTALL_ILLUMINATE]: {
          foo: 'bar',
        },
      });
    });

    it('returns the original steps data when no data was given', () => {
      const testStepsData = {
        [INPUT_WIZARD_STEPS.INPUT_DIAGNOSIS]: {
          enabled: false,
          foo: 'foo',
        },
        [INPUT_WIZARD_STEPS.INSTALL_ILLUMINATE]: {
          enabled: true,
          foo: 'foo',
        },
      };

      expect(updateStepData(testStepsData as StepsData, INPUT_WIZARD_STEPS.INSTALL_ILLUMINATE, {})).toEqual(testStepsData);
    });

    it('returns updated steps data when no step data existed', () => {
      const testStepsData = {
        [INPUT_WIZARD_STEPS.INPUT_DIAGNOSIS]: {
          enabled: false,
          foo: 'foo',
        },
      };

      expect(updateStepData(testStepsData as StepsData, INPUT_WIZARD_STEPS.INSTALL_ILLUMINATE, { foo: 'bar' })).toEqual({
        [INPUT_WIZARD_STEPS.INPUT_DIAGNOSIS]: {
          enabled: false,
          foo: 'foo',
        },
        [INPUT_WIZARD_STEPS.INSTALL_ILLUMINATE]: {
          foo: 'bar',
        },
      });
    });

    it('returns new steps data when no steps data existed', () => {
      expect(updateStepData(undefined, INPUT_WIZARD_STEPS.INSTALL_ILLUMINATE, { foo: 'bar' })).toEqual({
        [INPUT_WIZARD_STEPS.INSTALL_ILLUMINATE]: {
          foo: 'bar',
        },
      });
    });

    it('returns empty object when no step name is given', () => {
      expect(updateStepData(undefined, undefined, { foo: 'bar' })).toEqual({});
    });
  });
});<|MERGE_RESOLUTION|>--- conflicted
+++ resolved
@@ -146,13 +146,9 @@
         },
       };
 
-<<<<<<< HEAD
-      expect(updateStepData(testStepsData as StepsData, INPUT_WIZARD_STEPS.INSTALL_ILLUMINATE, { foo: 'bar' }, true)).toEqual({
-=======
       expect(
-        updateStepData(testStepsData as StepsData, INPUT_WIZARD_STEPS.SELECT_CATEGORY, { foo: 'bar' }, true),
+        updateStepData(testStepsData as StepsData, INPUT_WIZARD_STEPS.INSTALL_ILLUMINATE, { foo: 'bar' }, true),
       ).toEqual({
->>>>>>> bdd4fd5c
         [INPUT_WIZARD_STEPS.INPUT_DIAGNOSIS]: {
           enabled: false,
           foo: 'foo',
