/*
 * Copyright (C) 2020 Graylog, Inc.
 *
 * This program is free software: you can redistribute it and/or modify
 * it under the terms of the Server Side Public License, version 1,
 * as published by MongoDB, Inc.
 *
 * This program is distributed in the hope that it will be useful,
 * but WITHOUT ANY WARRANTY; without even the implied warranty of
 * MERCHANTABILITY or FITNESS FOR A PARTICULAR PURPOSE. See the
 * Server Side Public License for more details.
 *
 * You should have received a copy of the Server Side Public License
 * along with this program. If not, see
 * <http://www.mongodb.com/licensing/server-side-public-license>.
 */

import type { InputSetupWizardStep, StepsData } from 'components/inputs/InputSetupWizard/types';

<<<<<<< HEAD
export const getStepData = (stepsData: StepsData, stepName: InputSetupWizardStep, key?: string) => {
  if (key) return stepsData[stepName] ? stepsData[stepName][key] : undefined;
=======
export const getStepConfigOrData = (
  configOrData: StepsConfig | StepsData,
  stepName: InputSetupWizardStep,
  key?: string,
) => {
  if (key) return configOrData[stepName] ? configOrData[stepName][key] : undefined;
>>>>>>> 53245326

  return stepsData[stepName];
};

export const getNextStep = (
  orderedSteps: Array<InputSetupWizardStep>,
  activeStep: InputSetupWizardStep,
): InputSetupWizardStep | undefined => {
  const activeStepIndex = orderedSteps.indexOf(activeStep);

  if (activeStepIndex < 0) return undefined;

  return orderedSteps[activeStepIndex + 1];
};

<<<<<<< HEAD
=======
export const checkIsNextStepDisabled = (
  orderedSteps: Array<InputSetupWizardStep>,
  activeStep: InputSetupWizardStep,
  stepsConfig: StepsConfig,
  step?: InputSetupWizardStep,
) => {
  const nextStep = step ?? getNextStep(orderedSteps, activeStep);

  return !stepsConfig[nextStep]?.enabled;
};

>>>>>>> 53245326
export const checkHasNextStep = (orderedSteps: Array<InputSetupWizardStep>, activeStep: InputSetupWizardStep) => {
  const nextStep = getNextStep(orderedSteps, activeStep);

  return !!nextStep;
};

export const checkHasPreviousStep = (orderedSteps: Array<InputSetupWizardStep>, activeStep: InputSetupWizardStep) => {
  if (orderedSteps.length === 0 || !activeStep) return false;

  const activeStepIndex = orderedSteps.indexOf(activeStep);

  if (activeStepIndex === -1) return false;

  if (activeStepIndex === 0) return false;

  return true;
};

<<<<<<< HEAD
export const updateStepData = (stepsData: StepsData, stepName: InputSetupWizardStep, data: object = {}, override: boolean = false) : StepsData => {
=======
export const addStepAfter = (
  orderedSteps: Array<InputSetupWizardStep>,
  step: InputSetupWizardStep,
  setAfterStep?: InputSetupWizardStep,
): Array<InputSetupWizardStep> => {
  if (!setAfterStep) return [...orderedSteps, step];

  const setAfterStepIndex = orderedSteps.indexOf(setAfterStep);

  if (setAfterStepIndex === -1) return orderedSteps;

  const newOrderedSteps = [
    ...orderedSteps.slice(0, setAfterStepIndex + 1),
    step,
    ...orderedSteps.slice(setAfterStepIndex + 1),
  ];

  return newOrderedSteps;
};

export const updateStepConfigOrData = (
  configOrData: StepsConfig | StepsData,
  stepName: InputSetupWizardStep,
  data: object = {},
  override: boolean = false,
): StepsConfig | StepsData => {
>>>>>>> 53245326
  if (!stepName) return {};

  if (!stepsData) return { [stepName]: data };

  if (override) {
    return { ...stepsData, [stepName]: data };
  }

<<<<<<< HEAD
  return { ...stepsData, [stepName]: { ...stepsData[stepName], ...data } };
=======
  return { ...configOrData, [stepName]: { ...configOrData[stepName], ...data } };
};

export const enableNextStep = (
  orderedSteps: Array<InputSetupWizardStep>,
  activeStep: InputSetupWizardStep,
  stepsConfig: StepsConfig,
  step?: InputSetupWizardStep,
): StepsConfig => {
  const nextStep = step ?? getNextStep(orderedSteps, activeStep);

  if (!nextStep) return stepsConfig;

  return updateStepConfigOrData(stepsConfig, nextStep, { enabled: true });
};

export const disableNextStep = (
  orderedSteps: Array<InputSetupWizardStep>,
  activeStep: InputSetupWizardStep,
  stepsConfig: StepsConfig,
  step?: InputSetupWizardStep,
): StepsConfig => {
  const nextStep = step ?? getNextStep(orderedSteps, activeStep);

  if (!nextStep) return stepsConfig;

  return updateStepConfigOrData(stepsConfig, nextStep, { enabled: false });
>>>>>>> 53245326
};<|MERGE_RESOLUTION|>--- conflicted
+++ resolved
@@ -17,17 +17,8 @@
 
 import type { InputSetupWizardStep, StepsData } from 'components/inputs/InputSetupWizard/types';
 
-<<<<<<< HEAD
 export const getStepData = (stepsData: StepsData, stepName: InputSetupWizardStep, key?: string) => {
   if (key) return stepsData[stepName] ? stepsData[stepName][key] : undefined;
-=======
-export const getStepConfigOrData = (
-  configOrData: StepsConfig | StepsData,
-  stepName: InputSetupWizardStep,
-  key?: string,
-) => {
-  if (key) return configOrData[stepName] ? configOrData[stepName][key] : undefined;
->>>>>>> 53245326
 
   return stepsData[stepName];
 };
@@ -43,20 +34,6 @@
   return orderedSteps[activeStepIndex + 1];
 };
 
-<<<<<<< HEAD
-=======
-export const checkIsNextStepDisabled = (
-  orderedSteps: Array<InputSetupWizardStep>,
-  activeStep: InputSetupWizardStep,
-  stepsConfig: StepsConfig,
-  step?: InputSetupWizardStep,
-) => {
-  const nextStep = step ?? getNextStep(orderedSteps, activeStep);
-
-  return !stepsConfig[nextStep]?.enabled;
-};
-
->>>>>>> 53245326
 export const checkHasNextStep = (orderedSteps: Array<InputSetupWizardStep>, activeStep: InputSetupWizardStep) => {
   const nextStep = getNextStep(orderedSteps, activeStep);
 
@@ -75,36 +52,7 @@
   return true;
 };
 
-<<<<<<< HEAD
 export const updateStepData = (stepsData: StepsData, stepName: InputSetupWizardStep, data: object = {}, override: boolean = false) : StepsData => {
-=======
-export const addStepAfter = (
-  orderedSteps: Array<InputSetupWizardStep>,
-  step: InputSetupWizardStep,
-  setAfterStep?: InputSetupWizardStep,
-): Array<InputSetupWizardStep> => {
-  if (!setAfterStep) return [...orderedSteps, step];
-
-  const setAfterStepIndex = orderedSteps.indexOf(setAfterStep);
-
-  if (setAfterStepIndex === -1) return orderedSteps;
-
-  const newOrderedSteps = [
-    ...orderedSteps.slice(0, setAfterStepIndex + 1),
-    step,
-    ...orderedSteps.slice(setAfterStepIndex + 1),
-  ];
-
-  return newOrderedSteps;
-};
-
-export const updateStepConfigOrData = (
-  configOrData: StepsConfig | StepsData,
-  stepName: InputSetupWizardStep,
-  data: object = {},
-  override: boolean = false,
-): StepsConfig | StepsData => {
->>>>>>> 53245326
   if (!stepName) return {};
 
   if (!stepsData) return { [stepName]: data };
@@ -113,35 +61,5 @@
     return { ...stepsData, [stepName]: data };
   }
 
-<<<<<<< HEAD
   return { ...stepsData, [stepName]: { ...stepsData[stepName], ...data } };
-=======
-  return { ...configOrData, [stepName]: { ...configOrData[stepName], ...data } };
-};
-
-export const enableNextStep = (
-  orderedSteps: Array<InputSetupWizardStep>,
-  activeStep: InputSetupWizardStep,
-  stepsConfig: StepsConfig,
-  step?: InputSetupWizardStep,
-): StepsConfig => {
-  const nextStep = step ?? getNextStep(orderedSteps, activeStep);
-
-  if (!nextStep) return stepsConfig;
-
-  return updateStepConfigOrData(stepsConfig, nextStep, { enabled: true });
-};
-
-export const disableNextStep = (
-  orderedSteps: Array<InputSetupWizardStep>,
-  activeStep: InputSetupWizardStep,
-  stepsConfig: StepsConfig,
-  step?: InputSetupWizardStep,
-): StepsConfig => {
-  const nextStep = step ?? getNextStep(orderedSteps, activeStep);
-
-  if (!nextStep) return stepsConfig;
-
-  return updateStepConfigOrData(stepsConfig, nextStep, { enabled: false });
->>>>>>> 53245326
 };