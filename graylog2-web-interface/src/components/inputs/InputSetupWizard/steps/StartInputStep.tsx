/*
 * Copyright (C) 2020 Graylog, Inc.
 *
 * This program is free software: you can redistribute it and/or modify
 * it under the terms of the Server Side Public License, version 1,
 * as published by MongoDB, Inc.
 *
 * This program is distributed in the hope that it will be useful,
 * but WITHOUT ANY WARRANTY; without even the implied warranty of
 * MERCHANTABILITY or FITNESS FOR A PARTICULAR PURPOSE. See the
 * Server Side Public License for more details.
 *
 * You should have received a copy of the Server Side Public License
 * along with this program. If not, see
 * <http://www.mongodb.com/licensing/server-side-public-license>.
 */
import * as React from 'react';
import { useEffect, useState, useMemo } from 'react';
import type { UseMutationResult } from '@tanstack/react-query';
import { useNavigate } from 'react-router-dom';

import useSendTelemetry from 'logic/telemetry/useSendTelemetry';
import useLocation from 'routing/useLocation';
import { getPathnameWithoutId } from 'util/URLUtils';
import { TELEMETRY_EVENT_TYPE } from 'logic/telemetry/Constants';
import Routes from 'routing/Routes';
import useSetupInputMutations from 'components/inputs/InputSetupWizard/hooks/useSetupInputMutations';
import { InputStatesStore } from 'stores/inputs/InputStatesStore';
import { Button, Row, Col } from 'components/bootstrap';
import useInputSetupWizard from 'components/inputs/InputSetupWizard/hooks/useInputSetupWizard';
import useInputSetupWizardSteps from 'components/inputs/InputSetupWizard//hooks/useInputSetupWizardSteps';
import { INPUT_WIZARD_STEPS } from 'components/inputs/InputSetupWizard/types';
import {
  checkHasPreviousStep,
  checkHasNextStep,
  getStepData,
} from 'components/inputs/InputSetupWizard/helpers/stepHelper';
import type { RoutingStepData } from 'components/inputs/InputSetupWizard/steps/SetupRoutingStep';
import type { StreamConfiguration } from 'components/inputs/InputSetupWizard/hooks/useSetupInputMutations';
import ProgressMessage from 'components/inputs/InputSetupWizard/steps/components/ProgressMessage';

import { StepWrapper, DescriptionCol, ButtonCol, StyledHeading } from './components/StepWrapper';

export type ProcessingSteps =
  | 'createStream'
  | 'startStream'
  | 'createPipeline'
  | 'setupRouting'
  | 'deleteStream'
  | 'deletePipeline'
  | 'deleteRouting'
  | 'result';

const StartInputStep = () => {
<<<<<<< HEAD
  const sendTelemetry = useSendTelemetry();
  const { pathname } = useLocation();
  const telemetryPathName = useMemo(() => getPathnameWithoutId(pathname), [pathname]);
  const { goToPreviousStep, orderedSteps, activeStep, wizardData, stepsConfig } = useInputSetupWizard();
  const navigateTo = useNavigate();
=======
  const navigateTo = useNavigate();
  const { goToPreviousStep, orderedSteps, activeStep, wizardData } = useInputSetupWizard();
>>>>>>> 437499a8
  const { stepsData } = useInputSetupWizardSteps();
  const hasPreviousStep = checkHasPreviousStep(orderedSteps, activeStep);
  const hasNextStep = checkHasNextStep(orderedSteps, activeStep);
  const [startInputStatus, setStartInputStatus] = useState<
    'NOT_STARTED' | 'RUNNING' | 'SUCCESS' | 'FAILED' | 'ROLLED_BACK' | 'ROLLING_BACK'
  >('NOT_STARTED');
  const isRunning = startInputStatus === 'RUNNING' || startInputStatus === 'ROLLING_BACK';
  const hasBeenStarted = startInputStatus !== 'NOT_STARTED';
  const isRollback = startInputStatus === 'ROLLING_BACK' || startInputStatus === 'ROLLED_BACK';

  const {
    createStreamMutation,
    startStreamMutation,
    createPipelineMutation,
    updateRoutingMutation,
    deleteStreamMutation,
    deletePipelineMutation,
    deleteRoutingRuleMutation,
  } = useSetupInputMutations();

  const stepMutations = useMemo<{ [key in ProcessingSteps]?: UseMutationResult }>(
    () => ({
      createStream: createStreamMutation,
      startStream: startStreamMutation,
      createPipeline: createPipelineMutation,
      setupRouting: updateRoutingMutation,
    }),
    [createStreamMutation, startStreamMutation, createPipelineMutation, updateRoutingMutation],
  );

  const rollBackMutations = useMemo<{ [key in ProcessingSteps]?: UseMutationResult }>(
    () => ({
      deleteStream: deleteStreamMutation,
      deletePipeline: deletePipelineMutation,
      deleteRouting: deleteRoutingRuleMutation,
    }),
    [deleteStreamMutation, deletePipelineMutation, deleteRoutingRuleMutation],
  );

  useEffect(() => {
    if (!isRollback) {
      const mutationsArray = Object.entries(stepMutations);

      const hasError = !!mutationsArray.find(([_, mutation]) => mutation.isError);

      const haveAllSucceeded = mutationsArray.every(([_, mutation]) => !mutation.isLoading && mutation.isSuccess);

      if (hasError) {
        setStartInputStatus('FAILED');
      } else if (haveAllSucceeded) {
        setStartInputStatus('SUCCESS');
      }
    }
  }, [stepMutations, isRollback]);

  const createPipeline = async (stream: StreamConfiguration) => {
    const pipeline = {
      title: stream.title,
      description: `Pipeline for Stream: ${stream.title} created by the Input Setup Wizard.`,
    };

    return createPipelineMutation.mutateAsync(pipeline);
  };

  const startInput = async () => {
    const { input } = wizardData;

    if (!input) return;

    InputStatesStore.start(input).finally(() => {
      setStartInputStatus('SUCCESS');
    });
  };

  const stopInput = async () => {
    const { input } = wizardData;

    if (!input) return;

    InputStatesStore.stop(input);
  };

  const setupInput = async () => {
<<<<<<< HEAD
    const routingStepData = getStepConfigOrData(stepsData, INPUT_WIZARD_STEPS.SETUP_ROUTING) as RoutingStepData;

    sendTelemetry(
      TELEMETRY_EVENT_TYPE.INPUT_SETUP_WIZARD.START_INPUT,
      {
        app_pathname: telemetryPathName,
        app_action_value: 'click-input-setup-wizard-start-input',
        chosen_routing_option: routingStepData?.streamType ?? 'UNKNOWN',
      });

=======
    const routingStepData = getStepData(stepsData, INPUT_WIZARD_STEPS.SETUP_ROUTING) as RoutingStepData;
>>>>>>> 437499a8
    const { input } = wizardData;
    const inputId = input?.id;

    if (!inputId || !routingStepData) return;

    switch (routingStepData.streamType) {
      case 'NEW':
        if (routingStepData.shouldCreateNewPipeline) {
          createPipeline(routingStepData.newStream);
        }

        createStreamMutation.mutateAsync(routingStepData.newStream, {
          onSuccess: (response) => {
            startStreamMutation.mutateAsync(response.stream_id);

            updateRoutingMutation.mutateAsync({ input_id: inputId, stream_id: response.stream_id }).finally(() => {
              startInput();
            });
          },
        });

        break;
      case 'EXISTING':
        updateRoutingMutation.mutateAsync({ input_id: inputId, stream_id: routingStepData.streamId }).finally(() => {
          startInput();
        });

        break;
      case 'DEFAULT':
        startInput();
        break;

      default:
        break;
    }
  };

  const rollback = () => {
    const routingStepData = getStepData(stepsData, INPUT_WIZARD_STEPS.SETUP_ROUTING) as RoutingStepData;
    const createdStreamId = createStreamMutation.data?.stream_id;
    const createdPipelineId = createPipelineMutation.data?.id;
    const routingRuleId = updateRoutingMutation.data?.rule_id;

    switch (routingStepData.streamType) {
      case 'NEW':
        stopInput();

        if (routingStepData.shouldCreateNewPipeline && createdPipelineId) {
          deletePipelineMutation.mutateAsync(createdPipelineId);
        }

        if (!createdStreamId) return;

        if (routingRuleId) {
          deleteRoutingRuleMutation.mutateAsync(routingRuleId, {}).finally(() => {
            deleteStreamMutation.mutateAsync(createdStreamId).finally(() => {
              setStartInputStatus('ROLLED_BACK');
            });
          });
        } else {
          deleteStreamMutation.mutateAsync(createdStreamId).finally(() => {
            setStartInputStatus('ROLLED_BACK');
          });
        }

        break;
      case 'EXISTING':
        stopInput();

        if (!routingRuleId) return;

        deleteRoutingRuleMutation.mutateAsync(routingRuleId).finally(() => {
          setStartInputStatus('ROLLED_BACK');
        });

        break;
      case 'DEFAULT':
        stopInput();

        setStartInputStatus('ROLLED_BACK');

        break;

      default:
        break;
    }
  };

  const handleStart = () => {
    setStartInputStatus('RUNNING');
    setupInput();
  };

  const handleRollback = () => {
    setStartInputStatus('ROLLING_BACK');
    rollback();
  };

  const goToInputDiagnosis = () => {
    const { input } = wizardData;

    if (!input) return;

    navigateTo(Routes.SYSTEM.INPUT_DIAGNOSIS(input.id));
  };

  const handleBackClick = () => {
    goToPreviousStep();
  };

  const isInputStartable = () => {
    const routingStepData = getStepData(stepsData, INPUT_WIZARD_STEPS.SETUP_ROUTING) as RoutingStepData;

    if (!routingStepData) return false;
    if (routingStepData.newStream || routingStepData.streamId || routingStepData.streamType === 'DEFAULT') return true;

    return false;
  };

  const getProgressEntityName = (stepName, mutations) => {
    const mutation = mutations[stepName];

    const routingStepData = getStepData(stepsData, INPUT_WIZARD_STEPS.SETUP_ROUTING) as RoutingStepData;

    const name = mutation.data?.title ?? mutation.data?.name ?? undefined;

    switch (stepName) {
      case 'createStream':
      case 'deleteStream':
        return routingStepData?.newStream.title ?? undefined;

      case 'startStream':
        if (routingStepData.streamType === 'NEW') {
          return routingStepData?.newStream.title ?? undefined;
        }

        return name;
      case 'createPipeline':
        return routingStepData?.newStream.title ?? undefined;
      default:
        return name;
    }
  };

  const renderProgressMessages = (mutations: { [key in ProcessingSteps]?: UseMutationResult }) =>
    Object.keys(mutations).map((stepName) => {
      const mutation = mutations[stepName];

      if (!mutation) return null;
      if (mutation.isIdle) return null;

      const name = getProgressEntityName(stepName, mutations);

      return (
        <ProgressMessage
          stepName={stepName as ProcessingSteps}
          isLoading={mutation.isLoading}
          key={stepName}
          isSuccess={mutation.isSuccess}
          name={name}
          isError={mutation.isError}
          errorMessage={mutation.error}
        />
      );
    });

  const renderNextButton = () => {
    if (startInputStatus === 'NOT_STARTED' || startInputStatus === 'ROLLED_BACK') {
      return (
        <Button onClick={handleStart} disabled={!isInputStartable()} bsStyle="primary" data-testid="start-input-button">
          Start Input
        </Button>
      );
    }

    if (startInputStatus === 'FAILED' || startInputStatus === 'ROLLING_BACK') {
      return (
        <Button
          disabled={startInputStatus === 'ROLLING_BACK'}
          onClick={handleRollback}
          bsStyle="primary"
          data-testid="rollback-input-button">
          Rollback Input
        </Button>
      );
    }

    if (hasNextStep) {
      return (
        <Button
          disabled={startInputStatus === 'RUNNING'}
          onClick={goToInputDiagnosis}
          bsStyle="primary"
          data-testid="input-diagnosis-button">
          Input Diagnosis
        </Button>
      );
    }

    return null;
  };

  return (
    <StepWrapper>
      <Row>
        <DescriptionCol md={12}>
          <p>Set up and start the Input according to the configuration made.</p>
        </DescriptionCol>
      </Row>
      <Row>
        <Col md={12}>
          {hasBeenStarted &&
            (isRollback ? (
              <>
                <StyledHeading>Rolling back Input...</StyledHeading>
                {renderProgressMessages(rollBackMutations)}
              </>
            ) : (
              <>
                <StyledHeading>Setting up Input...</StyledHeading>
                {renderProgressMessages(stepMutations)}
                {startInputStatus && (
                  <ProgressMessage
                    stepName="result"
                    isLoading={false}
                    isSuccess={startInputStatus === 'SUCCESS'}
                    isError={startInputStatus === 'FAILED'}
                  />
                )}
              </>
            ))}

          {!hasBeenStarted && !isInputStartable() && (
            <p>Your Input is not ready to be setup yet. Please complete the previous steps.</p>
          )}
        </Col>
      </Row>

      {(hasPreviousStep || hasNextStep) && (
        <Row>
          <ButtonCol md={12}>
            {hasPreviousStep && (
              <Button disabled={isRunning} onClick={handleBackClick}>
                Back
              </Button>
            )}
            {renderNextButton()}
          </ButtonCol>
        </Row>
      )}
    </StepWrapper>
  );
};

export default StartInputStep;<|MERGE_RESOLUTION|>--- conflicted
+++ resolved
@@ -52,16 +52,11 @@
   | 'result';
 
 const StartInputStep = () => {
-<<<<<<< HEAD
   const sendTelemetry = useSendTelemetry();
   const { pathname } = useLocation();
   const telemetryPathName = useMemo(() => getPathnameWithoutId(pathname), [pathname]);
-  const { goToPreviousStep, orderedSteps, activeStep, wizardData, stepsConfig } = useInputSetupWizard();
-  const navigateTo = useNavigate();
-=======
   const navigateTo = useNavigate();
   const { goToPreviousStep, orderedSteps, activeStep, wizardData } = useInputSetupWizard();
->>>>>>> 437499a8
   const { stepsData } = useInputSetupWizardSteps();
   const hasPreviousStep = checkHasPreviousStep(orderedSteps, activeStep);
   const hasNextStep = checkHasNextStep(orderedSteps, activeStep);
@@ -145,20 +140,13 @@
   };
 
   const setupInput = async () => {
-<<<<<<< HEAD
-    const routingStepData = getStepConfigOrData(stepsData, INPUT_WIZARD_STEPS.SETUP_ROUTING) as RoutingStepData;
-
-    sendTelemetry(
-      TELEMETRY_EVENT_TYPE.INPUT_SETUP_WIZARD.START_INPUT,
-      {
-        app_pathname: telemetryPathName,
-        app_action_value: 'click-input-setup-wizard-start-input',
-        chosen_routing_option: routingStepData?.streamType ?? 'UNKNOWN',
-      });
-
-=======
     const routingStepData = getStepData(stepsData, INPUT_WIZARD_STEPS.SETUP_ROUTING) as RoutingStepData;
->>>>>>> 437499a8
+
+    sendTelemetry(TELEMETRY_EVENT_TYPE.INPUT_SETUP_WIZARD.START_INPUT, {
+      app_pathname: telemetryPathName,
+      app_action_value: 'click-input-setup-wizard-start-input',
+      chosen_routing_option: routingStepData?.streamType ?? 'UNKNOWN',
+    });
     const { input } = wizardData;
     const inputId = input?.id;
 
