/*
 * Copyright (C) 2020 Graylog, Inc.
 *
 * This program is free software: you can redistribute it and/or modify
 * it under the terms of the Server Side Public License, version 1,
 * as published by MongoDB, Inc.
 *
 * This program is distributed in the hope that it will be useful,
 * but WITHOUT ANY WARRANTY; without even the implied warranty of
 * MERCHANTABILITY or FITNESS FOR A PARTICULAR PURPOSE. See the
 * Server Side Public License for more details.
 *
 * You should have received a copy of the Server Side Public License
 * along with this program. If not, see
 * <http://www.mongodb.com/licensing/server-side-public-license>.
 */
import * as React from 'react';
import { useEffect, useState, useMemo } from 'react';
import styled, { css } from 'styled-components';
import type { UseMutationResult } from '@tanstack/react-query';
import { useNavigate } from 'react-router-dom';

<<<<<<< HEAD
import useSendTelemetry from 'logic/telemetry/useSendTelemetry';
import useLocation from 'routing/useLocation';
import { getPathnameWithoutId } from 'util/URLUtils';
import { TELEMETRY_EVENT_TYPE } from 'logic/telemetry/Constants';
=======
import Routes from 'routing/Routes';
>>>>>>> 4aeb7dfb
import useSetupInputMutations from 'components/inputs/InputSetupWizard/hooks/useSetupInputMutations';
import { InputStatesStore } from 'stores/inputs/InputStatesStore';
import { Button, Row, Col } from 'components/bootstrap';
import useInputSetupWizard from 'components/inputs/InputSetupWizard/hooks/useInputSetupWizard';
import useInputSetupWizardSteps from 'components/inputs/InputSetupWizard//hooks/useInputSetupWizardSteps';
import { INPUT_WIZARD_STEPS } from 'components/inputs/InputSetupWizard/types';
import { checkHasPreviousStep, checkHasNextStep, checkIsNextStepDisabled, getStepConfigOrData } from 'components/inputs/InputSetupWizard/helpers/stepHelper';
import type { RoutingStepData } from 'components/inputs/InputSetupWizard/steps/SetupRoutingStep';
import type { StreamConfiguration } from 'components/inputs/InputSetupWizard/hooks/useSetupInputMutations';
import ProgressMessage from 'components/inputs/InputSetupWizard/steps/components/ProgressMessage';

const StepCol = styled(Col)(({ theme }) => css`
  padding-left: ${theme.spacings.lg};
  padding-right: ${theme.spacings.lg};
  padding-top: ${theme.spacings.sm};
`);

const DescriptionCol = styled(Col)(({ theme }) => css`
  margin-bottom: ${theme.spacings.md};
`);

const StyledHeading = styled.h3(({ theme }) => css`
  margin-bottom: ${theme.spacings.md};
`);

const ButtonCol = styled(Col)(({ theme }) => css`
  display: flex;
  justify-content: flex-end;
  gap: ${theme.spacings.xs};
  margin-top: ${theme.spacings.lg};
`);

export type ProcessingSteps = 'createStream' | 'startStream' | 'createPipeline' | 'setupRouting' | 'deleteStream' | 'deletePipeline' | 'deleteRouting' | 'result';

const StartInputStep = () => {
<<<<<<< HEAD
  const sendTelemetry = useSendTelemetry();
  const { pathname } = useLocation();
  const telemetryPathName = useMemo(() => getPathnameWithoutId(pathname), [pathname]);
  const { goToPreviousStep, goToNextStep, orderedSteps, activeStep, wizardData, stepsConfig } = useInputSetupWizard();
=======
  const navigateTo = useNavigate();
  const { goToPreviousStep, orderedSteps, activeStep, wizardData, stepsConfig } = useInputSetupWizard();
>>>>>>> 4aeb7dfb
  const { stepsData } = useInputSetupWizardSteps();
  const hasPreviousStep = checkHasPreviousStep(orderedSteps, activeStep);
  const hasNextStep = checkHasNextStep(orderedSteps, activeStep);
  const isNextStepDisabled = checkIsNextStepDisabled(orderedSteps, activeStep, stepsConfig);
  const [startInputStatus, setStartInputStatus] = useState<'NOT_STARTED' | 'RUNNING' | 'SUCCESS' | 'FAILED' | 'ROLLED_BACK' | 'ROLLING_BACK'>('NOT_STARTED');
  const isRunning = startInputStatus === 'RUNNING' || startInputStatus === 'ROLLING_BACK';
  const hasBeenStarted = startInputStatus !== 'NOT_STARTED';
  const isRollback = startInputStatus === 'ROLLING_BACK' || startInputStatus === 'ROLLED_BACK';

  const {
    createStreamMutation,
    startStreamMutation,
    createPipelineMutation,
    updateRoutingMutation,
    deleteStreamMutation,
    deletePipelineMutation,
    deleteRoutingRuleMutation,
  } = useSetupInputMutations();

  const stepMutations = useMemo<{[key in ProcessingSteps]?: UseMutationResult}>(() => ({
    createStream: createStreamMutation,
    startStream: startStreamMutation,
    createPipeline: createPipelineMutation,
    setupRouting: updateRoutingMutation,
  }), [createStreamMutation, startStreamMutation, createPipelineMutation, updateRoutingMutation]);

  const rollBackMutations = useMemo<{[key in ProcessingSteps]?: UseMutationResult}>(() => ({
    deleteStream: deleteStreamMutation,
    deletePipeline: deletePipelineMutation,
    deleteRouting: deleteRoutingRuleMutation,
  }), [deleteStreamMutation, deletePipelineMutation, deleteRoutingRuleMutation]);

  useEffect(() => {
    if (!isRollback) {
      const mutationsArray = Object.entries(stepMutations);

      const hasError = !!mutationsArray.find(([_, mutation]) => mutation.isError);

      const haveAllSucceeded = mutationsArray.every(([_, mutation]) => !mutation.isLoading && mutation.isSuccess);

      if (hasError) {
        setStartInputStatus('FAILED');
      } else if (haveAllSucceeded) {
        setStartInputStatus('SUCCESS');
      }
    }
  }, [stepMutations, isRollback]);

  const createPipeline = async (stream: StreamConfiguration) => {
    const pipeline = {
      title: stream.title,
      description: `Pipeline for Stream: ${stream.title} created by the Input Setup Wizard.`,
    };

    return createPipelineMutation.mutateAsync(pipeline);
  };

  const startInput = async () => {
    const { input } = wizardData;

    if (!input) return;

    InputStatesStore.start(input)
      .finally(() => {
        setStartInputStatus('SUCCESS');
      });
  };

  const stopInput = async () => {
    const { input } = wizardData;

    if (!input) return;

    InputStatesStore.stop(input);
  };

  const setupInput = async () => {
    const routingStepData = getStepConfigOrData(stepsData, INPUT_WIZARD_STEPS.SETUP_ROUTING) as RoutingStepData;

    sendTelemetry(
      TELEMETRY_EVENT_TYPE.INPUT_SETUP_WIZARD.START_INPUT,
      {
        app_pathname: telemetryPathName,
        app_action_value: 'click-input-setup-wizard-start-input',
        chosen_routing_option: routingStepData?.streamType ?? 'UNKNOWN',
      });

    const { input } = wizardData;
    const inputId = input?.id;

    if (!inputId || !routingStepData) return;

    switch (routingStepData.streamType) {
      case 'NEW':

        if (routingStepData.shouldCreateNewPipeline) {
          createPipeline(routingStepData.newStream);
        }

        createStreamMutation.mutateAsync(routingStepData.newStream, {
          onSuccess: (response) => {
            startStreamMutation.mutateAsync(response.stream_id);

            updateRoutingMutation.mutateAsync({ input_id: inputId, stream_id: response.stream_id }).finally(() => {
              startInput();
            });
          },
        });

        break;
      case 'EXISTING':
        updateRoutingMutation.mutateAsync({ input_id: inputId, stream_id: routingStepData.streamId }).finally(() => {
          startInput();
        });

        break;
      case 'DEFAULT':
        startInput();
        break;

      default:
        break;
    }
  };

  const rollback = () => {
    const routingStepData = getStepConfigOrData(stepsData, INPUT_WIZARD_STEPS.SETUP_ROUTING) as RoutingStepData;
    const createdStreamId = createStreamMutation.data?.stream_id;
    const createdPipelineId = createPipelineMutation.data?.id;
    const routingRuleId = updateRoutingMutation.data?.rule_id;

    switch (routingStepData.streamType) {
      case 'NEW':
        stopInput();

        if (routingStepData.shouldCreateNewPipeline && createdPipelineId) {
          deletePipelineMutation.mutateAsync(createdPipelineId);
        }

        if (!createdStreamId) return;

        if (routingRuleId) {
          deleteRoutingRuleMutation.mutateAsync(routingRuleId, {
          }).finally(() => {
            deleteStreamMutation.mutateAsync(createdStreamId).finally(() => {
              setStartInputStatus('ROLLED_BACK');
            });
          });
        } else {
          deleteStreamMutation.mutateAsync(createdStreamId).finally(() => {
            setStartInputStatus('ROLLED_BACK');
          });
        }

        break;
      case 'EXISTING':
        stopInput();

        if (!routingRuleId) return;

        deleteRoutingRuleMutation.mutateAsync(routingRuleId).finally(
          () => {
            setStartInputStatus('ROLLED_BACK');
          });

        break;
      case 'DEFAULT':
        stopInput();

        setStartInputStatus('ROLLED_BACK');

        break;

      default:
        break;
    }
  };

  const handleStart = () => {
    setStartInputStatus('RUNNING');
    setupInput();
  };

  const handleRollback = () => {
    setStartInputStatus('ROLLING_BACK');
    rollback();
  };

  const goToInputDiagnosis = () => {
    const { input } = wizardData;

    if (!input) return;

    navigateTo(Routes.SYSTEM.INPUT_DIAGNOSIS(input.id));
  };

  const handleBackClick = () => {
    goToPreviousStep();
  };

  const isInputStartable = () => {
    const routingStepData = getStepConfigOrData(stepsData, INPUT_WIZARD_STEPS.SETUP_ROUTING) as RoutingStepData;

    if (!routingStepData) return false;
    if (routingStepData.newStream || routingStepData.streamId || routingStepData.streamType === 'DEFAULT') return true;

    return false;
  };

  const getProgressEntityName = (stepName, mutations) => {
    const mutation = mutations[stepName];

    const routingStepData = getStepConfigOrData(stepsData, INPUT_WIZARD_STEPS.SETUP_ROUTING) as RoutingStepData;

    const name = mutation.data?.title ?? mutation.data?.name ?? undefined;

    switch (stepName) {
      case 'createStream':
      case 'deleteStream':
        return routingStepData?.newStream.title ?? undefined;

      case 'startStream':
        if (routingStepData.streamType === 'NEW') {
          return routingStepData?.newStream.title ?? undefined;
        }

        return name;
      case 'createPipeline':
        return routingStepData?.newStream.title ?? undefined;
      default:
        return name;
    }
  };

  const renderProgressMessages = (mutations: {[key in ProcessingSteps]?: UseMutationResult}) => (Object.keys(mutations).map((stepName) => {
    const mutation = mutations[stepName];

    if (!mutation) return null;
    if (mutation.isIdle) return null;

    const name = getProgressEntityName(stepName, mutations);

    return (
      <ProgressMessage stepName={stepName as ProcessingSteps}
                       isLoading={mutation.isLoading}
                       key={stepName}
                       isSuccess={mutation.isSuccess}
                       name={name}
                       isError={mutation.isError}
                       errorMessage={mutation.error} />
    );
  })
  );

  const renderNextButton = () => {
    if (startInputStatus === 'NOT_STARTED' || startInputStatus === 'ROLLED_BACK') {
      return (
        <Button onClick={handleStart} disabled={!isInputStartable()} bsStyle="primary" data-testid="start-input-button">Start Input</Button>
      );
    }

    if (startInputStatus === 'FAILED' || startInputStatus === 'ROLLING_BACK') {
      return (
        <Button disabled={startInputStatus === 'ROLLING_BACK'} onClick={handleRollback} bsStyle="primary" data-testid="rollback-input-button">Rollback Input</Button>
      );
    }

    if (hasNextStep) {
      return (
        <Button disabled={isNextStepDisabled || startInputStatus === 'RUNNING'} onClick={goToInputDiagnosis} bsStyle="primary" data-testid="input-diagnosis-button">Input Diagnosis</Button>
      );
    }

    return null;
  };

  return (
    <Row>
      <StepCol md={12}>
        <Row>
          <DescriptionCol md={12}>
            <p>
              Set up and start the Input according to the configuration made.
            </p>
          </DescriptionCol>
        </Row>
        <Row>
          <Col md={12}>
            {hasBeenStarted && (
              isRollback ? (
                <>
                  <StyledHeading>Rolling back Input...</StyledHeading>
                  {renderProgressMessages(rollBackMutations)}
                </>
              ) : (
                <>
                  <StyledHeading>Setting up Input...</StyledHeading>
                  {renderProgressMessages(stepMutations)}
                  {startInputStatus && (
                  <ProgressMessage stepName="result"
                                   isLoading={false}
                                   isSuccess={startInputStatus === 'SUCCESS'}
                                   isError={startInputStatus === 'FAILED'} />
                  )}
                </>
              )

            )}

            {!hasBeenStarted && !isInputStartable() && (<p>Your Input is not ready to be setup yet. Please complete the previous steps.</p>)}
          </Col>
        </Row>

        {(hasPreviousStep || hasNextStep) && (
        <Row>
          <ButtonCol md={12}>
            {(hasPreviousStep) && (<Button disabled={isRunning} onClick={handleBackClick}>Back</Button>)}
            {renderNextButton()}
          </ButtonCol>
        </Row>
        )}
      </StepCol>
    </Row>
  );
};

export default StartInputStep;<|MERGE_RESOLUTION|>--- conflicted
+++ resolved
@@ -20,14 +20,11 @@
 import type { UseMutationResult } from '@tanstack/react-query';
 import { useNavigate } from 'react-router-dom';
 
-<<<<<<< HEAD
 import useSendTelemetry from 'logic/telemetry/useSendTelemetry';
 import useLocation from 'routing/useLocation';
 import { getPathnameWithoutId } from 'util/URLUtils';
 import { TELEMETRY_EVENT_TYPE } from 'logic/telemetry/Constants';
-=======
 import Routes from 'routing/Routes';
->>>>>>> 4aeb7dfb
 import useSetupInputMutations from 'components/inputs/InputSetupWizard/hooks/useSetupInputMutations';
 import { InputStatesStore } from 'stores/inputs/InputStatesStore';
 import { Button, Row, Col } from 'components/bootstrap';
@@ -63,15 +60,11 @@
 export type ProcessingSteps = 'createStream' | 'startStream' | 'createPipeline' | 'setupRouting' | 'deleteStream' | 'deletePipeline' | 'deleteRouting' | 'result';
 
 const StartInputStep = () => {
-<<<<<<< HEAD
   const sendTelemetry = useSendTelemetry();
   const { pathname } = useLocation();
   const telemetryPathName = useMemo(() => getPathnameWithoutId(pathname), [pathname]);
-  const { goToPreviousStep, goToNextStep, orderedSteps, activeStep, wizardData, stepsConfig } = useInputSetupWizard();
-=======
+  const { goToPreviousStep, orderedSteps, activeStep, wizardData, stepsConfig } = useInputSetupWizard();
   const navigateTo = useNavigate();
-  const { goToPreviousStep, orderedSteps, activeStep, wizardData, stepsConfig } = useInputSetupWizard();
->>>>>>> 4aeb7dfb
   const { stepsData } = useInputSetupWizardSteps();
   const hasPreviousStep = checkHasPreviousStep(orderedSteps, activeStep);
   const hasNextStep = checkHasNextStep(orderedSteps, activeStep);
