--- conflicted
+++ resolved
@@ -324,11 +324,7 @@
 
     if (hasNextStep) {
       return (
-<<<<<<< HEAD
-        <Button disabled={isNextStepDisabled || startInputStatus === 'RUNNING'} onClick={goToInputDiagnosis} bsStyle="primary">Input Diagnosis</Button>
-=======
-        <Button disabled={isNextStepDisabled || startInputStatus === 'RUNNING'} onClick={onNextStep} bsStyle="primary" data-testid="input-diagnosis-button">Input Diagnosis</Button>
->>>>>>> 90518eb3
+        <Button disabled={isNextStepDisabled || startInputStatus === 'RUNNING'} onClick={goToInputDiagnosis} bsStyle="primary" data-testid="input-diagnosis-button">Input Diagnosis</Button>
       );
     }
 
