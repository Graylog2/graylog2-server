--- conflicted
+++ resolved
@@ -72,17 +72,11 @@
   const [showSelectStream, setShowSelectStream] = useState<boolean>(false);
   const [showCreateStream, setShowCreateStream] = useState<boolean>(false);
   const currentStepName = useMemo(() => INPUT_WIZARD_STEPS.SETUP_ROUTING, []);
-<<<<<<< HEAD
   const { goToPreviousStep, goToNextStep, orderedSteps, activeStep, wizardData } = useInputSetupWizard();
-  const { stepsData, setStepsData } = useInputSetupWizardSteps();
-  const newStream: StreamFormValues = getStepData(stepsData, currentStepName, 'newStream');
-=======
-  const { goToPreviousStep, goToNextStep, orderedSteps, activeStep } = useInputSetupWizard();
   const { stepsData, setStepsData } = useInputSetupWizardSteps<OpenStepsData>();
   const { checkHasPreviousStep, checkHasNextStep, updateStepData, getStepData } =
     useInputSetupWizardStepsHelper<OpenStepsData>();
   const newStream: OpenStepsData['SETUP_ROUTING']['newStream'] = getStepData(stepsData, currentStepName, 'newStream');
->>>>>>> 3caa8ec8
   const selectedStreamId = getStepData(stepsData, currentStepName, 'streamId');
   const isDefaultStream = getStepData(stepsData, currentStepName, 'streamType') === 'DEFAULT';
   const removeFromDefault = getStepData(stepsData, currentStepName, 'removeMatchesFromDefault');
