/*
 * Copyright (C) 2020 Graylog, Inc.
 *
 * This program is free software: you can redistribute it and/or modify
 * it under the terms of the Server Side Public License, version 1,
 * as published by MongoDB, Inc.
 *
 * This program is distributed in the hope that it will be useful,
 * but WITHOUT ANY WARRANTY; without even the implied warranty of
 * MERCHANTABILITY or FITNESS FOR A PARTICULAR PURPOSE. See the
 * Server Side Public License for more details.
 *
 * You should have received a copy of the Server Side Public License
 * along with this program. If not, see
 * <http://www.mongodb.com/licensing/server-side-public-license>.
 */
import * as React from 'react';
import { useEffect, useMemo, useState, useCallback } from 'react';
import styled, { css } from 'styled-components';

import { Alert, Button, Row, Col } from 'components/bootstrap';
import { Select, Tooltip } from 'components/common';
import useInputSetupWizard from 'components/inputs/InputSetupWizard/hooks/useInputSetupWizard';
import useInputSetupWizardSteps from 'components/inputs/InputSetupWizard/hooks/useInputSetupWizardSteps';
import { defaultCompare } from 'logic/DefaultCompare';
import { INPUT_WIZARD_STEPS } from 'components/inputs/InputSetupWizard/types';
import CreateStreamForm from 'components/inputs/InputSetupWizard/steps/components/CreateStreamForm';
import type { StreamFormValues } from 'components/inputs/InputSetupWizard/steps/components/CreateStreamForm';
<<<<<<< HEAD
import { checkHasPreviousStep, checkHasNextStep, updateStepData, getStepData } from 'components/inputs/InputSetupWizard/helpers/stepHelper';
import useStreams from 'components/streams/hooks/useStreams';
import usePipelinesConnectedStream from 'hooks/usePipelinesConnectedStream';

import { StepWrapper, DescriptionCol, ButtonCol, StyledHeading } from './components/StepWrapper'

const ExistingStreamCol = styled(Col)(({ theme }) => css`
  padding-top: ${theme.spacings.sm};
  padding-bottom: ${theme.spacings.md};
`);

const CreateStreamCol = styled(Col)(({ theme }) => css`
  padding-top: ${theme.spacings.sm};
  padding-bottom: ${theme.spacings.md};
  border-right: 1px solid ${theme.colors.cards.border};
`);

const StyledTooltip = styled(Tooltip)(({ theme }) => css`
  &.mantine-Tooltip-tooltip {
    background-color: ${theme.colors.global.background}!important;
    font-size:  ${theme.fonts.size.small}!important;
  }
`);
=======
import {
  checkHasPreviousStep,
  checkHasNextStep,
  checkIsNextStepDisabled,
  updateStepConfigOrData,
  getStepConfigOrData,
} from 'components/inputs/InputSetupWizard/helpers/stepHelper';
import useStreams from 'components/streams/hooks/useStreams';
import usePipelinesConnectedStream from 'hooks/usePipelinesConnectedStream';

const StepCol = styled(Col)(
  ({ theme }) => css`
    padding-left: ${theme.spacings.lg};
    padding-right: ${theme.spacings.lg};
    padding-top: ${theme.spacings.sm};
  `,
);

const DescriptionCol = styled(Col)(
  ({ theme }) => css`
    margin-bottom: ${theme.spacings.md};
  `,
);

const StyledHeading = styled.h3(
  ({ theme }) => css`
    margin-bottom: ${theme.spacings.sm};
  `,
);

const ExistingStreamCol = styled(Col)(
  ({ theme }) => css`
    padding-top: ${theme.spacings.sm};
    padding-bottom: ${theme.spacings.md};
  `,
);

const CreateStreamCol = styled(Col)(
  ({ theme }) => css`
    padding-top: ${theme.spacings.sm};
    padding-bottom: ${theme.spacings.md};
    border-right: 1px solid ${theme.colors.cards.border};
  `,
);

const ButtonCol = styled(Col)(
  ({ theme }) => css`
    display: flex;
    justify-content: flex-end;
    gap: ${theme.spacings.xs};
    margin-top: ${theme.spacings.lg};
  `,
);

const StyledTooltip = styled(Tooltip)(
  ({ theme }) => css`
    &.mantine-Tooltip-tooltip {
      background-color: ${theme.colors.global.background}!important;
      font-size: ${theme.fonts.size.small}!important;
    }
  `,
);
>>>>>>> 53245326

const StyledList = styled.ul`
  list-style-type: disc;
  padding-left: 20px;
`;

const StyledLabel = styled.label(
  ({ theme }) => css`
    font-weight: normal;
    line-height: 1.1;
    margin-bottom: ${theme.spacings.sm};
    display: inline-block;
    font-size: ${theme.fonts.size.h3};
    background: none;
  `,
);

export type RoutingStepData = {
  streamId?: string;
  newStream?: StreamFormValues;
  shouldCreateNewPipeline?: boolean;
  streamType: 'NEW' | 'EXISTING' | 'DEFAULT';
};

const SetupRoutingStep = () => {
  const currentStepName = useMemo(() => INPUT_WIZARD_STEPS.SETUP_ROUTING, []);
  const { goToPreviousStep, goToNextStep, orderedSteps, activeStep } = useInputSetupWizard();
  const { stepsData, setStepsData } = useInputSetupWizardSteps();
  const newStream: StreamFormValues = getStepData(stepsData, currentStepName, 'newStream');
  const [selectedStreamId, setSelectedStreamId] = useState(undefined);
  const [showSelectStream, setShowSelectStream] = useState<boolean>(false);
  const [showCreateStream, setShowCreateStream] = useState<boolean>(false);
  const hasPreviousStep = checkHasPreviousStep(orderedSteps, activeStep);
  const hasNextStep = checkHasNextStep(orderedSteps, activeStep);
<<<<<<< HEAD
  const { data: streamsData, isInitialLoading: isLoadingStreams } = useStreams({ query: '', page: 1, pageSize: 0, sort: { direction: 'asc', attributeId: 'title' } });
=======
  const isNextStepDisabled = checkIsNextStepDisabled(orderedSteps, activeStep, stepsConfig);
  const { data: streamsData, isInitialLoading: isLoadingStreams } = useStreams({
    query: '',
    page: 1,
    pageSize: 0,
    sort: { direction: 'asc', attributeId: 'title' },
  });
>>>>>>> 53245326
  const streams = streamsData?.list;
  const { data: streamPipelinesData } = usePipelinesConnectedStream(selectedStreamId, !!selectedStreamId);

  const defaultStepData: RoutingStepData = { streamType: 'DEFAULT' };

  const isStepValid = useCallback(() => {
    const stepData = getStepData(stepsData, currentStepName);
    if (!stepData) return false;
    const { streamType, streamId } = stepData;

    if (showCreateStream && !newStream) return false;

    switch (streamType) {
      case 'NEW':
        if (!newStream) return false;

        return true;
      case 'EXISTING':
        if (!streamId) return false;

        return true;
      case 'DEFAULT':
        return true;
      default:
        return false;
    }
  }, [currentStepName, newStream, showCreateStream, stepsData]);

  useEffect(() => {
    if (orderedSteps && activeStep && stepsData) {
      if (!getStepData(stepsData, currentStepName)?.streamType) {
        const withInitialStepsData = updateStepData(stepsData, currentStepName, defaultStepData);

        setStepsData(withInitialStepsData);
      }
    } // eslint-disable-next-line react-hooks/exhaustive-deps
  }, []); // Initial setup: intentionally ommiting dependencies to prevent from unneccesary rerenders

  const options = useMemo(() => {
    if (!streams) return [];

    return streams
      .filter(({ is_default, is_editable }) => !is_default && is_editable)
      .sort(({ title: key1 }, { title: key2 }) => defaultCompare(key1, key2))
      .map(({ title, id }) => ({ label: title, value: id }));
  }, [streams]);

  const handleStreamSelect = (streamId: string) => {
    setSelectedStreamId(streamId);

    if (streamId) {
      setStepsData(
        updateStepData(stepsData, currentStepName, { streamId, streamType: 'EXISTING' } as RoutingStepData),
      );
    } else {
      setStepsData(
<<<<<<< HEAD
        updateStepData(stepsData, currentStepName, { streamId: undefined, streamType: 'DEFAULT' } as RoutingStepData),
=======
        updateStepConfigOrData(stepsData, currentStepName, {
          streamId: undefined,
          streamType: 'DEFAULT',
        } as RoutingStepData),
>>>>>>> 53245326
      );
    }
  };

  const handleCreateStream = () => {
    setSelectedStreamId(undefined);

    updateStepData(stepsData, currentStepName, defaultStepData);
    setShowCreateStream(true);
  };

  const handleSelectStream = () => {
    setShowSelectStream(true);
  };

  const onNextStep = () => {
    goToNextStep();
  };

  const handleBackClick = () => {
<<<<<<< HEAD
    setStepsData(
      updateStepData(stepsData, currentStepName, defaultStepData, true),
    );
=======
    setStepsData(updateStepConfigOrData(stepsData, currentStepName, defaultStepData, true));
>>>>>>> 53245326

    setSelectedStreamId(undefined);
    setShowSelectStream(false);
    setShowCreateStream(false);

    goToPreviousStep();
  };

  const streamHasConnectedPipelines = streamPipelinesData && streamPipelinesData?.length > 0;

  const submitStreamCreation = ({
    create_new_pipeline,
    ...stream
  }: StreamFormValues & { create_new_pipeline?: boolean }) => {
    setStepsData(
      updateStepData(stepsData, currentStepName, {
        newStream: stream,
        shouldCreateNewPipeline: create_new_pipeline ?? false,
        streamType: 'NEW',
      } as RoutingStepData),
    );
  };

  const backButtonText = newStream ? 'Reset' : 'Back';
  const nextButtonText = showCreateStream || showSelectStream ? 'Finish & Start Input' : 'Skip & Start Input';
  const showNewStreamSection = newStream || showCreateStream;

  return (
<<<<<<< HEAD
    <StepWrapper>
      {!showNewStreamSection && !showSelectStream && (
      <>
        <Row>
          <DescriptionCol md={12}>
            <StyledList>
              <li>
                Select a destination Stream to route messages from this input to.
              </li>
              <li>
                <strong>We recommend creating a new stream for each new input.</strong> This will help categorise your messages into a basic schema.
              </li>
              <li>
                Messages that are not routed to any Stream will be routed to the <strong>Default Stream</strong>.
              </li>
              <li>
                Pipeline rules can be automatically created and attached to the <strong>Default Stream</strong> by this Wizard.
              </li>
            </StyledList>
          </DescriptionCol>
        </Row>

        <Row>
          {!selectedStreamId && (
          <CreateStreamCol md={6}>
            <StyledHeading>Route to a new Stream</StyledHeading>
            <StyledTooltip opened
                            withArrow
                            position="bottom"
                            label="Recommended!">
              <Button onClick={handleCreateStream} bsStyle="primary">Create Stream</Button>
            </StyledTooltip>
          </CreateStreamCol>
          )}
          <ExistingStreamCol md={selectedStreamId ? 12 : 6}>
            <StyledHeading>Route to an existing Stream</StyledHeading>
            <Button onClick={handleSelectStream}>Select Stream</Button>
          </ExistingStreamCol>
        </Row>
      </>
      )}

      {showNewStreamSection && (
      <Row>
        <Col md={12}>
          <StyledHeading>
            Create new Stream
          </StyledHeading>
          {newStream ? (
            <>
              <p>This Input will use a new stream: &quot;{newStream.title}&quot;.</p>
              <p>Matches will {!newStream.remove_matches_from_default_stream && ('not ')}be removed from the Default Stream.</p>
              {getStepData(stepsData, currentStepName, 'shouldCreateNewPipeline') && (<p>A new Pipeline will be created.</p>)}
            </>
          ) : (
            <CreateStreamForm submitForm={submitStreamCreation} />
          )}
        </Col>
      </Row>
      )}
      {showSelectStream && (
        <>
          <Row>
            <DescriptionCol md={12}>
              <StyledLabel>Choose an existing Stream</StyledLabel>
              <StyledList>
                <li>Route messages from this input to an existing stream is selected.</li>
                <li>Pipeline Rules will be created when the <strong>Finish & Start Input</strong> button is pressed.</li>
              </StyledList>
            </DescriptionCol>
          </Row>
          {selectedStreamId && streamHasConnectedPipelines && (
          <Row>
            <Col md={12}>
              <Alert title="Pipelines connected to target Stream"
                      bsStyle="info">
                We recommending checking the impact of these prior to completing the Input Setup. The target Stream has the following Pipelines connected to it:
                <StyledList>
                  {streamPipelinesData.map((pipeline) => <li key={pipeline.title}>{pipeline.title}</li>)}
                </StyledList>
              </Alert>
            </Col>
          </Row>
          )}
            {!isLoadingStreams && (
            <Row>
              <Col md={12}>
                <Select inputId="streams"
                        onChange={handleStreamSelect}
                        options={options}
                        aria-label="All messages (Default)"
                        clearable
                        placeholder="All messages (Default)"
                        value={selectedStreamId} />
              </Col>
            </Row>
            )}
        </>
      )}

      {(hasPreviousStep || hasNextStep || showNewStreamSection) && (
      <Row>
        <ButtonCol md={12}>
          {(hasPreviousStep || showNewStreamSection || showSelectStream) && (<Button onClick={handleBackClick}>{backButtonText}</Button>)}
          {hasNextStep && (<Button disabled={!isStepValid()} onClick={onNextStep} bsStyle="primary">{nextButtonText}</Button>)}
        </ButtonCol>
      </Row>
      )}
    </StepWrapper>
=======
    <Row>
      <StepCol md={12}>
        {!showNewStreamSection && !showSelectStream && (
          <>
            <Row>
              <DescriptionCol md={12}>
                <StyledList>
                  <li>Select a destination Stream to route messages from this input to.</li>
                  <li>
                    <strong>We recommend creating a new stream for each new input.</strong> This will help categorise
                    your messages into a basic schema.
                  </li>
                  <li>
                    Messages that are not routed to any Stream will be routed to the <strong>Default Stream</strong>.
                  </li>
                  <li>
                    Pipeline rules can be automatically created and attached to the <strong>Default Stream</strong> by
                    this Wizard.
                  </li>
                </StyledList>
              </DescriptionCol>
            </Row>

            <Row>
              {!selectedStreamId && (
                <CreateStreamCol md={6}>
                  <StyledHeading>Route to a new Stream</StyledHeading>
                  <StyledTooltip opened withArrow position="bottom" label="Recommended!">
                    <Button onClick={handleCreateStream} bsStyle="primary">
                      Create Stream
                    </Button>
                  </StyledTooltip>
                </CreateStreamCol>
              )}
              <ExistingStreamCol md={selectedStreamId ? 12 : 6}>
                <StyledHeading>Route to an existing Stream</StyledHeading>
                <Button onClick={handleSelectStream}>Select Stream</Button>
              </ExistingStreamCol>
            </Row>
          </>
        )}

        {showNewStreamSection && (
          <Row>
            <Col md={12}>
              <StyledHeading>Create new Stream</StyledHeading>
              {newStream ? (
                <>
                  <p>This Input will use a new stream: &quot;{newStream.title}&quot;.</p>
                  <p>
                    Matches will {!newStream.remove_matches_from_default_stream && 'not '}be removed from the Default
                    Stream.
                  </p>
                  {getStepConfigOrData(stepsData, currentStepName, 'shouldCreateNewPipeline') && (
                    <p>A new Pipeline will be created.</p>
                  )}
                </>
              ) : (
                <CreateStreamForm submitForm={submitStreamCreation} />
              )}
            </Col>
          </Row>
        )}
        {showSelectStream && (
          <>
            <Row>
              <DescriptionCol md={12}>
                <StyledLabel>Choose an existing Stream</StyledLabel>
                <StyledList>
                  <li>Route messages from this input to an existing stream is selected.</li>
                  <li>
                    Pipeline Rules will be created when the <strong>Finish & Start Input</strong> button is pressed.
                  </li>
                </StyledList>
              </DescriptionCol>
            </Row>
            {selectedStreamId && streamHasConnectedPipelines && (
              <Row>
                <Col md={12}>
                  <Alert title="Pipelines connected to target Stream" bsStyle="info">
                    We recommending checking the impact of these prior to completing the Input Setup. The target Stream
                    has the following Pipelines connected to it:
                    <StyledList>
                      {streamPipelinesData.map((pipeline) => (
                        <li key={pipeline.title}>{pipeline.title}</li>
                      ))}
                    </StyledList>
                  </Alert>
                </Col>
              </Row>
            )}
            {!isLoadingStreams && (
              <Row>
                <Col md={12}>
                  <Select
                    inputId="streams"
                    onChange={handleStreamSelect}
                    options={options}
                    aria-label="All messages (Default)"
                    clearable
                    placeholder="All messages (Default)"
                    value={selectedStreamId}
                  />
                </Col>
              </Row>
            )}
          </>
        )}

        {(hasPreviousStep || hasNextStep || showNewStreamSection) && (
          <Row>
            <ButtonCol md={12}>
              {(hasPreviousStep || showNewStreamSection || showSelectStream) && (
                <Button onClick={handleBackClick}>{backButtonText}</Button>
              )}
              {hasNextStep && (
                <Button disabled={isNextStepDisabled || !isStepValid()} onClick={onNextStep} bsStyle="primary">
                  {nextButtonText}
                </Button>
              )}
            </ButtonCol>
          </Row>
        )}
      </StepCol>
    </Row>
>>>>>>> 53245326
  );
};

export default SetupRoutingStep;<|MERGE_RESOLUTION|>--- conflicted
+++ resolved
@@ -26,60 +26,11 @@
 import { INPUT_WIZARD_STEPS } from 'components/inputs/InputSetupWizard/types';
 import CreateStreamForm from 'components/inputs/InputSetupWizard/steps/components/CreateStreamForm';
 import type { StreamFormValues } from 'components/inputs/InputSetupWizard/steps/components/CreateStreamForm';
-<<<<<<< HEAD
 import { checkHasPreviousStep, checkHasNextStep, updateStepData, getStepData } from 'components/inputs/InputSetupWizard/helpers/stepHelper';
 import useStreams from 'components/streams/hooks/useStreams';
 import usePipelinesConnectedStream from 'hooks/usePipelinesConnectedStream';
 
 import { StepWrapper, DescriptionCol, ButtonCol, StyledHeading } from './components/StepWrapper'
-
-const ExistingStreamCol = styled(Col)(({ theme }) => css`
-  padding-top: ${theme.spacings.sm};
-  padding-bottom: ${theme.spacings.md};
-`);
-
-const CreateStreamCol = styled(Col)(({ theme }) => css`
-  padding-top: ${theme.spacings.sm};
-  padding-bottom: ${theme.spacings.md};
-  border-right: 1px solid ${theme.colors.cards.border};
-`);
-
-const StyledTooltip = styled(Tooltip)(({ theme }) => css`
-  &.mantine-Tooltip-tooltip {
-    background-color: ${theme.colors.global.background}!important;
-    font-size:  ${theme.fonts.size.small}!important;
-  }
-`);
-=======
-import {
-  checkHasPreviousStep,
-  checkHasNextStep,
-  checkIsNextStepDisabled,
-  updateStepConfigOrData,
-  getStepConfigOrData,
-} from 'components/inputs/InputSetupWizard/helpers/stepHelper';
-import useStreams from 'components/streams/hooks/useStreams';
-import usePipelinesConnectedStream from 'hooks/usePipelinesConnectedStream';
-
-const StepCol = styled(Col)(
-  ({ theme }) => css`
-    padding-left: ${theme.spacings.lg};
-    padding-right: ${theme.spacings.lg};
-    padding-top: ${theme.spacings.sm};
-  `,
-);
-
-const DescriptionCol = styled(Col)(
-  ({ theme }) => css`
-    margin-bottom: ${theme.spacings.md};
-  `,
-);
-
-const StyledHeading = styled.h3(
-  ({ theme }) => css`
-    margin-bottom: ${theme.spacings.sm};
-  `,
-);
 
 const ExistingStreamCol = styled(Col)(
   ({ theme }) => css`
@@ -96,24 +47,12 @@
   `,
 );
 
-const ButtonCol = styled(Col)(
-  ({ theme }) => css`
-    display: flex;
-    justify-content: flex-end;
-    gap: ${theme.spacings.xs};
-    margin-top: ${theme.spacings.lg};
-  `,
-);
-
-const StyledTooltip = styled(Tooltip)(
-  ({ theme }) => css`
-    &.mantine-Tooltip-tooltip {
-      background-color: ${theme.colors.global.background}!important;
-      font-size: ${theme.fonts.size.small}!important;
-    }
-  `,
-);
->>>>>>> 53245326
+const StyledTooltip = styled(Tooltip)(({ theme }) => css`
+  &.mantine-Tooltip-tooltip {
+    background-color: ${theme.colors.global.background}!important;
+    font-size:  ${theme.fonts.size.small}!important;
+  }
+`);
 
 const StyledList = styled.ul`
   list-style-type: disc;
@@ -148,17 +87,7 @@
   const [showCreateStream, setShowCreateStream] = useState<boolean>(false);
   const hasPreviousStep = checkHasPreviousStep(orderedSteps, activeStep);
   const hasNextStep = checkHasNextStep(orderedSteps, activeStep);
-<<<<<<< HEAD
   const { data: streamsData, isInitialLoading: isLoadingStreams } = useStreams({ query: '', page: 1, pageSize: 0, sort: { direction: 'asc', attributeId: 'title' } });
-=======
-  const isNextStepDisabled = checkIsNextStepDisabled(orderedSteps, activeStep, stepsConfig);
-  const { data: streamsData, isInitialLoading: isLoadingStreams } = useStreams({
-    query: '',
-    page: 1,
-    pageSize: 0,
-    sort: { direction: 'asc', attributeId: 'title' },
-  });
->>>>>>> 53245326
   const streams = streamsData?.list;
   const { data: streamPipelinesData } = usePipelinesConnectedStream(selectedStreamId, !!selectedStreamId);
 
@@ -215,14 +144,7 @@
       );
     } else {
       setStepsData(
-<<<<<<< HEAD
         updateStepData(stepsData, currentStepName, { streamId: undefined, streamType: 'DEFAULT' } as RoutingStepData),
-=======
-        updateStepConfigOrData(stepsData, currentStepName, {
-          streamId: undefined,
-          streamType: 'DEFAULT',
-        } as RoutingStepData),
->>>>>>> 53245326
       );
     }
   };
@@ -243,13 +165,9 @@
   };
 
   const handleBackClick = () => {
-<<<<<<< HEAD
     setStepsData(
       updateStepData(stepsData, currentStepName, defaultStepData, true),
     );
-=======
-    setStepsData(updateStepConfigOrData(stepsData, currentStepName, defaultStepData, true));
->>>>>>> 53245326
 
     setSelectedStreamId(undefined);
     setShowSelectStream(false);
@@ -278,7 +196,6 @@
   const showNewStreamSection = newStream || showCreateStream;
 
   return (
-<<<<<<< HEAD
     <StepWrapper>
       {!showNewStreamSection && !showSelectStream && (
       <>
@@ -388,133 +305,6 @@
       </Row>
       )}
     </StepWrapper>
-=======
-    <Row>
-      <StepCol md={12}>
-        {!showNewStreamSection && !showSelectStream && (
-          <>
-            <Row>
-              <DescriptionCol md={12}>
-                <StyledList>
-                  <li>Select a destination Stream to route messages from this input to.</li>
-                  <li>
-                    <strong>We recommend creating a new stream for each new input.</strong> This will help categorise
-                    your messages into a basic schema.
-                  </li>
-                  <li>
-                    Messages that are not routed to any Stream will be routed to the <strong>Default Stream</strong>.
-                  </li>
-                  <li>
-                    Pipeline rules can be automatically created and attached to the <strong>Default Stream</strong> by
-                    this Wizard.
-                  </li>
-                </StyledList>
-              </DescriptionCol>
-            </Row>
-
-            <Row>
-              {!selectedStreamId && (
-                <CreateStreamCol md={6}>
-                  <StyledHeading>Route to a new Stream</StyledHeading>
-                  <StyledTooltip opened withArrow position="bottom" label="Recommended!">
-                    <Button onClick={handleCreateStream} bsStyle="primary">
-                      Create Stream
-                    </Button>
-                  </StyledTooltip>
-                </CreateStreamCol>
-              )}
-              <ExistingStreamCol md={selectedStreamId ? 12 : 6}>
-                <StyledHeading>Route to an existing Stream</StyledHeading>
-                <Button onClick={handleSelectStream}>Select Stream</Button>
-              </ExistingStreamCol>
-            </Row>
-          </>
-        )}
-
-        {showNewStreamSection && (
-          <Row>
-            <Col md={12}>
-              <StyledHeading>Create new Stream</StyledHeading>
-              {newStream ? (
-                <>
-                  <p>This Input will use a new stream: &quot;{newStream.title}&quot;.</p>
-                  <p>
-                    Matches will {!newStream.remove_matches_from_default_stream && 'not '}be removed from the Default
-                    Stream.
-                  </p>
-                  {getStepConfigOrData(stepsData, currentStepName, 'shouldCreateNewPipeline') && (
-                    <p>A new Pipeline will be created.</p>
-                  )}
-                </>
-              ) : (
-                <CreateStreamForm submitForm={submitStreamCreation} />
-              )}
-            </Col>
-          </Row>
-        )}
-        {showSelectStream && (
-          <>
-            <Row>
-              <DescriptionCol md={12}>
-                <StyledLabel>Choose an existing Stream</StyledLabel>
-                <StyledList>
-                  <li>Route messages from this input to an existing stream is selected.</li>
-                  <li>
-                    Pipeline Rules will be created when the <strong>Finish & Start Input</strong> button is pressed.
-                  </li>
-                </StyledList>
-              </DescriptionCol>
-            </Row>
-            {selectedStreamId && streamHasConnectedPipelines && (
-              <Row>
-                <Col md={12}>
-                  <Alert title="Pipelines connected to target Stream" bsStyle="info">
-                    We recommending checking the impact of these prior to completing the Input Setup. The target Stream
-                    has the following Pipelines connected to it:
-                    <StyledList>
-                      {streamPipelinesData.map((pipeline) => (
-                        <li key={pipeline.title}>{pipeline.title}</li>
-                      ))}
-                    </StyledList>
-                  </Alert>
-                </Col>
-              </Row>
-            )}
-            {!isLoadingStreams && (
-              <Row>
-                <Col md={12}>
-                  <Select
-                    inputId="streams"
-                    onChange={handleStreamSelect}
-                    options={options}
-                    aria-label="All messages (Default)"
-                    clearable
-                    placeholder="All messages (Default)"
-                    value={selectedStreamId}
-                  />
-                </Col>
-              </Row>
-            )}
-          </>
-        )}
-
-        {(hasPreviousStep || hasNextStep || showNewStreamSection) && (
-          <Row>
-            <ButtonCol md={12}>
-              {(hasPreviousStep || showNewStreamSection || showSelectStream) && (
-                <Button onClick={handleBackClick}>{backButtonText}</Button>
-              )}
-              {hasNextStep && (
-                <Button disabled={isNextStepDisabled || !isStepValid()} onClick={onNextStep} bsStyle="primary">
-                  {nextButtonText}
-                </Button>
-              )}
-            </ButtonCol>
-          </Row>
-        )}
-      </StepCol>
-    </Row>
->>>>>>> 53245326
   );
 };
 
