--- conflicted
+++ resolved
@@ -218,12 +218,8 @@
 
   return (
     <StepWrapper>
-<<<<<<< HEAD
       <InputInUseAlert inputId={wizardData?.input?.id} />
-      {!showNewStreamSection && !showSelectStream && (
-=======
       {!showNewStreamSection && !showSelectStreamSection && (
->>>>>>> c29763cf
         <>
           <Row>
             <DescriptionCol md={12}>
