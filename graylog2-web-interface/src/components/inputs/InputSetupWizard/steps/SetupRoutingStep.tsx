/*
 * Copyright (C) 2020 Graylog, Inc.
 *
 * This program is free software: you can redistribute it and/or modify
 * it under the terms of the Server Side Public License, version 1,
 * as published by MongoDB, Inc.
 *
 * This program is distributed in the hope that it will be useful,
 * but WITHOUT ANY WARRANTY; without even the implied warranty of
 * MERCHANTABILITY or FITNESS FOR A PARTICULAR PURPOSE. See the
 * Server Side Public License for more details.
 *
 * You should have received a copy of the Server Side Public License
 * along with this program. If not, see
 * <http://www.mongodb.com/licensing/server-side-public-license>.
 */
import * as React from 'react';
import { useEffect, useMemo, useState, useCallback } from 'react';
import styled, { css } from 'styled-components';

import { Alert, Button, Row, Col } from 'components/bootstrap';
import { Select, Tooltip } from 'components/common';
import useInputSetupWizard from 'components/inputs/InputSetupWizard/hooks/useInputSetupWizard';
import useInputSetupWizardSteps from 'components/inputs/InputSetupWizard/hooks/useInputSetupWizardSteps';
import { defaultCompare } from 'logic/DefaultCompare';
import { INPUT_WIZARD_STEPS } from 'components/inputs/InputSetupWizard/types';
import CreateStreamForm from 'components/inputs/InputSetupWizard/steps/components/CreateStreamForm';
import type { StreamFormValues } from 'components/inputs/InputSetupWizard/steps/components/CreateStreamForm';
import { checkHasPreviousStep, checkHasNextStep, checkIsNextStepDisabled, updateStepConfigOrData, getStepConfigOrData } from 'components/inputs/InputSetupWizard/helpers/stepHelper';
import useStreams from 'components/streams/hooks/useStreams';
import usePipelinesConnectedStream from 'hooks/usePipelinesConnectedStream';

const StepCol = styled(Col)(({ theme }) => css`
  padding-left: ${theme.spacings.lg};
  padding-right: ${theme.spacings.lg};
  padding-top: ${theme.spacings.sm};
`);

const DescriptionCol = styled(Col)(({ theme }) => css`
  margin-bottom: ${theme.spacings.md};
`);

const StyledHeading = styled.h3(({ theme }) => css`
  margin-bottom: ${theme.spacings.sm};
`);

const ExistingStreamCol = styled(Col)(({ theme }) => css`
  padding-top: ${theme.spacings.sm};
  padding-bottom: ${theme.spacings.md};
`);

const CreateStreamCol = styled(Col)(({ theme }) => css`
  padding-top: ${theme.spacings.sm};
  padding-bottom: ${theme.spacings.md};
  border-right: 1px solid ${theme.colors.cards.border};
`);

const ButtonCol = styled(Col)(({ theme }) => css`
  display: flex;
  justify-content: flex-end;
  gap: ${theme.spacings.xs};
  margin-top: ${theme.spacings.lg};
`);

const StyledTooltip = styled(Tooltip)(({ theme }) => css`
  &.mantine-Tooltip-tooltip {
    background-color: ${theme.colors.global.background}!important;
    font-size:  ${theme.fonts.size.small}!important;
  }
`);

const StyledList = styled.ul`
  list-style-type: disc;
  padding-left: 20px;
`;

const StyledLabel = styled.label(({ theme }) => css`
  font-weight: normal;
  line-height: 1.1;
  margin-bottom: ${theme.spacings.sm};
  display: inline-block;
  font-size: ${theme.fonts.size.h3};
  background: none;
`);

export type RoutingStepData = {
  streamId?: string,
  newStream?: StreamFormValues,
  shouldCreateNewPipeline?: boolean,
  streamType: 'NEW' | 'EXISTING' | 'DEFAULT'
}

const SetupRoutingStep = () => {
  const currentStepName = useMemo(() => INPUT_WIZARD_STEPS.SETUP_ROUTING, []);
  const { goToPreviousStep, goToNextStep, orderedSteps, activeStep, stepsConfig } = useInputSetupWizard();
  const { stepsData, setStepsData } = useInputSetupWizardSteps();
  const newStream: StreamFormValues = getStepConfigOrData(stepsData, currentStepName, 'newStream');
  const [selectedStreamId, setSelectedStreamId] = useState(undefined);
  const [showSelectStream, setShowSelectStream] = useState<boolean>(false);
  const [showCreateStream, setShowCreateStream] = useState<boolean>(false);
  const hasPreviousStep = checkHasPreviousStep(orderedSteps, activeStep);
  const hasNextStep = checkHasNextStep(orderedSteps, activeStep);
  const isNextStepDisabled = checkIsNextStepDisabled(orderedSteps, activeStep, stepsConfig);
  const { data: streamsData, isInitialLoading: isLoadingStreams } = useStreams({ query: '', page: 1, pageSize: 0, sort: { direction: 'asc', attributeId: 'title' } });
  const streams = streamsData?.list;
  const { data: streamPipelinesData } = usePipelinesConnectedStream(selectedStreamId, !!selectedStreamId);

  const defaultStepData: RoutingStepData = { streamType: 'DEFAULT' };

  const isStepValid = useCallback(() => {
    const stepData = getStepConfigOrData(stepsData, currentStepName);
    if (!stepData) return false;
    const { streamType, streamId } = stepData;

    if (showCreateStream && !newStream) return false;

    switch (streamType) {
      case 'NEW':
        if (!newStream) return false;

        return true;
      case 'EXISTING':
        if (!streamId) return false;

        return true;
      case 'DEFAULT':
        return true;
      default:
        return false;
    }
  }, [currentStepName, newStream, showCreateStream, stepsData]);

  useEffect(() => {
    if (orderedSteps && activeStep && stepsData) {
      if (!getStepConfigOrData(stepsData, currentStepName)?.streamType) {
        const withInitialStepsData = updateStepConfigOrData(stepsData, currentStepName, defaultStepData);

        setStepsData(withInitialStepsData);
      }
    } // eslint-disable-next-line react-hooks/exhaustive-deps
  }, []); // Initial setup: intentionally ommiting dependencies to prevent from unneccesary rerenders

  const options = useMemo(() => {
    if (!streams) return [];

    return streams
      .filter(({ is_default, is_editable }) => !is_default && is_editable)
      .sort(({ title: key1 }, { title: key2 }) => defaultCompare(key1, key2))
      .map(({ title, id }) => ({ label: title, value: id }));
  }, [streams]);

  const handleStreamSelect = (streamId: string) => {
    setSelectedStreamId(streamId);

    if (streamId) {
      setStepsData(
        updateStepConfigOrData(stepsData, currentStepName, { streamId, streamType: 'EXISTING' } as RoutingStepData),
      );
    } else {
      setStepsData(
        updateStepConfigOrData(stepsData, currentStepName, { streamId: undefined, streamType: 'DEFAULT' } as RoutingStepData),
      );
    }
  };

  const handleCreateStream = () => {
    setSelectedStreamId(undefined);

    updateStepConfigOrData(stepsData, currentStepName, defaultStepData);
    setShowCreateStream(true);
  };

  const handleSelectStream = () => {
    setShowSelectStream(true);
  };

  const onNextStep = () => {
    goToNextStep();
  };

  const handleBackClick = () => {
    setStepsData(
      updateStepConfigOrData(stepsData, currentStepName, defaultStepData, true),
    );

    setSelectedStreamId(undefined);
    setShowSelectStream(false);
    setShowCreateStream(false);

    goToPreviousStep();
  };

  const streamHasConnectedPipelines = streamPipelinesData && streamPipelinesData?.length > 0;

  const submitStreamCreation = ({ create_new_pipeline, ...stream }: StreamFormValues & { create_new_pipeline?: boolean }) => {
    setStepsData(
      updateStepConfigOrData(stepsData, currentStepName, {
        newStream: stream,
        shouldCreateNewPipeline: create_new_pipeline ?? false,
        streamType: 'NEW',
      } as RoutingStepData),
    );
  };

  const backButtonText = newStream ? 'Reset' : 'Back';
  const nextButtonText = showCreateStream || showSelectStream ? 'Finish & Start Input' : 'Skip & Start Input';
  const showNewStreamSection = newStream || showCreateStream;

  return (
    <Row>
      <StepCol md={12}>
        {!showNewStreamSection && !showSelectStream && (
        <>
          <Row>
            <DescriptionCol md={12}>
              <StyledList>
                <li>
                  Select a destination Stream to route messages from this input to.
                </li>
                <li>
                  <strong>We recommend creating a new stream for each new input.</strong> This will help categorise your messages into a basic schema.
                </li>
                <li>
                  Messages that are not routed to any Stream will be routed to the <strong>Default Stream</strong>.
                </li>
                <li>
                  Pipeline rules can be automatically created and attached to the <strong>Default Stream</strong> by this Wizard.
                </li>
              </StyledList>
            </DescriptionCol>
          </Row>

          <Row>
<<<<<<< HEAD
            {!selectedStreamId && (
=======
            <ExistingStreamCol md={6}>
              <StyledLabel>Choose an existing Stream</StyledLabel>

              {!isLoadingStreams && (
              <Select inputId="streams"
                      onChange={handleStreamSelect}
                      options={options}
                      aria-label="All messages (Default)"
                      clearable
                      placeholder="All messages (Default)"
                      value={selectedStreamId} />
              )}
            </ExistingStreamCol>
>>>>>>> 90518eb3
            <CreateStreamCol md={6}>
              <StyledHeading>Route to a new Stream</StyledHeading>
              <StyledTooltip opened
                             withArrow
                             position="bottom"
                             label="Recommended!">
                <Button onClick={handleCreateStream} bsStyle="primary">Create Stream</Button>
              </StyledTooltip>
            </CreateStreamCol>
            )}
            <ExistingStreamCol md={selectedStreamId ? 12 : 6}>
              <StyledHeading>Route to an existing Stream</StyledHeading>
              <Button onClick={handleSelectStream}>Select Stream</Button>
            </ExistingStreamCol>
          </Row>
        </>
        )}

        {showNewStreamSection && (
        <Row>
          <Col md={12}>
            <StyledHeading>
              Create new Stream
            </StyledHeading>
            {newStream ? (
              <>
                <p>This Input will use a new stream: &quot;{newStream.title}&quot;.</p>
                <p>Matches will {!newStream.remove_matches_from_default_stream && ('not ')}be removed from the Default Stream.</p>
                {getStepConfigOrData(stepsData, currentStepName, 'shouldCreateNewPipeline') && (<p>A new Pipeline will be created.</p>)}
              </>
            ) : (
              <CreateStreamForm submitForm={submitStreamCreation} />
            )}
          </Col>
        </Row>
        )}
        {showSelectStream && (
          <>
            <Row>
              <DescriptionCol md={12}>
                <StyledHeading>Route to an existing Stream</StyledHeading>
                <StyledList>
                  <li>Route messages from this input to an existing stream is selected.</li>
                  <li>Pipeline Rules will be created when the <strong>Finish & Start Input</strong> button is pressed.</li>
                </StyledList>
              </DescriptionCol>
            </Row>
            {selectedStreamId && streamHasConnectedPipelines && (
            <Row>
              <Col md={12}>
                <Alert title="Pipelines connected to target Stream"
                       bsStyle="info">
                  We recommending checking the impact of these prior to completing the Input Setup. The target Stream has the following Pipelines connected to it:
                  <StyledList>
                    {streamPipelinesData.map((pipeline) => <li key={pipeline.title}>{pipeline.title}</li>)}
                  </StyledList>
                </Alert>
              </Col>
            </Row>
            )}
              {!isLoadingStreams && (
              <Row>
                <Col md={12}>
                  <Select inputId="streams"
                          onChange={handleStreamSelect}
                          options={options}
                          aria-label="All messages (Default)"
                          clearable
                          placeholder="All messages (Default)"
                          value={selectedStreamId} />
                </Col>
              </Row>
              )}
          </>
        )}

        {(hasPreviousStep || hasNextStep || showNewStreamSection) && (
        <Row>
          <ButtonCol md={12}>
            {(hasPreviousStep || showNewStreamSection || showSelectStream) && (<Button onClick={handleBackClick}>{backButtonText}</Button>)}
            {hasNextStep && (<Button disabled={isNextStepDisabled || !isStepValid()} onClick={onNextStep} bsStyle="primary">{nextButtonText}</Button>)}
          </ButtonCol>
        </Row>
        )}
      </StepCol>
    </Row>
  );
};

export default SetupRoutingStep;<|MERGE_RESOLUTION|>--- conflicted
+++ resolved
@@ -231,23 +231,7 @@
           </Row>
 
           <Row>
-<<<<<<< HEAD
             {!selectedStreamId && (
-=======
-            <ExistingStreamCol md={6}>
-              <StyledLabel>Choose an existing Stream</StyledLabel>
-
-              {!isLoadingStreams && (
-              <Select inputId="streams"
-                      onChange={handleStreamSelect}
-                      options={options}
-                      aria-label="All messages (Default)"
-                      clearable
-                      placeholder="All messages (Default)"
-                      value={selectedStreamId} />
-              )}
-            </ExistingStreamCol>
->>>>>>> 90518eb3
             <CreateStreamCol md={6}>
               <StyledHeading>Route to a new Stream</StyledHeading>
               <StyledTooltip opened
@@ -288,7 +272,7 @@
           <>
             <Row>
               <DescriptionCol md={12}>
-                <StyledHeading>Route to an existing Stream</StyledHeading>
+                <StyledLabel>Choose an existing Stream</StyledLabel>
                 <StyledList>
                   <li>Route messages from this input to an existing stream is selected.</li>
                   <li>Pipeline Rules will be created when the <strong>Finish & Start Input</strong> button is pressed.</li>
