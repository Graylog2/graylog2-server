--- conflicted
+++ resolved
@@ -30,12 +30,15 @@
 import usePipelinesConnectedStream from 'hooks/usePipelinesConnectedStream';
 import type { OpenStepsData } from 'components/inputs/InputSetupWizard/types';
 
-<<<<<<< HEAD
-import { StepWrapper, DescriptionCol, ButtonCol, StyledHeading, StyledList } from './components/StepWrapper';
+import {
+  StepWrapper,
+  DescriptionCol,
+  ButtonCol,
+  StyledHeading,
+  StyledList,
+  RecommendedTooltip,
+} from './components/StepWrapper';
 import InputInUseAlert from './components/InputInUseAlert';
-=======
-import { StepWrapper, DescriptionCol, ButtonCol, StyledHeading, RecommendedTooltip } from './components/StepWrapper';
->>>>>>> 1b87a2a3
 
 const ExistingStreamCol = styled(Col)(
   ({ theme }) => css`
@@ -51,22 +54,6 @@
     border-right: 1px solid ${theme.colors.cards.border};
   `,
 );
-
-<<<<<<< HEAD
-const StyledTooltip = styled(Tooltip)(
-  ({ theme }) => css`
-    &.mantine-Tooltip-tooltip {
-      background-color: ${theme.colors.global.background}!important;
-      font-size: ${theme.fonts.size.small}!important;
-    }
-  `,
-);
-=======
-const StyledList = styled.ul`
-  list-style-type: disc;
-  padding-left: 20px;
-`;
->>>>>>> 1b87a2a3
 
 const StyledLabel = styled.label(
   ({ theme }) => css`
