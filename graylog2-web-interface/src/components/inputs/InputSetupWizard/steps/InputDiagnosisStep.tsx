/*
 * Copyright (C) 2020 Graylog, Inc.
 *
 * This program is free software: you can redistribute it and/or modify
 * it under the terms of the Server Side Public License, version 1,
 * as published by MongoDB, Inc.
 *
 * This program is distributed in the hope that it will be useful,
 * but WITHOUT ANY WARRANTY; without even the implied warranty of
 * MERCHANTABILITY or FITNESS FOR A PARTICULAR PURPOSE. See the
 * Server Side Public License for more details.
 *
 * You should have received a copy of the Server Side Public License
 * along with this program. If not, see
 * <http://www.mongodb.com/licensing/server-side-public-license>.
 */
import * as React from 'react';

import { Button, Row } from 'components/bootstrap';
import Routes from 'routing/Routes';
import useInputSetupWizard from 'components/inputs/InputSetupWizard/hooks/useInputSetupWizard';

<<<<<<< HEAD
import { StepWrapper, DescriptionCol, ButtonCol } from './components/StepWrapper'
=======
const StepCol = styled(Col)(
  ({ theme }) => css`
    padding-left: ${theme.spacings.lg};
    padding-right: ${theme.spacings.lg};
    padding-top: ${theme.spacings.sm};
  `,
);

const DescriptionCol = styled(Col)(
  ({ theme }) => css`
    margin-bottom: ${theme.spacings.md};
  `,
);

const ButtonCol = styled(Col)(
  ({ theme }) => css`
    display: flex;
    justify-content: flex-end;
    gap: ${theme.spacings.xs};
    margin-top: ${theme.spacings.lg};
  `,
);
>>>>>>> 53245326

type Props = {
  onClose: () => void;
};

const InputDiagnosisStep = ({ onClose }: Props) => {
  const {
    wizardData: { input },
  } = useInputSetupWizard();

  return (
<<<<<<< HEAD
    <StepWrapper>
      <Row>
        <DescriptionCol md={12}>
          <p>Test inputs and parsing without writing any data to the search cluster.</p>
        </DescriptionCol>
      </Row>
      {input?.id && (
        <Button bsSize="xs" bsStyle="primary" onClick={() => window.open(Routes.SYSTEM.INPUT_DIAGNOSIS(input?.id), '_blank')}>
          Go to Input Diagnosis
        </Button>
      )}
      <Row>
        <ButtonCol md={12}>
          <Button onClick={onClose}>Finish</Button>
        </ButtonCol>
      </Row>
    </StepWrapper>
=======
    <Row>
      <StepCol md={12}>
        <Row>
          <DescriptionCol md={12}>
            <p>Test inputs and parsing without writing any data to the search cluster.</p>
          </DescriptionCol>
        </Row>
        {input?.id && (
          <Button
            bsSize="xs"
            bsStyle="primary"
            onClick={() => window.open(Routes.SYSTEM.INPUT_DIAGNOSIS(input?.id), '_blank')}>
            Go to Input Diagnosis
          </Button>
        )}
        <Row>
          <ButtonCol md={12}>
            <Button onClick={onClose}>Finish</Button>
          </ButtonCol>
        </Row>
      </StepCol>
    </Row>
>>>>>>> 53245326
  );
};

export default InputDiagnosisStep;<|MERGE_RESOLUTION|>--- conflicted
+++ resolved
@@ -20,32 +20,7 @@
 import Routes from 'routing/Routes';
 import useInputSetupWizard from 'components/inputs/InputSetupWizard/hooks/useInputSetupWizard';
 
-<<<<<<< HEAD
 import { StepWrapper, DescriptionCol, ButtonCol } from './components/StepWrapper'
-=======
-const StepCol = styled(Col)(
-  ({ theme }) => css`
-    padding-left: ${theme.spacings.lg};
-    padding-right: ${theme.spacings.lg};
-    padding-top: ${theme.spacings.sm};
-  `,
-);
-
-const DescriptionCol = styled(Col)(
-  ({ theme }) => css`
-    margin-bottom: ${theme.spacings.md};
-  `,
-);
-
-const ButtonCol = styled(Col)(
-  ({ theme }) => css`
-    display: flex;
-    justify-content: flex-end;
-    gap: ${theme.spacings.xs};
-    margin-top: ${theme.spacings.lg};
-  `,
-);
->>>>>>> 53245326
 
 type Props = {
   onClose: () => void;
@@ -57,7 +32,6 @@
   } = useInputSetupWizard();
 
   return (
-<<<<<<< HEAD
     <StepWrapper>
       <Row>
         <DescriptionCol md={12}>
@@ -75,30 +49,6 @@
         </ButtonCol>
       </Row>
     </StepWrapper>
-=======
-    <Row>
-      <StepCol md={12}>
-        <Row>
-          <DescriptionCol md={12}>
-            <p>Test inputs and parsing without writing any data to the search cluster.</p>
-          </DescriptionCol>
-        </Row>
-        {input?.id && (
-          <Button
-            bsSize="xs"
-            bsStyle="primary"
-            onClick={() => window.open(Routes.SYSTEM.INPUT_DIAGNOSIS(input?.id), '_blank')}>
-            Go to Input Diagnosis
-          </Button>
-        )}
-        <Row>
-          <ButtonCol md={12}>
-            <Button onClick={onClose}>Finish</Button>
-          </ButtonCol>
-        </Row>
-      </StepCol>
-    </Row>
->>>>>>> 53245326
   );
 };
 
