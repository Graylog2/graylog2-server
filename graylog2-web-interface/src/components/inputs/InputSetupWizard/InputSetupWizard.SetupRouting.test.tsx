--- conflicted
+++ resolved
@@ -22,11 +22,8 @@
 import usePipelinesConnectedStream from 'hooks/usePipelinesConnectedStream';
 import useStreams from 'components/streams/hooks/useStreams';
 import useIndexSetsList from 'components/indices/hooks/useIndexSetsList';
-<<<<<<< HEAD
 import useInputReferences from 'components/inputs/InputSetupWizard/hooks/useInputReferences';
-=======
 import useStreamsByIndexSet from 'components/inputs/InputSetupWizard/hooks/useStreamsByIndexSet';
->>>>>>> e0e6033c
 
 import InputSetupWizardProvider from './contexts/InputSetupWizardProvider';
 import InputSetupWizard from './Wizard';
@@ -55,11 +52,8 @@
 jest.mock('components/streams/hooks/useStreams');
 jest.mock('hooks/usePipelinesConnectedStream');
 jest.mock('components/indices/hooks/useIndexSetsList');
-<<<<<<< HEAD
 jest.mock('components/inputs/InputSetupWizard/hooks/useInputReferences');
-=======
 jest.mock('components/inputs/InputSetupWizard/hooks/useStreamsByIndexSet');
->>>>>>> e0e6033c
 
 const useStreamsResult = (list = []) => ({
   data: { list: list, pagination: { total: 1 }, attributes: [] },
@@ -199,50 +193,32 @@
 };
 
 describe('InputSetupWizard Setup Routing', () => {
-<<<<<<< HEAD
-  beforeEach(() => {
-    asMock(useStreams).mockReturnValue(useStreamsResult());
-    asMock(usePipelinesConnectedStream).mockReturnValue(pipelinesConnectedMock());
-    asMock(useIndexSetsList).mockReturnValue(useIndexSetsListResult);
-    asMock(useInputReferences).mockReturnValue(useInputReferencesResult);
-  });
-
-  it('should render the Setup Routing step', async () => {
-    renderWizard();
-
-    const routingStepText = await screen.findByText(
-      /Select a destination Stream to route messages from this input to./i,
-    );
-
-    expect(routingStepText).toBeInTheDocument();
-  });
-
-  it('should show a warning if the input is already in use', async () => {
-    renderWizard();
-
-    await screen.findByText('Input already in use');
-    await screen.findByText('In use stream 1');
-    await screen.findByText('In use stream 2');
-    await screen.findByText('In use pipeline 1');
-    await screen.findByText('In use pipeline 2');
-  });
-
-  describe('Stream Selection', () => {
-    it('should show the stream select when clicking on choose stream', async () => {
-=======
   describe('with existing stream', () => {
     beforeEach(() => {
       asMock(useStreamsByIndexSet).mockReturnValue(useStreamByIndexSetResult());
+      asMock(useStreams).mockReturnValue(useStreamsResult());
+      asMock(usePipelinesConnectedStream).mockReturnValue(pipelinesConnectedMock());
+      asMock(useIndexSetsList).mockReturnValue(useIndexSetsListResult);
+      asMock(useInputReferences).mockReturnValue(useInputReferencesResult);
     });
 
     it('should render the Setup Routing step', async () => {
->>>>>>> e0e6033c
       renderWizard();
       const routingStepText = await screen.findByText(
         /Select a destination Stream to route messages from this input to./i,
       );
 
       expect(routingStepText).toBeInTheDocument();
+    });
+
+    it('should show a warning if the input is already in use', async () => {
+      renderWizard();
+
+      await screen.findByText('Input already in use');
+      await screen.findByText('In use stream 1');
+      await screen.findByText('In use stream 2');
+      await screen.findByText('In use pipeline 1');
+      await screen.findByText('In use pipeline 2');
     });
 
     describe('Stream Selection', () => {
