/*
 * Copyright (C) 2020 Graylog, Inc.
 *
 * This program is free software: you can redistribute it and/or modify
 * it under the terms of the Server Side Public License, version 1,
 * as published by MongoDB, Inc.
 *
 * This program is distributed in the hope that it will be useful,
 * but WITHOUT ANY WARRANTY; without even the implied warranty of
 * MERCHANTABILITY or FITNESS FOR A PARTICULAR PURPOSE. See the
 * Server Side Public License for more details.
 *
 * You should have received a copy of the Server Side Public License
 * along with this program. If not, see
 * <http://www.mongodb.com/licensing/server-side-public-license>.
 */
import * as React from 'react';
import { render, screen, fireEvent, waitFor } from 'wrappedTestingLibrary';
import selectEvent from 'react-select-event';

import { asMock } from 'helpers/mocking';
import usePipelinesConnectedStream from 'hooks/usePipelinesConnectedStream';
import useStreams from 'components/streams/hooks/useStreams';
import useIndexSetsList from 'components/indices/hooks/useIndexSetsList';
import useStreamsByIndexSet from 'components/inputs/InputSetupWizard/hooks/useStreamsByIndexSet';

import InputSetupWizardProvider from './contexts/InputSetupWizardProvider';
import InputSetupWizard from './Wizard';

const input = {
  id: 'inputId',
  title: 'inputTitle',
  type: 'type',
  global: false,
  name: 'inputName',
  created_at: '',
  creator_user_id: 'creatorId',
  static_fields: {},
  attributes: {},
};

const onClose = jest.fn();

const renderWizard = () =>
  render(
    <InputSetupWizardProvider>
      <InputSetupWizard show input={input} onClose={onClose} />
    </InputSetupWizardProvider>,
  );

jest.mock('components/streams/hooks/useStreams');
jest.mock('hooks/usePipelinesConnectedStream');
jest.mock('components/indices/hooks/useIndexSetsList');
jest.mock('components/inputs/InputSetupWizard/hooks/useStreamsByIndexSet');

const useStreamsResult = (list = []) => ({
  data: { list: list, pagination: { total: 1 }, attributes: [] },
  isInitialLoading: false,
  isFetching: false,
  error: undefined,
  refetch: () => {},
});

const useStreamByIndexSetResult = (data = { total: 0, streams: [] }) => ({
  data,
  isLoading: false,
});

const pipelinesConnectedMock = (response = []) => ({
  data: response,
  refetch: jest.fn(),
  isInitialLoading: false,
  error: undefined,
  isError: false,
});

const useIndexSetsListResult = {
  data: {
    indexSets: [
      {
        id: 'default_id',
        title: 'Default',
        description: 'default index set',
        index_prefix: 'default',
        shards: 1,
        replicas: 1,
        rotation_strategy_class: 'org.graylog2.indexer.rotation.strategies.MessageCountRotationStrategy',
        rotation_strategy: {
          type: 'org.graylog2.indexer.rotation.strategies.MessageCountRotationStrategyConfig',
          max_docs_per_index: 20000000,
        },
        retention_strategy_class: 'org.graylog2.indexer.retention.strategies.NoopRetentionStrategy',
        retention_strategy: {
          type: 'org.graylog2.indexer.retention.strategies.NoopRetentionStrategyConfig',
          max_number_of_indices: 2147483647,
        },
        index_analyzer: '',
        index_optimization_max_num_segments: 0,
        index_optimization_disabled: false,
        field_type_refresh_interval: 1,
        writable: true,
        default: true,
        can_be_default: true,
      },
      {
        id: 'nox_id',
        title: 'Nox',
        description: 'nox index set',
        index_prefix: 'nox',
        shards: 1,
        replicas: 1,
        rotation_strategy_class: 'org.graylog2.indexer.rotation.strategies.MessageCountRotationStrategy',
        rotation_strategy: {
          type: 'org.graylog2.indexer.rotation.strategies.MessageCountRotationStrategyConfig',
          max_docs_per_index: 20000000,
        },
        retention_strategy_class: 'org.graylog2.indexer.retention.strategies.NoopRetentionStrategy',
        retention_strategy: {
          type: 'org.graylog2.indexer.retention.strategies.NoopRetentionStrategyConfig',
          max_number_of_indices: 2147483647,
        },
        index_analyzer: '',
        index_optimization_max_num_segments: 0,
        index_optimization_disabled: false,
        field_type_refresh_interval: 1,
        writable: true,
        default: false,
        can_be_default: true,
      },
    ],
    indexSetsCount: 2,
    indexSetStats: null,
  },
  isInitialLoading: false,
  isSuccess: true,
  error: undefined,
  refetch: () => {},
};

const getStreamCreateFormFields = async () => {
  const titleInput = await screen.findByRole('textbox', {
    name: /Title/i,
    hidden: true,
  });

  const descriptionInput = await screen.findByRole('textbox', {
    name: /Description/i,
    hidden: true,
  });

  const indexSetSelect = await screen.findByLabelText('Index Set');

  const removeMatchesCheckbox = await screen.findByRole('checkbox', {
    name: /Remove matches from/i,
    hidden: true,
  });

  const newPipelineCheckbox = await screen.findByRole('checkbox', {
    name: /Create a new pipeline for this stream/i,
    hidden: true,
  });

  const submitButton = await screen.findByRole('button', {
    name: 'Create',
    hidden: true,
  });

  return {
    titleInput,
    descriptionInput,
    indexSetSelect,
    removeMatchesCheckbox,
    newPipelineCheckbox,
    submitButton,
  };
};

beforeEach(() => {
  asMock(useStreams).mockReturnValue(useStreamsResult());
  asMock(usePipelinesConnectedStream).mockReturnValue(pipelinesConnectedMock());
  asMock(useIndexSetsList).mockReturnValue(useIndexSetsListResult);
});

describe('InputSetupWizard Setup Routing', () => {
  describe('with existing stream', () => {
    beforeEach(() => {
      asMock(useStreamsByIndexSet).mockReturnValue(useStreamByIndexSetResult());
    });

<<<<<<< HEAD
    it('should render the Setup Routing step', async () => {
      renderWizard();
    const routingStepText = await screen.findByText(/Select a destination Stream to route messages from this input to./i);
=======
    const routingStepText = await screen.findByText(
      /Select a destination Stream to route messages from this input to./i,
    );
>>>>>>> 437499a8


      expect(routingStepText).toBeInTheDocument();
    });
   
  describe('Stream Selection', () => {
    it('should show the stream select when clicking on choose stream', async () => {
      renderWizard();
      const selectStreamButton = await screen.findByRole('button', {
        name: /Select Stream/i,
        hidden: true,
      });

      fireEvent.click(selectStreamButton);

      await screen.findByLabelText(/All messages \(Default\)/i);
    });

    it('should only show editable existing streams', async () => {
      asMock(useStreams).mockReturnValue(
        useStreamsResult([
          { id: 'alohoid', title: 'Aloho', is_editable: true },
          { id: 'moraid', title: 'Mora', is_editable: false },
        ]),
      );

      renderWizard();
      const selectStreamButton = await screen.findByRole('button', {
        name: /Select Stream/i,
        hidden: true,
      });

      fireEvent.click(selectStreamButton);

      const streamSelect = await screen.findByLabelText(/All messages \(Default\)/i);

      await selectEvent.openMenu(streamSelect);

      const alohoOption = await screen.findByText(/Aloho/i);
      const moraOption = screen.queryByText(/Mora/i);

      expect(alohoOption).toBeInTheDocument();
      expect(moraOption).not.toBeInTheDocument();
    });

    it('should not show existing default stream in select', async () => {
      asMock(useStreams).mockReturnValue(
        useStreamsResult([
          { id: 'alohoid', title: 'Aloho', is_editable: true, is_default: true },
          { id: 'moraid', title: 'Mora', is_editable: true },
        ]),
      );

      renderWizard();

      const selectStreamButton = await screen.findByRole('button', {
        name: /Select Stream/i,
        hidden: true,
      });

      fireEvent.click(selectStreamButton);

      const streamSelect = await screen.findByLabelText(/All messages \(Default\)/i);

      await selectEvent.openMenu(streamSelect);

      const moraOption = await screen.findByText(/Mora/i);
      const alohoOption = screen.queryByText(/Aloho/i);

      expect(moraOption).toBeInTheDocument();
      expect(alohoOption).not.toBeInTheDocument();
    });

    it('should allow the user to select a stream', async () => {
      asMock(useStreams).mockReturnValue(
        useStreamsResult([
          { id: 'alohoid', title: 'Aloho', is_editable: true },
          { id: 'moraid', title: 'Mora', is_editable: true },
        ]),
      );

      renderWizard();

      const selectStreamButton = await screen.findByRole('button', {
        name: /Select Stream/i,
        hidden: true,
      });

      fireEvent.click(selectStreamButton);

      const streamSelect = await screen.findByLabelText(/All messages \(Default\)/i);

      await selectEvent.openMenu(streamSelect);
      await selectEvent.select(streamSelect, 'Aloho');
    });


    it('should show a warning if the selected stream has connected pipelines', async () => {
      asMock(useStreams).mockReturnValue(
        useStreamsResult([
          { id: 'alohoid', title: 'Aloho', is_editable: true },
          { id: 'moraid', title: 'Mora', is_editable: true },
        ]),
      );

      asMock(usePipelinesConnectedStream).mockReturnValue(
        pipelinesConnectedMock([
          { id: 'pipeline1', title: 'Pipeline1' },
          { id: 'pipeline2', title: 'Pipeline2' },
        ]),
      );

      renderWizard();

      const selectStreamButton = await screen.findByRole('button', {
        name: /Select Stream/i,
        hidden: true,
      });

      fireEvent.click(selectStreamButton);

      const streamSelect = await screen.findByLabelText(/All messages \(Default\)/i);

      await selectEvent.openMenu(streamSelect);

      await selectEvent.select(streamSelect, 'Aloho');

      const warning = await screen.findByText(/Pipelines connected to target Stream/i);
      const warningPipeline1 = await screen.findByText(/Pipeline1/i);
      const warningPipeline2 = await screen.findByText(/Pipeline2/i);

      expect(warning).toBeInTheDocument();
      expect(warningPipeline1).toBeInTheDocument();
      expect(warningPipeline2).toBeInTheDocument();
    });
  });
});

  describe('Stream creation', () => {
    beforeEach(() => {
      asMock(useStreamsByIndexSet).mockReturnValue(useStreamByIndexSetResult(
        {
          total: 2,
          streams: [
            { id: 'alohoid', title: 'Aloho', is_editable: true },
            { id: 'moraid', title: 'Mora', is_editable: true },
          ],
        }));
    });

    it('should allow the user to create a new stream', async () => {
      renderWizard();

      const createStreamButton = await screen.findByRole('button', {
        name: /Create Stream/i,
        hidden: true,
      });

      fireEvent.click(createStreamButton);

      await screen.findByRole('heading', { name: /Create new stream/i, hidden: true });

      const { titleInput, descriptionInput, indexSetSelect, removeMatchesCheckbox, newPipelineCheckbox, submitButton } =
        await getStreamCreateFormFields();

      fireEvent.change(titleInput, { target: { value: 'Wingardium' } });
      fireEvent.change(descriptionInput, { target: { value: 'Wingardium new stream' } });
      await selectEvent.openMenu(indexSetSelect);
      await selectEvent.select(indexSetSelect, 'Nox');
      fireEvent.click(removeMatchesCheckbox);
      fireEvent.click(newPipelineCheckbox);

      await waitFor(() => expect(submitButton).toBeEnabled());
      fireEvent.click(submitButton);

      expect(await screen.findByText(/This input will use a new stream: "Wingardium"./i)).toBeInTheDocument();
      expect(await screen.findByText(/Matches will be removed from the Default stream./i)).toBeInTheDocument();
      expect(await screen.findByText(/A new pipeline will be created./i)).toBeInTheDocument();

      expect(
        await screen.findByRole('button', {
          name: /Reset/i,
          hidden: true,
        }),
      ).toBeInTheDocument();
    });

    it('should show a warning when the user selects the default index set', async () => {
      renderWizard();

      const createStreamButton = await screen.findByRole('button', {
        name: /Create Stream/i,
        hidden: true,
      });

      fireEvent.click(createStreamButton);

      await screen.findByRole('heading', { name: /Create new stream/i, hidden: true });

      const { titleInput, descriptionInput, indexSetSelect } = await getStreamCreateFormFields();

      fireEvent.change(titleInput, { target: { value: 'Wingardium' } });
      fireEvent.change(descriptionInput, { target: { value: 'Wingardium new stream' } });
      await selectEvent.openMenu(indexSetSelect);
      await selectEvent.select(indexSetSelect, 'Default');

      expect(await screen.findByText(/You have selected the Default Index Set./i)).toBeInTheDocument();
    });

    it('should show a warning when the user selects an index set already associated with other streams', async () => {
      renderWizard();

      const createStreamButton = await screen.findByRole('button', {
        name: /Create Stream/i,
        hidden: true,
      });

      fireEvent.click(createStreamButton);

      await screen.findByRole('heading', { name: /Create new stream/i, hidden: true });

      const { titleInput, descriptionInput, indexSetSelect } = await getStreamCreateFormFields();

      fireEvent.change(titleInput, { target: { value: 'Wingardium' } });
      fireEvent.change(descriptionInput, { target: { value: 'Wingardium new stream' } });
      await selectEvent.openMenu(indexSetSelect);
      await selectEvent.select(indexSetSelect, 'Nox');

      await screen.findByText(/Selected index set already associated with another stream/i);
    });

    it('should disable and enable the next step button', async () => {
      renderWizard();

      const createStreamButton = await screen.findByRole('button', {
        name: /Create Stream/i,
        hidden: true,
      });

      const nextStepButton = await screen.findByRole('button', {
        name: /Skip & Start Input/i,
        hidden: true,
      });

      expect(nextStepButton).toBeEnabled();

      fireEvent.click(createStreamButton);

      expect(nextStepButton).toBeDisabled();

      await screen.findByRole('heading', { name: /Create new stream/i, hidden: true });

      const { titleInput, descriptionInput, indexSetSelect, removeMatchesCheckbox, newPipelineCheckbox, submitButton } =
        await getStreamCreateFormFields();

      fireEvent.change(titleInput, { target: { value: 'Wingardium' } });
      fireEvent.change(descriptionInput, { target: { value: 'Wingardium new stream' } });
      await selectEvent.openMenu(indexSetSelect);
      await selectEvent.select(indexSetSelect, 'Nox');
      fireEvent.click(removeMatchesCheckbox);
      fireEvent.click(newPipelineCheckbox);

      await waitFor(() => expect(submitButton).toBeEnabled());
      fireEvent.click(submitButton);

      expect(await screen.findByText(/This input will use a new stream: "Wingardium"./i)).toBeInTheDocument();

      expect(nextStepButton).toBeEnabled();
    });

    it('should allow the user to reset the new stream', async () => {
      renderWizard();

      const createStreamButton = await screen.findByRole('button', {
        name: /Create Stream/i,
        hidden: true,
      });

      fireEvent.click(createStreamButton);

      await screen.findByRole('heading', { name: /Create new stream/i, hidden: true });

      const { titleInput, descriptionInput, indexSetSelect, removeMatchesCheckbox, newPipelineCheckbox, submitButton } =
        await getStreamCreateFormFields();

      fireEvent.change(titleInput, { target: { value: 'Wingardium' } });
      fireEvent.change(descriptionInput, { target: { value: 'Wingardium new stream' } });
      await selectEvent.openMenu(indexSetSelect);
      await selectEvent.select(indexSetSelect, 'Nox');
      fireEvent.click(removeMatchesCheckbox);
      fireEvent.click(newPipelineCheckbox);

      await waitFor(() => expect(submitButton).toBeEnabled());
      fireEvent.click(submitButton);

      expect(await screen.findByText(/This input will use a new stream: "Wingardium"./i)).toBeInTheDocument();

      const resetButton = await screen.findByRole('button', {
        name: /Reset/i,
        hidden: true,
      });

      fireEvent.click(resetButton);

      expect(screen.queryByRole('heading', { name: /Create new stream/i, hidden: true })).not.toBeInTheDocument();
      expect(await screen.findByRole('heading', { name: /Route to a new Stream/i, hidden: true })).toBeInTheDocument();
    });
  });
});<|MERGE_RESOLUTION|>--- conflicted
+++ resolved
@@ -187,163 +187,158 @@
       asMock(useStreamsByIndexSet).mockReturnValue(useStreamByIndexSetResult());
     });
 
-<<<<<<< HEAD
     it('should render the Setup Routing step', async () => {
       renderWizard();
-    const routingStepText = await screen.findByText(/Select a destination Stream to route messages from this input to./i);
-=======
-    const routingStepText = await screen.findByText(
-      /Select a destination Stream to route messages from this input to./i,
-    );
->>>>>>> 437499a8
-
+      const routingStepText = await screen.findByText(
+        /Select a destination Stream to route messages from this input to./i,
+      );
 
       expect(routingStepText).toBeInTheDocument();
     });
-   
-  describe('Stream Selection', () => {
-    it('should show the stream select when clicking on choose stream', async () => {
-      renderWizard();
-      const selectStreamButton = await screen.findByRole('button', {
-        name: /Select Stream/i,
-        hidden: true,
-      });
-
-      fireEvent.click(selectStreamButton);
-
-      await screen.findByLabelText(/All messages \(Default\)/i);
-    });
-
-    it('should only show editable existing streams', async () => {
-      asMock(useStreams).mockReturnValue(
-        useStreamsResult([
-          { id: 'alohoid', title: 'Aloho', is_editable: true },
-          { id: 'moraid', title: 'Mora', is_editable: false },
-        ]),
-      );
-
-      renderWizard();
-      const selectStreamButton = await screen.findByRole('button', {
-        name: /Select Stream/i,
-        hidden: true,
-      });
-
-      fireEvent.click(selectStreamButton);
-
-      const streamSelect = await screen.findByLabelText(/All messages \(Default\)/i);
-
-      await selectEvent.openMenu(streamSelect);
-
-      const alohoOption = await screen.findByText(/Aloho/i);
-      const moraOption = screen.queryByText(/Mora/i);
-
-      expect(alohoOption).toBeInTheDocument();
-      expect(moraOption).not.toBeInTheDocument();
-    });
-
-    it('should not show existing default stream in select', async () => {
-      asMock(useStreams).mockReturnValue(
-        useStreamsResult([
-          { id: 'alohoid', title: 'Aloho', is_editable: true, is_default: true },
-          { id: 'moraid', title: 'Mora', is_editable: true },
-        ]),
-      );
-
-      renderWizard();
-
-      const selectStreamButton = await screen.findByRole('button', {
-        name: /Select Stream/i,
-        hidden: true,
-      });
-
-      fireEvent.click(selectStreamButton);
-
-      const streamSelect = await screen.findByLabelText(/All messages \(Default\)/i);
-
-      await selectEvent.openMenu(streamSelect);
-
-      const moraOption = await screen.findByText(/Mora/i);
-      const alohoOption = screen.queryByText(/Aloho/i);
-
-      expect(moraOption).toBeInTheDocument();
-      expect(alohoOption).not.toBeInTheDocument();
-    });
-
-    it('should allow the user to select a stream', async () => {
-      asMock(useStreams).mockReturnValue(
-        useStreamsResult([
-          { id: 'alohoid', title: 'Aloho', is_editable: true },
-          { id: 'moraid', title: 'Mora', is_editable: true },
-        ]),
-      );
-
-      renderWizard();
-
-      const selectStreamButton = await screen.findByRole('button', {
-        name: /Select Stream/i,
-        hidden: true,
-      });
-
-      fireEvent.click(selectStreamButton);
-
-      const streamSelect = await screen.findByLabelText(/All messages \(Default\)/i);
-
-      await selectEvent.openMenu(streamSelect);
-      await selectEvent.select(streamSelect, 'Aloho');
-    });
-
-
-    it('should show a warning if the selected stream has connected pipelines', async () => {
-      asMock(useStreams).mockReturnValue(
-        useStreamsResult([
-          { id: 'alohoid', title: 'Aloho', is_editable: true },
-          { id: 'moraid', title: 'Mora', is_editable: true },
-        ]),
-      );
-
-      asMock(usePipelinesConnectedStream).mockReturnValue(
-        pipelinesConnectedMock([
-          { id: 'pipeline1', title: 'Pipeline1' },
-          { id: 'pipeline2', title: 'Pipeline2' },
-        ]),
-      );
-
-      renderWizard();
-
-      const selectStreamButton = await screen.findByRole('button', {
-        name: /Select Stream/i,
-        hidden: true,
-      });
-
-      fireEvent.click(selectStreamButton);
-
-      const streamSelect = await screen.findByLabelText(/All messages \(Default\)/i);
-
-      await selectEvent.openMenu(streamSelect);
-
-      await selectEvent.select(streamSelect, 'Aloho');
-
-      const warning = await screen.findByText(/Pipelines connected to target Stream/i);
-      const warningPipeline1 = await screen.findByText(/Pipeline1/i);
-      const warningPipeline2 = await screen.findByText(/Pipeline2/i);
-
-      expect(warning).toBeInTheDocument();
-      expect(warningPipeline1).toBeInTheDocument();
-      expect(warningPipeline2).toBeInTheDocument();
-    });
-  });
-});
+
+    describe('Stream Selection', () => {
+      it('should show the stream select when clicking on choose stream', async () => {
+        renderWizard();
+        const selectStreamButton = await screen.findByRole('button', {
+          name: /Select Stream/i,
+          hidden: true,
+        });
+
+        fireEvent.click(selectStreamButton);
+
+        await screen.findByLabelText(/All messages \(Default\)/i);
+      });
+
+      it('should only show editable existing streams', async () => {
+        asMock(useStreams).mockReturnValue(
+          useStreamsResult([
+            { id: 'alohoid', title: 'Aloho', is_editable: true },
+            { id: 'moraid', title: 'Mora', is_editable: false },
+          ]),
+        );
+
+        renderWizard();
+        const selectStreamButton = await screen.findByRole('button', {
+          name: /Select Stream/i,
+          hidden: true,
+        });
+
+        fireEvent.click(selectStreamButton);
+
+        const streamSelect = await screen.findByLabelText(/All messages \(Default\)/i);
+
+        await selectEvent.openMenu(streamSelect);
+
+        const alohoOption = await screen.findByText(/Aloho/i);
+        const moraOption = screen.queryByText(/Mora/i);
+
+        expect(alohoOption).toBeInTheDocument();
+        expect(moraOption).not.toBeInTheDocument();
+      });
+
+      it('should not show existing default stream in select', async () => {
+        asMock(useStreams).mockReturnValue(
+          useStreamsResult([
+            { id: 'alohoid', title: 'Aloho', is_editable: true, is_default: true },
+            { id: 'moraid', title: 'Mora', is_editable: true },
+          ]),
+        );
+
+        renderWizard();
+
+        const selectStreamButton = await screen.findByRole('button', {
+          name: /Select Stream/i,
+          hidden: true,
+        });
+
+        fireEvent.click(selectStreamButton);
+
+        const streamSelect = await screen.findByLabelText(/All messages \(Default\)/i);
+
+        await selectEvent.openMenu(streamSelect);
+
+        const moraOption = await screen.findByText(/Mora/i);
+        const alohoOption = screen.queryByText(/Aloho/i);
+
+        expect(moraOption).toBeInTheDocument();
+        expect(alohoOption).not.toBeInTheDocument();
+      });
+
+      it('should allow the user to select a stream', async () => {
+        asMock(useStreams).mockReturnValue(
+          useStreamsResult([
+            { id: 'alohoid', title: 'Aloho', is_editable: true },
+            { id: 'moraid', title: 'Mora', is_editable: true },
+          ]),
+        );
+
+        renderWizard();
+
+        const selectStreamButton = await screen.findByRole('button', {
+          name: /Select Stream/i,
+          hidden: true,
+        });
+
+        fireEvent.click(selectStreamButton);
+
+        const streamSelect = await screen.findByLabelText(/All messages \(Default\)/i);
+
+        await selectEvent.openMenu(streamSelect);
+        await selectEvent.select(streamSelect, 'Aloho');
+      });
+
+      it('should show a warning if the selected stream has connected pipelines', async () => {
+        asMock(useStreams).mockReturnValue(
+          useStreamsResult([
+            { id: 'alohoid', title: 'Aloho', is_editable: true },
+            { id: 'moraid', title: 'Mora', is_editable: true },
+          ]),
+        );
+
+        asMock(usePipelinesConnectedStream).mockReturnValue(
+          pipelinesConnectedMock([
+            { id: 'pipeline1', title: 'Pipeline1' },
+            { id: 'pipeline2', title: 'Pipeline2' },
+          ]),
+        );
+
+        renderWizard();
+
+        const selectStreamButton = await screen.findByRole('button', {
+          name: /Select Stream/i,
+          hidden: true,
+        });
+
+        fireEvent.click(selectStreamButton);
+
+        const streamSelect = await screen.findByLabelText(/All messages \(Default\)/i);
+
+        await selectEvent.openMenu(streamSelect);
+
+        await selectEvent.select(streamSelect, 'Aloho');
+
+        const warning = await screen.findByText(/Pipelines connected to target Stream/i);
+        const warningPipeline1 = await screen.findByText(/Pipeline1/i);
+        const warningPipeline2 = await screen.findByText(/Pipeline2/i);
+
+        expect(warning).toBeInTheDocument();
+        expect(warningPipeline1).toBeInTheDocument();
+        expect(warningPipeline2).toBeInTheDocument();
+      });
+    });
+  });
 
   describe('Stream creation', () => {
     beforeEach(() => {
-      asMock(useStreamsByIndexSet).mockReturnValue(useStreamByIndexSetResult(
-        {
+      asMock(useStreamsByIndexSet).mockReturnValue(
+        useStreamByIndexSetResult({
           total: 2,
           streams: [
             { id: 'alohoid', title: 'Aloho', is_editable: true },
             { id: 'moraid', title: 'Mora', is_editable: true },
           ],
-        }));
+        }),
+      );
     });
 
     it('should allow the user to create a new stream', async () => {
