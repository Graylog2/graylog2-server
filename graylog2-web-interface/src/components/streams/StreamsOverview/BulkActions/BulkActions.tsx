/*
 * Copyright (C) 2020 Graylog, Inc.
 *
 * This program is free software: you can redistribute it and/or modify
 * it under the terms of the Server Side Public License, version 1,
 * as published by MongoDB, Inc.
 *
 * This program is distributed in the hope that it will be useful,
 * but WITHOUT ANY WARRANTY; without even the implied warranty of
 * MERCHANTABILITY or FITNESS FOR A PARTICULAR PURPOSE. See the
 * Server Side Public License for more details.
 *
 * You should have received a copy of the Server Side Public License
 * along with this program. If not, see
 * <http://www.mongodb.com/licensing/server-side-public-license>.
 */
import * as React from 'react';
import { useCallback } from 'react';
import { useQueryClient } from '@tanstack/react-query';

import StringUtils from 'util/StringUtils';
import fetch from 'logic/rest/FetchProvider';
import { qualifyUrl } from 'util/URLUtils';
import ApiRoutes from 'routing/ApiRoutes';
import UserNotification from 'util/UserNotification';
import type { IndexSet } from 'stores/indices/IndexSetsStore';
import MenuItem from 'components/bootstrap/MenuItem';
import BulkActionsDropdown from 'components/common/EntityDataTable/BulkActionsDropdown';
import AssignIndexSetAction from 'components/streams/StreamsOverview/BulkActions/AssignIndexSetAction';
import StopStreamsAction from 'components/streams/StreamsOverview/BulkActions/StopStreamsAction';
import SearchStreamsAction from 'components/streams/StreamsOverview/BulkActions/SearchStreamsAction';
import useSelectedEntities from 'components/common/EntityDataTable/hooks/useSelectedEntities';

import StartStreamsAction from './StartStreamsAction';

type Props = {
  indexSets: Array<IndexSet>
}

const BulkActions = ({ indexSets }: Props) => {
  const queryClient = useQueryClient();
  const { selectedEntities, setSelectedEntities } = useSelectedEntities();
  const selectedItemsAmount = selectedEntities?.length;
  const descriptor = StringUtils.pluralize(selectedItemsAmount, 'stream', 'streams');
  const refetchStreams = useCallback(() => queryClient.invalidateQueries(['streams', 'overview']), [queryClient]);

  const handleFailures = useCallback((failures: Array<{ entity_id: string }>, actionPastTense: string) => {
    if (failures?.length) {
      const notDeletedStreamIds = failures.map(({ entity_id }) => entity_id);
      setSelectedEntities(notDeletedStreamIds);
      UserNotification.error(`${notDeletedStreamIds.length} out of ${selectedItemsAmount} selected ${descriptor} could not be ${actionPastTense}.`);
    } else {
      setSelectedEntities([]);
      UserNotification.success(`${selectedItemsAmount} ${descriptor} ${StringUtils.pluralize(selectedItemsAmount, 'was', 'were')} ${actionPastTense} successfully.`, 'Success');
    }
  }, [descriptor, selectedItemsAmount, setSelectedEntities]);

  const onDelete = useCallback(() => {
    // eslint-disable-next-line no-alert
    if (window.confirm(`Do you really want to remove ${selectedItemsAmount} ${descriptor}? This action cannot be undone.`)) {
      fetch(
        'POST',
        qualifyUrl(ApiRoutes.StreamsApiController.bulk_delete().url),
        { entity_ids: selectedEntities },
      ).then(({ failures }) => handleFailures(failures, 'deleted')).catch((error) => {
        UserNotification.error(`An error occurred while deleting streams. ${error}`);
      }).finally(() => {
        refetchStreams();
      });
    }
  }, [descriptor, handleFailures, refetchStreams, selectedItemsAmount, selectedEntities]);

  return (
<<<<<<< HEAD
    <BulkActionsDropdown selectedEntities={selectedStreamIds} setSelectedEntities={setSelectedStreamIds} keepMounted>
=======
    <BulkActionsDropdown>
>>>>>>> a998fa0b
      <AssignIndexSetAction indexSets={indexSets}
                            descriptor={descriptor}
                            refetchStreams={refetchStreams} />
      <SearchStreamsAction />
      <StartStreamsAction handleFailures={handleFailures}
                          refetchStreams={refetchStreams}
                          descriptor={descriptor} />

      <StopStreamsAction handleFailures={handleFailures}
                         refetchStreams={refetchStreams}
                         descriptor={descriptor} />

      <MenuItem onSelect={onDelete}>Delete</MenuItem>
    </BulkActionsDropdown>
  );
};

export default BulkActions;<|MERGE_RESOLUTION|>--- conflicted
+++ resolved
@@ -71,11 +71,7 @@
   }, [descriptor, handleFailures, refetchStreams, selectedItemsAmount, selectedEntities]);
 
   return (
-<<<<<<< HEAD
-    <BulkActionsDropdown selectedEntities={selectedStreamIds} setSelectedEntities={setSelectedStreamIds} keepMounted>
-=======
-    <BulkActionsDropdown>
->>>>>>> a998fa0b
+    <BulkActionsDropdown keepMounted>
       <AssignIndexSetAction indexSets={indexSets}
                             descriptor={descriptor}
                             refetchStreams={refetchStreams} />
