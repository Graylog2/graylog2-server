--- conflicted
+++ resolved
@@ -18,17 +18,10 @@
 import type { Sort, Attribute } from 'stores/PaginationTypes';
 
 export const DEFAULT_LAYOUT = {
-<<<<<<< HEAD
-  pageSize: 20,
-  sort: { attributeId: 'title', direction: 'asc' } as Sort,
-  displayedColumns: ['title', 'index_set_title', 'rules', 'throughput', 'disabled'],
-  columnsOrder: ['title', 'index_set_title', 'rules', 'throughput', 'disabled', 'created_at'],
-=======
   entityTableId: 'streams',
   defaultPageSize: 20,
   defaultSort: { attributeId: 'title', direction: 'asc' } as Sort,
   defaultDisplayedAttributes: ['title', 'index_set_title', 'rules', 'throughput', 'disabled'],
->>>>>>> 37473598
 };
 
 export const COLUMNS_ORDER = ['title', 'index_set_title', 'rules', 'throughput', 'disabled', 'created_at'];
