--- conflicted
+++ resolved
@@ -18,20 +18,13 @@
 import type { Sort, Attribute } from 'stores/PaginationTypes';
 
 export const DEFAULT_LAYOUT = {
-<<<<<<< HEAD
-  pageSize: 20,
-  sort: { attributeId: 'title', direction: 'asc' } as Sort,
-  displayedColumns: ['title', 'index_set_title', 'rules', 'throughput', 'disabled'],
-  columnsOrder: ['title', 'index_set_title', 'rules', 'throughput', 'disabled', 'created_at'],
-=======
   entityTableId: 'streams',
   defaultPageSize: 20,
   defaultSort: { attributeId: 'title', direction: 'asc' } as Sort,
-  defaultDisplayedAttributes: ['title', 'description', 'index_set_title', 'rules', 'throughput', 'disabled'],
->>>>>>> 72eb17ad
+  defaultDisplayedAttributes: ['title', 'index_set_title', 'rules', 'throughput', 'disabled'],
 };
 
-export const COLUMNS_ORDER = ['title', 'description', 'index_set_title', 'rules', 'throughput', 'disabled', 'created_at'];
+export const COLUMNS_ORDER = ['title', 'index_set_title', 'rules', 'throughput', 'disabled', 'created_at'];
 
 export const ADDITIONAL_ATTRIBUTES: Array<Attribute> = [
   { id: 'index_set_title', title: 'Index Set', sortable: true, permissions: ['indexsets:read'] },
