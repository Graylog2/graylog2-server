--- conflicted
+++ resolved
@@ -20,14 +20,10 @@
 import Routes from 'routing/Routes';
 
 type Props = {
-<<<<<<< HEAD
   stream: {
-    id: string,
-    title: string,
-  },
-=======
-  stream: Stream;
->>>>>>> 98eadaac
+    id: string;
+    title: string;
+  };
 };
 
 const StreamLink = ({ stream }: Props) => {
