--- conflicted
+++ resolved
@@ -43,22 +43,11 @@
   const hasConnectedPipelines = !isLoadingConnectPipelines && connectedPipelines?.length > 0;
   const { data: pipelines } = usePipelines();
   const sortPipelines = (pipelinesList: StreamConnectedPipelines) => pipelinesList.sort((s1, s2) => naturalSort(s1.title, s2.title));
-
   const StreamIlluminateProcessingSection = PluginStore.exports('dataWarehouse')?.[0]?.StreamIlluminateProcessingSection;
 
   return (
     <>
-<<<<<<< HEAD
       {StreamIlluminateProcessingSection && (<StreamIlluminateProcessingSection stream={stream} />)}
-=======
-      <Alert bsStyle="default">
-        The <b>Illuminate Processing</b> step is an immutable Pipeline that occurs before user Pipelines in the default processing order.<br />
-        It collects messages that meet supported formats from the All Messages stream, parses that data into the Graylog GIM schema fields and routes them to this Stream.
-      </Alert>
-      <Section title="Illuminate Processing">
-        <p>Illuminate Processing step</p>
-      </Section>
->>>>>>> f33793d4
       <Section title="Pipelines"
                actions={(
                  <IfPermitted permissions="streams:create">
