--- conflicted
+++ resolved
@@ -36,12 +36,8 @@
   return (
     <>
       {isSuccess && <DestinationIndexSetSection indexSet={indexSet} stream={stream} />}
-<<<<<<< HEAD
-      <StreamDataWarehouseComponent />
+      {StreamDataWarehouseComponent && <StreamDataWarehouseComponent />}
       <DestinationOutputs stream={stream} />
-=======
-      {StreamDataWarehouseComponent && <StreamDataWarehouseComponent />}
->>>>>>> 87df367f
     </>
   );
 };
