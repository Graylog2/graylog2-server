--- conflicted
+++ resolved
@@ -129,11 +129,8 @@
     password: '',
     synchronous: false,
     indices: [],
-<<<<<<< HEAD
     threads: DEFAULT_THREADS_COUNT,
-=======
     trust_unknown_certs: false,
->>>>>>> b8aeee48
   };
 
   return (
@@ -185,7 +182,6 @@
                  value={values.allowlist}
                  onChange={(e) => handleChange(e, setFieldValue)}
                  required />
-<<<<<<< HEAD
           <Input id="threads"
                  name="threads"
                  label="Threads count"
@@ -196,7 +192,6 @@
                  disabled={isLoading}
                  value={values.threads}
                  onChange={(e) => handleChange(e, setFieldValue)}
-=======
           <Input id="trust_unknown_certs"
                  name="trust_unknown_certs"
                  label="Trust unknown certificates"
@@ -205,7 +200,6 @@
                  disabled={isLoading}
                  checked={values.trust_unknown_certs}
                  onChange={(e) => handleCheckboxChange(e, setFieldValue)}
->>>>>>> b8aeee48
                  required />
           {(availableIndices.length > 0) && (
             <Alert title="Valid connection" bsStyle="success">
