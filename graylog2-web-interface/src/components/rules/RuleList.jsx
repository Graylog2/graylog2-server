import PropTypes from 'prop-types';
import React from 'react';
<<<<<<< HEAD
import { Button, ButtonToolbar, DropdownButton, MenuItem } from 'react-bootstrap';
=======
>>>>>>> 4929037d
import { LinkContainer } from 'react-router-bootstrap';
import { Link } from 'react-router';

import { Button } from 'components/graylog';
import { DataTable, Timestamp } from 'components/common';
import { MetricContainer, CounterRate } from 'components/metrics';

import Routes from 'routing/Routes';
import CombinedProvider from 'injection/CombinedProvider';
import RuleMetricsConfigContainer from './RuleMetricsConfigContainer';

const { RulesActions } = CombinedProvider.get('Rules');

class RuleList extends React.Component {
  static propTypes = {
    rules: PropTypes.array.isRequired,
  };

  state = {
    openMetricsConfig: false,
  };

  _delete = (rule) => {
    return () => {
      if (window.confirm(`Do you really want to delete rule "${rule.title}"?`)) {
        RulesActions.delete(rule);
      }
    };
  };

  _headerCellFormatter = (header) => {
    return <th>{header}</th>;
  };

  _ruleInfoFormatter = (rule) => {
    const actions = [
      <Button key="delete" bsStyle="primary" bsSize="xsmall" onClick={this._delete(rule)} title="Delete rule">
        Delete
      </Button>,
      <span key="space">&nbsp;</span>,
      <LinkContainer key="edit" to={Routes.SYSTEM.PIPELINES.RULE(rule.id)}>
        <Button bsStyle="info" bsSize="xsmall">Edit</Button>
      </LinkContainer>,
    ];

    return (
      <tr key={rule.title}>
        <td>
          <Link to={Routes.SYSTEM.PIPELINES.RULE(rule.id)}>
            {rule.title}
          </Link>
        </td>
        <td className="limited">{rule.description}</td>
        <td className="limited"><Timestamp dateTime={rule.created_at} relative /></td>
        <td className="limited"><Timestamp dateTime={rule.modified_at} relative /></td>
        <td>
          <MetricContainer name={`org.graylog.plugins.pipelineprocessor.ast.Rule.${rule.id}.executed`} zeroOnMissing>
            <CounterRate suffix="msg/s" />
          </MetricContainer>
        </td>
        <td>
          <MetricContainer name={`org.graylog.plugins.pipelineprocessor.ast.Rule.${rule.id}.failed`}>
            <CounterRate showTotal suffix="errors/s" hideOnMissing />
          </MetricContainer>
        </td>
        <td className="actions">{actions}</td>
      </tr>
    );
  };

  toggleMetricsConfig = () => {
    const { openMetricsConfig } = this.state;
    this.setState({ openMetricsConfig: !openMetricsConfig });
  };

  render() {
    const filterKeys = ['title', 'description'];
    const headers = ['Title', 'Description', 'Created', 'Last modified', 'Throughput', 'Errors', 'Actions'];
    const { openMetricsConfig } = this.state;

    return (
      <div>
        <DataTable id="rule-list"
                   className="table-hover"
                   headers={headers}
                   headerCellFormatter={this._headerCellFormatter}
                   sortByKey="title"
                   rows={this.props.rules}
                   filterBy="Title"
                   dataRowFormatter={this._ruleInfoFormatter}
                   filterLabel="Filter Rules"
                   filterKeys={filterKeys}>
          <ButtonToolbar className="pull-right">
            <LinkContainer to={Routes.SYSTEM.PIPELINES.RULE('new')}>
              <Button bsStyle="success">Create Rule</Button>
            </LinkContainer>
            <DropdownButton key="more-rule-actions-button"
                            title="More actions"
                            pullRight
                            id="more-rule-actions-dropdown">
              <MenuItem onSelect={this.toggleMetricsConfig}>Configure Metrics</MenuItem>
            </DropdownButton>
          </ButtonToolbar>
        </DataTable>
        {openMetricsConfig && <RuleMetricsConfigContainer onClose={this.toggleMetricsConfig} />}
      </div>
    );
  }
}

export default RuleList;<|MERGE_RESOLUTION|>--- conflicted
+++ resolved
@@ -1,13 +1,9 @@
 import PropTypes from 'prop-types';
 import React from 'react';
-<<<<<<< HEAD
-import { Button, ButtonToolbar, DropdownButton, MenuItem } from 'react-bootstrap';
-=======
->>>>>>> 4929037d
 import { LinkContainer } from 'react-router-bootstrap';
 import { Link } from 'react-router';
 
-import { Button } from 'components/graylog';
+import { Button, ButtonToolbar, DropdownButton, MenuItem } from 'components/graylog';
 import { DataTable, Timestamp } from 'components/common';
 import { MetricContainer, CounterRate } from 'components/metrics';
 
