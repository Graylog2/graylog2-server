/*
 * Copyright (C) 2020 Graylog, Inc.
 *
 * This program is free software: you can redistribute it and/or modify
 * it under the terms of the Server Side Public License, version 1,
 * as published by MongoDB, Inc.
 *
 * This program is distributed in the hope that it will be useful,
 * but WITHOUT ANY WARRANTY; without even the implied warranty of
 * MERCHANTABILITY or FITNESS FOR A PARTICULAR PURPOSE. See the
 * Server Side Public License for more details.
 *
 * You should have received a copy of the Server Side Public License
 * along with this program. If not, see
 * <http://www.mongodb.com/licensing/server-side-public-license>.
 */
import PropTypes from 'prop-types';
import React from 'react';

import { PageHeader } from 'components/common';
import { Row, Col } from 'components/bootstrap';
import DocsHelper from 'util/DocsHelper';

import RuleForm from './RuleForm';
import RuleHelper from './RuleHelper';

import PipelinesPageNavigation from '../pipelines/PipelinesPageNavigation';

const Rule = ({ create, title }) => {
  let pageTitle;

  if (create) {
    pageTitle = 'Create pipeline rule';
  } else {
    pageTitle = <span>Pipeline rule <em>{title}</em></span>;
  }

  return (
    <div>
<<<<<<< HEAD
      <PipelinesSubareaNavigation />
      <PageHeader title={pageTitle}
                  documentationLink={{
                    title: 'Pipeline rules documentation',
                    path: DocsHelper.PAGES.PIPELINE_RULES,
                  }}>
=======
      <PipelinesPageNavigation />
      <PageHeader title={pageTitle}>
>>>>>>> 3bcfd8b6
        <span>
          Rules are a way of applying changes to messages in Graylog. A rule consists of a condition and a list{' '}
          of actions.{' '}
          Graylog evaluates the condition against a message and executes the actions if the condition is satisfied.
        </span>
      </PageHeader>

      <Row className="content">
        <Col md={6}>
          <RuleForm create={create} />
        </Col>
        <Col md={6}>
          <RuleHelper />
        </Col>
      </Row>
    </div>
  );
};

Rule.propTypes = {
  title: PropTypes.string,
  create: PropTypes.bool,
};

Rule.defaultProps = {
  title: '',
  create: false,
};

export default Rule;<|MERGE_RESOLUTION|>--- conflicted
+++ resolved
@@ -37,17 +37,12 @@
 
   return (
     <div>
-<<<<<<< HEAD
-      <PipelinesSubareaNavigation />
+      <PipelinesPageNavigation />
       <PageHeader title={pageTitle}
                   documentationLink={{
                     title: 'Pipeline rules documentation',
                     path: DocsHelper.PAGES.PIPELINE_RULES,
                   }}>
-=======
-      <PipelinesPageNavigation />
-      <PageHeader title={pageTitle}>
->>>>>>> 3bcfd8b6
         <span>
           Rules are a way of applying changes to messages in Graylog. A rule consists of a condition and a list{' '}
           of actions.{' '}
