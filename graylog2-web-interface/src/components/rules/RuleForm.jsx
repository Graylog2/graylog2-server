--- conflicted
+++ resolved
@@ -92,11 +92,8 @@
         <Input id="rule-source-editor" label="Rule source" help="Rule source, see quick reference for more information.">
           <SourceCodeEditor id={`source${create ? '-create' : '-edit'}`}
                             mode="pipeline"
-<<<<<<< HEAD
+                            onLoad={onAceLoaded}
                             onChange={handleSourceChange}
-=======
-                            onLoad={onAceLoaded}
->>>>>>> 8eec5db7
                             innerRef={ruleSourceRef} />
         </Input>
       </fieldset>
