--- conflicted
+++ resolved
@@ -15,10 +15,7 @@
 import Wizard, { type Step } from 'components/common/Wizard';
 import { FetchError } from 'logic/rest/FetchProvider';
 import type { LoadResponse as LoadBackendResponse } from 'actions/authentication/AuthenticationActions';
-<<<<<<< HEAD
 import type { PaginatedRoles } from 'actions/roles/AuthzRolesActions';
-=======
->>>>>>> 22225365
 
 import BackendWizardContext, { type WizardStepsState, type WizardFormValues, type AuthBackendMeta } from './BackendWizardContext';
 import { FORM_VALIDATION as SERVER_CONFIG_VALIDATION, STEP_KEY as SERVER_CONFIG_KEY } from './ServerConfigStep';
@@ -173,17 +170,13 @@
   initialValues: WizardFormValues,
   excludedFields: {[ inputName: string ]: boolean },
   help: { [inputName: string]: ?React.Node },
-<<<<<<< HEAD
-  onSubmit: (WizardSubmitPayload, WizardFormValues, licenseIsValid?: boolean) => Promise<LoadBackendResponse>,
+  onSubmit: (WizardSubmitPayload, WizardFormValues, serviceType: $PropertyType<AuthBackendMeta, 'serviceType'>, licenseIsValid?: boolean) => Promise<LoadBackendResponse>,
 };
 
 const _loadRoles = (setPaginatedRoles) => {
   const getUnlimited = { page: 1, perPage: 0, query: '' };
 
   AuthzRolesDomain.loadRolesPaginated(getUnlimited).then(setPaginatedRoles);
-=======
-  onSubmit: (WizardSubmitPayload, WizardFormValues, serviceType: $PropertyType<AuthBackendMeta, 'serviceType'>, licenseIsValid?: boolean) => Promise<LoadBackendResponse>,
->>>>>>> 22225365
 };
 
 const BackendWizard = ({ initialValues, initialStepKey, onSubmit, authBackendMeta, help, excludedFields }: Props) => {
@@ -204,15 +197,7 @@
     [GROUP_SYNC_KEY]: useRef(),
   };
 
-<<<<<<< HEAD
   useEffect(() => _loadRoles(setPaginatedRoles), []);
-=======
-  useEffect(() => {
-    const getUnlimited = [1, 0, ''];
-
-    AuthzRolesDomain.loadRolesPaginated(...getUnlimited).then((paginatedRoles) => setRoles(paginatedRoles.list));
-  }, []);
->>>>>>> 22225365
 
   useEffect(() => {
     if (paginatedRoles && !authBackendMeta.backendId && !stepsState.formValues.defaultRoles) {
@@ -280,12 +265,8 @@
     handleSubmitAll: _handleSubmitAll,
     invalidStepKeys: stepsState.invalidStepKeys,
     prepareSubmitPayload: _getSubmitPayload,
-<<<<<<< HEAD
+    excludedFields,
     roles: paginatedRoles.list,
-=======
-    excludedFields,
-    roles,
->>>>>>> 22225365
     setActiveStepKey: _setActiveStepKey,
     submitAllError: submitAllError && <SubmitAllError error={submitAllError} backendId={authBackendMeta.backendId} />,
   });
