/*
 * Copyright (C) 2020 Graylog, Inc.
 *
 * This program is free software: you can redistribute it and/or modify
 * it under the terms of the Server Side Public License, version 1,
 * as published by MongoDB, Inc.
 *
 * This program is distributed in the hope that it will be useful,
 * but WITHOUT ANY WARRANTY; without even the implied warranty of
 * MERCHANTABILITY or FITNESS FOR A PARTICULAR PURPOSE. See the
 * Server Side Public License for more details.
 *
 * You should have received a copy of the Server Side Public License
 * along with this program. If not, see
 * <http://www.mongodb.com/licensing/server-side-public-license>.
 */
import * as React from 'react';
import { useState, useRef, useEffect, useMemo } from 'react';
import compact from 'lodash/compact';
import camelCase from 'lodash/camelCase';
import mapKeys from 'lodash/mapKeys';
import mapValues from 'lodash/mapValues';
import type { FormikProps } from 'formik';

import { validateField } from 'util/FormsUtils';
import { getEnterpriseGroupSyncPlugin } from 'util/AuthenticationService';
import { Row, Col, Alert } from 'components/bootstrap';
import { Spinner } from 'components/common';
import AuthzRolesDomain from 'domainActions/roles/AuthzRolesDomain';
import Routes from 'routing/Routes';
import type { WizardSubmitPayload } from 'logic/authentication/directoryServices/types';
import type { StepType } from 'components/common/Wizard';
import Wizard from 'components/common/Wizard';
import type FetchError from 'logic/errors/FetchError';
import type { LoadResponse as LoadBackendResponse } from 'stores/authentication/AuthenticationStore';
import type { PaginatedRoles } from 'actions/roles/AuthzRolesActions';
import type { HistoryFunction } from 'routing/useHistory';
import useHistory from 'routing/useHistory';

import type { WizardStepsState, WizardFormValues, AuthBackendMeta } from './BackendWizardContext';
import BackendWizardContext from './BackendWizardContext';
import { FORM_VALIDATION as SERVER_CONFIG_VALIDATION, STEP_KEY as SERVER_CONFIG_KEY } from './ServerConfigStep';
import { FORM_VALIDATION as USER_SYNC_VALIDATION, STEP_KEY as USER_SYNC_KEY } from './UserSyncStep';
import { STEP_KEY as GROUP_SYNC_KEY } from './GroupSyncStep';
import wizardSteps from './wizardSteps';
import Sidebar from './Sidebar';

const FORMS_VALIDATION = {
  [SERVER_CONFIG_KEY]: SERVER_CONFIG_VALIDATION,
  [USER_SYNC_KEY]: USER_SYNC_VALIDATION,
};

const SubmitAllError = ({ error, backendId }: { error: FetchError; backendId: string | null | undefined }) => (
  <Row>
    <Col xs={9} xsOffset={3}>
      <Alert
        bsStyle="danger"
        style={{ wordBreak: 'break-word' }}
        title={`Failed to ${backendId ? 'edit' : 'create'} authentication service`}>
        {error?.message && (
          <>
            {error.message}
            <br />
            <br />
          </>
        )}
        {error?.additional?.res?.text}
      </Alert>
    </Col>
  </Row>
);

const _formatBackendValidationErrors = (backendErrors: { [inputNameJSON: string]: string[] }) => {
  const backendErrorStrings = mapValues(
    backendErrors,
    (errorArray) => `Server validation error: ${errorArray.join(' ')}`,
  );

  return mapKeys(backendErrorStrings, (_value, key) => camelCase(key));
};

export const _passwordPayload = (
  backendId: string | null | undefined,
  systemUserPassword: string | null | undefined,
) => {
  const _formatPayload = (password) => {
    if (!password) {
      return undefined;
    }

    return password;
  };

  // Only update password on edit if necessary,
  // if a users resets the previously defined password its form value is an empty string
  if (backendId) {
    if (systemUserPassword === undefined) {
      return { keep_value: true };
    }

    if (systemUserPassword === '') {
      return { delete_value: true };
    }

    return { set_value: _formatPayload(systemUserPassword) };
  }

  return _formatPayload(systemUserPassword);
};

const _prepareSubmitPayload =
  (stepsState, getUpdatedFormsValues) =>
  (overrideFormValues: WizardFormValues): WizardSubmitPayload => {
    // We need to ensure that we are using the actual form values
    // It is possible to provide already updated form values, so we do not need to get them twice
    const formValues = overrideFormValues ?? getUpdatedFormsValues();
    const {
      defaultRoles = '',
      description,
      serverHost,
      serverPort,
      systemUserDn,
      systemUserPassword,
      title,
      transportSecurity,
      userUniqueIdAttribute,
      userFullNameAttribute,
      userNameAttribute,
      emailAttributes,
      userSearchBase,
      userSearchPattern,
      verifyCertificates,
    } = formValues;
    const { serviceType, backendId } = stepsState.authBackendMeta;

    return {
      title,
      description,
      default_roles: defaultRoles.split(','),
      config: {
        servers: [{ host: serverHost, port: serverPort }],
        system_user_dn: systemUserDn,
        system_user_password: _passwordPayload(backendId, systemUserPassword),
        transport_security: transportSecurity,
        type: serviceType,
        email_attributes: emailAttributes,
        user_full_name_attribute: userFullNameAttribute,
        user_name_attribute: userNameAttribute,
        user_search_base: userSearchBase,
        user_search_pattern: userSearchPattern,
        user_unique_id_attribute: userUniqueIdAttribute,
        verify_certificates: verifyCertificates,
      },
    };
  };

const _getInvalidStepKeys = (formValues, newBackendValidationErrors, excludedFields): Array<string> => {
  const validation = { ...FORMS_VALIDATION, [GROUP_SYNC_KEY]: {} };
  const enterpriseGroupSyncPlugin = getEnterpriseGroupSyncPlugin();
  const groupSyncValidation = enterpriseGroupSyncPlugin?.validation.GroupSyncValidation;

  if (groupSyncValidation && formValues.synchronizeGroups) {
    validation[GROUP_SYNC_KEY] = groupSyncValidation(formValues.teamSelectionType);
  }

  const invalidStepKeys = Object.entries(validation).map(([stepKey, formValidation]) => {
    const stepHasError = Object.entries(formValidation).some(([fieldName, fieldValidation]) => {
      if (excludedFields[fieldName]) {
        return false;
      }

      if (newBackendValidationErrors?.[fieldName]) {
        return true;
      }

      return !!validateField(fieldValidation)(formValues?.[fieldName]);
    });

    return stepHasError ? stepKey : undefined;
  });

  return compact(invalidStepKeys);
};

const _onSubmitAll = (
  stepsState,
  setSubmitAllError,
  onSubmit,
  getUpdatedFormsValues,
  getSubmitPayload,
  validateSteps,
  shouldUpdateGroupSync,
  history: HistoryFunction,
) => {
  const formValues = getUpdatedFormsValues();
  const invalidStepKeys = validateSteps(formValues, {});

  // Do not submit if there are invalid steps
  if (invalidStepKeys.length >= 1) {
    return Promise.resolve();
  }

  // Reset submit all errors
  setSubmitAllError(null);

  const payload = getSubmitPayload(formValues);
  const _submit = () =>
    onSubmit(payload, formValues, stepsState.authBackendMeta.serviceType, shouldUpdateGroupSync)
      .then(() => {
        history.push(Routes.SYSTEM.AUTHENTICATION.BACKENDS.OVERVIEW);
      })
      .catch((error) => {
        if (typeof error?.additional?.body?.errors === 'object') {
          const backendValidationErrors = _formatBackendValidationErrors(error.additional.body.errors);
          validateSteps(formValues, backendValidationErrors);
        } else {
          setSubmitAllError(error);
        }
      });

  if (stepsState.authBackendMeta.backendGroupSyncIsActive && !formValues.synchronizeGroups) {
    if (
      // eslint-disable-next-line no-alert
      window.confirm('Do you really want to remove the group synchronization config for this authentication service?')
    ) {
      return _submit();
    }

    return Promise.resolve();
  }

  return _submit();
};

const _setDefaultCreateRole = (roles, stepsState, setStepsState) => {
  const defaultCreateRoleId = roles?.find((role) => role.name === 'Reader')?.id;

  if (defaultCreateRoleId) {
    setStepsState({ ...stepsState, formValues: { ...stepsState.formValues, defaultRoles: defaultCreateRoleId } });
  }
};

type Props = {
  authBackendMeta: AuthBackendMeta;
<<<<<<< HEAD
  initialStepKey?: StepType<string>['key'];
=======
  initialStepKey?: StepType['key'];
>>>>>>> f7a095ed
  initialValues: WizardFormValues;
  excludedFields?: { [inputName: string]: boolean };
  help?: { [inputName: string]: React.ReactElement | string | null | undefined };
  onSubmit: (
<<<<<<< HEAD
    payload: WizardSubmitPayload,
    values: WizardFormValues,
    serviceType: $PropertyType<AuthBackendMeta, 'serviceType'>,
=======
    WizardSubmitPayload,
    WizardFormValues,
    serviceType: AuthBackendMeta['serviceType'],
>>>>>>> f7a095ed
    shouldUpdateGroupSync?: boolean,
  ) => Promise<LoadBackendResponse>;
};

const _loadRoles = (setPaginatedRoles) => {
  const getUnlimited = { page: 1, perPage: 0, query: '' };

  AuthzRolesDomain.loadRolesPaginated(getUnlimited).then(setPaginatedRoles);
};

const BackendWizard = ({
  initialValues,
  initialStepKey = SERVER_CONFIG_KEY,
  onSubmit,
  authBackendMeta,
  help = undefined,
  excludedFields = {},
}: Props) => {
  const enterpriseGroupSyncPlugin = getEnterpriseGroupSyncPlugin();
  const MatchingGroupsProvider = enterpriseGroupSyncPlugin?.components.MatchingGroupsProvider;
  const [paginatedRoles, setPaginatedRoles] = useState<PaginatedRoles | undefined>();
  const [submitAllError, setSubmitAllError] = useState();
  const [stepsState, setStepsState] = useState<WizardStepsState>({
    activeStepKey: initialStepKey,
    authBackendMeta,
    backendValidationErrors: undefined,
    formValues: initialValues,
    invalidStepKeys: [],
  });
  const history = useHistory();

  const formRefs = {
    [SERVER_CONFIG_KEY]: useRef<FormikProps<WizardFormValues>>(null),
    [USER_SYNC_KEY]: useRef<FormikProps<WizardFormValues>>(null),
    [GROUP_SYNC_KEY]: useRef<FormikProps<WizardFormValues>>(null),
  };

  const wizardContextValue = useMemo(() => ({ ...stepsState, setStepsState }), [stepsState, setStepsState]);

  useEffect(() => _loadRoles(setPaginatedRoles), []);

  useEffect(() => {
    if (paginatedRoles && !authBackendMeta.backendId && !stepsState.formValues.defaultRoles) {
      _setDefaultCreateRole(paginatedRoles.list, stepsState, setStepsState);
    }
  }, [paginatedRoles, authBackendMeta.backendId, stepsState, setStepsState]);

  if (!paginatedRoles) {
    return <Spinner />;
  }

  const _getUpdatedFormsValues = () => {
    const activeForm = formRefs[stepsState.activeStepKey]?.current;

    return { ...stepsState.formValues, ...activeForm?.values };
  };

  const _validateSteps = (formValues: WizardFormValues, newBackendValidationErrors): Array<string> => {
    const invalidStepKeys = _getInvalidStepKeys(formValues, newBackendValidationErrors, excludedFields);

    if (invalidStepKeys.length >= 1) {
      const nextStepKey = invalidStepKeys.includes(stepsState.activeStepKey)
        ? stepsState.activeStepKey
        : invalidStepKeys[0];

      setStepsState({
        ...stepsState,
        backendValidationErrors: newBackendValidationErrors,
        activeStepKey: nextStepKey,
        formValues,
        invalidStepKeys,
      });
    }

    return invalidStepKeys;
  };

  const _getSubmitPayload = _prepareSubmitPayload(stepsState, _getUpdatedFormsValues);

<<<<<<< HEAD
  const _setActiveStepKey = (stepKey: StepType<string>['key']) => {
=======
  const _setActiveStepKey = (stepKey: StepType['key']) => {
>>>>>>> f7a095ed
    const formValues = _getUpdatedFormsValues();
    let invalidStepKeys = [...stepsState.invalidStepKeys];

    // Only update invalid steps keys, we create them on submit all only
    if (invalidStepKeys.length >= 1) {
      invalidStepKeys = _getInvalidStepKeys(formValues, stepsState.backendValidationErrors, excludedFields);
    }

    setStepsState({
      ...stepsState,
      invalidStepKeys,
      formValues,
      activeStepKey: stepKey,
    });
  };

  const _handleSubmitAll = (shouldUpdateGroupSync?: boolean) =>
    _onSubmitAll(
      stepsState,
      setSubmitAllError,
      onSubmit,
      _getUpdatedFormsValues,
      _getSubmitPayload,
      _validateSteps,
      shouldUpdateGroupSync,
      history,
    );

  const steps = wizardSteps({
    formRefs,
    help,
    handleSubmitAll: _handleSubmitAll,
    invalidStepKeys: stepsState.invalidStepKeys,
    prepareSubmitPayload: _getSubmitPayload,
    excludedFields,
    roles: paginatedRoles.list,
    setActiveStepKey: _setActiveStepKey,
    submitAllError: submitAllError && <SubmitAllError error={submitAllError} backendId={authBackendMeta.backendId} />,
  });

  const wizard = (
    <Wizard
      activeStep={stepsState.activeStepKey}
      hidePreviousNextButtons
      horizontal
      justified
      onStepChange={_setActiveStepKey}
      steps={steps}>
      <Sidebar prepareSubmitPayload={_getSubmitPayload} />
    </Wizard>
  );

  return (
    <BackendWizardContext.Provider value={wizardContextValue}>
      {MatchingGroupsProvider ? (
        <MatchingGroupsProvider prepareSubmitPayload={_getSubmitPayload}>{wizard}</MatchingGroupsProvider>
      ) : (
        wizard
      )}
    </BackendWizardContext.Provider>
  );
};

export default BackendWizard;<|MERGE_RESOLUTION|>--- conflicted
+++ resolved
@@ -242,24 +242,14 @@
 
 type Props = {
   authBackendMeta: AuthBackendMeta;
-<<<<<<< HEAD
   initialStepKey?: StepType<string>['key'];
-=======
-  initialStepKey?: StepType['key'];
->>>>>>> f7a095ed
   initialValues: WizardFormValues;
   excludedFields?: { [inputName: string]: boolean };
   help?: { [inputName: string]: React.ReactElement | string | null | undefined };
   onSubmit: (
-<<<<<<< HEAD
     payload: WizardSubmitPayload,
     values: WizardFormValues,
-    serviceType: $PropertyType<AuthBackendMeta, 'serviceType'>,
-=======
-    WizardSubmitPayload,
-    WizardFormValues,
     serviceType: AuthBackendMeta['serviceType'],
->>>>>>> f7a095ed
     shouldUpdateGroupSync?: boolean,
   ) => Promise<LoadBackendResponse>;
 };
@@ -339,11 +329,7 @@
 
   const _getSubmitPayload = _prepareSubmitPayload(stepsState, _getUpdatedFormsValues);
 
-<<<<<<< HEAD
   const _setActiveStepKey = (stepKey: StepType<string>['key']) => {
-=======
-  const _setActiveStepKey = (stepKey: StepType['key']) => {
->>>>>>> f7a095ed
     const formValues = _getUpdatedFormsValues();
     let invalidStepKeys = [...stepsState.invalidStepKeys];
 
