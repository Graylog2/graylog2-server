--- conflicted
+++ resolved
@@ -20,17 +20,10 @@
 import { Col, Button } from 'components/graylog';
 import { EntityListItem, Spinner } from 'components/common';
 import { MetricContainer, CounterRate } from 'components/metrics';
-<<<<<<< HEAD
-import CombinedProvider from 'injection/CombinedProvider';
-import type { PipelineType, StageType } from 'stores/pipelines/PipelinesStore';
-import { useStore } from 'stores/connect';
-import type { RuleType } from 'stores/rules/RulesStore';
-=======
 import { PipelineType, StageType } from 'stores/pipelines/PipelinesStore';
 import { useStore } from 'stores/connect';
 import { RulesStore } from 'stores/rules/RulesStore';
->>>>>>> c897f7ec
-
+import type { RuleType } from 'stores/rules/RulesStore';
 import StageForm from './StageForm';
 import StageRules from './StageRules';
 
@@ -43,7 +36,7 @@
 };
 
 const Stage = ({ stage, pipeline, isLastStage, onUpdate, onDelete }: Props) => {
-  const { rules: allRules } = useStore(RulesStore);
+  const { rules: allRules }: { rules: RuleType[] } = useStore(RulesStore);
 
   const suffix = `Contains ${(stage.rules.length === 1 ? '1 rule' : `${stage.rules.length} rules`)}`;
 
