--- conflicted
+++ resolved
@@ -32,13 +32,8 @@
   >;
 };
 
-<<<<<<< HEAD
-const SystemJobsComponent = ({ jobs }: SystemJobsComponentProps) => {
-=======
 const SystemJobsComponent = ({ jobs = undefined }: SystemJobsComponentProps) => {
->>>>>>> 6e8cf782
   const productName = useProductName();
-
   useEffect(() => {
     SystemJobsActions.list();
     const interval = setInterval(SystemJobsActions.list, 2000);
