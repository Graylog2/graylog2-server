/*
 * Copyright (C) 2020 Graylog, Inc.
 *
 * This program is free software: you can redistribute it and/or modify
 * it under the terms of the Server Side Public License, version 1,
 * as published by MongoDB, Inc.
 *
 * This program is distributed in the hope that it will be useful,
 * but WITHOUT ANY WARRANTY; without even the implied warranty of
 * MERCHANTABILITY or FITNESS FOR A PARTICULAR PURPOSE. See the
 * Server Side Public License for more details.
 *
 * You should have received a copy of the Server Side Public License
 * along with this program. If not, see
 * <http://www.mongodb.com/licensing/server-side-public-license>.
 */
import * as React from 'react';
import { useState } from 'react';
import styled from 'styled-components';

import { LinkContainer } from 'components/common/router';
import AuthzRolesDomain from 'domainActions/roles/AuthzRolesDomain';
import Routes from 'routing/Routes';
import type Role from 'logic/roles/Role';
import { Button } from 'components/bootstrap';
import { IfPermitted, Spinner } from 'components/common';

type Props = {
  readOnly: Role['readOnly'];
  roleId: Role['id'];
  roleName: Role['name'];
};

const ActionsWrapper = styled.div`
  display: flex;
  justify-content: flex-end;
`;

<<<<<<< HEAD
const _deleteRole = (
  roleId: $PropertyType<Role, 'id'>,
  roleName: $PropertyType<Role, 'name'>,
  setDeleting: (deleting: boolean) => void,
) => {
=======
const _deleteRole = (roleId: Role['id'], roleName: Role['name'], setDeleting: (boolean) => void) => {
>>>>>>> f7a095ed
  let confirmMessage = `Do you really want to delete role "${roleName}"?`;
  const getOneUser = { page: 1, perPage: 1, query: '' };
  setDeleting(true);

  AuthzRolesDomain.loadUsersForRole(roleId, roleName, getOneUser).then((paginatedUsers) => {
    if (paginatedUsers.pagination.total >= 1) {
      confirmMessage += `\n\nIt is still assigned to ${paginatedUsers.pagination.total} users.`;
    }

    // eslint-disable-next-line no-alert
    if (window.confirm(confirmMessage)) {
      AuthzRolesDomain.delete(roleId, roleName).then(() => {
        setDeleting(false);
      });
    } else {
      setDeleting(false);
    }
  });
};

const ActionsCell = ({ roleId, roleName, readOnly }: Props) => {
  const [deleting, setDeleting] = useState(false);

  return (
    <td>
      <ActionsWrapper>
        <IfPermitted permissions={[`roles:edit:${roleName}`]}>
          <LinkContainer to={Routes.SYSTEM.AUTHZROLES.edit(encodeURIComponent(roleId))}>
            <Button id={`edit-role-${roleId}`} bsSize="xs" title={`Edit role ${roleName}`} type="button">
              Edit
            </Button>
          </LinkContainer>
        </IfPermitted>
        {!readOnly && (
          <IfPermitted permissions={[`roles:delete:${roleName}`]}>
            <>
              &nbsp;
              <Button
                id={`delete-role-${roleId}`}
                bsStyle="danger"
                bsSize="xs"
                title={`Delete role ${roleName}`}
                onClick={() => _deleteRole(roleId, roleName, setDeleting)}
                type="button">
                {deleting ? <Spinner text="Deleting" delay={0} /> : 'Delete'}
              </Button>
            </>
          </IfPermitted>
        )}
      </ActionsWrapper>
    </td>
  );
};

export default ActionsCell;<|MERGE_RESOLUTION|>--- conflicted
+++ resolved
@@ -36,15 +36,7 @@
   justify-content: flex-end;
 `;
 
-<<<<<<< HEAD
-const _deleteRole = (
-  roleId: $PropertyType<Role, 'id'>,
-  roleName: $PropertyType<Role, 'name'>,
-  setDeleting: (deleting: boolean) => void,
-) => {
-=======
-const _deleteRole = (roleId: Role['id'], roleName: Role['name'], setDeleting: (boolean) => void) => {
->>>>>>> f7a095ed
+const _deleteRole = (roleId: Role['id'], roleName: Role['name'], setDeleting: (deleting: boolean) => void) => {
   let confirmMessage = `Do you really want to delete role "${roleName}"?`;
   const getOneUser = { page: 1, perPage: 1, query: '' };
   setDeleting(true);
