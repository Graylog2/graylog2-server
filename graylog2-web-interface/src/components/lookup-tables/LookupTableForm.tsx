/*
 * Copyright (C) 2020 Graylog, Inc.
 *
 * This program is free software: you can redistribute it and/or modify
 * it under the terms of the Server Side Public License, version 1,
 * as published by MongoDB, Inc.
 *
 * This program is distributed in the hope that it will be useful,
 * but WITHOUT ANY WARRANTY; without even the implied warranty of
 * MERCHANTABILITY or FITNESS FOR A PARTICULAR PURPOSE. See the
 * Server Side Public License for more details.
 *
 * You should have received a copy of the Server Side Public License
 * along with this program. If not, see
 * <http://www.mongodb.com/licensing/server-side-public-license>.
 */
import React from 'react';
import { Formik, Form } from 'formik';
import PropTypes from 'prop-types';
import _omit from 'lodash/omit';
import type { LookupTable } from 'src/logic/lookup-tables/types';

import history from 'util/History';
import { LookupTablesActions } from 'stores/lookup-tables/LookupTablesStore';
import { Col, Row, Input } from 'components/bootstrap';
import { FormikFormGroup, JSONValueInput, FormSubmit } from 'components/common';
import { CachesContainer, CachePicker, DataAdaptersContainer, DataAdapterPicker } from 'components/lookup-tables';
import useScopePermissions from 'hooks/useScopePermissions';
import Routes from 'routing/Routes';

type LookupTableType = LookupTable & {
  enable_single_value: boolean,
  enable_multi_value: boolean,
}

const INIT_TABLE_VALUES: LookupTableType = {
  id: undefined,
  title: '',
  description: '',
  name: '',
  cache_id: undefined,
  data_adapter_id: undefined,
  enable_single_value: false,
  default_single_value: '',
  default_single_value_type: 'NULL',
  enable_multi_value: false,
  default_multi_value: '',
  default_multi_value_type: 'NULL',
  content_pack: null,
};

type Props = {
  saved: () => void,
  create: boolean,
  table: LookupTableType,
};

const LookupTableForm = ({ saved, create, table }: Props) => {
  const { loadingScopePermissions, scopePermissions } = useScopePermissions(table);

  const validate = (values: LookupTableType) => {
    const errors = {};
    const requiredFields: (keyof LookupTableType)[] = [
      'title',
      'name',
      'cache_id',
      'data_adapter_id',
      'cache_id',
      'default_single_value',
      'default_multi_value',
    ];

    requiredFields.forEach((requiredField) => {
      if (!values[requiredField]) {
        if (requiredField === 'default_single_value' && !values.enable_single_value) return;
        if (requiredField === 'default_multi_value' && !values.enable_multi_value) return;
        errors[requiredField] = 'Required';
      }
    });

    return errors;
  };

  const handleSubmit = (values: LookupTableType) => {
    let promise: Promise<any>;

    const valuesToSave: LookupTable = _omit(values, ['enable_single_value', 'enable_multi_value']);

    if (create) {
      promise = LookupTablesActions.create(valuesToSave);
    } else {
      promise = LookupTablesActions.update(valuesToSave);
    }

    return promise.then(() => saved());
  };

  const initialValues: LookupTableType = {
    ...INIT_TABLE_VALUES,
    ...table,
    enable_single_value: table.default_single_value !== '',
    enable_multi_value: table.default_multi_value !== '',
  };

  const onCancel = () => history.push(Routes.SYSTEM.LOOKUPTABLES.OVERVIEW);
<<<<<<< HEAD
=======
  const updatable = !create && !loadingScopePermissions && scopePermissions?.is_mutable;
>>>>>>> 744d9d01

  return (
    <Formik initialValues={initialValues}
            validate={validate}
            enableReinitialize
            onSubmit={async (values, formikHelpers) => {
              const errors = await formikHelpers.validateForm();

              if (Object.keys(errors).length === 0) {
                return handleSubmit(values);
              }

              return Promise.resolve();
            }}>
      {({ values, errors, touched, setFieldValue, setFieldTouched, setValues, isSubmitting }) => (
        <Form className="form form-horizontal">
          <fieldset>
            <FormikFormGroup type="text"
                             name="title"
                             label="Title"
                             help={(touched.title && errors.title) ? undefined : 'A short title for this lookup table.'}
                             labelClassName="col-sm-3"
                             wrapperClassName="col-sm-9" />

            <FormikFormGroup type="text"
                             name="description"
                             label="Description"
                             help="Description of the lookup table."
                             labelClassName="col-sm-3"
                             wrapperClassName="col-sm-9" />

            <FormikFormGroup type="text"
                             name="name"
                             label="Name"
                             help={(touched.name && errors.name) ? undefined : 'The name that is being used to refer to this lookup table. Must be unique.'}
                             labelClassName="col-sm-3"
                             wrapperClassName="col-sm-9" />

            <Input id="enable_single_value"
                   name="enable_single_value"
                   type="checkbox"
                   label="Enable single default value"
                   help="Enable if the lookup table should provide a default for the single value."
                   wrapperClassName="col-md-offset-3 col-md-9"
                   checked={values.enable_single_value}
                   onChange={() => {
                     setFieldValue('enable_single_value', !values.enable_single_value);

                     if (values.enable_single_value) {
                       setFieldValue('default_single_value', '');
                       setFieldValue('default_single_value_type', 'NULL');
                     }
                   }} />
            {values.enable_single_value && (
              <JSONValueInput label="Default single value"
                              help={(touched.default_single_value && errors.default_single_value) || 'The single value that is being used as lookup result if the data adapter or cache does not find a value.'}
                              validationState={(touched.default_single_value && errors.default_single_value) ? 'error' : undefined}
                              onBlur={() => setFieldTouched('default_single_value', true)}
                              update={(value, valueType) => {
                                setValues({
                                  ...values,
                                  default_single_value: value,
                                  default_single_value_type: valueType,
                                });
                              }}
                              value={values.default_single_value}
                              valueType={values.default_single_value_type || 'NULL'}
                              allowedTypes={['STRING', 'NUMBER', 'BOOLEAN', 'NULL']}
                              labelClassName="col-sm-3"
                              wrapperClassName="col-sm-9" />
            )}

            <Input id="enable_multi_value"
                   name="enable_multi_value"
                   type="checkbox"
                   label="Enable multi default value"
                   help="Enable if the lookup table should provide a default for the multi value."
                   wrapperClassName="col-md-offset-3 col-md-9"
                   checked={values.enable_multi_value}
                   onChange={() => {
                     setFieldValue('enable_multi_value', !values.enable_multi_value);

                     if (values.enable_multi_value) {
                       setFieldValue('default_multi_value', '');
                       setFieldValue('default_multi_value_type', 'NULL');
                     }
                   }} />
            {values.enable_multi_value && (
              <JSONValueInput label="Default multi value"
                              help={(touched.default_multi_value && errors.default_multi_value) || 'The multi value that is being used as lookup result if the data adapter or cache does not find a value.'}
                              validationState={(touched.default_multi_value && errors.default_multi_value) ? 'error' : undefined}
                              onBlur={() => setFieldTouched('default_multi_value', true)}
                              update={(value, valueType) => {
                                setValues({
                                  ...values,
                                  default_multi_value: value,
                                  default_multi_value_type: valueType,
                                });
                              }}
                              value={values.default_multi_value}
                              valueType={values.default_multi_value_type || 'NULL'}
                              allowedTypes={['OBJECT', 'NULL']}
                              labelClassName="col-sm-3"
                              wrapperClassName="col-sm-9" />
            )}
          </fieldset>

          <DataAdaptersContainer>
            <DataAdapterPicker />
          </DataAdaptersContainer>

          <CachesContainer>
            <CachePicker />
          </CachesContainer>

          <fieldset>
            <Row>
              <Col mdOffset={3} md={9}>
                {create && (
                  <FormSubmit submitButtonText="Create lookup table"
                              submitLoadingText="Creating lookup table..."
                              isSubmitting={isSubmitting}
                              isAsyncSubmit
                              onCancel={onCancel} />
                )}

<<<<<<< HEAD
                {(!create && !loadingScopePermissions && scopePermissions?.is_mutable) && (
=======
                {updatable && (
>>>>>>> 744d9d01
                  <FormSubmit submitButtonText="Update lookup table"
                              submitLoadingText="Updating lookup table..."
                              isSubmitting={isSubmitting}
                              isAsyncSubmit
                              onCancel={onCancel} />
                )}
              </Col>
            </Row>
          </fieldset>
        </Form>
      )}
    </Formik>
  );
};

LookupTableForm.propTypes = {
  saved: PropTypes.func.isRequired,
  create: PropTypes.bool,
  table: PropTypes.object,
};

LookupTableForm.defaultProps = {
  create: true,
  table: INIT_TABLE_VALUES,
};

export default LookupTableForm;<|MERGE_RESOLUTION|>--- conflicted
+++ resolved
@@ -103,10 +103,7 @@
   };
 
   const onCancel = () => history.push(Routes.SYSTEM.LOOKUPTABLES.OVERVIEW);
-<<<<<<< HEAD
-=======
   const updatable = !create && !loadingScopePermissions && scopePermissions?.is_mutable;
->>>>>>> 744d9d01
 
   return (
     <Formik initialValues={initialValues}
@@ -233,11 +230,7 @@
                               onCancel={onCancel} />
                 )}
 
-<<<<<<< HEAD
-                {(!create && !loadingScopePermissions && scopePermissions?.is_mutable) && (
-=======
                 {updatable && (
->>>>>>> 744d9d01
                   <FormSubmit submitButtonText="Update lookup table"
                               submitLoadingText="Updating lookup table..."
                               isSubmitting={isSubmitting}
