--- conflicted
+++ resolved
@@ -48,25 +48,6 @@
 };
 
 type Props = {
-<<<<<<< HEAD
-    saved: () => void,
-    create: boolean,
-    table: LookupTableType,
-};
-
-// NOTE: Mock method to be able to move forward with tests. Remove after API
-// defined how are we getting the permissions to show and hide actions.
-const getPermissionsByScope = (scope: string): { edit: boolean, delete: boolean } => {
-  switch (scope) {
-    case 'ILLUMINATE':
-      return { edit: false, delete: false };
-    default:
-      return { edit: true, delete: true };
-  }
-};
-
-const LookupTableForm = ({ saved, create, table }: Props) => {
-=======
   saved: () => void,
   create: boolean,
   table: LookupTableType,
@@ -75,7 +56,6 @@
 const LookupTableForm = ({ saved, create, table }: Props) => {
   const { getScopePermissions } = useScopePermissions();
 
->>>>>>> 41e762d2
   const validate = (values: LookupTableType) => {
     const errors = {};
     const requiredFields: (keyof LookupTableType)[] = [
@@ -124,11 +104,7 @@
 
   const showAction = (inTable: LookupTable, action: string): boolean => {
     // TODO: Update this method to check for the metadata
-<<<<<<< HEAD
     const permissions = getPermissionsByScope(inTable._metadata?.scope);
-=======
-    const permissions = getScopePermissions(inTable._metadata?.scope);
->>>>>>> 41e762d2
 
     return permissions[action];
   };
