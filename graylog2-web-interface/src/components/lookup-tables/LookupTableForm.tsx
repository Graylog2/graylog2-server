--- conflicted
+++ resolved
@@ -103,11 +103,7 @@
   };
 
   const showAction = (inTable: LookupTable): boolean => {
-<<<<<<< HEAD
-    const permissions = getScopePermissions(inTable._scope);
-=======
     const permissions = getScopePermissions(inTable);
->>>>>>> 2e5be998
 
     return permissions.is_mutable;
   };
