--- conflicted
+++ resolved
@@ -134,11 +134,7 @@
         _c: any,
         meta: { caches: CachesMap; adapters: AdaptersMap },
       ) => (
-<<<<<<< HEAD
-        <TitleCol lut={lut} caches={meta.caches} adapters={meta.adapters} title={title}>
-=======
         <TitleCol lut={lut} caches={meta?.caches} adapters={meta?.adapters} title={title}>
->>>>>>> 3ed32a24
           {title}
         </TitleCol>
       ),
