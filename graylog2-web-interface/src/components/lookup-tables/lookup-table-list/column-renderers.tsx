--- conflicted
+++ resolved
@@ -128,21 +128,16 @@
   attributes: {
     title: {
       width: 0.1,
-<<<<<<< HEAD
       renderCell: (
         title: string,
         lut: LookupTableEntity,
         _c: any,
         meta: { caches: CachesMap; adapters: AdaptersMap },
       ) => (
-        <TitleCol lut={lut} caches={meta.caches} adapters={meta.adapters} title={title}>
+        <TitleCol lut={lut} caches={meta?.caches} adapters={meta?.adapters} title={title}>
           {title}
         </TitleCol>
       ),
-=======
-      renderCell: (title: string, lut: LookupTableEntity, _c: any, meta: { caches: CachesMap, adapters: AdaptersMap; }) =>
-        <TitleCol lut={lut} caches={meta?.caches} adapters={meta?.adapters} title={title}>{title}</TitleCol>,
->>>>>>> 9fb7c4a4
     },
     description: {
       width: 0.2,
