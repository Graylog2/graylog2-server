--- conflicted
+++ resolved
@@ -108,9 +108,7 @@
   );
 
   return (
-<<<<<<< HEAD
-    <ModalProvider>
-      <ErrorsProvider>
+    <ErrorsProvider>
         <ErrorsConsumer lutNames={lutNames} cacheNames={cacheNames} adapterNames={adapterNames} />
         <Row className="content">
           <Col md={12}>
@@ -126,29 +124,7 @@
             />
           </Col>
         </Row>
-        <LUTModals />
-      </ErrorsProvider>
-    </ModalProvider>
-=======
-    <ErrorsProvider>
-      <ErrorsConsumer lutNames={lutNames} cacheNames={cacheNames} adapterNames={adapterNames} />
-      <Row className="content">
-        <Col md={12}>
-          <PaginatedEntityTable<LookupTableEntity>
-            humanName="lookup tables"
-            entityActions={renderActions}
-            queryHelpComponent={queryHelpComponent}
-            tableLayout={lutListElements.defaultLayout}
-            fetchEntities={handleFetchTables}
-            keyFn={lookupTablesKeyFn}
-            actionsCellWidth={100}
-            entityAttributesAreCamelCase={false}
-            columnRenderers={columnRenderers}
-          />
-        </Col>
-      </Row>
-    </ErrorsProvider>
->>>>>>> d45da6a2
+        </ErrorsProvider>
   );
 }
 
