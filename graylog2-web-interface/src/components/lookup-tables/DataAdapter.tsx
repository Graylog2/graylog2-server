--- conflicted
+++ resolved
@@ -22,11 +22,7 @@
 import { LookupTableDataAdaptersActions } from 'stores/lookup-tables/LookupTableDataAdaptersStore';
 import type { LookupTableAdapter } from 'logic/lookup-tables/types';
 import useScopePermissions from 'hooks/useScopePermissions';
-<<<<<<< HEAD
-import { useModalContext } from 'components/lookup-tables/LUTModals/ModalContext';
-=======
 import { useModalContext } from 'components/lookup-tables/contexts/ModalContext';
->>>>>>> df677229
 
 import type { DataAdapterPluginType } from './types';
 import ConfigSummaryDefinitionListWrapper from './ConfigSummaryDefinitionListWrapper';
@@ -57,11 +53,7 @@
     setModal('DATA-ADAPTER-EDIT');
     setTitle(dataAdapter.name);
     setEntity(dataAdapter);
-<<<<<<< HEAD
-  }
-=======
   };
->>>>>>> df677229
 
   const plugin = usePluginEntities('lookupTableAdapters').find(
     (p: DataAdapterPluginType) => p.type === dataAdapter.config?.type,
