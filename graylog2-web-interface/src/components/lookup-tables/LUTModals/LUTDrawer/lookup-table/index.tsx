/*
 * Copyright (C) 2020 Graylog, Inc.
 *
 * This program is free software: you can redistribute it and/or modify
 * it under the terms of the Server Side Public License, version 1,
 * as published by MongoDB, Inc.
 *
 * This program is distributed in the hope that it will be useful,
 * but WITHOUT ANY WARRANTY; without even the implied warranty of
 * MERCHANTABILITY or FITNESS FOR A PARTICULAR PURPOSE. See the
 * Server Side Public License for more details.
 *
 * You should have received a copy of the Server Side Public License
 * along with this program. If not, see
 * <http://www.mongodb.com/licensing/server-side-public-license>.
 */
import * as React from 'react';
import styled from 'styled-components';

import Routes from 'routing/Routes';
import { Button, Col as BSCol } from 'components/bootstrap';
import { Icon } from 'components/common';
import { Col, Row, DataWell } from 'components/lookup-tables/layout-componets';
import { useModalContext } from 'components/lookup-tables/contexts/ModalContext';
import useScopePermissions from 'hooks/useScopePermissions';
import Cache from 'components/lookup-tables/Cache';
import DataAdapter from 'components/lookup-tables/DataAdapter';
import type { LookupTable, LookupTableAdapter, LookupTableCache } from 'logic/lookup-tables/types';
import { useModalContext } from 'components/lookup-tables/contexts/ModalContext';

import PurgeCache from './purge-cache';
import TestLookup from './test-lookup';

export const Description = styled.span`
  color: ${({ theme }) => theme.colors.text.secondary};
  white-space: pre-wrap;
  word-break: break-word;
  overflow-wrap: break-word;
`;

const LinkSpan = styled.span`
  color: ${({ theme }) => theme.colors.link.default};
  cursor: pointer;
  max-width: 390px;
  overflow: hidden;
  text-overflow: ellipsis;

  &:hover {
    color: ${({ theme }) => theme.colors.link.hover};
  }
`;

type Props = {
  table: LookupTable;
  cache: LookupTableCache;
  dataAdapter: LookupTableAdapter;
};

function LookupTableDetails({ table, cache, dataAdapter }: Props) {
  const { loadingScopePermissions, scopePermissions } = useScopePermissions(table);
<<<<<<< HEAD
  const { double, setDouble } = useModalContext();
  const [showAttached, setShowAttached] = React.useState<string>();

  const handleShowAttached = (type: string) => () => {
    setDouble(showAttached === type ? !double : true);
    setShowAttached(showAttached === type ? undefined : type);
  };

  React.useEffect(() => () => setDouble(false), [setDouble]);

  return (
    <Row $align="stretch" $gap="lg">
      <Col $gap="lg" $width={double ? '50%' : '100%'} style={{ flexShrink: 0 }}>
        <Col $gap="xs">
          <Row $align="flex-end" $justify="space-between">
            <h2>Description</h2>
            {!loadingScopePermissions && scopePermissions?.is_mutable && (
              <Button
                bsStyle="primary"
                bsSize="sm"
                href={Routes.SYSTEM.LOOKUPTABLES.edit(table.name)}
                name="edit_square">
                Edit
              </Button>
            )}
          </Row>
          <Description>{table.description}</Description>
        </Col>
        {(table.default_single_value || table.default_multi_value) && (
          <DataWell style={{ overflow: 'auto' }}>
            <Col $gap="xs">
              {table.default_single_value && (
                <Row>
                  <span style={{ width: 208 }}>Default single value</span>
                  <Row $gap="md">
                    <code>{table.default_single_value}</code>
                    <span>
                      <Description>({table.default_single_value_type.toLowerCase()})</Description>
                    </span>
                  </Row>
                </Row>
              )}
              {table.default_multi_value && (
                <Row>
                  <span style={{ width: 208 }}>Default multi value</span>
                  <Row $gap="md">
                    <code>{table.default_multi_value}</code>
                    <span>
                      <Description>({table.default_multi_value_type.toLowerCase()})</Description>
                    </span>
                  </Row>
                </Row>
              )}
            </Col>
          </DataWell>
        )}
        <Col $gap="xs">
          <h2>Attached</h2>
          <DataWell style={{ overflow: 'auto' }}>
            <Col $gap="xs">
=======
  const { setModal, setTitle, setEntity } = useModalContext();

  const handleEdit = () => {
    setModal('LUT-EDIT');
    setTitle(table.name);
    setEntity(table);
  }

  return (
    <Col $gap="lg">
      <Col $gap="xs">
        <Row $align="flex-end" $justify="space-between">
          <h2>Description</h2>
          {!loadingScopePermissions && scopePermissions?.is_mutable && (
            <Button bsStyle="primary" bsSize="sm" onClick={handleEdit} name="edit_square">
              Edit
            </Button>
          )}
        </Row>
        <Description>{table.description}</Description>
      </Col>
      {(table.default_single_value || table.default_multi_value) && (
        <DataWell>
          <Col $gap="xs">
            {table.default_single_value && (
>>>>>>> 475cc06f
              <Row>
                <span style={{ width: 100, flexShrink: 0 }}>Cache</span>
                <Row $justify="space-between" $align="center">
                  <LinkSpan role="link" aria-label="cache details" onClick={handleShowAttached('cache-details')}>
                    {cache.title}
                  </LinkSpan>
                  <Description>
                    <Icon name="chevron_right" rotation={showAttached === 'cache-details' ? 180 : 0} size="sm" />
                  </Description>
                </Row>
              </Row>
              <Row>
                <span style={{ width: 100, flexShrink: 0 }}>Data Adapter</span>
                <Row $justify="space-between" $align="center">
                  <LinkSpan role="link" aria-label="adapter details" onClick={handleShowAttached('adapter-details')}>
                    {dataAdapter.title}
                  </LinkSpan>
                  <Description>
                    <Icon name="chevron_right" rotation={showAttached === 'adapter-details' ? 180 : 0} size="sm" />
                  </Description>
                </Row>
              </Row>
            </Col>
          </DataWell>
        </Col>
        <PurgeCache table={table} />
        <TestLookup table={table} />
      </Col>
      {double && (
        <Col $gap="lg" $width="50%">
          <BSCol style={{ width: '100%' }}>
            {showAttached === 'cache-details' && <Cache cache={cache} />}
            {showAttached === 'adapter-details' && <DataAdapter dataAdapter={dataAdapter} />}
          </BSCol>
        </Col>
      )}
    </Row>
  );
}

export default LookupTableDetails;<|MERGE_RESOLUTION|>--- conflicted
+++ resolved
@@ -17,7 +17,6 @@
 import * as React from 'react';
 import styled from 'styled-components';
 
-import Routes from 'routing/Routes';
 import { Button, Col as BSCol } from 'components/bootstrap';
 import { Icon } from 'components/common';
 import { Col, Row, DataWell } from 'components/lookup-tables/layout-componets';
@@ -26,7 +25,6 @@
 import Cache from 'components/lookup-tables/Cache';
 import DataAdapter from 'components/lookup-tables/DataAdapter';
 import type { LookupTable, LookupTableAdapter, LookupTableCache } from 'logic/lookup-tables/types';
-import { useModalContext } from 'components/lookup-tables/contexts/ModalContext';
 
 import PurgeCache from './purge-cache';
 import TestLookup from './test-lookup';
@@ -58,9 +56,15 @@
 
 function LookupTableDetails({ table, cache, dataAdapter }: Props) {
   const { loadingScopePermissions, scopePermissions } = useScopePermissions(table);
-<<<<<<< HEAD
   const { double, setDouble } = useModalContext();
   const [showAttached, setShowAttached] = React.useState<string>();
+  const { setModal, setTitle, setEntity } = useModalContext();
+
+  const handleEdit = () => {
+    setModal('LUT-EDIT');
+    setTitle(table.name);
+    setEntity(table);
+  };
 
   const handleShowAttached = (type: string) => () => {
     setDouble(showAttached === type ? !double : true);
@@ -76,11 +80,7 @@
           <Row $align="flex-end" $justify="space-between">
             <h2>Description</h2>
             {!loadingScopePermissions && scopePermissions?.is_mutable && (
-              <Button
-                bsStyle="primary"
-                bsSize="sm"
-                href={Routes.SYSTEM.LOOKUPTABLES.edit(table.name)}
-                name="edit_square">
+              <Button bsStyle="primary" bsSize="sm" onClick={handleEdit} name="edit_square">
                 Edit
               </Button>
             )}
@@ -119,33 +119,6 @@
           <h2>Attached</h2>
           <DataWell style={{ overflow: 'auto' }}>
             <Col $gap="xs">
-=======
-  const { setModal, setTitle, setEntity } = useModalContext();
-
-  const handleEdit = () => {
-    setModal('LUT-EDIT');
-    setTitle(table.name);
-    setEntity(table);
-  }
-
-  return (
-    <Col $gap="lg">
-      <Col $gap="xs">
-        <Row $align="flex-end" $justify="space-between">
-          <h2>Description</h2>
-          {!loadingScopePermissions && scopePermissions?.is_mutable && (
-            <Button bsStyle="primary" bsSize="sm" onClick={handleEdit} name="edit_square">
-              Edit
-            </Button>
-          )}
-        </Row>
-        <Description>{table.description}</Description>
-      </Col>
-      {(table.default_single_value || table.default_multi_value) && (
-        <DataWell>
-          <Col $gap="xs">
-            {table.default_single_value && (
->>>>>>> 475cc06f
               <Row>
                 <span style={{ width: 100, flexShrink: 0 }}>Cache</span>
                 <Row $justify="space-between" $align="center">
