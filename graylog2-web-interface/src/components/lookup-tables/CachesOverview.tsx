/*
 * Copyright (C) 2020 Graylog, Inc.
 *
 * This program is free software: you can redistribute it and/or modify
 * it under the terms of the Server Side Public License, version 1,
 * as published by MongoDB, Inc.
 *
 * This program is distributed in the hope that it will be useful,
 * but WITHOUT ANY WARRANTY; without even the implied warranty of
 * MERCHANTABILITY or FITNESS FOR A PARTICULAR PURPOSE. See the
 * Server Side Public License for more details.
 *
 * You should have received a copy of the Server Side Public License
 * along with this program. If not, see
 * <http://www.mongodb.com/licensing/server-side-public-license>.
 */
import React from 'react';
import styled from 'styled-components';

<<<<<<< HEAD
import { OverlayTrigger, PaginatedList, SearchForm, Spinner, Icon, NoSearchResult, NoEntitiesExist } from 'components/common';
=======
import { OverlayTrigger, PaginatedList, SearchForm, Icon, NoEntitiesExist, NoSearchResult } from 'components/common';
>>>>>>> 7e19da06
import { Row, Col, Table, Popover, Button } from 'components/bootstrap';
import CacheTableEntry from 'components/lookup-tables/CacheTableEntry';
import withPaginationQueryParameter from 'components/common/withPaginationQueryParameter';
import { LookupTableCachesActions } from 'stores/lookup-tables/LookupTableCachesStore';
import type { LookupTableCache, PaginationType } from 'logic/lookup-tables/types';
import type { PaginationQueryParameterResult } from 'hooks/usePaginationQueryParameter';

import Styles from './Overview.css';

const ScrollContainer = styled.div`
  overflow-x: auto;
`;

const buildHelpPopover = () => {
  return (
    <Popover id="search-query-help" className={Styles.popoverWide} title="Search Syntax Help">
      <p><strong>Available search fields</strong></p>
      <Table condensed>
        <thead>
          <tr>
            <th>Field</th>
            <th>Description</th>
          </tr>
        </thead>
        <tbody>
          <tr>
            <td>id</td>
            <td>Cache ID</td>
          </tr>
          <tr>
            <td>title</td>
            <td>The title of the cache</td>
          </tr>
          <tr>
            <td>name</td>
            <td>The reference name of the cache</td>
          </tr>
          <tr>
            <td>description</td>
            <td>The description of cache</td>
          </tr>
        </tbody>
      </Table>
      <p><strong>Examples</strong></p>
      <p>
        Find caches by parts of their names:<br />
        <kbd>name:guava</kbd><br />
        <kbd>name:gua</kbd>
      </p>
      <p>
        Searching without a field name matches against the <code>title</code> field:<br />
        <kbd>guava</kbd> <br />is the same as<br />
        <kbd>title:guava</kbd>
      </p>
    </Popover>
  );
};

type Props = {
  caches: LookupTableCache[],
  pagination: PaginationType,
  paginationQueryParameter: PaginationQueryParameterResult,
};

const CachesOverview = ({ caches, pagination, paginationQueryParameter }: Props) => {
  const [loading, setLoading] = React.useState(false);
  const [localPagination, setLocalPagination] = React.useState({
    currentPage: paginationQueryParameter.page || 1,
    currentPageSize: paginationQueryParameter.pageSize || 10,
    currentQuery: pagination.query || '',
    resetPage: paginationQueryParameter.resetPage,
    setPageSize: paginationQueryParameter.setPageSize,
  });

  React.useEffect(() => {
    const { currentPage, currentPageSize, currentQuery } = localPagination;

    LookupTableCachesActions.searchPaginated(currentPage, currentPageSize, currentQuery)
      .then(() => setLoading(false));
  }, [localPagination]);

  const onPageChange = React.useCallback((newPage: number, newPerPage: number) => {
    setLocalPagination({ ...localPagination, currentPage: newPage, currentPageSize: newPerPage });
  }, [localPagination]);

  const onSearch = React.useCallback((query: string) => {
    localPagination.resetPage();
    localPagination.setPageSize(localPagination.currentPageSize);
    setLocalPagination({ ...localPagination, currentPage: 1, currentQuery: query });
  }, [localPagination]);

  const onReset = React.useCallback(() => {
    localPagination.resetPage();
    localPagination.setPageSize(localPagination.currentPageSize);
    setLocalPagination({ ...localPagination, currentPage: 1, currentQuery: '' });
  }, [localPagination]);

  const getComponent = () => {
    switch (true) {
      case loading:
        return <Spinner text="Loading data adapters" />;
      case (caches.length === 0 && !!localPagination.currentQuery):
        return (
          <tbody>
            <tr>
              <td colSpan={6}>
                <NoSearchResult>No caches found with title &quot;{localPagination.currentQuery}&quot;</NoSearchResult>
              </td>
            </tr>
          </tbody>
        );
      case caches.length > 0:
        return caches.map((cache: LookupTableCache) => (
          <CacheTableEntry key={`cache-item-${cache.id}`} cache={cache} />
        ));
      default:
        return (
          <tbody>
            <tr>
              <td colSpan={6}>
                <NoEntitiesExist>There are no caches to list</NoEntitiesExist>
              </td>
            </tr>
          </tbody>
        );
    }
  };

  const emptyListComponent = pagination.query === ''
    ? (<NoEntitiesExist>No Cache exist.</NoEntitiesExist>)
    : (<NoSearchResult>No Cache found.</NoSearchResult>);

  return (
    <Row className="content">
      <Col md={12}>
        <h2 style={{ marginBottom: 16 }}>
          Configured lookup Caches <small>{pagination.total} total</small>
        </h2>
        <PaginatedList activePage={localPagination.currentPage}
                       pageSize={localPagination.currentPageSize}
                       onChange={onPageChange}
                       totalItems={pagination.total}>
          <SearchForm query={localPagination.currentQuery} onSearch={onSearch} onReset={onReset}>
            <OverlayTrigger trigger="click" rootClose placement="right" overlay={buildHelpPopover()}>
              <Button bsStyle="link"
                      className={Styles.searchHelpButton}>
                <Icon name="question-circle" fixedWidth />
              </Button>
            </OverlayTrigger>
          </SearchForm>
<<<<<<< HEAD
          <div style={{ overflowX: 'auto' }}>
            <Table condensed hover className={Styles.overviewTable}>
              <thead>
                <tr>
                  <th className={Styles.rowTitle}>Title</th>
                  <th className={Styles.rowDescription}>Description</th>
                  <th className={Styles.rowName}>Name</th>
                  <th>Entries</th>
                  <th>Hit rate</th>
                  <th>Throughput</th>
                  <th className={Styles.rowActions}>Actions</th>
                </tr>
              </thead>
              {getComponent()}
            </Table>
          </div>
=======
          <ScrollContainer>
            {caches.length === 0
              ? (emptyListComponent)
              : (
                <Table condensed hover className={Styles.overviewTable}>
                  <thead>
                    <tr>
                      <th className={Styles.rowTitle}>Title</th>
                      <th className={Styles.rowDescription}>Description</th>
                      <th className={Styles.rowName}>Name</th>
                      <th>Entries</th>
                      <th>Hit rate</th>
                      <th>Throughput</th>
                      <th className={Styles.rowActions}>Actions</th>
                    </tr>
                  </thead>
                  {caches.map((cache: LookupTableCache) => (
                    <CacheTableEntry key={cache.id} cache={cache} />
                  ))}
                </Table>
              )}
          </ScrollContainer>
>>>>>>> 7e19da06
        </PaginatedList>
      </Col>
    </Row>
  );
};

export default withPaginationQueryParameter(CachesOverview);<|MERGE_RESOLUTION|>--- conflicted
+++ resolved
@@ -15,13 +15,16 @@
  * <http://www.mongodb.com/licensing/server-side-public-license>.
  */
 import React from 'react';
-import styled from 'styled-components';
 
-<<<<<<< HEAD
-import { OverlayTrigger, PaginatedList, SearchForm, Spinner, Icon, NoSearchResult, NoEntitiesExist } from 'components/common';
-=======
-import { OverlayTrigger, PaginatedList, SearchForm, Icon, NoEntitiesExist, NoSearchResult } from 'components/common';
->>>>>>> 7e19da06
+import {
+  OverlayTrigger,
+  PaginatedList,
+  SearchForm,
+  Spinner,
+  Icon,
+  NoSearchResult,
+  NoEntitiesExist,
+} from 'components/common';
 import { Row, Col, Table, Popover, Button } from 'components/bootstrap';
 import CacheTableEntry from 'components/lookup-tables/CacheTableEntry';
 import withPaginationQueryParameter from 'components/common/withPaginationQueryParameter';
@@ -30,10 +33,6 @@
 import type { PaginationQueryParameterResult } from 'hooks/usePaginationQueryParameter';
 
 import Styles from './Overview.css';
-
-const ScrollContainer = styled.div`
-  overflow-x: auto;
-`;
 
 const buildHelpPopover = () => {
   return (
@@ -150,10 +149,6 @@
     }
   };
 
-  const emptyListComponent = pagination.query === ''
-    ? (<NoEntitiesExist>No Cache exist.</NoEntitiesExist>)
-    : (<NoSearchResult>No Cache found.</NoSearchResult>);
-
   return (
     <Row className="content">
       <Col md={12}>
@@ -172,7 +167,6 @@
               </Button>
             </OverlayTrigger>
           </SearchForm>
-<<<<<<< HEAD
           <div style={{ overflowX: 'auto' }}>
             <Table condensed hover className={Styles.overviewTable}>
               <thead>
@@ -189,30 +183,6 @@
               {getComponent()}
             </Table>
           </div>
-=======
-          <ScrollContainer>
-            {caches.length === 0
-              ? (emptyListComponent)
-              : (
-                <Table condensed hover className={Styles.overviewTable}>
-                  <thead>
-                    <tr>
-                      <th className={Styles.rowTitle}>Title</th>
-                      <th className={Styles.rowDescription}>Description</th>
-                      <th className={Styles.rowName}>Name</th>
-                      <th>Entries</th>
-                      <th>Hit rate</th>
-                      <th>Throughput</th>
-                      <th className={Styles.rowActions}>Actions</th>
-                    </tr>
-                  </thead>
-                  {caches.map((cache: LookupTableCache) => (
-                    <CacheTableEntry key={cache.id} cache={cache} />
-                  ))}
-                </Table>
-              )}
-          </ScrollContainer>
->>>>>>> 7e19da06
         </PaginatedList>
       </Col>
     </Row>
