/*
 * Copyright (C) 2020 Graylog, Inc.
 *
 * This program is free software: you can redistribute it and/or modify
 * it under the terms of the Server Side Public License, version 1,
 * as published by MongoDB, Inc.
 *
 * This program is distributed in the hope that it will be useful,
 * but WITHOUT ANY WARRANTY; without even the implied warranty of
 * MERCHANTABILITY or FITNESS FOR A PARTICULAR PURPOSE. See the
 * Server Side Public License for more details.
 *
 * You should have received a copy of the Server Side Public License
 * along with this program. If not, see
 * <http://www.mongodb.com/licensing/server-side-public-license>.
 */
import * as React from 'react';
import { render, screen } from 'wrappedTestingLibrary';
import { PluginManifest, PluginStore } from 'graylog-web-plugin/plugin';

import { asMock } from 'helpers/mocking';
import { createLookupTableCache } from 'fixtures/lookupTables';
import useScopePermissions from 'hooks/useScopePermissions';
import type { GenericEntityType } from 'logic/lookup-tables/types';

import CaffeineCacheSummary from './caches/CaffeineCacheSummary';
import Cache from './Cache';

jest.mock('hooks/useScopePermissions');

PluginStore.register(
  new PluginManifest(
    {},
    {
      lookupTableCaches: [
        {
          type: 'guava_cache',
          displayName: 'Node-local, in-memory cache',
          summaryComponent: CaffeineCacheSummary,
        },
      ],
    },
  ),
);

const renderedCache = (scope: string) => {
  const cache = createLookupTableCache(1, { _scope: scope });

  return render(<Cache cache={cache} />);
};

describe('Cache', () => {
  beforeAll(() => {
    asMock(useScopePermissions).mockImplementation((entity: GenericEntityType) => {
      const scopes = {
        ILLUMINATE: { is_mutable: false },
        DEFAULT: { is_mutable: true },
      };

<<<<<<< HEAD
        return {
          loadingScopePermissions: false,
          scopePermissions: scopes[entity?._scope || 'DEFAULT'],
          checkPermissions: (inEntity: Partial<GenericEntityType>) => {
            const entityScope = inEntity?._scope?.toUpperCase() || 'DEFAULT';

            return scopes[entityScope].is_mutable;
          },
        };
      },
    );
=======
      return {
        loadingScopePermissions: false,
        scopePermissions: scopes[entity._scope],
      };
    });
>>>>>>> 1e768130
  });

  it('should show "edit" button', async () => {
    renderedCache('DEFAULT');

    expect(screen.getByRole('button', { name: /edit/i })).toBeInTheDocument();
  });

  it('should not show "edit" button', async () => {
    renderedCache('ILLUMINATE');

    expect(screen.queryByRole('button', { name: /edit/i })).not.toBeInTheDocument();
  });
});<|MERGE_RESOLUTION|>--- conflicted
+++ resolved
@@ -57,25 +57,16 @@
         DEFAULT: { is_mutable: true },
       };
 
-<<<<<<< HEAD
-        return {
-          loadingScopePermissions: false,
-          scopePermissions: scopes[entity?._scope || 'DEFAULT'],
-          checkPermissions: (inEntity: Partial<GenericEntityType>) => {
-            const entityScope = inEntity?._scope?.toUpperCase() || 'DEFAULT';
-
-            return scopes[entityScope].is_mutable;
-          },
-        };
-      },
-    );
-=======
       return {
         loadingScopePermissions: false,
-        scopePermissions: scopes[entity._scope],
+        scopePermissions: scopes[entity?._scope || 'DEFAULT'],
+        checkPermissions: (inEntity: Partial<GenericEntityType>) => {
+          const entityScope = inEntity?._scope?.toUpperCase() || 'DEFAULT';
+
+          return scopes[entityScope].is_mutable;
+        },
       };
     });
->>>>>>> 1e768130
   });
 
   it('should show "edit" button', async () => {
