/*
 * Copyright (C) 2020 Graylog, Inc.
 *
 * This program is free software: you can redistribute it and/or modify
 * it under the terms of the Server Side Public License, version 1,
 * as published by MongoDB, Inc.
 *
 * This program is distributed in the hope that it will be useful,
 * but WITHOUT ANY WARRANTY; without even the implied warranty of
 * MERCHANTABILITY or FITNESS FOR A PARTICULAR PURPOSE. See the
 * Server Side Public License for more details.
 *
 * You should have received a copy of the Server Side Public License
 * along with this program. If not, see
 * <http://www.mongodb.com/licensing/server-side-public-license>.
 */
import PropTypes from 'prop-types';
import React from 'react';

import { LinkContainer } from 'components/common/router';
import Routes from 'routing/Routes';
<<<<<<< HEAD
import CombinedProvider from 'injection/CombinedProvider';
import { Row, Col, Table, Popover, Button } from 'components/bootstrap';
import { OverlayTrigger, PaginatedList, SearchForm, Icon } from 'components/common';
=======
import { Row, Col, Table, Popover, OverlayTrigger, Button } from 'components/graylog';
import { PaginatedList, SearchForm, Icon } from 'components/common';
>>>>>>> 8d19d8cf
import LUTTableEntry from 'components/lookup-tables/LUTTableEntry';
import { LookupTablesActions } from 'stores/lookup-tables/LookupTablesStore';

import Styles from './Overview.css';

class LookupTablesOverview extends React.Component {
  static propTypes = {
    tables: PropTypes.arrayOf(PropTypes.object).isRequired,
    caches: PropTypes.objectOf(PropTypes.object).isRequired,
    dataAdapters: PropTypes.objectOf(PropTypes.object).isRequired,
    pagination: PropTypes.object.isRequired,
    errorStates: PropTypes.object.isRequired,
  };

  _onPageChange = (newPage, newPerPage) => {
    LookupTablesActions.searchPaginated(newPage, newPerPage, this.props.pagination.query);
  };

  _onSearch = (query, resetLoadingStateCb) => {
    LookupTablesActions
      .searchPaginated(this.props.pagination.page, this.props.pagination.per_page, query)
      .then(resetLoadingStateCb);
  };

  _onReset = () => {
    LookupTablesActions.searchPaginated(this.props.pagination.page, this.props.pagination.per_page);
  };

  _lookupName = (id, map) => {
    const empty = { title: 'None' };

    if (!map) {
      return empty;
    }

    return map[id] || empty;
  };

  _lookupAdapterError = (table) => {
    if (this.props.errorStates.dataAdapters && this.props.dataAdapters) {
      const adapter = this.props.dataAdapters[table.data_adapter_id];

      if (!adapter) {
        return null;
      }

      return this.props.errorStates.dataAdapters[adapter.name];
    }

    return null;
  };

  _helpPopover = () => {
    return (
      <Popover id="search-query-help" className={Styles.popoverWide} title="Search Syntax Help">
        <p><strong>Available search fields</strong></p>
        <Table condensed>
          <thead>
            <tr>
              <th>Field</th>
              <th>Description</th>
            </tr>
          </thead>
          <tbody>
            <tr>
              <td>id</td>
              <td>Lookup Table ID</td>
            </tr>
            <tr>
              <td>title</td>
              <td>The title of the lookup table</td>
            </tr>
            <tr>
              <td>name</td>
              <td>The reference name of the lookup table</td>
            </tr>
            <tr>
              <td>description</td>
              <td>The description of lookup table</td>
            </tr>
          </tbody>
        </Table>
        <p><strong>Examples</strong></p>
        <p>
          Find lookup tables by parts of their names:<br />
          <kbd>name:geoip</kbd><br />
          <kbd>name:geo</kbd>
        </p>
        <p>
          Searching without a field name matches against the <code>title</code> field:<br />
          <kbd>geoip</kbd> <br />is the same as<br />
          <kbd>title:geoip</kbd>
        </p>
      </Popover>
    );
  };

  render() {
    const lookupTables = this.props.tables.map((table) => {
      const cache = this._lookupName(table.cache_id, this.props.caches);
      const dataAdapter = this._lookupName(table.data_adapter_id, this.props.dataAdapters);
      const errors = {
        table: this.props.errorStates.tables[table.name],
        cache: null,
        dataAdapter: this._lookupAdapterError(table),
      };

      return (
        <LUTTableEntry key={table.id}
                       table={table}
                       cache={cache}
                       dataAdapter={dataAdapter}
                       errors={errors} />
      );
    });

    return (
      <div>
        <Row className="content">
          <Col md={12}>
            <h2>
              Configured lookup tables
              <span>&nbsp;<small>{this.props.pagination.total} total</small></span>
            </h2>
            <PaginatedList onChange={this._onPageChange} totalItems={this.props.pagination.total}>
              <SearchForm onSearch={this._onSearch} onReset={this._onReset} useLoadingState>
                <LinkContainer to={Routes.SYSTEM.LOOKUPTABLES.CREATE}>
                  <Button bsStyle="success" style={{ marginLeft: 5 }}>Create lookup table</Button>
                </LinkContainer>
                <OverlayTrigger trigger="click" rootClose placement="right" overlay={this._helpPopover()}>
                  <Button bsStyle="link" className={Styles.searchHelpButton}><Icon name="question-circle" fixedWidth /></Button>
                </OverlayTrigger>
              </SearchForm>
              <Table condensed hover className={Styles.overviewTable}>
                <thead>
                  <tr>
                    <th className={Styles.rowTitle}>Title</th>
                    <th className={Styles.rowDescription}>Description</th>
                    <th className={Styles.rowName}>Name</th>
                    <th className={Styles.rowCache}>Cache</th>
                    <th className={Styles.rowAdapter}>Data Adapter</th>
                    <th className={Styles.rowActions}>Actions</th>
                  </tr>
                </thead>
                {lookupTables}
              </Table>
            </PaginatedList>
          </Col>
        </Row>
      </div>
    );
  }
}

export default LookupTablesOverview;<|MERGE_RESOLUTION|>--- conflicted
+++ resolved
@@ -19,14 +19,8 @@
 
 import { LinkContainer } from 'components/common/router';
 import Routes from 'routing/Routes';
-<<<<<<< HEAD
-import CombinedProvider from 'injection/CombinedProvider';
 import { Row, Col, Table, Popover, Button } from 'components/bootstrap';
 import { OverlayTrigger, PaginatedList, SearchForm, Icon } from 'components/common';
-=======
-import { Row, Col, Table, Popover, OverlayTrigger, Button } from 'components/graylog';
-import { PaginatedList, SearchForm, Icon } from 'components/common';
->>>>>>> 8d19d8cf
 import LUTTableEntry from 'components/lookup-tables/LUTTableEntry';
 import { LookupTablesActions } from 'stores/lookup-tables/LookupTablesStore';
 
