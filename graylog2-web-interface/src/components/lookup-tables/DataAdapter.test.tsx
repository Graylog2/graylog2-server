--- conflicted
+++ resolved
@@ -22,11 +22,7 @@
 import { asMock } from 'helpers/mocking';
 import useScopePermissions from 'hooks/useScopePermissions';
 import type { GenericEntityType } from 'logic/lookup-tables/types';
-<<<<<<< HEAD
-import { ModalProvider } from 'components/lookup-tables/LUTModals/ModalContext';
-=======
 import { ModalProvider } from 'components/lookup-tables/contexts/ModalContext';
->>>>>>> df677229
 
 import CSVFileAdapterSummary from './adapters/CSVFileAdapterSummary';
 import DataAdapter from './DataAdapter';
@@ -51,15 +47,11 @@
 const renderedDataAdapter = (scope: string) => {
   const dataAdapter = createLookupTableAdapter(1, { _scope: scope });
 
-<<<<<<< HEAD
-  return render(<ModalProvider><DataAdapter dataAdapter={dataAdapter} /></ModalProvider>);
-=======
   return render(
     <ModalProvider>
       <DataAdapter dataAdapter={dataAdapter} />
     </ModalProvider>,
   );
->>>>>>> df677229
 };
 
 describe('DataAdapter', () => {
