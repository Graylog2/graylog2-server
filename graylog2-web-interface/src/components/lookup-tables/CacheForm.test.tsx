/*
 * Copyright (C) 2020 Graylog, Inc.
 *
 * This program is free software: you can redistribute it and/or modify
 * it under the terms of the Server Side Public License, version 1,
 * as published by MongoDB, Inc.
 *
 * This program is distributed in the hope that it will be useful,
 * but WITHOUT ANY WARRANTY; without even the implied warranty of
 * MERCHANTABILITY or FITNESS FOR A PARTICULAR PURPOSE. See the
 * Server Side Public License for more details.
 *
 * You should have received a copy of the Server Side Public License
 * along with this program. If not, see
 * <http://www.mongodb.com/licensing/server-side-public-license>.
 */
import * as React from 'react';
import { fireEvent, render, screen, waitFor } from 'wrappedTestingLibrary';
import userEvent from '@testing-library/user-event';
import { PluginManifest, PluginStore } from 'graylog-web-plugin/plugin';

import { createLookupTableCache } from 'fixtures/lookupTables';
import useScopePermissions from 'hooks/useScopePermissions';
import type { GenericEntityType } from 'logic/lookup-tables/types';
import { asMock } from 'helpers/mocking';

import CaffeineCacheFieldSet from './caches/CaffeineCacheFieldSet';
import CacheForm from './CacheForm';
import NullCacheFieldSet from './caches/NullCacheFieldSet';

jest.mock('hooks/useScopePermissions');

PluginStore.register(new PluginManifest({}, {
  lookupTableCaches: [
    {
      type: 'guava_cache', // old name kept for backwards compatibility
      displayName: 'Node-local, in-memory cache',
      formComponent: CaffeineCacheFieldSet,
    },
    {
      type: 'none',
      displayName: 'Do not cache values',
      formComponent: NullCacheFieldSet,
    },
  ],
}));

const renderedCache = ({
  scope,
  inCache = { ...createLookupTableCache() },
  create = false,
  withConfig = true,
<<<<<<< HEAD
  // eslint-disable-next-line no-console
  validate = () => { },
  // eslint-disable-next-line no-console
=======
  validate = () => { },
>>>>>>> f3542b2c
  saved = () => { },
  validationErrors = {},
}) => {
  const mockCache = {
    ...inCache,
    _scope: scope,
  };

  if (!withConfig) mockCache.config = { type: 'none' };

  return render(
    <CacheForm cache={mockCache}
               type={mockCache.config.type}
               saved={saved}
               title="Data Cache"
               create={create}
               validate={validate}
               validationErrors={validationErrors} />,
  );
};

describe('CacheForm', () => {
  const findSubmitButton = () => screen.findByRole('button', { name: /update cache/i });

  beforeAll(() => {
    asMock(useScopePermissions).mockImplementation(
      (entity: GenericEntityType) => {
        const scopes = {
          ILLUMINATE: { is_mutable: false },
          DEFAULT: { is_mutable: true },
        };

        return {
          loadingScopePermissions: false,
          scopePermissions: scopes[entity._scope],
        };
      },
    );
  });

  it('should show "Update Cache" button', async () => {
    renderedCache({ scope: 'DEFAULT' });

    await waitFor(() => {
      expect(screen.getByRole('button', { name: /update/i })).toBeInTheDocument();
    });
  });

  it('should not show "Update Cache" button', async () => {
    renderedCache({ scope: 'ILLUMINATE' });

    await waitFor(() => {
      expect(screen.queryByRole('button', { name: /update/i })).not.toBeInTheDocument();
    });
  });

  it('should show required error message', async () => {
    const cache = createLookupTableCache(1, {
      title: '',
      description: '',
      name: '',
    });

    renderedCache({ scope: 'DEFAULT', inCache: cache, withConfig: false });

    const titleInput = screen.queryByLabelText('* Title');
    fireEvent.blur(titleInput);
    const requiredErrorMessages = await screen.findAllByText('Required');

    expect(requiredErrorMessages.length).toBeGreaterThanOrEqual(2);
  });

  it('should show duplicated name error', async () => {
    const cache = createLookupTableCache(1, {
      title: 'A duplicated name',
      description: '',
      name: 'a-duplicated-name',
    });

    renderedCache({
      scope: 'DEFAULT',
      inCache: cache,
      create: true,
      withConfig: false,
      validationErrors: { name: ['The cache name is already in use.'] },
    });

    const titleInput = screen.queryByLabelText('* Title');
    fireEvent.blur(titleInput);

    const dupNameError = await screen.findByText('The cache name is already in use.');

    expect(dupNameError).toBeVisible();
  });

  it('should not submit invalid form', async () => {
    const cache = createLookupTableCache(1, {
      title: 'another-test-cache',
      description: '',
      name: 'another-test-cache',
    });

    const mockSaved = jest.fn();

    renderedCache({
      scope: 'DEFAULT',
      inCache: cache,
      withConfig: false,
      saved: mockSaved,
    });

    const titleEle = await screen.findByLabelText('* Title');
    const nameEle = await screen.findByLabelText('* Name');
    const submitButton = await findSubmitButton();

    fireEvent.change(titleEle, { target: { value: '' } });
    fireEvent.change(nameEle, { target: { value: '' } });
    userEvent.click(submitButton);

    await waitFor(() => {
      expect(mockSaved).not.toHaveBeenCalled();
    });
  });

  it('should allow user to submit a valid form', async () => {
    const cache = createLookupTableCache(1, {
      title: '',
      description: '',
      name: '',
    });

    const mockSaved = jest.fn();

    renderedCache({
      scope: 'DEFAULT',
      inCache: cache,
      withConfig: false,
      saved: mockSaved,
    });

    const titleEle = await screen.findByLabelText('* Title');
    const nameEle = await screen.findByLabelText('* Name');
    const submitButton = await findSubmitButton();

    fireEvent.change(titleEle, { target: { value: 'Test title' } });
    fireEvent.change(nameEle, { target: { value: 'test-title' } });
    userEvent.click(submitButton);

    await waitFor(() => {
      expect(mockSaved).toHaveBeenCalled();
    });
  });
});<|MERGE_RESOLUTION|>--- conflicted
+++ resolved
@@ -50,13 +50,7 @@
   inCache = { ...createLookupTableCache() },
   create = false,
   withConfig = true,
-<<<<<<< HEAD
-  // eslint-disable-next-line no-console
   validate = () => { },
-  // eslint-disable-next-line no-console
-=======
-  validate = () => { },
->>>>>>> f3542b2c
   saved = () => { },
   validationErrors = {},
 }) => {
