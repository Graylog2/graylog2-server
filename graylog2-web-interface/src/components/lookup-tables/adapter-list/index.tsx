/*
 * Copyright (C) 2020 Graylog, Inc.
 *
 * This program is free software: you can redistribute it and/or modify
 * it under the terms of the Server Side Public License, version 1,
 * as published by MongoDB, Inc.
 *
 * This program is distributed in the hope that it will be useful,
 * but WITHOUT ANY WARRANTY; without even the implied warranty of
 * MERCHANTABILITY or FITNESS FOR A PARTICULAR PURPOSE. See the
 * Server Side Public License for more details.
 *
 * You should have received a copy of the Server Side Public License
 * along with this program. If not, see
 * <http://www.mongodb.com/licensing/server-side-public-license>.
 */
import * as React from 'react';

import { Row, Col } from 'components/bootstrap';
import PaginatedEntityTable from 'components/common/PaginatedEntityTable';
import QueryHelper from 'components/common/QueryHelper';
import { ErrorsProvider } from 'components/lookup-tables/contexts/ErrorsContext';
import ErrorsConsumer from 'components/lookup-tables/lookup-table-list/errors-consumer';
import { useFetchDataAdapters } from 'components/lookup-tables/hooks/useLookupTablesAPI';
import type { SearchParams, Attribute } from 'stores/PaginationTypes';
import type { DataAdapterEntity } from 'components/lookup-tables/types';

import { adapterListElements } from './constants';
import columnRenderers from './column-renderers';
import useActions from './use-actions';

const queryHelpComponent = (
  <QueryHelper
    entityName="data adapter"
    commonFields={['id', 'title', 'name', 'description']}
    example={
      <p>
        searching without a field name matches against the <code>title</code> field:
        <br />
        <kbd>geoip</kbd> <br />
        is the same as
        <br />
        <kbd>title:geoip</kbd>
      </p>
    }
  />
);

function DataAdapterList() {
  const [{ adapterNames }, setNames] = React.useState<{
    adapterNames?: Array<string>;
  }>({ adapterNames: undefined });
  const { fetchPaginatedDataAdapters, dataAdaptersKeyFn } = useFetchDataAdapters();
  const { renderActions } = useActions();

  const handleFetchAdapters = React.useCallback(
    async (searchParams: SearchParams) => {
      const resp = await fetchPaginatedDataAdapters(searchParams);

      const overrides: Record<string, Partial<Attribute>> = {
        title: { sortable: true },
        name: { sortable: true },
        description: { sortable: false },
      };

      const expectedIds = adapterListElements.defaultLayout.defaultDisplayedAttributes;

      const attrMap = new Map<string, Attribute>();

      (resp.attributes ?? []).forEach((attr) => {
        const override = overrides[attr.id] ?? {};
        attrMap.set(attr.id, { ...attr, ...override });
      });

      expectedIds.forEach((id) => {
        if (!attrMap.has(id)) {
          const override = overrides[id] ?? {};
          attrMap.set(id, {
            id,
            title: id.replace(/_/g, ' ').replace(/\b\w/g, (c) => c.toUpperCase()),
            type: 'STRING',
            ...override,
          });
        }
      });

      setNames({
        adapterNames: resp.list.map((adapter: DataAdapterEntity) => adapter.name),
      });

      return Promise.resolve({
        ...resp,
        attributes: Array.from(attrMap.values()),
      });
    },
    [fetchPaginatedDataAdapters],
  );

  return (
<<<<<<< HEAD
    <ModalProvider>
      <ErrorsProvider>
        <ErrorsConsumer adapterNames={adapterNames} />
        <Row className="content">
          <Col md={12}>
            <PaginatedEntityTable<DataAdapterEntity>
              humanName="data adapter"
              entityActions={renderActions}
              queryHelpComponent={queryHelpComponent}
              tableLayout={adapterListElements.defaultLayout}
              fetchEntities={handleFetchAdapters}
              keyFn={dataAdaptersKeyFn}
              entityAttributesAreCamelCase={false}
              columnRenderers={columnRenderers}
            />
          </Col>
        </Row>
        <LUTModals />
      </ErrorsProvider>
    </ModalProvider>
=======
    <ErrorsProvider>
      <ErrorsConsumer adapterNames={adapterNames} />
      <Row className="content">
        <Col md={12}>
          <PaginatedEntityTable<DataAdapterEntity>
            humanName="data adapter"
            entityActions={renderActions}
            queryHelpComponent={queryHelpComponent}
            tableLayout={adapterListElements.defaultLayout}
            fetchEntities={handleFetchAdapters}
            keyFn={dataAdaptersKeyFn}
            actionsCellWidth={100}
            entityAttributesAreCamelCase={false}
            columnRenderers={columnRenderers}
          />
        </Col>
      </Row>
    </ErrorsProvider>
>>>>>>> d45da6a2
  );
}

export default DataAdapterList;<|MERGE_RESOLUTION|>--- conflicted
+++ resolved
@@ -97,9 +97,7 @@
   );
 
   return (
-<<<<<<< HEAD
-    <ModalProvider>
-      <ErrorsProvider>
+    <ErrorsProvider>
         <ErrorsConsumer adapterNames={adapterNames} />
         <Row className="content">
           <Col md={12}>
@@ -115,29 +113,7 @@
             />
           </Col>
         </Row>
-        <LUTModals />
-      </ErrorsProvider>
-    </ModalProvider>
-=======
-    <ErrorsProvider>
-      <ErrorsConsumer adapterNames={adapterNames} />
-      <Row className="content">
-        <Col md={12}>
-          <PaginatedEntityTable<DataAdapterEntity>
-            humanName="data adapter"
-            entityActions={renderActions}
-            queryHelpComponent={queryHelpComponent}
-            tableLayout={adapterListElements.defaultLayout}
-            fetchEntities={handleFetchAdapters}
-            keyFn={dataAdaptersKeyFn}
-            actionsCellWidth={100}
-            entityAttributesAreCamelCase={false}
-            columnRenderers={columnRenderers}
-          />
-        </Col>
-      </Row>
-    </ErrorsProvider>
->>>>>>> d45da6a2
+        </ErrorsProvider>
   );
 }
 
