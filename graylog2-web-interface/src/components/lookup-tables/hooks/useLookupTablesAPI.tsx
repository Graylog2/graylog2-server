/*
 * Copyright (C) 2020 Graylog, Inc.
 *
 * This program is free software: you can redistribute it and/or modify
 * it under the terms of the Server Side Public License, version 1,
 * as published by MongoDB, Inc.
 *
 * This program is distributed in the hope that it will be useful,
 * but WITHOUT ANY WARRANTY; without even the implied warranty of
 * MERCHANTABILITY or FITNESS FOR A PARTICULAR PURPOSE. See the
 * Server Side Public License for more details.
 *
 * You should have received a copy of the Server Side Public License
 * along with this program. If not, see
 * <http://www.mongodb.com/licensing/server-side-public-license>.
 */
<<<<<<< HEAD
import { useMutation, useQuery } from '@tanstack/react-query';
=======
import { useQuery, useMutation } from '@tanstack/react-query';
>>>>>>> 9fb7c4a4

import { defaultOnError } from 'util/conditional/onError';
import type { SearchParams } from 'stores/PaginationTypes';
import { useTableFetchContext } from 'components/common/PaginatedEntityTable';
import UserNotification from 'util/UserNotification';

import {
  fetchErrors,
  fetchPaginatedLookupTables,
  purgeLookupTableKey,
  purgeAllLookupTableKey,
  testLookupTableKey,
  deleteLookupTable,
  fetchPaginatedCaches,
  fetchCacheTypes,
  deleteCache,
  fetchPaginatedDataAdapters,
  deleteDataAdapter,
<<<<<<< HEAD
  fetchLookupPreview,
=======
  fetchDataAdapterTypes,
  createCache,
  updateCache,
  validateCache,
  createDataAdapter,
  updateDataAdapter,
  validateDataAdapter,
>>>>>>> 9fb7c4a4
} from './api/lookupTablesAPI';

export const lookupTablesKeyFn = (searchParams: SearchParams) => ['lookup-tables', 'search', searchParams];
export function useFetchLookupTables() {
  return { fetchPaginatedLookupTables, lookupTablesKeyFn };
}

export function usePurgeLookupTableKey() {
  const { mutateAsync, isPending } = useMutation({
    mutationFn: purgeLookupTableKey,
    onSuccess: () => {
      UserNotification.success('Lookup table key purged successfully');
    },
    onError: (error: Error) => UserNotification.error(error.message),
  });

  return {
    purgeLookupTableKey: mutateAsync,
    purgingLookupTableKey: isPending,
  };
}

export function usePurgeAllLookupTableKey() {
  const { mutateAsync, isPending } = useMutation({
    mutationFn: purgeAllLookupTableKey,
    onSuccess: () => {
      UserNotification.success('Lookup table purged successfully');
    },
    onError: (error: Error) => UserNotification.error(error.message),
  });

  return {
    purgeAllLookupTableKey: mutateAsync,
    purgingAllLookupTableKey: isPending,
  };
}

export function useTestLookupTableKey() {
  const { mutateAsync, isPending } = useMutation({
    mutationFn: testLookupTableKey,
    onSuccess: () => {
      UserNotification.success('Lookup table purged successfully');
    },
    onError: (error: Error) => UserNotification.error(error.message),
  });

  return {
    testLookupTableKey: mutateAsync,
    testingLookupTableKey: isPending,
  };
}
export function useFetchLookupPreview(idOrName: string, enabled: boolean = false, size: number = 5) {
  const { data, isLoading } = useQuery({
    queryKey: ['lookup-preview', idOrName, size, enabled],
    queryFn: () => defaultOnError(fetchLookupPreview(idOrName, size), 'Failed to fetch lookup preview'),
    retry: false,
    enabled,
  });

  return {
    lookupPreview: data ?? { results: [], total: 0, supported: true },
    loadingLookupPreview: isLoading,
  };
}

export function useDeleteLookupTable() {
  const { refetch } = useTableFetchContext();

  const { mutateAsync, isPending } = useMutation({
    mutationFn: deleteLookupTable,
    onSuccess: () => {
      UserNotification.success('Lookup table deleted successfully');
      refetch();
    },
    onError: (error: Error) => UserNotification.error(error.message),
  });

  return {
    deleteLookupTable: mutateAsync,
    deletingLookupTable: isPending,
  };
}

export const cachesKeyFn = (searchParams: SearchParams) => ['caches', 'search', searchParams];
export function useFetchCaches() {
  return { fetchPaginatedCaches, cachesKeyFn };
}

export function useFetchCacheTypes() {
  const { data, isLoading } = useQuery({
    queryKey: ['cache-types'],
    queryFn: fetchCacheTypes,
  });

  return { fetchingCacheTypes: isLoading, types: data };
}

export function useValidateCache() {
  const { mutateAsync } = useMutation({
    mutationFn: validateCache,
    onError: (error: Error) => UserNotification.error(error.message),
  });

  return { validateCache: mutateAsync };
}

export function useCreateCache() {
  const {
    mutateAsync,
    isPending: isLoading,
  } = useMutation({
    mutationFn: createCache,
    onSuccess: () => {
      UserNotification.success('Cache created successfully');
    },
    onError: (error: Error) => UserNotification.error(error.message),
  });

  return {
    createCache: mutateAsync,
    creatingCache: isLoading,
  };
}

export function useUpdateCache() {
  const {
    mutateAsync,
    isPending: isLoading,
  } = useMutation({
    mutationFn: updateCache,
    onSuccess: () => {
      UserNotification.success('Cache updated successfully');
    },
    onError: (error: Error) => UserNotification.error(error.message),
  });

  return {
    updateCache: mutateAsync,
    updatingCache: isLoading,
  };
}

export function useDeleteCache() {
  const { refetch } = useTableFetchContext();

  const { mutateAsync, isPending } = useMutation({
    mutationFn: deleteCache,
    onSuccess: () => {
      UserNotification.success('Cache deleted successfully');
      refetch();
    },
    onError: (error: Error) => UserNotification.error(error.message),
  });

  return {
    deleteCache: mutateAsync,
    deletingCache: isPending,
  };
}

export const dataAdaptersKeyFn = (searchParams: SearchParams) => ['lookup-tables', 'search', searchParams];
export function useFetchDataAdapters() {
  return { fetchPaginatedDataAdapters, dataAdaptersKeyFn };
}

export function useFetchDataAdapterTypes() {
  const { data, isLoading } = useQuery({
    queryKey: ['data-adapter-types'],
    queryFn: fetchDataAdapterTypes,
  });

  return { fetchingDataAdapterTypes: isLoading, types: data };
}

export function useCreateAdapter() {
  const {
    mutateAsync,
    isPending: isLoading,
  } = useMutation({
    mutationFn: createDataAdapter,
    onSuccess: () => {
      UserNotification.success('Data Adapter created successfully');
    },
    onError: (error: Error) => UserNotification.error(error.message),
  });

  return {
    createAdapter: mutateAsync,
    creatingAdapter: isLoading,
  };
}

export function useUpdateAdapter() {
  const {
    mutateAsync,
    isPending: isLoading,
  } = useMutation({
    mutationFn: updateDataAdapter,
    onSuccess: () => {
      UserNotification.success('Data Adapter updated successfully');
    },
    onError: (error: Error) => UserNotification.error(error.message),
  });

  return {
    updateAdapter: mutateAsync,
    updatingAdapter: isLoading,
  };
}

export function useValidateDataAdapter() {
  const { mutateAsync } = useMutation({
    mutationFn: validateDataAdapter,
    onError: (error: Error) => UserNotification.error(error.message),
  });

  return { validateDataAdapter: mutateAsync };
}

export function useDeleteDataAdapter() {
  const { refetch } = useTableFetchContext();

  const { mutateAsync, isPending } = useMutation({
    mutationFn: deleteDataAdapter,
    onSuccess: () => {
      UserNotification.success('Data Adapter deleted successfully');
      refetch();
    },
    onError: (error: Error) => UserNotification.error(error.message),
  });

  return {
    deleteDataAdapter: mutateAsync,
    deletingDataAdapter: isPending,
  };
}

export function useFetchErrors() {
  return { fetchErrors };
}<|MERGE_RESOLUTION|>--- conflicted
+++ resolved
@@ -14,11 +14,7 @@
  * along with this program. If not, see
  * <http://www.mongodb.com/licensing/server-side-public-license>.
  */
-<<<<<<< HEAD
-import { useMutation, useQuery } from '@tanstack/react-query';
-=======
 import { useQuery, useMutation } from '@tanstack/react-query';
->>>>>>> 9fb7c4a4
 
 import { defaultOnError } from 'util/conditional/onError';
 import type { SearchParams } from 'stores/PaginationTypes';
@@ -37,9 +33,7 @@
   deleteCache,
   fetchPaginatedDataAdapters,
   deleteDataAdapter,
-<<<<<<< HEAD
   fetchLookupPreview,
-=======
   fetchDataAdapterTypes,
   createCache,
   updateCache,
@@ -47,7 +41,6 @@
   createDataAdapter,
   updateDataAdapter,
   validateDataAdapter,
->>>>>>> 9fb7c4a4
 } from './api/lookupTablesAPI';
 
 export const lookupTablesKeyFn = (searchParams: SearchParams) => ['lookup-tables', 'search', searchParams];
@@ -155,10 +148,7 @@
 }
 
 export function useCreateCache() {
-  const {
-    mutateAsync,
-    isPending: isLoading,
-  } = useMutation({
+  const { mutateAsync, isPending: isLoading } = useMutation({
     mutationFn: createCache,
     onSuccess: () => {
       UserNotification.success('Cache created successfully');
@@ -173,10 +163,7 @@
 }
 
 export function useUpdateCache() {
-  const {
-    mutateAsync,
-    isPending: isLoading,
-  } = useMutation({
+  const { mutateAsync, isPending: isLoading } = useMutation({
     mutationFn: updateCache,
     onSuccess: () => {
       UserNotification.success('Cache updated successfully');
@@ -223,10 +210,7 @@
 }
 
 export function useCreateAdapter() {
-  const {
-    mutateAsync,
-    isPending: isLoading,
-  } = useMutation({
+  const { mutateAsync, isPending: isLoading } = useMutation({
     mutationFn: createDataAdapter,
     onSuccess: () => {
       UserNotification.success('Data Adapter created successfully');
@@ -241,10 +225,7 @@
 }
 
 export function useUpdateAdapter() {
-  const {
-    mutateAsync,
-    isPending: isLoading,
-  } = useMutation({
+  const { mutateAsync, isPending: isLoading } = useMutation({
     mutationFn: updateDataAdapter,
     onSuccess: () => {
       UserNotification.success('Data Adapter updated successfully');
