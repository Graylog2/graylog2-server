--- conflicted
+++ resolved
@@ -24,13 +24,10 @@
   fetchErrors,
   fetchPaginatedLookupTables,
   deleteLookupTable,
-<<<<<<< HEAD
+  fetchPaginatedCaches,
+  deleteCache,
   fetchPaginatedDataAdapters,
   deleteDataAdapter,
-=======
-  fetchPaginatedCaches,
-  deleteCache,
->>>>>>> 47a571e9
 } from './api/lookupTablesAPI';
 
 export const lookupTablesKeyFn = (searchParams: SearchParams) => ['lookup-tables', 'search', searchParams];
@@ -53,6 +50,29 @@
   return {
     deleteLookupTable: mutateAsync,
     deletingLookupTable: isPending,
+  };
+}
+
+export const cachesKeyFn = (searchParams: SearchParams) => ['caches', 'search', searchParams];
+export function useFetchCaches() {
+  return { fetchPaginatedCaches, cachesKeyFn };
+}
+
+export function useDeleteCache() {
+  const { refetch } = useTableFetchContext();
+
+  const { mutateAsync, isPending } = useMutation({
+    mutationFn: deleteCache,
+    onSuccess: () => {
+      UserNotification.success('Cache deleted successfully');
+      refetch();
+    },
+    onError: (error: Error) => UserNotification.error(error.message),
+  });
+
+  return {
+    deleteCache: mutateAsync,
+    deletingCache: isPending,
   };
 }
 
@@ -81,27 +101,4 @@
 
 export function useFetchErrors() {
   return { fetchErrors };
-}
-
-export const cachesKeyFn = (searchParams: SearchParams) => ['caches', 'search', searchParams];
-export function useFetchCaches() {
-  return { fetchPaginatedCaches, cachesKeyFn };
-}
-
-export function useDeleteCache() {
-  const { refetch } = useTableFetchContext();
-
-  const { mutateAsync, isPending } = useMutation({
-    mutationFn: deleteCache,
-    onSuccess: () => {
-      UserNotification.success('Cache deleted successfully');
-      refetch();
-    },
-    onError: (error: Error) => UserNotification.error(error.message),
-  });
-
-  return {
-    deleteCache: mutateAsync,
-    deletingCache: isPending,
-  };
 }