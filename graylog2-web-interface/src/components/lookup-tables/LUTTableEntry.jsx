/*
 * Copyright (C) 2020 Graylog, Inc.
 *
 * This program is free software: you can redistribute it and/or modify
 * it under the terms of the Server Side Public License, version 1,
 * as published by MongoDB, Inc.
 *
 * This program is distributed in the hope that it will be useful,
 * but WITHOUT ANY WARRANTY; without even the implied warranty of
 * MERCHANTABILITY or FITNESS FOR A PARTICULAR PURPOSE. See the
 * Server Side Public License for more details.
 *
 * You should have received a copy of the Server Side Public License
 * along with this program. If not, see
 * <http://www.mongodb.com/licensing/server-side-public-license>.
 */
import PropTypes from 'prop-types';
import React from 'react';

<<<<<<< HEAD
import { LinkContainer, Link } from 'components/common/router';
import CombinedProvider from 'injection/CombinedProvider';
=======
import { LinkContainer, Link } from 'components/graylog/router';
>>>>>>> 8d19d8cf
import Routes from 'routing/Routes';
import { Button } from 'components/bootstrap';
import { ErrorPopover } from 'components/lookup-tables';
import { LookupTablesActions } from 'stores/lookup-tables/LookupTablesStore';

class LUTTableEntry extends React.Component {
  static propTypes = {
    table: PropTypes.object.isRequired,
    cache: PropTypes.object.isRequired,
    dataAdapter: PropTypes.object.isRequired,
    errors: PropTypes.object,
  };

  static defaultProps = {
    errors: {
      table: null,
      cache: null,
      dataAdapter: null,
    },
  };

  _onDelete = () => {
    // eslint-disable-next-line no-alert
    if (window.confirm(`Are you sure you want to delete lookup table "${this.props.table.title}"?`)) {
      LookupTablesActions.delete(this.props.table.id).then(() => LookupTablesActions.reloadPage());
    }
  };

  render() {
    return (
      <tbody>
        <tr>
          <td>
            {this.props.errors.table && (<ErrorPopover placement="right" errorText={this.props.errors.table} title="Lookup Table problem" />)}
            <Link to={Routes.SYSTEM.LOOKUPTABLES.show(this.props.table.name)}>{this.props.table.title}</Link>
          </td>
          <td>{this.props.table.description}</td>
          <td>{this.props.table.name}</td>
          <td>
            {this.props.errors.cache && (<ErrorPopover placement="bottom" errorText={this.props.errors.cache} title="Cache problem" />)}
            <Link to={Routes.SYSTEM.LOOKUPTABLES.CACHES.show(this.props.cache.name)}>{this.props.cache.title}</Link>
          </td>
          <td>
            {this.props.errors.dataAdapter && (<ErrorPopover placement="bottom" errorText={this.props.errors.dataAdapter} title="Data adapter problem" />)}
            <Link to={Routes.SYSTEM.LOOKUPTABLES.DATA_ADAPTERS.show(this.props.dataAdapter.name)}>{this.props.dataAdapter.title}</Link>
          </td>
          <td>
            <LinkContainer to={Routes.SYSTEM.LOOKUPTABLES.edit(this.props.table.name)}>
              <Button bsSize="xsmall" bsStyle="info">Edit</Button>
            </LinkContainer>
          &nbsp;
            <Button bsSize="xsmall" bsStyle="primary" onClick={this._onDelete}>Delete</Button>
          </td>
        </tr>
      </tbody>
    );
  }
}

export default LUTTableEntry;<|MERGE_RESOLUTION|>--- conflicted
+++ resolved
@@ -17,12 +17,7 @@
 import PropTypes from 'prop-types';
 import React from 'react';
 
-<<<<<<< HEAD
 import { LinkContainer, Link } from 'components/common/router';
-import CombinedProvider from 'injection/CombinedProvider';
-=======
-import { LinkContainer, Link } from 'components/graylog/router';
->>>>>>> 8d19d8cf
 import Routes from 'routing/Routes';
 import { Button } from 'components/bootstrap';
 import { ErrorPopover } from 'components/lookup-tables';
