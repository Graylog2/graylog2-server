--- conflicted
+++ resolved
@@ -74,7 +74,6 @@
   );
 
   return (
-<<<<<<< HEAD
     <ModalProvider>
       <ErrorsProvider>
         <ErrorsConsumer lutNames={lutNames} cacheNames={cacheNames} adapterNames={adapterNames} />
@@ -82,13 +81,13 @@
           <Col md={12}>
             <PaginatedEntityTable<LookupTableEntity>
               humanName="lookup tables"
-              entityActions={null}
+              entityActions={renderActions}
               columnsOrder={lutListElements.columnOrder}
               queryHelpComponent={queryHelpComponent}
               tableLayout={lutListElements.defaultLayout}
               fetchEntities={handleFetchTables}
               keyFn={lookupTablesKeyFn}
-              actionsCellWidth={0}
+              actionsCellWidth={100}
               entityAttributesAreCamelCase={false}
               columnRenderers={columnRenderers}
             />
@@ -97,27 +96,6 @@
         <LUTModals />
       </ErrorsProvider>
     </ModalProvider>
-=======
-    <ErrorsProvider>
-      <ErrorsConsumer lutNames={lutNames} cacheNames={cacheNames} adapterNames={adapterNames} />
-      <Row className="content">
-        <Col md={12}>
-          <PaginatedEntityTable<LookupTableEntity>
-            humanName="lookup tables"
-            entityActions={renderActions}
-            columnsOrder={lutListElements.columnOrder}
-            queryHelpComponent={queryHelpComponent}
-            tableLayout={lutListElements.defaultLayout}
-            fetchEntities={handleFetchTables}
-            keyFn={lookupTablesKeyFn}
-            actionsCellWidth={100}
-            entityAttributesAreCamelCase={false}
-            columnRenderers={columnRenderers}
-          />
-        </Col>
-      </Row>
-    </ErrorsProvider>
->>>>>>> cb66ac29
   );
 }
 
