--- conflicted
+++ resolved
@@ -77,26 +77,16 @@
           {loadingScopePermissions ? <Spinner /> : scopePermissions.is_mutable && (
             <Actions>
               <Button bsSize="xsmall"
-<<<<<<< HEAD
                       bsStyle="info"
                       onClick={handleEdit}
-=======
-                      onClick={_onEdit}
->>>>>>> 38b5e25d
                       role="button"
                       name="edit">
                 Edit
               </Button>
-<<<<<<< HEAD
               <Button style={{ marginLeft: '6px' }}
                       bsSize="xsmall"
-                      bsStyle="primary"
+                      bsStyle="danger"
                       onClick={handleDelete}
-=======
-              <Button bsSize="xsmall"
-                      bsStyle="danger"
-                      onClick={_onDelete}
->>>>>>> 38b5e25d
                       role="button"
                       name="delete">
                 Delete
