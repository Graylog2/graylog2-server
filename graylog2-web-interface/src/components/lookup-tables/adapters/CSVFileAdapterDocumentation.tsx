--- conflicted
+++ resolved
@@ -85,6 +85,32 @@
         </div>
     },
     {
+      value: 'multi_value_example',
+      label: 'Multi Value Example',
+      content:
+        <div>
+          <h3 style={{ marginBottom: 10 }}>Multi-Value Example</h3>
+
+          <h5 style={{ marginBottom: 10 }}>Configuration</h5>
+          <p style={{ marginBottom: 10, padding: 0 }}>
+            Separator: <code>,</code>
+            <br />
+            Quote character: <code>"'"</code>
+            <br />
+            Key column: <code>user_id</code>
+            <br />
+            Value column: <code>user_info</code>
+            <br />
+            Multi-value lookup: <code>true</code>
+            <br />
+            Multi-value separator: <code>|</code>
+          </p>
+
+          <h5 style={{ marginBottom: 10 }}>CSV File</h5>
+          <pre>{multiValueCsvFile}</pre>
+        </div>
+    },
+    {
       value: 'cidr_lookups',
       label: 'CIDR Lookups',
       content:
@@ -124,85 +150,10 @@
       <p>The CSV data adapter can read key value pairs from a CSV file.</p>
       <p>Please make sure your CSV file is formatted according to your configuration settings.</p>
 
-<<<<<<< HEAD
-      <Alert style={{ marginBottom: 10 }} bsStyle="info" title="CSV file requirements">
-        <ul className="no-padding">
-          <li>The first line in the CSV file needs to be a list of field/column names</li>
-          <li>
-            The file uses <strong>utf-8</strong> encoding
-          </li>
-          <li>
-            The file is readable by <strong>every</strong> {productName} server node
-          </li>
-        </ul>
-      </Alert>
-
-      <hr />
-
-      <h3 style={{ marginBottom: 10 }}>Example 1</h3>
-
-      <h5 style={{ marginBottom: 10 }}>Configuration</h5>
-      <p style={{ marginBottom: 10, padding: 0 }}>
-        Separator: <code>,</code>
-        <br />
-        Quote character: <code>"</code>
-        <br />
-        Key column: <code>ipaddr</code>
-        <br />
-        Value column: <code>hostname</code>
-      </p>
-
-      <h5 style={{ marginBottom: 10 }}>CSV File</h5>
-      <pre>{csvFile1}</pre>
-
-      <h3 style={{ marginBottom: 10 }}>Example 2</h3>
-
-      <h5 style={{ marginBottom: 10 }}>Configuration</h5>
-      <p style={{ marginBottom: 10, padding: 0 }}>
-        Separator: <code>;</code>
-        <br />
-        Quote character: <code>'</code>
-        <br />
-        Key column: <code>ipaddr</code>
-        <br />
-        Value column: <code>hostname</code>
-      </p>
-
-      <h5 style={{ marginBottom: 10 }}>CSV File</h5>
-      <pre>{csvFile2}</pre>
-
-      <h3 style={{ marginBottom: 10 }}>Multi-Value Example</h3>
-
-      <h5 style={{ marginBottom: 10 }}>Configuration</h5>
-      <p style={{ marginBottom: 10, padding: 0 }}>
-        Separator: <code>,</code>
-        <br />
-        Quote character: <code>"'"</code>
-        <br />
-        Key column: <code>user_id</code>
-        <br />
-        Value column: <code>user_info</code>
-        <br />
-        Multi-value lookup: <code>true</code>
-        <br />
-        Multi-value separator: <code>|</code>
-      </p>
-
-      <h5 style={{ marginBottom: 10 }}>CSV File</h5>
-      <pre>{multiValueCsvFile}</pre>
-
-      <h3 style={{ marginBottom: 10 }}>CIDR Lookups</h3>
-      <p style={{ marginBottom: 10, padding: 0 }}>
-        If this data adapter will be used to lookup IP address keys against CIDR addresses
-        <br />
-        then it should be marked as a CIDR lookup. For example:
-        <br />
-=======
       <h4>CSV file requirements</h4>
       <p>The first line in the CSV file needs to be a list of field/column names</p>
       <p>
         The file uses <strong>utf-8</strong> encoding
->>>>>>> 7ad0d353
       </p>
       <p>
         The file is readable by <strong>every</strong> {productName} server node
