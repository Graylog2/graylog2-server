--- conflicted
+++ resolved
@@ -92,11 +92,7 @@
       aria-valuemax="100"
       aria-valuemin="0"
       aria-valuenow="67"
-<<<<<<< HEAD
-      class="ProgressBar__Bar-fsyx32-1 gAJjMI"
-=======
-      class="c1"
->>>>>>> 181dfc40
+      class="c1"
       role="progressbar"
       value="67"
     />
@@ -263,11 +259,7 @@
       aria-valuemax="100"
       aria-valuemin="0"
       aria-valuenow="0"
-<<<<<<< HEAD
-      class="ProgressBar__Bar-fsyx32-1 kZKoqx"
-=======
-      class="c1"
->>>>>>> 181dfc40
+      class="c1"
       role="progressbar"
       value="0"
     />
