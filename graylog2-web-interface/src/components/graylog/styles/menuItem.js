--- conflicted
+++ resolved
@@ -7,53 +7,29 @@
 
       :hover,
       :focus {
-<<<<<<< HEAD
-        color: ${util.contrastingColor(theme.colors.gray[90])};
+        color: ${theme.utils.contrastingColor(theme.colors.gray[90])};
         background-color: ${theme.colors.gray[90]};
-=======
-        color: ${theme.util.contrastingColor(theme.color.gray[90])};
-        background-color: ${theme.color.gray[90]};
->>>>>>> b8b05189
       }
     }
 
     > .active > a {
-<<<<<<< HEAD
-      color: ${util.contrastingColor(theme.colors.variant.light.info)};
+      color: ${theme.utils.contrastingColor(theme.colors.variant.light.info)};
       background-color: ${theme.colors.variant.light.info};
 
       :hover,
       :focus {
-        color: ${util.contrastingColor(theme.colors.variant.info)};
+        color: ${theme.utils.contrastingColor(theme.colors.variant.info)};
         background-color: ${theme.colors.variant.info};
-=======
-      color: ${theme.util.contrastingColor(theme.color.variant.light.info)};
-      background-color: ${theme.color.variant.light.info};
-
-      :hover,
-      :focus {
-        color: ${theme.util.contrastingColor(theme.color.variant.info)};
-        background-color: ${theme.color.variant.info};
->>>>>>> b8b05189
       }
     }
 
     > .disabled > a {
-<<<<<<< HEAD
-      color: ${util.contrastingColor(theme.colors.gray[90], 'AA')};
+      color: ${theme.utils.contrastingColor(theme.colors.gray[90], 'AA')};
       background-color: ${theme.colors.gray[90]};
 
       :hover,
       :focus {
-        color: ${util.contrastingColor(theme.colors.gray[90], 'AA')};
-=======
-      color: ${theme.util.contrastingColor(theme.color.gray[90], 'AA')};
-      background-color: ${theme.color.gray[90]};
-
-      :hover,
-      :focus {
-        color: ${theme.util.contrastingColor(theme.color.gray[90], 'AA')};
->>>>>>> b8b05189
+        color: ${theme.utils.contrastingColor(theme.colors.gray[90], 'AA')};
       }
     }
   }
