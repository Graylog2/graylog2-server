import React from 'react';
import PropTypes from 'prop-types';
import { Button as BootstrapButton } from 'react-bootstrap';
import styled from 'styled-components';

import { useTheme } from 'theme/GraylogThemeContext';
import buttonStyles from './styles/buttonStyles';

const Button = ({ active, bsStyle, ...props }) => {
  const { colors, utility } = useTheme();

<<<<<<< HEAD
=======
  const cssBuilder = (color) => {
    const darken025 = utility.darken(color, 0.25);
    const darken050 = utility.darken(color, 0.5);
    const darken075 = utility.darken(color, 0.75);
    const darken100 = utility.darken(color, 1);
    const darken125 = utility.darken(color, 1.25);

    return css`
    && {
      background-color: ${active ? darken100 : color};
      border-color: ${active ? darken125 : darken025};

      :hover {
        background-color: ${active ? darken075 : darken025};
        border-color: ${active ? darken100 : darken050};
      }
    }`;
  };

  const buttonStyles = theme.variants('mode', 'bsStyle', {
    danger: {
      teinte: cssBuilder(colors.secondary.uno),
      noire: cssBuilder(utility.opposite(colors.secondary.uno)),
    },
    default: {
      teinte: cssBuilder(colors.secondary.due),
      noire: cssBuilder(utility.opposite(colors.secondary.due)),
    },
    info: {
      teinte: cssBuilder(colors.tertiary.uno),
      noire: cssBuilder(utility.opposite(colors.tertiary.uno)),
    },
    primary: {
      teinte: cssBuilder(colors.tertiary.quattro),
      noire: cssBuilder(utility.opposite(colors.tertiary.quattro)),
    },
    success: {
      teinte: cssBuilder(colors.tertiary.tre),
      noire: cssBuilder(utility.opposite(colors.tertiary.tre)),
    },
    warning: {
      teinte: cssBuilder(colors.tertiary.sei),
      noire: cssBuilder(utility.opposite(colors.tertiary.sei)),
    },
  });

>>>>>>> 1fb85ac4
  const StyledButton = styled(BootstrapButton)`
    ${buttonStyles(colors, utility)};
  `;

  return (
    <StyledButton active={active} bsStyle={bsStyle} {...props} />
  );
};

Button.propTypes = {
  /* NOTE: need props so we can set default styles */
  active: PropTypes.bool,
  bsStyle: PropTypes.oneOf(['success', 'warning', 'danger', 'info', 'default', 'primary', 'link']),
};

Button.defaultProps = {
  active: false,
  bsStyle: 'default',
};

export default Button;<|MERGE_RESOLUTION|>--- conflicted
+++ resolved
@@ -9,57 +9,8 @@
 const Button = ({ active, bsStyle, ...props }) => {
   const { colors, utility } = useTheme();
 
-<<<<<<< HEAD
-=======
-  const cssBuilder = (color) => {
-    const darken025 = utility.darken(color, 0.25);
-    const darken050 = utility.darken(color, 0.5);
-    const darken075 = utility.darken(color, 0.75);
-    const darken100 = utility.darken(color, 1);
-    const darken125 = utility.darken(color, 1.25);
-
-    return css`
-    && {
-      background-color: ${active ? darken100 : color};
-      border-color: ${active ? darken125 : darken025};
-
-      :hover {
-        background-color: ${active ? darken075 : darken025};
-        border-color: ${active ? darken100 : darken050};
-      }
-    }`;
-  };
-
-  const buttonStyles = theme.variants('mode', 'bsStyle', {
-    danger: {
-      teinte: cssBuilder(colors.secondary.uno),
-      noire: cssBuilder(utility.opposite(colors.secondary.uno)),
-    },
-    default: {
-      teinte: cssBuilder(colors.secondary.due),
-      noire: cssBuilder(utility.opposite(colors.secondary.due)),
-    },
-    info: {
-      teinte: cssBuilder(colors.tertiary.uno),
-      noire: cssBuilder(utility.opposite(colors.tertiary.uno)),
-    },
-    primary: {
-      teinte: cssBuilder(colors.tertiary.quattro),
-      noire: cssBuilder(utility.opposite(colors.tertiary.quattro)),
-    },
-    success: {
-      teinte: cssBuilder(colors.tertiary.tre),
-      noire: cssBuilder(utility.opposite(colors.tertiary.tre)),
-    },
-    warning: {
-      teinte: cssBuilder(colors.tertiary.sei),
-      noire: cssBuilder(utility.opposite(colors.tertiary.sei)),
-    },
-  });
-
->>>>>>> 1fb85ac4
   const StyledButton = styled(BootstrapButton)`
-    ${buttonStyles(colors, utility)};
+    ${buttonStyles({ colors, active, utility })};
   `;
 
   return (
