--- conflicted
+++ resolved
@@ -1,32 +1,19 @@
 import React from 'react';
-<<<<<<< HEAD
-import PropTypes from 'prop-types';
+import styled from 'styled-components';
 // eslint-disable-next-line no-restricted-imports
-=======
->>>>>>> 6ad2f721
 import { Button as BootstrapButton } from 'react-bootstrap';
-import styled from 'styled-components';
 
 import buttonStyles from './styles/button';
 import { propTypes, defaultProps } from './props/button';
 
-<<<<<<< HEAD
 const Button = React.forwardRef(({ active, bsStyle, ...props }, ref) => {
-  const { colors, utility } = useTheme();
 
-=======
-const Button = ({ active, bsStyle, ...props }) => {
->>>>>>> 6ad2f721
   const StyledButton = styled(BootstrapButton)`
     ${buttonStyles({ active })};
   `;
 
   return (
-<<<<<<< HEAD
     <StyledButton active={active} bsStyle={bsStyle} ref={ref} {...props} />
-=======
-    <StyledButton bsStyle={bsStyle} {...props} />
->>>>>>> 6ad2f721
   );
 });
 
