<<<<<<< HEAD
import React from 'react';
=======
import React, { forwardRef, useCallback } from 'react';
import { Button as BootstrapButton } from 'react-bootstrap';
>>>>>>> b75eee34
import styled from 'styled-components';
// eslint-disable-next-line no-restricted-imports
import { Button as BootstrapButton } from 'react-bootstrap';

import buttonStyles from './styles/button';
import { propTypes, defaultProps } from './props/button';

<<<<<<< HEAD
const Button = React.forwardRef(({ active, bsStyle, ...props }, ref) => {
  const StyledButton = styled(btnProps => <BootstrapButton {...btnProps} ref={ref} />)`
    ${buttonStyles({ active })};
  `;

  return (
    <StyledButton active={active} bsStyle={bsStyle} ref={ref} {...props} />
=======
const Button = forwardRef(({ active, bsStyle, ...props }, ref) => {
  const StyledButton = useCallback(styled(BootstrapButton)`
    ${buttonStyles({ active })}
  `, [active]);

  return (
    <StyledButton bsStyle={bsStyle} ref={ref} {...props} />
>>>>>>> b75eee34
  );
});

Button.propTypes = propTypes;

Button.defaultProps = defaultProps;

export default Button;<|MERGE_RESOLUTION|>--- conflicted
+++ resolved
@@ -1,9 +1,4 @@
-<<<<<<< HEAD
-import React from 'react';
-=======
 import React, { forwardRef, useCallback } from 'react';
-import { Button as BootstrapButton } from 'react-bootstrap';
->>>>>>> b75eee34
 import styled from 'styled-components';
 // eslint-disable-next-line no-restricted-imports
 import { Button as BootstrapButton } from 'react-bootstrap';
@@ -11,15 +6,6 @@
 import buttonStyles from './styles/button';
 import { propTypes, defaultProps } from './props/button';
 
-<<<<<<< HEAD
-const Button = React.forwardRef(({ active, bsStyle, ...props }, ref) => {
-  const StyledButton = styled(btnProps => <BootstrapButton {...btnProps} ref={ref} />)`
-    ${buttonStyles({ active })};
-  `;
-
-  return (
-    <StyledButton active={active} bsStyle={bsStyle} ref={ref} {...props} />
-=======
 const Button = forwardRef(({ active, bsStyle, ...props }, ref) => {
   const StyledButton = useCallback(styled(BootstrapButton)`
     ${buttonStyles({ active })}
@@ -27,7 +13,6 @@
 
   return (
     <StyledButton bsStyle={bsStyle} ref={ref} {...props} />
->>>>>>> b75eee34
   );
 });
 
