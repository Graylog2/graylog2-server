import React from 'react';
import styled from 'styled-components';
// eslint-disable-next-line no-restricted-imports
import { Button as BootstrapButton } from 'react-bootstrap';

import buttonStyles from './styles/button';
import { propTypes, defaultProps } from './props/button';

const Button = React.forwardRef(({ active, bsStyle, ...props }, ref) => {
<<<<<<< HEAD
  const StyledButton = styled(BootstrapButton)`
=======
  const StyledButton = styled(btnProps => <BootstrapButton {...btnProps} ref={ref} />)`
>>>>>>> 8317e4d1
    ${buttonStyles({ active })};
  `;

  return (
    <StyledButton active={active} bsStyle={bsStyle} ref={ref} {...props} />
  );
});

Button.propTypes = propTypes;

Button.defaultProps = defaultProps;

export default Button;<|MERGE_RESOLUTION|>--- conflicted
+++ resolved
@@ -7,11 +7,7 @@
 import { propTypes, defaultProps } from './props/button';
 
 const Button = React.forwardRef(({ active, bsStyle, ...props }, ref) => {
-<<<<<<< HEAD
-  const StyledButton = styled(BootstrapButton)`
-=======
   const StyledButton = styled(btnProps => <BootstrapButton {...btnProps} ref={ref} />)`
->>>>>>> 8317e4d1
     ${buttonStyles({ active })};
   `;
 
