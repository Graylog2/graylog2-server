--- conflicted
+++ resolved
@@ -10,11 +10,6 @@
   NavItem,
   Pager,
   Pagination,
-<<<<<<< HEAD
-  Panel,
-=======
-  Popover,
->>>>>>> edcaa70c
   ProgressBar,
   Radio, // NOTE: do we want custom or keep OS styles
   Row,
