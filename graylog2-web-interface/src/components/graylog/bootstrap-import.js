// eslint-disable-next-line no-restricted-imports
export {
  Checkbox, // NOTE: do we want custom or keep OS styles
  Dropdown,
  Form,
<<<<<<< HEAD
  MenuItem,
  Modal,
=======
  FormControl,
  InputGroup,
>>>>>>> 8cfee815
  Nav,
  Navbar,
  NavItem,
  Pager,
  Pagination,
  Panel,
  Popover,
  ProgressBar,
  Radio, // NOTE: do we want custom or keep OS styles
  Row,
  Tab,
  Tabs,
  Tooltip,
  Well,

  /* 👇 no custom theme colors needed 👇 */
  ButtonGroup,
  ButtonToolbar,
  Clearfix,
  Col,
  Collapse,
  FormGroup,
  Grid,
  ListGroup,
  MenuItem,
  OverlayTrigger,
  PanelGroup,
  /* 👆 no custom theme colors needed 👆 */
} from 'react-bootstrap';<|MERGE_RESOLUTION|>--- conflicted
+++ resolved
@@ -3,13 +3,6 @@
   Checkbox, // NOTE: do we want custom or keep OS styles
   Dropdown,
   Form,
-<<<<<<< HEAD
-  MenuItem,
-  Modal,
-=======
-  FormControl,
-  InputGroup,
->>>>>>> 8cfee815
   Nav,
   Navbar,
   NavItem,
