--- conflicted
+++ resolved
@@ -32,13 +32,8 @@
   }
 
   .tooltip-inner {
-<<<<<<< HEAD
-    color: ${util.readableColor(theme.colors.gray[10])};
+    color: ${theme.utils.readableColor(theme.colors.gray[10])};
     background-color: ${theme.colors.gray[10]};
-=======
-    color: ${theme.util.readableColor(theme.color.gray[10])};
-    background-color: ${theme.color.gray[10]};
->>>>>>> b8b05189
     max-width: 300px;
 
     .datapoint-info {
