// eslint-disable-next-line no-restricted-imports
import { Table as BootstrapTable } from 'react-bootstrap';
import styled, { css } from 'styled-components';

const variantRowStyles = css(({ theme }) => {
  let styles = '';

  const variants = {
    active: {
<<<<<<< HEAD
      background: util.colorLevel(theme.colors.global.tableBackgroundAlt, -10),
      hover: util.colorLevel(theme.colors.global.tableBackgroundAlt, -9),
    },
    success: {
      background: util.colorLevel(theme.colors.variant.success, -10),
      hover: util.colorLevel(theme.colors.variant.success, -9),
    },
    info: {
      background: util.colorLevel(theme.colors.variant.info, -10),
      hover: util.colorLevel(theme.colors.variant.info, -9),
    },
    warning: {
      background: util.colorLevel(theme.colors.variant.warning, -10),
      hover: util.colorLevel(theme.colors.variant.warning, -9),
    },
    danger: {
      background: util.colorLevel(theme.colors.variant.danger, -10),
      hover: util.colorLevel(theme.colors.variant.danger, -9),
=======
      background: theme.util.colorLevel(theme.color.global.tableBackgroundAlt, -10),
      hover: theme.util.colorLevel(theme.color.global.tableBackgroundAlt, -9),
    },
    success: {
      background: theme.util.colorLevel(theme.color.variant.success, -10),
      hover: theme.util.colorLevel(theme.color.variant.success, -9),
    },
    info: {
      background: theme.util.colorLevel(theme.color.variant.info, -10),
      hover: theme.util.colorLevel(theme.color.variant.info, -9),
    },
    warning: {
      background: theme.util.colorLevel(theme.color.variant.warning, -10),
      hover: theme.util.colorLevel(theme.color.variant.warning, -9),
    },
    danger: {
      background: theme.util.colorLevel(theme.color.variant.danger, -10),
      hover: theme.util.colorLevel(theme.color.variant.danger, -9),
>>>>>>> b8b05189
    },
  };

  Object.keys(variants).forEach((variant) => {
    const { background, hover } = variants[variant];

    styles += `
      &.table > thead > tr > td.${variant},
      &.table > tbody > tr > td.${variant},
      &.table > tfoot > tr > td.${variant},
      &.table > thead > tr > th.${variant},
      &.table > tbody > tr > th.${variant},
      &.table > tfoot > tr > th.${variant},
      &.table > thead > tr.${variant} > td,
      &.table > tbody > tr.${variant} > td,
      &.table > tfoot > tr.${variant} > td,
      &.table > thead > tr.${variant} > th,
      &.table > tbody > tr.${variant} > th,
      &.table > tfoot > tr.${variant} > th {
        background-color: ${background};
      }

      &.table-hover > tbody > tr > td.${variant}:hover,
      &.table-hover > tbody > tr > th.${variant}:hover,
      &.table-hover > tbody > tr.${variant}:hover > td,
      &.table-hover > tbody > tr:hover > .${variant},
      &.table-hover > tbody > tr.${variant}:hover > th {
        background-color: ${hover};
      }
    `;
  });

  return css`
    ${styles}
  `;
});

const Table = styled(BootstrapTable)(({ theme }) => {
  return css`
    background-color: ${theme.colors.global.tableBackground};

    &.table > thead > tr > th,
    &.table > tbody > tr > th,
    &.table > tfoot > tr > th,
    &.table > thead > tr > td,
    &.table > tbody > tr > td,
    &.table > tfoot > tr > td {
      border-top-color: ${theme.colors.global.tableBackgroundAlt};
    }

    &.table > thead > tr > th {
      border-bottom-color: ${theme.colors.global.tableBackgroundAlt};
    }

    &.table > tbody + tbody {
      border-top-color: ${theme.colors.global.tableBackgroundAlt};
    }

    .table .table {
      background-color: ${theme.colors.gray[100]};
    }

    &.table-bordered {
      border-color: ${theme.colors.global.tableBackgroundAlt};
    }

    &.table-bordered > thead > tr > th,
    &.table-bordered > tbody > tr > th,
    &.table-bordered > tfoot > tr > th,
    &.table-bordered > thead > tr > td,
    &.table-bordered > tbody > tr > td,
    &.table-bordered > tfoot > tr > td {
      border-color: ${theme.colors.global.tableBackgroundAlt};
    }

    &.table-striped > tbody > tr:nth-of-type(odd) {
      background-color: ${theme.colors.gray[90]};
    }

    &.table-hover > tbody > tr:hover {
      background-color: ${theme.colors.global.tableBackgroundAlt};
    }

    ${variantRowStyles};
  `;
});

/** @component */
export default Table;<|MERGE_RESOLUTION|>--- conflicted
+++ resolved
@@ -7,45 +7,24 @@
 
   const variants = {
     active: {
-<<<<<<< HEAD
-      background: util.colorLevel(theme.colors.global.tableBackgroundAlt, -10),
-      hover: util.colorLevel(theme.colors.global.tableBackgroundAlt, -9),
+      background: theme.utils.colorLevel(theme.colors.global.tableBackgroundAlt, -10),
+      hover: theme.utils.colorLevel(theme.colors.global.tableBackgroundAlt, -9),
     },
     success: {
-      background: util.colorLevel(theme.colors.variant.success, -10),
-      hover: util.colorLevel(theme.colors.variant.success, -9),
+      background: theme.utils.colorLevel(theme.colors.variant.success, -10),
+      hover: theme.utils.colorLevel(theme.colors.variant.success, -9),
     },
     info: {
-      background: util.colorLevel(theme.colors.variant.info, -10),
-      hover: util.colorLevel(theme.colors.variant.info, -9),
+      background: theme.utils.colorLevel(theme.colors.variant.info, -10),
+      hover: theme.utils.colorLevel(theme.colors.variant.info, -9),
     },
     warning: {
-      background: util.colorLevel(theme.colors.variant.warning, -10),
-      hover: util.colorLevel(theme.colors.variant.warning, -9),
+      background: theme.utils.colorLevel(theme.colors.variant.warning, -10),
+      hover: theme.utils.colorLevel(theme.colors.variant.warning, -9),
     },
     danger: {
-      background: util.colorLevel(theme.colors.variant.danger, -10),
-      hover: util.colorLevel(theme.colors.variant.danger, -9),
-=======
-      background: theme.util.colorLevel(theme.color.global.tableBackgroundAlt, -10),
-      hover: theme.util.colorLevel(theme.color.global.tableBackgroundAlt, -9),
-    },
-    success: {
-      background: theme.util.colorLevel(theme.color.variant.success, -10),
-      hover: theme.util.colorLevel(theme.color.variant.success, -9),
-    },
-    info: {
-      background: theme.util.colorLevel(theme.color.variant.info, -10),
-      hover: theme.util.colorLevel(theme.color.variant.info, -9),
-    },
-    warning: {
-      background: theme.util.colorLevel(theme.color.variant.warning, -10),
-      hover: theme.util.colorLevel(theme.color.variant.warning, -9),
-    },
-    danger: {
-      background: theme.util.colorLevel(theme.color.variant.danger, -10),
-      hover: theme.util.colorLevel(theme.color.variant.danger, -9),
->>>>>>> b8b05189
+      background: theme.utils.colorLevel(theme.colors.variant.danger, -10),
+      hover: theme.utils.colorLevel(theme.colors.variant.danger, -9),
     },
   };
 
