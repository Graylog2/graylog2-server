--- conflicted
+++ resolved
@@ -8,12 +8,9 @@
 import Label from './Label';
 import ListGroupItem from './ListGroupItem';
 import Modal from './Modal';
-<<<<<<< HEAD
-import Popover from './Popover';
-=======
 import NavDropdown from './NavDropdown';
 import Panel from './Panel';
->>>>>>> edcaa70c
+import Popover from './Popover';
 import SplitButton from './SplitButton';
 import Table from './Table';
 
@@ -28,12 +25,9 @@
   Label,
   ListGroupItem,
   Modal,
-<<<<<<< HEAD
-  Popover,
-=======
   NavDropdown,
   Panel,
->>>>>>> edcaa70c
+  Popover,
   SplitButton,
   Table,
 };
