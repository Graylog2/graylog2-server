import Alert from './Alert';
import Badge from './Badge';
import Button from './Button';
import ControlLabel from './ControlLabel';
import DropdownButton from './DropdownButton';
import HelpBlock from './HelpBlock';
import Jumbotron from './Jumbotron';
import Label from './Label';
import ListGroupItem from './ListGroupItem';
import Modal from './Modal';
import SplitButton from './SplitButton';
<<<<<<< HEAD
import Tooltip from './Tooltip';
=======
import Table from './Table';
>>>>>>> 3f4027eb

export {
  Alert,
  Badge,
  Button,
  ControlLabel,
  DropdownButton,
  HelpBlock,
  Jumbotron,
  Label,
  ListGroupItem,
  Modal,
  SplitButton,
<<<<<<< HEAD
  Tooltip,
=======
  Table,
>>>>>>> 3f4027eb
};
export * from './bootstrap-import';<|MERGE_RESOLUTION|>--- conflicted
+++ resolved
@@ -9,11 +9,8 @@
 import ListGroupItem from './ListGroupItem';
 import Modal from './Modal';
 import SplitButton from './SplitButton';
-<<<<<<< HEAD
+import Table from './Table';
 import Tooltip from './Tooltip';
-=======
-import Table from './Table';
->>>>>>> 3f4027eb
 
 export {
   Alert,
@@ -27,10 +24,7 @@
   ListGroupItem,
   Modal,
   SplitButton,
-<<<<<<< HEAD
+  Table,
   Tooltip,
-=======
-  Table,
->>>>>>> 3f4027eb
 };
 export * from './bootstrap-import';