import Alert from './Alert';
import Badge from './Badge';
import Button from './Button';
import ControlLabel from './ControlLabel';
import DropdownButton from './DropdownButton';
import HelpBlock from './HelpBlock';
import Jumbotron from './Jumbotron';
import Label from './Label';
import ListGroupItem from './ListGroupItem';
import Modal from './Modal';
<<<<<<< HEAD
import Pagination from './Pagination';
=======
import NavDropdown from './NavDropdown';
>>>>>>> 9a47813f
import SplitButton from './SplitButton';
import Table from './Table';

export {
  Alert,
  Badge,
  Button,
  ControlLabel,
  DropdownButton,
  HelpBlock,
  Jumbotron,
  Label,
  ListGroupItem,
  Modal,
<<<<<<< HEAD
  Pagination,
=======
  NavDropdown,
>>>>>>> 9a47813f
  SplitButton,
  Table,
};
export * from './bootstrap-import';<|MERGE_RESOLUTION|>--- conflicted
+++ resolved
@@ -8,11 +8,8 @@
 import Label from './Label';
 import ListGroupItem from './ListGroupItem';
 import Modal from './Modal';
-<<<<<<< HEAD
+import NavDropdown from './NavDropdown';
 import Pagination from './Pagination';
-=======
-import NavDropdown from './NavDropdown';
->>>>>>> 9a47813f
 import SplitButton from './SplitButton';
 import Table from './Table';
 
@@ -27,11 +24,8 @@
   Label,
   ListGroupItem,
   Modal,
-<<<<<<< HEAD
+  NavDropdown,
   Pagination,
-=======
-  NavDropdown,
->>>>>>> 9a47813f
   SplitButton,
   Table,
 };
