--- conflicted
+++ resolved
@@ -15,19 +15,14 @@
 `);
 
 const panelVariantStyles = (hex, variant) => css(({ theme }) => {
-<<<<<<< HEAD
-  const backgroundColor = util.colorLevel(theme.colors.variant.light[variant], -10);
-  const borderColor = util.colorLevel(theme.colors.variant.light[variant], 10);
-=======
-  const backgroundColor = theme.util.colorLevel(theme.color.variant.light[variant], -10);
-  const borderColor = theme.util.colorLevel(theme.color.variant.light[variant], 10);
->>>>>>> b8b05189
+  const backgroundColor = theme.utils.colorLevel(theme.colors.variant.light[variant], -10);
+  const borderColor = theme.utils.colorLevel(theme.colors.variant.light[variant], 10);
 
   return css`
     border-color: ${borderColor};
 
     > ${PanelHeading} {
-      color: ${theme.util.contrastingColor(backgroundColor)};
+      color: ${theme.utils.contrastingColor(backgroundColor)};
       background-color: ${backgroundColor};
       border-color: ${borderColor};
 
@@ -50,11 +45,7 @@
 });
 
 const StyledPanel = styled(BootstrapPanel)(({ theme }) => css`
-<<<<<<< HEAD
-  background-color: ${util.colorLevel(theme.colors.global.background, -4)};
-=======
-  background-color: ${theme.util.colorLevel(theme.color.global.background, -4)};
->>>>>>> b8b05189
+  background-color: ${theme.utils.colorLevel(theme.colors.global.background, -4)};
 
   > ${PanelHeading} {
     .panel-title,
@@ -82,20 +73,15 @@
 `);
 
 const deprecatedVariantStyles = (hex, variant) => css(({ theme }) => {
-<<<<<<< HEAD
-  const backgroundColor = util.colorLevel(theme.colors.variant.light[variant], -10);
-  const borderColor = util.colorLevel(theme.colors.variant.light[variant], 10);
-=======
-  const backgroundColor = theme.util.colorLevel(theme.color.variant.light[variant], -10);
-  const borderColor = theme.util.colorLevel(theme.color.variant.light[variant], 10);
->>>>>>> b8b05189
+  const backgroundColor = theme.utils.colorLevel(theme.colors.variant.light[variant], -10);
+  const borderColor = theme.utils.colorLevel(theme.colors.variant.light[variant], 10);
 
   return css`
     /** NOTE: Deprecated & should be removed in 4.0 */
     border-color: ${borderColor};
 
     & > .panel-heading {
-      color: ${theme.util.contrastingColor(backgroundColor)};
+      color: ${theme.utils.contrastingColor(backgroundColor)};
       background-color: ${backgroundColor};
       border-color: ${borderColor};
 
@@ -124,11 +110,7 @@
 
 const DeprecatedStyledPanel = styled(BootstrapPanel)(({ theme }) => css`
   /** NOTE: Deprecated & should be removed in 4.0 */
-<<<<<<< HEAD
-  background-color: ${util.colorLevel(theme.colors.global.background, -4)};
-=======
-  background-color: ${theme.util.colorLevel(theme.color.global.background, -4)};
->>>>>>> b8b05189
+  background-color: ${theme.utils.colorLevel(theme.colors.global.background, -4)};
 
   .panel-footer {
     background-color: ${theme.colors.gray[90]};
