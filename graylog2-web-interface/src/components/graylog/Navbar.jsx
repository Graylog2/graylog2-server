// eslint-disable-next-line no-restricted-imports
import { Navbar as BootstrapNavbar } from 'react-bootstrap';
import styled, { css } from 'styled-components';
import chroma from 'chroma-js';

import { breakpoint } from 'theme';

const Navbar = styled(BootstrapNavbar)(({ theme }) => css`
  &.navbar-default {
    background-color: ${theme.colors.gray[90]};
    border-color: ${theme.colors.gray[80]};

    .navbar-brand {
      color: ${theme.colors.variant.info};
      padding: 12px 15px 0 15px;

      &:hover,
      &:focus {
        color: ${theme.colors.variant.dark.info};
        background-color: transparent;
      }
    }

    .navbar-text {
      color: ${theme.colors.global.textDefault};
    }

    .navbar-nav {
      > li > a,
      > li > .btn-link {
        color: ${theme.colors.variant.info};

        &:hover,
        &:focus {
          color: ${theme.colors.variant.dark.info};
          background-color: transparent;
        }
      }

      > .active > a {
        &,
        &:hover,
        &:focus {
<<<<<<< HEAD
          color: ${util.readableColor(theme.colors.gray[80])};
          background-color: ${theme.colors.gray[80]};
=======
          color: ${theme.util.readableColor(theme.color.gray[80])};
          background-color: ${theme.color.gray[80]};
>>>>>>> b8b05189
        }
      }

      > .disabled > a {
        &,
        &:hover,
        &:focus {
          color: ${theme.colors.gray[70]};
          background-color: transparent;
        }
      }

      > .open > a {
        &,
        &:hover,
        &:focus {
          color: ${chroma(theme.colors.variant.info).darken(0.15)};
          background-color: ${chroma(theme.colors.gray[90]).darken(0.065)};
        }
      }

      @media (max-width: ${breakpoint.max.sm}) {
        .open .dropdown-menu {
          > li > a,
          > li > .btn-link {
            color: ${theme.colors.variant.info};

            &:hover,
            &:focus {
              color: ${chroma(theme.colors.variant.info).darken(0.25)};
              background-color: transparent;
            }
          }

          > .active > a {
            &,
            &:hover,
            &:focus {
              color: ${chroma(theme.colors.variant.info).darken(0.15)};
              background-color: ${chroma(theme.colors.gray[90]).darken(0.065)};
            }
          }

          > .disabled > a {
            &,
            &:hover,
            &:focus {
              color: ${theme.colors.gray[80]};
              background-color: transparent;
            }
          }
        }
      }
    }

    .navbar-toggle {
      border-color: ${theme.colors.gray[80]};

      &:hover,
      &:focus {
        background-color: ${theme.colors.gray[80]};
      }

      .icon-bar {
        background-color: ${chroma(theme.colors.gray[80]).darken(0.25)};
      }
    }

    .navbar-collapse,
    .navbar-form {
      border-color: ${chroma(theme.colors.gray[90]).darken(0.065)};
    }

    .navbar-link {
      color: ${theme.colors.variant.info};

      &:hover {
        color: ${chroma(theme.colors.variant.info).darken(0.25)};
      }
    }

    .btn-link {
      color: ${theme.colors.variant.info};

      &:hover,
      &:focus {
        color: ${theme.colors.variant.dark.info};
      }

      &[disabled],
      fieldset[disabled] & {
        &:hover,
        &:focus {
          color: ${theme.colors.gray[80]};
        }
      }
    }
  }

  &.navbar-inverse {
    background-color: ${theme.colors.gray[10]};
    border: 0;

    .navbar-brand {
      color: ${chroma(theme.colors.variant.info).brighten(0.15)};
      padding: 12px 15px 0 15px;

      &:hover,
      &:focus {
        color: ${theme.colors.global.textAlt};
        background-color: transparent;
      }
    }

    .navbar-text {
      color: ${chroma(theme.colors.global.textDefault).brighten(0.15)};
    }

    .navbar-nav {
      > li > a,
      > li > .btn-link {
        color: ${theme.colors.gray[90]};

        &:hover,
        &:focus {
          color: ${theme.colors.variant.light.info};
          background-color: transparent;
        }
      }

      > .active > a {
        &,
        &:hover,
        &:focus {
          color: ${theme.colors.global.textAlt};
          background-color: ${theme.colors.gray[20]};
        }
      }

      > .disabled > a {
        &,
        &:hover,
        &:focus {
          color: ${chroma(theme.colors.global.textDefault).brighten(0.50)};
          background-color: transparent;
        }
      }

      > .open > a {
        &,
        &:hover,
        &:focus {
          color: ${theme.colors.global.textAlt};
          background-color: ${theme.colors.gray[20]};
        }
      }

      @media (max-width: ${breakpoint.max.sm}) {
        .open .dropdown-menu {
          > .dropdown-header {
            border-color: ${theme.colors.gray[10]};
          }

          .divider {
            background-color: ${theme.colors.gray[20]};
          }

          > li > a,
          > li > .btn-link {
            color: ${theme.colors.gray[90]};

            &:hover,
            &:focus {
              color: ${theme.colors.variant.light.info};
              background-color: transparent;
            }
          }

          > .active > a {
            &,
            &:hover,
            &:focus {
              color: ${theme.colors.global.textAlt};
              background-color: ${theme.colors.gray[20]};
            }
          }

          > .disabled > a {
            &,
            &:hover,
            &:focus {
              color: ${chroma(theme.colors.global.textDefault).brighten(0.50)};
              background-color: transparent;
            }
          }
        }
      }
    }

    .navbar-toggle {
      border-color: ${theme.colors.gray[70]};

      &:hover,
      &:focus {
        background-color: ${theme.colors.gray[70]};
      }

      .icon-bar {
        background-color: ${theme.colors.global.textAlt};
      }
    }

    .navbar-collapse,
    .navbar-form {
      border-color: ${theme.colors.gray[70]};
    }

    .navbar-link {
      color: ${chroma(theme.colors.variant.info).brighten(0.15)};

      &:hover {
        color: ${theme.colors.global.textAlt};
      }
    }

    .btn-link {
      color: ${chroma(theme.colors.variant.info).brighten(0.15)};

      &:hover,
      &:focus {
        color: ${theme.colors.global.textAlt};
      }

      &[disabled],
      fieldset[disabled] & {
        &:hover,
        &:focus {
          color: ${chroma(theme.colors.global.textDefault).brighten(0.50)};
        }
      }
    }
  }

  .dropdown-header {
    text-transform: uppercase;
    padding: 0 15px !important;
    font-weight: bold;
  }
`);

/** @component */
export default Navbar;<|MERGE_RESOLUTION|>--- conflicted
+++ resolved
@@ -3,8 +3,6 @@
 import styled, { css } from 'styled-components';
 import chroma from 'chroma-js';
 
-import { breakpoint } from 'theme';
-
 const Navbar = styled(BootstrapNavbar)(({ theme }) => css`
   &.navbar-default {
     background-color: ${theme.colors.gray[90]};
@@ -41,13 +39,8 @@
         &,
         &:hover,
         &:focus {
-<<<<<<< HEAD
-          color: ${util.readableColor(theme.colors.gray[80])};
+          color: ${theme.utils.readableColor(theme.colors.gray[80])};
           background-color: ${theme.colors.gray[80]};
-=======
-          color: ${theme.util.readableColor(theme.color.gray[80])};
-          background-color: ${theme.color.gray[80]};
->>>>>>> b8b05189
         }
       }
 
@@ -69,7 +62,7 @@
         }
       }
 
-      @media (max-width: ${breakpoint.max.sm}) {
+      @media (max-width: ${theme.breakpoints.max.sm}) {
         .open .dropdown-menu {
           > li > a,
           > li > .btn-link {
@@ -205,7 +198,7 @@
         }
       }
 
-      @media (max-width: ${breakpoint.max.sm}) {
+      @media (max-width: ${theme.breakpoints.max.sm}) {
         .open .dropdown-menu {
           > .dropdown-header {
             border-color: ${theme.colors.gray[10]};
