// eslint-disable-next-line no-restricted-imports
import { Tab as BootstrapTab } from 'react-bootstrap';
import styled, { css } from 'styled-components';

const Tab = styled(BootstrapTab)(({ theme }) => css`
<<<<<<< HEAD
  background-color: ${theme.colors.global.contentBackground};
  border: 1px solid ${util.colorLevel(theme.colors.variant.info, -5)};
=======
  background-color: ${theme.color.global.contentBackground};
  border: 1px solid ${theme.util.colorLevel(theme.color.variant.info, -5)};
>>>>>>> b8b05189
  border-top: 0;
  border-radius: 0 0 4px 4px;
  padding: 9px;
`);

/** @component */
export default Tab;<|MERGE_RESOLUTION|>--- conflicted
+++ resolved
@@ -3,13 +3,8 @@
 import styled, { css } from 'styled-components';
 
 const Tab = styled(BootstrapTab)(({ theme }) => css`
-<<<<<<< HEAD
   background-color: ${theme.colors.global.contentBackground};
-  border: 1px solid ${util.colorLevel(theme.colors.variant.info, -5)};
-=======
-  background-color: ${theme.color.global.contentBackground};
-  border: 1px solid ${theme.util.colorLevel(theme.color.variant.info, -5)};
->>>>>>> b8b05189
+  border: 1px solid ${theme.utils.colorLevel(theme.colors.variant.info, -5)};
   border-top: 0;
   border-radius: 0 0 4px 4px;
   padding: 9px;
