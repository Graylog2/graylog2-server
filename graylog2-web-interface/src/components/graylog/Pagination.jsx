--- conflicted
+++ resolved
@@ -12,15 +12,9 @@
     > li {
       > a,
       > span {
-<<<<<<< HEAD
-        color: ${util.readableColor(theme.colors.global.contentBackground)};
+        color: ${theme.utils.readableColor(theme.colors.global.contentBackground)};
         background-color: ${theme.colors.global.contentBackground};
         border-color: ${theme.colors.gray[80]};
-=======
-        color: ${theme.util.readableColor(theme.color.global.contentBackground)};
-        background-color: ${theme.color.global.contentBackground};
-        border-color: ${theme.color.gray[80]};
->>>>>>> b8b05189
 
         &:hover,
         &:focus {
