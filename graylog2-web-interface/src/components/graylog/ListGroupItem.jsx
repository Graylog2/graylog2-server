--- conflicted
+++ resolved
@@ -7,13 +7,8 @@
 import bsStyleThemeVariant from './variants/bsStyle';
 
 const listGroupItemStyles = (hex, variant) => css(({ theme }) => {
-<<<<<<< HEAD
-  const backgroundColor = util.colorLevel(theme.colors.variant.light[variant], -5);
-  const textColor = util.readableColor(backgroundColor);
-=======
-  const backgroundColor = theme.util.colorLevel(theme.color.variant.light[variant], -5);
-  const textColor = theme.util.readableColor(backgroundColor);
->>>>>>> b8b05189
+  const backgroundColor = theme.utils.colorLevel(theme.colors.variant.light[variant], -5);
+  const textColor = theme.utils.readableColor(backgroundColor);
 
   return css`
     &.list-group-item-${variant} {
@@ -38,15 +33,9 @@
         &.active,
         &.active:hover,
         &.active:focus {
-<<<<<<< HEAD
-          color: ${util.readableColor(theme.colors.variant.light[variant])};
+          color: ${theme.utils.readableColor(theme.colors.variant.light[variant])};
           background-color: ${theme.colors.variant.light[variant]};
           border-color: ${theme.colors.variant.light[variant]};
-=======
-          color: ${theme.util.readableColor(theme.color.variant.light[variant])};
-          background-color: ${theme.color.variant.light[variant]};
-          border-color: ${theme.color.variant.light[variant]};
->>>>>>> b8b05189
         }
       }
     }
@@ -108,31 +97,17 @@
 
     &:hover:not(.disabled),
     &:focus:not(.disabled) {
-<<<<<<< HEAD
       background-color: ${theme.colors.gray[40]};
-      color: ${util.readableColor(theme.colors.gray[40])};
+      color: ${theme.utils.readableColor(theme.colors.gray[40])};
 
       &.active {
-        color: ${util.readableColor(theme.colors.variant.primary)};
+        color: ${theme.utils.readableColor(theme.colors.variant.primary)};
         border-color: ${theme.colors.variant.primary};
         background-color: ${theme.colors.variant.primary};
       }
 
       .list-group-item-heading {
-        color: ${util.readableColor(theme.colors.gray[40])};
-=======
-      background-color: ${theme.color.gray[40]};
-      color: ${theme.util.readableColor(theme.color.gray[40])};
-
-      &.active {
-        color: ${theme.util.readableColor(theme.color.variant.primary)};
-        border-color: ${theme.color.variant.primary};
-        background-color: ${theme.color.variant.primary};
-      }
-
-      .list-group-item-heading {
-        color: ${theme.util.readableColor(theme.color.gray[40])};
->>>>>>> b8b05189
+        color: ${theme.utils.readableColor(theme.colors.gray[40])};
       }
     }
   }
