--- conflicted
+++ resolved
@@ -32,11 +32,7 @@
         className="widget-info"
       >
         <button
-<<<<<<< HEAD
-          className="Button__StyledButton-c9cbmb-0 cBCVOY btn-text btn btn-link"
-=======
           className="btn-text Button__StyledButton-c9cbmb-0 kRDLih btn btn-link"
->>>>>>> dc702008
           disabled={false}
           onClick={[Function]}
           title="Show widget configuration"
@@ -84,11 +80,7 @@
         className="widget-replay"
       >
         <a
-<<<<<<< HEAD
-          className="Button__StyledButton-c9cbmb-0 cBCVOY btn-text btn btn-link"
-=======
           className="btn-text Button__StyledButton-c9cbmb-0 kRDLih btn btn-link"
->>>>>>> dc702008
           href="http://example.org"
           onClick={[Function]}
           onKeyDown={[Function]}
@@ -103,11 +95,7 @@
         className="widget-info"
       >
         <button
-<<<<<<< HEAD
-          className="Button__StyledButton-c9cbmb-0 cBCVOY btn-text btn btn-link"
-=======
           className="btn-text Button__StyledButton-c9cbmb-0 kRDLih btn btn-link"
->>>>>>> dc702008
           disabled={false}
           onClick={[Function]}
           title="Show widget configuration"
@@ -155,11 +143,7 @@
         className="widget-delete"
       >
         <button
-<<<<<<< HEAD
-          className="Button__StyledButton-c9cbmb-0 cBCVOY btn-text btn btn-link"
-=======
           className="btn-text Button__StyledButton-c9cbmb-0 kRDLih btn btn-link"
->>>>>>> dc702008
           disabled={false}
           onClick={[Function]}
           title="Delete widget"
@@ -174,11 +158,7 @@
         className="widget-edit"
       >
         <button
-<<<<<<< HEAD
-          className="Button__StyledButton-c9cbmb-0 cBCVOY btn-text btn btn-link"
-=======
           className="btn-text Button__StyledButton-c9cbmb-0 kRDLih btn btn-link"
->>>>>>> dc702008
           disabled={false}
           onClick={[Function]}
           title="Edit widget"
