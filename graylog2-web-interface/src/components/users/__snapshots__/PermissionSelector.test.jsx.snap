--- conflicted
+++ resolved
@@ -745,11 +745,7 @@
                         className="btn-group btn-group-sm"
                       >
                         <button
-<<<<<<< HEAD
-                          className="Button__StyledButton-c9cbmb-0 cBCVOY btn btn-info active"
-=======
                           className="Button__StyledButton-c9cbmb-0 kRDLih btn btn-info"
->>>>>>> b75eee34
                           disabled={false}
                           onClick={[Function]}
                           type="button"
@@ -821,11 +817,7 @@
                           Allow reading
                         </button>
                         <button
-<<<<<<< HEAD
-                          className="Button__StyledButton-c9cbmb-0 cBCVOY btn btn-info active"
-=======
                           className="Button__StyledButton-c9cbmb-0 kRDLih btn btn-info"
->>>>>>> b75eee34
                           disabled={false}
                           onClick={[Function]}
                           type="button"
@@ -1073,11 +1065,7 @@
                         className="btn-group btn-group-sm"
                       >
                         <button
-<<<<<<< HEAD
-                          className="Button__StyledButton-c9cbmb-0 cBCVOY btn btn-info active"
-=======
                           className="Button__StyledButton-c9cbmb-0 kRDLih btn btn-info"
->>>>>>> b75eee34
                           disabled={false}
                           onClick={[Function]}
                           type="button"
