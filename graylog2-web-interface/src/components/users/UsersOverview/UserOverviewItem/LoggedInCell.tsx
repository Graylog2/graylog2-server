--- conflicted
+++ resolved
@@ -18,13 +18,8 @@
 import styled from 'styled-components';
 import type { $PropertyType } from 'utility-types';
 
-<<<<<<< HEAD
-import UserOverview from 'logic/users/UserOverview';
+import type UserOverview from 'logic/users/UserOverview';
 import { OverlayTrigger, RelativeTime } from 'components/common';
-=======
-import type UserOverview from 'logic/users/UserOverview';
-import { OverlayTrigger, Timestamp } from 'components/common';
->>>>>>> bc75266d
 import { Popover } from 'components/bootstrap';
 
 import LoggedInIcon from '../../LoggedInIcon';
