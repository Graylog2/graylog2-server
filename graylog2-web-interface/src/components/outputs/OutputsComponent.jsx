/*
 * Copyright (C) 2020 Graylog, Inc.
 *
 * This program is free software: you can redistribute it and/or modify
 * it under the terms of the Server Side Public License, version 1,
 * as published by MongoDB, Inc.
 *
 * This program is distributed in the hope that it will be useful,
 * but WITHOUT ANY WARRANTY; without even the implied warranty of
 * MERCHANTABILITY or FITNESS FOR A PARTICULAR PURPOSE. See the
 * Server Side Public License for more details.
 *
 * You should have received a copy of the Server Side Public License
 * along with this program. If not, see
 * <http://www.mongodb.com/licensing/server-side-public-license>.
 */
import React from 'react';
import createReactClass from 'create-react-class';

<<<<<<< HEAD
import { Row, Col } from 'components/bootstrap';
import StoreProvider from 'injection/StoreProvider';
=======
import { Row, Col } from 'components/graylog';
>>>>>>> 8d19d8cf
import UserNotification from 'util/UserNotification';
import PermissionsMixin from 'util/PermissionsMixin';
import Spinner from 'components/common/Spinner';
import StreamsStore from 'stores/streams/StreamsStore';
import { OutputsStore } from 'stores/outputs/OutputsStore';

import OutputList from './OutputList';
import CreateOutputDropdown from './CreateOutputDropdown';
import AssignOutputDropdown from './AssignOutputDropdown';

const OutputsComponent = createReactClass({
  displayName: 'OutputsComponent',
  mixins: [PermissionsMixin],

  componentDidMount() {
    this.loadData();
  },

  loadData() {
    const callback = (resp) => {
      this.setState({
        outputs: resp.outputs,
      });

      if (this.props.streamId) {
        this._fetchAssignableOutputs(resp.outputs);
      }
    };

    if (this.props.streamId) {
      OutputsStore.loadForStreamId(this.props.streamId, callback);
    } else {
      OutputsStore.load(callback);
    }

    OutputsStore.loadAvailableTypes((resp) => {
      this.setState({ types: resp.types });
    });
  },

  getInitialState() {
    return {
    };
  },

  _handleUpdate() {
    this.loadData();
  },

  _handleCreateOutput(data) {
    OutputsStore.save(data, (result) => {
      this.setState({ typeName: 'placeholder' });

      if (this.props.streamId) {
        StreamsStore.addOutput(this.props.streamId, result.id, (response) => {
          this._handleUpdate();

          return response;
        });
      } else {
        this._handleUpdate();
      }

      return result;
    });
  },

  _fetchAssignableOutputs(outputs) {
    OutputsStore.load((resp) => {
      const streamOutputIds = outputs.map((output) => { return output.id; });
      const assignableOutputs = resp.outputs
        .filter((output) => { return streamOutputIds.indexOf(output.id) === -1; })
        .sort((output1, output2) => { return output1.title.localeCompare(output2.title); });

      this.setState({ assignableOutputs: assignableOutputs });
    });
  },

  _handleAssignOutput(outputId) {
    StreamsStore.addOutput(this.props.streamId, outputId, (response) => {
      this._handleUpdate();

      return response;
    });
  },

  _removeOutputGlobally(outputId) {
    if (window.confirm('Do you really want to terminate this output?')) {
      OutputsStore.remove(outputId, (response) => {
        UserNotification.success('Output was terminated.', 'Success');
        this._handleUpdate();

        return response;
      });
    }
  },

  _removeOutputFromStream(outputId, streamId) {
    if (window.confirm('Do you really want to remove this output from the stream?')) {
      StreamsStore.removeOutput(streamId, outputId, (response) => {
        UserNotification.success('Output was removed from stream.', 'Success');
        this._handleUpdate();

        return response;
      });
    }
  },

  _handleOutputUpdate(output, deltas) {
    OutputsStore.update(output, deltas, () => {
      this._handleUpdate();
    });
  },

  render() {
    if (this.state.outputs && this.state.types && (!this.props.streamId || this.state.assignableOutputs)) {
      const { permissions } = this.props;
      const { streamId } = this.props;
      const createOutputDropdown = (this.isPermitted(permissions, ['outputs:create'])
        ? (
          <CreateOutputDropdown types={this.state.types}
                                onSubmit={this._handleCreateOutput}
                                getTypeDefinition={OutputsStore.loadAvailable}
                                streamId={streamId} />
        ) : null);
      const assignOutputDropdown = (streamId
        ? (
          <AssignOutputDropdown streamId={streamId}
                                outputs={this.state.assignableOutputs}
                                onSubmit={this._handleAssignOutput} />
        ) : null);

      return (
        <div className="outputs">
          <Row className="content">
            <Col md={4}>
              {createOutputDropdown}
            </Col>
            <Col md={8}>
              {assignOutputDropdown}
            </Col>
          </Row>

          <OutputList streamId={streamId}
                      outputs={this.state.outputs}
                      permissions={permissions}
                      getTypeDefinition={OutputsStore.loadAvailable}
                      types={this.state.types}
                      onRemove={this._removeOutputFromStream}
                      onTerminate={this._removeOutputGlobally}
                      onUpdate={this._handleOutputUpdate} />
        </div>
      );
    }

    return <Spinner />;
  },
});
export default OutputsComponent;<|MERGE_RESOLUTION|>--- conflicted
+++ resolved
@@ -17,12 +17,7 @@
 import React from 'react';
 import createReactClass from 'create-react-class';
 
-<<<<<<< HEAD
 import { Row, Col } from 'components/bootstrap';
-import StoreProvider from 'injection/StoreProvider';
-=======
-import { Row, Col } from 'components/graylog';
->>>>>>> 8d19d8cf
 import UserNotification from 'util/UserNotification';
 import PermissionsMixin from 'util/PermissionsMixin';
 import Spinner from 'components/common/Spinner';
