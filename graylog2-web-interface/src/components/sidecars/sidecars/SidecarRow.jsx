--- conflicted
+++ resolved
@@ -14,19 +14,11 @@
 import style from './SidecarRow.css';
 
 const SidecarTR = styled.tr(({ inactive, theme }) => `
-<<<<<<< HEAD
-  color: ${inactive ? util.contrastingColor(theme.colors.global.tableBackground, 'AA') : 'currentColor'};
+  color: ${inactive ? theme.utils.contrastingColor(theme.colors.global.tableBackground, 'AA') : 'currentColor'};
   opacity: ${inactive ? 0.9 : 1};
 
   &:nth-of-type(2n+1) {
-    color: ${inactive ? util.contrastingColor(theme.colors.global.tableBackgroundAlt, 'AA') : 'currentColor'};
-=======
-  color: ${inactive ? theme.util.contrastingColor(theme.color.global.tableBackground, 'AA') : 'currentColor'};
-  opacity: ${inactive ? 0.9 : 1};
-
-  &:nth-of-type(2n+1) {
-    color: ${inactive ? theme.util.contrastingColor(theme.color.global.tableBackgroundAlt, 'AA') : 'currentColor'};
->>>>>>> b8b05189
+    color: ${inactive ? theme.utils.contrastingColor(theme.colors.global.tableBackgroundAlt, 'AA') : 'currentColor'};
   }
 
   td:not(:last-child) {
