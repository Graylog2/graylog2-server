--- conflicted
+++ resolved
@@ -167,14 +167,8 @@
     const storedTemplate = this.defaultTemplates[collectorId];
 
     if (storedTemplate !== undefined) {
-<<<<<<< HEAD
-      return new Promise((resolve) => {
-        resolve(storedTemplate);
-      });
-=======
       // eslint-disable-next-line no-promise-executor-return
       return new Promise((resolve) => resolve(storedTemplate));
->>>>>>> 38b5e25d
     }
 
     return CollectorsActions.getCollector(collectorId).then((collector) => {
@@ -257,10 +251,7 @@
 
     return options;
   },
-<<<<<<< HEAD
-
-=======
->>>>>>> 38b5e25d
+
   // eslint-disable-next-line react/no-unstable-nested-components
   _formatValidationMessage(fieldName, defaultText) {
     const { validation_errors: validationErrors } = this.state;
@@ -281,10 +272,7 @@
 
     return null;
   },
-<<<<<<< HEAD
-
-=======
->>>>>>> 38b5e25d
+
   // eslint-disable-next-line react/no-unstable-nested-components
   _renderCollectorTypeField(collectorId, collectors, configurationSidecars) {
     const isConfigurationInUse = configurationSidecars.sidecar_ids && configurationSidecars.sidecar_ids.length > 0;
