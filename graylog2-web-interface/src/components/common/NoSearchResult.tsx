/*
 * Copyright (C) 2020 Graylog, Inc.
 *
 * This program is free software: you can redistribute it and/or modify
 * it under the terms of the Server Side Public License, version 1,
 * as published by MongoDB, Inc.
 *
 * This program is distributed in the hope that it will be useful,
 * but WITHOUT ANY WARRANTY; without even the implied warranty of
 * MERCHANTABILITY or FITNESS FOR A PARTICULAR PURPOSE. See the
 * Server Side Public License for more details.
 *
 * You should have received a copy of the Server Side Public License
 * along with this program. If not, see
 * <http://www.mongodb.com/licensing/server-side-public-license>.
 */
import * as React from 'react';
<<<<<<< HEAD
=======
import PropTypes from 'prop-types';
import styled from 'styled-components';
>>>>>>> 5a713658

import { Alert } from 'components/bootstrap';
import Icon from 'components/common/Icon';

const StyledIcon = styled(Icon)`
  margin-right: 5px;
`;

type Props = {
  children: React.ReactNode,
  className?: string,
};

/**
 * Component used to display a simple alert message for a search that returned no matching results.
 * Usage should include utilizing the `children` props to supply the user with a descriptive message.
*/
const NoSearchResult = ({ children, className }: Props) => (
<<<<<<< HEAD
  <Alert className={`${className ?? ''} no-bm`}>
    <Icon name="info-circle" />
    &nbsp;{children || 'No data available.'}
  </Alert>
);

=======
  <Alert className={`${className ?? ''} no-bm`}><StyledIcon name="info-circle" />{children}</Alert>
);

NoSearchResult.propTypes = {
  children: PropTypes.node,
  className: PropTypes.string,
};

>>>>>>> 5a713658
NoSearchResult.defaultProps = {
  className: undefined,
};

export default NoSearchResult;<|MERGE_RESOLUTION|>--- conflicted
+++ resolved
@@ -15,11 +15,7 @@
  * <http://www.mongodb.com/licensing/server-side-public-license>.
  */
 import * as React from 'react';
-<<<<<<< HEAD
-=======
-import PropTypes from 'prop-types';
 import styled from 'styled-components';
->>>>>>> 5a713658
 
 import { Alert } from 'components/bootstrap';
 import Icon from 'components/common/Icon';
@@ -38,23 +34,12 @@
  * Usage should include utilizing the `children` props to supply the user with a descriptive message.
 */
 const NoSearchResult = ({ children, className }: Props) => (
-<<<<<<< HEAD
   <Alert className={`${className ?? ''} no-bm`}>
-    <Icon name="info-circle" />
-    &nbsp;{children || 'No data available.'}
+    <StyledIcon name="info-circle" />
+    {children || 'No data available.'}
   </Alert>
 );
 
-=======
-  <Alert className={`${className ?? ''} no-bm`}><StyledIcon name="info-circle" />{children}</Alert>
-);
-
-NoSearchResult.propTypes = {
-  children: PropTypes.node,
-  className: PropTypes.string,
-};
-
->>>>>>> 5a713658
 NoSearchResult.defaultProps = {
   className: undefined,
 };
