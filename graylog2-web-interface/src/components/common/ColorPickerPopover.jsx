import React from 'react';
import createReactClass from 'create-react-class';
import PropTypes from 'prop-types';

import { OverlayTrigger, Popover } from 'components/graylog';
<<<<<<< HEAD
import ColorPicker from './ColorPicker';
=======
import ColorPicker from 'components/common/ColorPicker';
>>>>>>> b75eee34

import style from './ColorPickerPopover.css';

/**
 * Component that renders a `ColorPicker` component inside a react bootstrap
 * popover. This is meant to use in forms and UIs with limited space, as the color
 * picker will only appear when the user interacts with the trigger node.
 *
 * This component will pass any additional props to `ColorPicker`, but their validation
 * is left for that component. Please look at `ColorPicker`'s documentation for more
 * information.
 */
const ColorPickerPopover = createReactClass({
  propTypes: {
    /** Provides an ID for this popover element. */
    id: PropTypes.string.isRequired,
    /** Indicates where the popover should appear. */
    placement: PropTypes.oneOf(['top', 'right', 'bottom', 'left']),
    /** Title to use in the popover header. */
    title: PropTypes.string,
    /** React node that will be used as trigger to show/hide the popover. */
    triggerNode: PropTypes.node.isRequired,
    /** Event that will show/hide the popover. */
    triggerAction: PropTypes.oneOf(['click', 'hover', 'focus']),
    /**
     * Function that will be called when the selected color changes.
     * The function receives the color in hexadecimal format as first argument,
     * the event as the second argument, and a callback function to hide the
     * overlay as third argument.
     */
    onChange: PropTypes.func.isRequired,
  },

  getDefaultProps() {
    return {
      placement: 'bottom',
      triggerAction: 'click',
      title: 'Pick a color',
    };
  },

  handleChange(color, event) {
    this.props.onChange(color, event, () => this.overlay.hide());
  },

  render() {
    const { id, placement, title, triggerNode, triggerAction, ...colorPickerProps } = this.props;
    const popover = (
      <Popover id={id} title={title} className={style.customPopover}>
        <ColorPicker {...colorPickerProps} onChange={this.handleChange} />
      </Popover>
    );

    return (
      <OverlayTrigger ref={(c) => { this.overlay = c; }}
                      trigger={triggerAction}
                      placement={placement}
                      overlay={popover}
                      rootClose>
        {triggerNode}
      </OverlayTrigger>
    );
  },
});

export default ColorPickerPopover;<|MERGE_RESOLUTION|>--- conflicted
+++ resolved
@@ -3,11 +3,7 @@
 import PropTypes from 'prop-types';
 
 import { OverlayTrigger, Popover } from 'components/graylog';
-<<<<<<< HEAD
-import ColorPicker from './ColorPicker';
-=======
 import ColorPicker from 'components/common/ColorPicker';
->>>>>>> b75eee34
 
 import style from './ColorPickerPopover.css';
 
