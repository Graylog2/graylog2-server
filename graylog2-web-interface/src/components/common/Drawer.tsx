/*
 * Copyright (C) 2020 Graylog, Inc.
 *
 * This program is free software: you can redistribute it and/or modify
 * it under the terms of the Server Side Public License, version 1,
 * as published by MongoDB, Inc.
 *
 * This program is distributed in the hope that it will be useful,
 * but WITHOUT ANY WARRANTY; without even the implied warranty of
 * MERCHANTABILITY or FITNESS FOR A PARTICULAR PURPOSE. See the
 * Server Side Public License for more details.
 *
 * You should have received a copy of the Server Side Public License
 * along with this program. If not, see
 * <http://www.mongodb.com/licensing/server-side-public-license>.
 */
import * as React from 'react';
import { Drawer as MantineDrawer } from '@mantine/core';
import { useDisclosure } from '@mantine/hooks';
import styled, { css } from 'styled-components';

const StyledDrawer = styled(MantineDrawer)(
  ({ theme }) => css`
    @keyframes changeWidth {
      from {
        flex-basis: var(--drawer-size);
      }
      to {
        flex-basis: calc(var(--drawer-size) * 2);
      }
    }

    .mantine-Drawer-content,
    .mantine-Drawer-header {
      background-color: ${theme.colors.global.contentBackground};
    }

    .mantine-Drawer-content {
      display: flex;
      flex-direction: column;

      &.double {
        animation-name: changeWidth;
        animation-duration: 0.3s;
        animation-fill-mode: forwards;
      }
    }

    .mantine-Drawer-body {
      flex: 1;
    }

    .mantine-Drawer-title {
      width: 94%;
    }
  `,
);

const TitleWrapper = styled.div`
  display: flex;
  align-items: center;
  flex: 1 1 auto;
  overflow: hidden;
  width: 100%;
`;

const Title = styled.div(
  ({ theme }) => css`
    font-size: ${theme.fonts.size.h1};
    white-space: nowrap;
    overflow: hidden;
    text-overflow: ellipsis;
    width: 100%;
    line-height: 1.2;
  `,
);

export const getDrawerPropsByLevel = ({
  parentSize,
  level = 0,
  parentPosition = 'right',
}: {
  parentSize: string;
  level?: number;
  parentPosition?: 'left' | 'right' | 'top' | 'bottom';
}) => ({
  position: parentPosition,
  withOverlay: level === 0,
  styles: parentPosition
    ? { inner: { [parentPosition]: `calc((var(--drawer-size-${parentSize}) + 0.8rem) * ${level})` } }
    : undefined,
  overlayProps: { zIndex: `103${level}` },
});

type Props = Pick<
  React.ComponentProps<typeof MantineDrawer>,
  | 'onClose'
  | 'position'
  | 'size'
  | 'children'
  | 'title'
  | 'closeOnClickOutside'
  | 'offset'
  | 'zIndex'
  | 'withOverlay'
  | 'overlayProps'
  | 'styles'
  | 'transitionProps'
<<<<<<< HEAD
  | 'styles'
=======
  | 'lockScroll'
>>>>>>> f839cc54
> & {
  opened?: boolean;
  double?: boolean;
  parentSize?: string;
  level?: number;
  parentPosition?: 'left' | 'right' | 'top' | 'bottom';
};

<<<<<<< HEAD
const Drawer = ({
  title,
  double = false,
  parentSize = undefined,
  level = 0,
  parentPosition = 'right',
  ...props
}: Props) => {
  const [opened, { open, close }] = useDisclosure(false);

  React.useLayoutEffect(() => {
    setTimeout(() => open(), 80);
  }, [open, close, props.onClose]);

  const handleClose = () => {
    close();
    setTimeout(() => props.onClose?.(), 200);
  };

  return (
    <StyledDrawer
      opened={opened}
      offset={15}
      padding="lg"
      radius={5}
      zIndex={1032}
      classNames={{ content: double ? 'double' : '' }}
      title={
        <TitleWrapper>
          <Title>{title}</Title>
        </TitleWrapper>
      }
      {...getDrawerPropsByLevel({ parentSize, level, parentPosition })}
      {...props}
      onClose={handleClose}
    />
  );
};
=======
const Drawer = ({ title, double = false, lockScroll = false, ...props }: Props) => (
  <StyledDrawer
    offset={15}
    padding="lg"
    radius={5}
    zIndex={1032}
    lockScroll={lockScroll}
    title={
      <TitleWrapper>
        <Title>{title}</Title>
      </TitleWrapper>
    }
    {...props}
    size={double ? 1260 : props.size}
  />
);
>>>>>>> f839cc54

export default Drawer;<|MERGE_RESOLUTION|>--- conflicted
+++ resolved
@@ -106,11 +106,8 @@
   | 'overlayProps'
   | 'styles'
   | 'transitionProps'
-<<<<<<< HEAD
   | 'styles'
-=======
   | 'lockScroll'
->>>>>>> f839cc54
 > & {
   opened?: boolean;
   double?: boolean;
@@ -119,7 +116,6 @@
   parentPosition?: 'left' | 'right' | 'top' | 'bottom';
 };
 
-<<<<<<< HEAD
 const Drawer = ({
   title,
   double = false,
@@ -158,23 +154,5 @@
     />
   );
 };
-=======
-const Drawer = ({ title, double = false, lockScroll = false, ...props }: Props) => (
-  <StyledDrawer
-    offset={15}
-    padding="lg"
-    radius={5}
-    zIndex={1032}
-    lockScroll={lockScroll}
-    title={
-      <TitleWrapper>
-        <Title>{title}</Title>
-      </TitleWrapper>
-    }
-    {...props}
-    size={double ? 1260 : props.size}
-  />
-);
->>>>>>> f839cc54
 
 export default Drawer;