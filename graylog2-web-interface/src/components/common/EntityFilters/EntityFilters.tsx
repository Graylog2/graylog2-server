/*
 * Copyright (C) 2020 Graylog, Inc.
 *
 * This program is free software: you can redistribute it and/or modify
 * it under the terms of the Server Side Public License, version 1,
 * as published by MongoDB, Inc.
 *
 * This program is distributed in the hope that it will be useful,
 * but WITHOUT ANY WARRANTY; without even the implied warranty of
 * MERCHANTABILITY or FITNESS FOR A PARTICULAR PURPOSE. See the
 * Server Side Public License for more details.
 *
 * You should have received a copy of the Server Side Public License
 * along with this program. If not, see
 * <http://www.mongodb.com/licensing/server-side-public-license>.
 */
import React, { useCallback } from 'react';
import styled from 'styled-components';
import { OrderedMap } from 'immutable';

import CreateFilterDropdown from 'components/common/EntityFilters/CreateFilterDropdown';
import type { Attributes } from 'stores/PaginationTypes';
import type { Filters, Filter, UrlQueryFilters } from 'components/common/EntityFilters/types';
import ActiveFilters from 'components/common/EntityFilters/ActiveFilters';
import useFiltersWithTitle from 'components/common/EntityFilters/hooks/useFiltersWithTitle';

import { ROW_MIN_HEIGHT } from './Constants';

const SUPPORTED_ATTRIBUTE_TYPES = ['STRING', 'BOOLEAN', 'DATE'];

const FilterCreation = styled.div`
  display: inline-flex;
  height: ${ROW_MIN_HEIGHT}px;
  align-items: center;
  margin-left: 5px;
  
  && {
    margin-right: 10px;
  }
`;

type Props = {
  attributes: Attributes,

  urlQueryFilters: UrlQueryFilters | undefined,
  setUrlQueryFilters: (urlQueryFilters: UrlQueryFilters) => void,
  filterValueRenderers?: { [attributeId: string]: (value: Filter['value'], title: string) => React.ReactNode };
}

const EntityFilters = ({ attributes = [], filterValueRenderers, urlQueryFilters, setUrlQueryFilters }: Props) => {
  const {
    data: activeFilters,
    onChange: onChangeFiltersWithTitle,
  } = useFiltersWithTitle(
    urlQueryFilters,
    attributes,
    !!attributes,
  );

  const filterableAttributes = attributes.filter(({ filterable, type }) => filterable && SUPPORTED_ATTRIBUTE_TYPES.includes(type));

  const onChangeFilters = useCallback((newFilters: Filters) => {
    const newUrlQueryFilters = newFilters.entrySeq().reduce((col, [attributeId, filterCol]) => (
<<<<<<< HEAD
      col.set(attributeId, [...col[attributeId] ?? [], ...filterCol.map(({ value }) => value)])
=======
      col.set(attributeId, [...col.get(attributeId) ?? [], ...filterCol.map(({ value }) => value)])
>>>>>>> 3e90b9cd
    ), OrderedMap<string, Array<string>>());

    onChangeFiltersWithTitle(newFilters, newUrlQueryFilters);
    setUrlQueryFilters(newUrlQueryFilters);
  }, [onChangeFiltersWithTitle, setUrlQueryFilters]);

  const onCreateFilter = useCallback((attributeId: string, filter: Filter) => {
    onChangeFilters(OrderedMap(activeFilters).set(
      attributeId,
      [...(activeFilters?.get(attributeId) ?? []), filter],
    ));
  }, [activeFilters, onChangeFilters]);

  const onDeleteFilter = useCallback((attributeId: string, filterId: string) => {
    const filterGroup = activeFilters.get(attributeId);
    const updatedFilterGroup = filterGroup.filter(({ value }) => value !== filterId);

    if (updatedFilterGroup.length) {
      return onChangeFilters(activeFilters.set(attributeId, updatedFilterGroup));
    }

    return onChangeFilters(activeFilters.remove(attributeId));
  }, [activeFilters, onChangeFilters]);

  const onChangeFilter = useCallback((attributeId: string, prevValue: string, newFilter: Filter) => {
    const filterGroup = activeFilters.get(attributeId);
    const targetFilterIndex = filterGroup.findIndex(({ value }) => value === prevValue);
    const updatedFilterGroup = [...filterGroup];
    updatedFilterGroup[targetFilterIndex] = newFilter;

    onChangeFilters(activeFilters.set(attributeId, updatedFilterGroup));
  }, [activeFilters, onChangeFilters]);

  if (!filterableAttributes.length) {
    return null;
  }

  return (
    <>
      <FilterCreation>
        Filters
        <CreateFilterDropdown filterableAttributes={filterableAttributes}
                              onCreateFilter={onCreateFilter}
                              activeFilters={activeFilters}
                              filterValueRenderers={filterValueRenderers} />

      </FilterCreation>
      {activeFilters && (
        <ActiveFilters filters={activeFilters}
                       attributes={attributes}
                       onChangeFilter={onChangeFilter}
                       onDeleteFilter={onDeleteFilter}
                       filterValueRenderers={filterValueRenderers} />
      )}
    </>
  );
};

EntityFilters.defaultProps = {
  filterValueRenderers: undefined,
};

export default EntityFilters;<|MERGE_RESOLUTION|>--- conflicted
+++ resolved
@@ -61,11 +61,7 @@
 
   const onChangeFilters = useCallback((newFilters: Filters) => {
     const newUrlQueryFilters = newFilters.entrySeq().reduce((col, [attributeId, filterCol]) => (
-<<<<<<< HEAD
-      col.set(attributeId, [...col[attributeId] ?? [], ...filterCol.map(({ value }) => value)])
-=======
       col.set(attributeId, [...col.get(attributeId) ?? [], ...filterCol.map(({ value }) => value)])
->>>>>>> 3e90b9cd
     ), OrderedMap<string, Array<string>>());
 
     onChangeFiltersWithTitle(newFilters, newUrlQueryFilters);
