--- conflicted
+++ resolved
@@ -45,14 +45,9 @@
 type Props = {
   bsSize?: 'large' | 'small' | 'xsmall',
   centerCol?: React.ReactNode,
+  displayCancel?: boolean,
   className?: string,
-<<<<<<< HEAD
-  centerCol?: React.ReactNode,
-  displayCancel?: boolean,
-=======
->>>>>>> 513762dd
   disabledSubmit?: boolean,
-  displayCancel?: boolean,
   formId?: string,
   isAsyncSubmit?: boolean,
   onSubmit?: () => void,
