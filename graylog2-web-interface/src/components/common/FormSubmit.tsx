/*
 * Copyright (C) 2020 Graylog, Inc.
 *
 * This program is free software: you can redistribute it and/or modify
 * it under the terms of the Server Side Public License, version 1,
 * as published by MongoDB, Inc.
 *
 * This program is distributed in the hope that it will be useful,
 * but WITHOUT ANY WARRANTY; without even the implied warranty of
 * MERCHANTABILITY or FITNESS FOR A PARTICULAR PURPOSE. See the
 * Server Side Public License for more details.
 *
 * You should have received a copy of the Server Side Public License
 * along with this program. If not, see
 * <http://www.mongodb.com/licensing/server-side-public-license>.
 */
import * as React from 'react';
import styled from 'styled-components';

import ButtonToolbar from 'components/bootstrap/ButtonToolbar';
import Button from 'components/bootstrap/Button';
import type { IconName } from 'components/common/Icon';
import Icon from 'components/common/Icon';
import Spinner from 'components/common/Spinner';

const StyledIcon = styled(Icon)`
  margin-right: 0.2em;
`;

type WithCancelProps = {
  displayCancel: true,
  disabledCancel?: boolean,
  onCancel: () => void,
}

type WithoutCancelProps = {
  displayCancel: false
}

type WithAsyncSubmit = {
  isAsyncSubmit: true,
  submitLoadingText: string,
  isSubmitting: boolean,
}

type WithSyncSubmit = {
  isAsyncSubmit: false,
}

type Props = {
  bsSize?: 'large' | 'small' | 'xsmall',
  centerCol?: React.ReactNode,
  className?: string,
  disabledSubmit?: boolean,
  displayCancel?: boolean,
  formId?: string,
  isAsyncSubmit?: boolean,
  onSubmit?: () => void,
  submitButtonText: string,
  submitButtonType?: 'submit' | 'button',
  submitIcon?: IconName,
} & (WithCancelProps | WithoutCancelProps) & (WithAsyncSubmit | WithSyncSubmit);

const FormSubmit = (props: Props) => {
  const {
    bsSize,
    className,
    centerCol,
    displayCancel,
    disabledSubmit,
    formId,
    isAsyncSubmit,
    onSubmit,
    submitButtonText,
    submitButtonType,
    submitIcon,
  } = props;

  return (
    <ButtonToolbar className={className}>
      <Button bsStyle="success"
              bsSize={bsSize}
              disabled={disabledSubmit || (isAsyncSubmit && props.isSubmitting)}
              form={formId}
              title={submitButtonText}
              type={submitButtonType}
              onClick={onSubmit}>
<<<<<<< HEAD
        {(submitIcon && !(isAsyncSubmit && props.isSubmitting)) && <><Icon name={submitIcon} /> </>}
=======
        {(submitIcon && !(isAsyncSubmit && props.isSubmitting)) && <StyledIcon name={submitIcon} />}
>>>>>>> 16148a0a
        {(isAsyncSubmit && props.isSubmitting) ? <Spinner text={props.submitLoadingText} delay={0} /> : submitButtonText}
      </Button>
      {centerCol}
      {displayCancel === true && (
        <Button type="button"
                bsSize={bsSize}
                onClick={props.onCancel}
                disabled={props.disabledCancel || (isAsyncSubmit && props.isSubmitting)}>
          Cancel
        </Button>
      )}
    </ButtonToolbar>
  );
};

FormSubmit.defaultProps = {
  bsSize: undefined,
  centerCol: undefined,
  className: undefined,
  disabledSubmit: false,
  displayCancel: true,
  formId: undefined,
  isAsyncSubmit: false,
  onSubmit: undefined,
  submitButtonType: 'submit',
  submitIcon: undefined,
};

export default FormSubmit;<|MERGE_RESOLUTION|>--- conflicted
+++ resolved
@@ -85,11 +85,7 @@
               title={submitButtonText}
               type={submitButtonType}
               onClick={onSubmit}>
-<<<<<<< HEAD
-        {(submitIcon && !(isAsyncSubmit && props.isSubmitting)) && <><Icon name={submitIcon} /> </>}
-=======
         {(submitIcon && !(isAsyncSubmit && props.isSubmitting)) && <StyledIcon name={submitIcon} />}
->>>>>>> 16148a0a
         {(isAsyncSubmit && props.isSubmitting) ? <Spinner text={props.submitLoadingText} delay={0} /> : submitButtonText}
       </Button>
       {centerCol}
