/*
 * Copyright (C) 2020 Graylog, Inc.
 *
 * This program is free software: you can redistribute it and/or modify
 * it under the terms of the Server Side Public License, version 1,
 * as published by MongoDB, Inc.
 *
 * This program is distributed in the hope that it will be useful,
 * but WITHOUT ANY WARRANTY; without even the implied warranty of
 * MERCHANTABILITY or FITNESS FOR A PARTICULAR PURPOSE. See the
 * Server Side Public License for more details.
 *
 * You should have received a copy of the Server Side Public License
 * along with this program. If not, see
 * <http://www.mongodb.com/licensing/server-side-public-license>.
 */
import * as React from 'react';
import styled from 'styled-components';

import ButtonToolbar from 'components/bootstrap/ButtonToolbar';
import Button from 'components/bootstrap/Button';
import type { IconName } from 'components/common/Icon';
import Icon from 'components/common/Icon';
import Spinner from 'components/common/Spinner';

const StyledIcon = styled(Icon)`
  margin-right: 0.2em;
`;

type WithCancelProps = {
  displayCancel: true,
  disabledCancel?: boolean,
  onCancel: () => void,
}

type WithoutCancelProps = {
  displayCancel: false
}

type WithAsyncSubmit = {
  isAsyncSubmit: true,
  submitLoadingText: string,
  isSubmitting: boolean,
}

type WithSyncSubmit = {
  isAsyncSubmit: false,
}

type Props = {
  bsSize?: 'large' | 'small' | 'xsmall',
  centerCol?: React.ReactNode,
<<<<<<< HEAD
  displayCancel?: boolean,
=======
>>>>>>> baace8c8
  className?: string,
  disabledSubmit?: boolean,
  displayCancel?: boolean,
  formId?: string,
  isAsyncSubmit?: boolean,
  onSubmit?: () => void,
  submitButtonText: string,
  submitButtonType?: 'submit' | 'button',
  submitIcon?: IconName,
} & (WithCancelProps | WithoutCancelProps) & (WithAsyncSubmit | WithSyncSubmit);

const FormSubmit = (props: Props) => {
  const {
    bsSize,
    className,
    centerCol,
    displayCancel,
    disabledSubmit,
    formId,
    isAsyncSubmit,
    onSubmit,
    submitButtonText,
    submitButtonType,
    submitIcon,
  } = props;

  return (
    <ButtonToolbar className={className}>
      <Button bsStyle="success"
              bsSize={bsSize}
              disabled={disabledSubmit || (isAsyncSubmit && props.isSubmitting)}
              form={formId}
              title={submitButtonText}
              type={submitButtonType}
              onClick={onSubmit}>
<<<<<<< HEAD
        {(submitIcon && !(isAsyncSubmit && props.isSubmitting)) && <><Icon name={submitIcon} /> </>}
=======
        {(submitIcon && !(isAsyncSubmit && props.isSubmitting)) && <StyledIcon name={submitIcon} />}
>>>>>>> baace8c8
        {(isAsyncSubmit && props.isSubmitting) ? <Spinner text={props.submitLoadingText} delay={0} /> : submitButtonText}
      </Button>
      {centerCol}
      {displayCancel === true && (
        <Button type="button"
                bsSize={bsSize}
                onClick={props.onCancel}
                disabled={props.disabledCancel || (isAsyncSubmit && props.isSubmitting)}>
          Cancel
        </Button>
      )}
    </ButtonToolbar>
  );
};

FormSubmit.defaultProps = {
  bsSize: undefined,
  centerCol: undefined,
  className: undefined,
  disabledSubmit: false,
  displayCancel: true,
  formId: undefined,
  isAsyncSubmit: false,
  onSubmit: undefined,
  submitButtonType: 'submit',
  submitIcon: undefined,
};

export default FormSubmit;<|MERGE_RESOLUTION|>--- conflicted
+++ resolved
@@ -50,10 +50,6 @@
 type Props = {
   bsSize?: 'large' | 'small' | 'xsmall',
   centerCol?: React.ReactNode,
-<<<<<<< HEAD
-  displayCancel?: boolean,
-=======
->>>>>>> baace8c8
   className?: string,
   disabledSubmit?: boolean,
   displayCancel?: boolean,
@@ -89,11 +85,7 @@
               title={submitButtonText}
               type={submitButtonType}
               onClick={onSubmit}>
-<<<<<<< HEAD
-        {(submitIcon && !(isAsyncSubmit && props.isSubmitting)) && <><Icon name={submitIcon} /> </>}
-=======
         {(submitIcon && !(isAsyncSubmit && props.isSubmitting)) && <StyledIcon name={submitIcon} />}
->>>>>>> baace8c8
         {(isAsyncSubmit && props.isSubmitting) ? <Spinner text={props.submitLoadingText} delay={0} /> : submitButtonText}
       </Button>
       {centerCol}
