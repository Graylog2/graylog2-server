--- conflicted
+++ resolved
@@ -17,14 +17,10 @@
 import React, { useMemo } from 'react';
 import type { Modifiers } from 'react-day-picker';
 import { DayPicker } from 'react-day-picker';
+
 import styled, { css } from 'styled-components';
-<<<<<<< HEAD
-
+import moment from 'moment';
 import 'react-day-picker/style.css';
-=======
-import moment from 'moment';
-import 'react-day-picker/lib/style.css';
->>>>>>> 78c3a7d9
 
 import { isValidDate, toDateObject, adjustFormat, DATE_TIME_FORMATS } from 'util/DateTime';
 
@@ -79,11 +75,7 @@
 
   return (
     <StyledDayPicker
-<<<<<<< HEAD
-      defaultMonth={selectedDate ? toDateObject(selectedDate).toDate() : undefined}
-=======
-      initialMonth={selectedDate ? moment(selectedDate, DATE_TIME_FORMATS.date).toDate() : undefined}
->>>>>>> 78c3a7d9
+      defaultMonth={selectedDate ? moment(selectedDate, DATE_TIME_FORMATS.date).toDate() : undefined}
       onDayClick={onChange}
       modifiers={modifiers}
       timeZone="UTC"
