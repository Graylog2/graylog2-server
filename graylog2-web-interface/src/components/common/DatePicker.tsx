--- conflicted
+++ resolved
@@ -15,17 +15,14 @@
  * <http://www.mongodb.com/licensing/server-side-public-license>.
  */
 import PropTypes from 'prop-types';
-<<<<<<< HEAD
 import React, { useContext } from 'react';
-=======
-import React from 'react';
->>>>>>> bc75266d
 import type { DayModifiers } from 'react-day-picker';
 import DayPicker from 'react-day-picker';
 import styled, { css } from 'styled-components';
 
 import 'react-day-picker/lib/style.css';
 import DateTimeContext from 'contexts/DateTimeContext';
+import { adjustFormat, adjustTimezone } from 'util/DateTime';
 
 const StyledDayPicker = styled(DayPicker)(({ theme }) => css`
   width: 100%;
@@ -70,13 +67,13 @@
 };
 
 const DatePicker = ({ date, fromDate, onChange, showOutsideDays }: Props) => {
-  const { adjustTimezone, formatTime } = useContext(DateTimeContext);
+  const { toUserTimezone, formatTime } = useContext(DateTimeContext);
 
   let selectedDate;
 
   if (date) {
     try {
-      selectedDate = adjustTimezone(date);
+      selectedDate = toUserTimezone(date);
     } catch (e) {
       // don't do anything
     }
@@ -88,7 +85,7 @@
         return false;
       }
 
-      return formatTime(moddedDate, 'UTC', 'date') === formatTime(selectedDate, 'date');
+      return adjustFormat(adjustTimezone(moddedDate, 'UTC'), 'date') === formatTime(selectedDate, 'date');
     },
     disabled: {
       before: new Date(fromDate),
