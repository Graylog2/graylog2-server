// @flow strict
import * as React from 'react';
import PropTypes from 'prop-types';
import { Field, useFormikContext } from 'formik';

import { Input } from 'components/bootstrap';

type Props = {
  name: string,
  type?: string,
  help?: React.Node,
  labelClassName?: string,
  wrapperClassName?: string,
  validate?: (string) => ?string,
};

const checkboxProps = (value) => {
  return { defaultChecked: value ?? false };
};

const inputProps = (value) => {
  return { value: value ?? '' };
};

/** Wraps the common Input component with a formik Field */
<<<<<<< HEAD
const FormikInput = ({ name, type, help, validate, ...rest }: Props) => {
  const { validateOnChange } = useFormikContext();

  return (
    <Field name={name} validate={validate}>
      {({ field: { value, onChange, onBlur }, meta: { error, touched } }) => {
        const typeSepcificProps = type === 'checkbox' ? checkboxProps(value) : inputProps(value);
        const displayError = validateOnChange ? !!(error && touched) : !!error;

        return (
          <Input {...rest}
                 {...typeSepcificProps}
                 onBlur={onBlur}
                 bsStyle={displayError ? 'error' : undefined}
                 help={help}
                 id={name}
                 error={displayError ? error : undefined}
                 onChange={onChange}
                 type={type} />
        );
      }}
    </Field>
  );
};

FormikInput.propTypes = {
  help: PropTypes.oneOfType([PropTypes.string, PropTypes.element]),
  labelClassName: PropTypes.string,
  type: PropTypes.string,
  name: PropTypes.string.isRequired,
  wrapperClassName: PropTypes.string,
  validate: PropTypes.func,
};
=======
const FormikInput = ({ label, name, type, help, validate, ...rest }: Props) => (
  <Field name={name} validate={validate}>
    {({ field: { value, onChange }, meta: { error } }) => {
      const typeSepcificProps = type === 'checkbox' ? checkboxProps(value) : inputProps(value);

      return (
        <Input {...rest}
               {...typeSepcificProps}
               bsStyle={error ? 'error' : undefined}
               error={error}
               help={help}
               id={name}
               label={label}
               name={name}
               onChange={onChange}
               type={type} />
      );
    }}
  </Field>
);
>>>>>>> 86281de9

FormikInput.defaultProps = {
  help: undefined,
  labelClassName: undefined,
  type: 'text',
  validate: () => {},
  wrapperClassName: undefined,
};

export default FormikInput;<|MERGE_RESOLUTION|>--- conflicted
+++ resolved
@@ -23,7 +23,6 @@
 };
 
 /** Wraps the common Input component with a formik Field */
-<<<<<<< HEAD
 const FormikInput = ({ name, type, help, validate, ...rest }: Props) => {
   const { validateOnChange } = useFormikContext();
 
@@ -37,7 +36,6 @@
           <Input {...rest}
                  {...typeSepcificProps}
                  onBlur={onBlur}
-                 bsStyle={displayError ? 'error' : undefined}
                  help={help}
                  id={name}
                  error={displayError ? error : undefined}
@@ -57,28 +55,6 @@
   wrapperClassName: PropTypes.string,
   validate: PropTypes.func,
 };
-=======
-const FormikInput = ({ label, name, type, help, validate, ...rest }: Props) => (
-  <Field name={name} validate={validate}>
-    {({ field: { value, onChange }, meta: { error } }) => {
-      const typeSepcificProps = type === 'checkbox' ? checkboxProps(value) : inputProps(value);
-
-      return (
-        <Input {...rest}
-               {...typeSepcificProps}
-               bsStyle={error ? 'error' : undefined}
-               error={error}
-               help={help}
-               id={name}
-               label={label}
-               name={name}
-               onChange={onChange}
-               type={type} />
-      );
-    }}
-  </Field>
-);
->>>>>>> 86281de9
 
 FormikInput.defaultProps = {
   help: undefined,
