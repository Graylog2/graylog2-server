/*
 * Copyright (C) 2020 Graylog, Inc.
 *
 * This program is free software: you can redistribute it and/or modify
 * it under the terms of the Server Side Public License, version 1,
 * as published by MongoDB, Inc.
 *
 * This program is distributed in the hope that it will be useful,
 * but WITHOUT ANY WARRANTY; without even the implied warranty of
 * MERCHANTABILITY or FITNESS FOR A PARTICULAR PURPOSE. See the
 * Server Side Public License for more details.
 *
 * You should have received a copy of the Server Side Public License
 * along with this program. If not, see
 * <http://www.mongodb.com/licensing/server-side-public-license>.
 */
import * as React from 'react';
import { useMemo } from 'react';
import styled from 'styled-components';

import useTableLayout from 'components/common/EntityDataTable/hooks/useTableLayout';
import useUpdateUserLayoutPreferences from 'components/common/EntityDataTable/hooks/useUpdateUserLayoutPreferences';
import { useTableEventHandlers } from 'components/common/EntityDataTable';
import { Spinner, PaginatedList, SearchForm, NoSearchResult, EntityDataTable } from 'components/common';
import type { Attribute, SearchParams } from 'stores/PaginationTypes';
import type { EntityBase, DefaultLayout } from 'components/common/EntityDataTable/types';
import EntityFilters from 'components/common/EntityFilters';
import type { UrlQueryFilters } from 'components/common/EntityFilters/types';
import TableFetchContextProvider from 'components/common/PaginatedEntityTable/TableFetchContextProvider';
import type { PaginatedResponse, FetchOptions } from 'components/common/PaginatedEntityTable/useFetchEntities';
import useFetchEntities from 'components/common/PaginatedEntityTable/useFetchEntities';
import useOnRefresh from 'components/common/PaginatedEntityTable/useOnRefresh';

import useFiltersAndPagination from './useFiltersAndPagination';

const SearchRow = styled.div`
  margin-bottom: 5px;
  display: flex;
  width: 100%;
  justify-content: space-between;
  align-items: center;
`;

type EntityDataTableProps = React.ComponentProps<typeof EntityDataTable>;
export type MiddleSectionProps = {
  searchParams: SearchParams;
  setFilters: (newFilters: UrlQueryFilters) => void;
};
type Props<T, M> = {
  actionsCellWidth?: EntityDataTableProps['actionsCellWidth'];
  additionalAttributes?: Array<Attribute>;
  bulkSelection?: EntityDataTableProps['bulkSelection'];
  columnRenderers: EntityDataTableProps['columnRenderers'];
  entityActions: EntityDataTableProps['entityActions'];
  entityAttributesAreCamelCase: boolean;
  expandedSectionsRenderer?: EntityDataTableProps['expandedSectionsRenderer'];
  fetchEntities: (options: SearchParams) => Promise<PaginatedResponse<T, M>>;
  fetchOptions?: FetchOptions;
  filterValueRenderers?: React.ComponentProps<typeof EntityFilters>['filterValueRenderers'];
  humanName: string;
  keyFn: (options: SearchParams) => Array<unknown>;
  queryHelpComponent?: React.ReactNode;
  searchPlaceholder?: string;
  tableLayout: DefaultLayout;
  topRightCol?: React.ReactNode;
  middleSection?: React.ComponentType<MiddleSectionProps>;
  withoutURLParams?: boolean;
};

const INITIAL_DATA = {
  pagination: { total: 0 },
  list: [],
  attributes: [],
  meta: null,
};

/*
 * This component is a wrapper for the EntityDataTable.
 * It should be used whenever you want to render the table on a page.
 * It contains all the required logic to e.g. sync the URL query params.
 * It should not be used when there are multiple entity tables on the page or when the table is rendered in a modal.
 */
const PaginatedEntityTable = <T extends EntityBase, M = unknown>({
  actionsCellWidth = 160,
  entityActions,
  tableLayout,
  fetchEntities,
  keyFn,
  humanName,
  columnRenderers,
  queryHelpComponent = undefined,
  filterValueRenderers = undefined,
  expandedSectionsRenderer = undefined,
  bulkSelection = undefined,
  additionalAttributes = [],
  entityAttributesAreCamelCase,
  topRightCol = undefined,
  searchPlaceholder = undefined,
  fetchOptions: reactQueryOptions = undefined,
  middleSection: MiddleSection = undefined,
  withoutURLParams = false,
}: Props<T, M>) => {
  const { layoutConfig, isInitialLoading: isLoadingLayoutPreferences } = useTableLayout(tableLayout);
  const { mutate: updateTableLayout } = useUpdateUserLayoutPreferences(tableLayout.entityTableId);
  const { fetchOptions, setQuery, onChangeFilters, paginationState } = useFiltersAndPagination({
    layoutConfig,
    withoutURLParams,
  });
  const fetchKey = useMemo(() => keyFn(fetchOptions), [fetchOptions, keyFn]);

  const {
    data: paginatedEntities = INITIAL_DATA,
    isInitialLoading: isLoadingEntities,
    refetch,
  } = useFetchEntities<T, M>({
    fetchKey,
    searchParams: fetchOptions,
    enabled: !isLoadingLayoutPreferences,
    fetchEntities,
    humanName,
    fetchOptions: reactQueryOptions,
  });

  useOnRefresh(refetch);

  const appSection = `${tableLayout.entityTableId}-list`;

  const { onPageSizeChange, onSearch, onSearchReset, onColumnPreferencesChange, onSortChange } = useTableEventHandlers({
    appSection,
    paginationQueryParameter: paginationState,
    updateTableLayout,
    setQuery,
  });

  const columnSchemas = useMemo(
    () => [
      ...(paginatedEntities?.attributes ?? []),
      ...additionalAttributes.map((attribute) => ({ isDerived: true, ...attribute })),
    ],
    [additionalAttributes, paginatedEntities?.attributes],
  );

  if (isLoadingLayoutPreferences || isLoadingEntities) return <Spinner />;

  const {
    list,
    meta,
    pagination: { total },
    attributes,
  } = paginatedEntities;

  return (
    <TableFetchContextProvider
      refetch={refetch}
      searchParams={fetchOptions}
      attributes={attributes}
      entityTableId={tableLayout.entityTableId}>
      <PaginatedList
        pageSize={layoutConfig.pageSize}
        showPageSizeSelect={false}
        totalItems={total}
        useQueryParameter={!withoutURLParams}
        onChange={
          withoutURLParams
            ? (currentPage: number, pageSize: number) => paginationState.setPagination({ page: currentPage, pageSize })
            : undefined
        }>
        <SearchRow>
          <SearchForm
            onSearch={onSearch}
            onReset={onSearchReset}
            query={fetchOptions.query}
            placeholder={searchPlaceholder ?? `Search for ${humanName}`}
            queryHelpComponent={queryHelpComponent}>
            <div style={{ marginBottom: 5 }}>
              <EntityFilters
                attributes={attributes}
                urlQueryFilters={fetchOptions.filters}
                setUrlQueryFilters={onChangeFilters}
                filterValueRenderers={filterValueRenderers}
                appSection={appSection}
              />
            </div>
          </SearchForm>
          {topRightCol}
        </SearchRow>
        {MiddleSection ? <MiddleSection searchParams={fetchOptions} setFilters={onChangeFilters} /> : null}
        <div>
          {list?.length === 0 ? (
            <NoSearchResult>No {humanName} have been found.</NoSearchResult>
          ) : (
            <EntityDataTable<T, M>
              entities={list}
              columnPreferences={layoutConfig.columnPreferences}
<<<<<<< HEAD
              columnOrder={layoutConfig.columnOrder}
=======
              defaultDisplayedColumns={layoutConfig.defaultDisplayedColumns}
              columnsOrder={columnsOrder}
>>>>>>> 2a48d66d
              expandedSectionsRenderer={expandedSectionsRenderer}
              bulkSelection={bulkSelection}
              onColumnPreferencesChange={onColumnPreferencesChange}
              onSortChange={onSortChange}
              onPageSizeChange={onPageSizeChange}
              pageSize={layoutConfig.pageSize}
              activeSort={layoutConfig.sort}
              entityActions={entityActions}
              actionsCellWidth={actionsCellWidth}
              columnRenderers={columnRenderers}
              columnSchemas={columnSchemas}
              entityAttributesAreCamelCase={entityAttributesAreCamelCase}
              meta={meta}
            />
          )}
        </div>
      </PaginatedList>
    </TableFetchContextProvider>
  );
};

export default PaginatedEntityTable;<|MERGE_RESOLUTION|>--- conflicted
+++ resolved
@@ -192,12 +192,8 @@
             <EntityDataTable<T, M>
               entities={list}
               columnPreferences={layoutConfig.columnPreferences}
-<<<<<<< HEAD
+              defaultDisplayedColumns={layoutConfig.defaultDisplayedColumns}
               columnOrder={layoutConfig.columnOrder}
-=======
-              defaultDisplayedColumns={layoutConfig.defaultDisplayedColumns}
-              columnsOrder={columnsOrder}
->>>>>>> 2a48d66d
               expandedSectionsRenderer={expandedSectionsRenderer}
               bulkSelection={bulkSelection}
               onColumnPreferencesChange={onColumnPreferencesChange}
