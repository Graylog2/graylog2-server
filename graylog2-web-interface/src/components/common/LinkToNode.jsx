--- conflicted
+++ resolved
@@ -19,12 +19,7 @@
 import createReactClass from 'create-react-class';
 import Reflux from 'reflux';
 
-<<<<<<< HEAD
 import { Link } from 'components/common/router';
-import StoreProvider from 'injection/StoreProvider';
-=======
-import { Link } from 'components/graylog/router';
->>>>>>> 8d19d8cf
 import Routes from 'routing/Routes';
 import AppConfig from 'util/AppConfig';
 import { NodesStore } from 'stores/nodes/NodesStore';
