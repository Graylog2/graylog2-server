--- conflicted
+++ resolved
@@ -109,34 +109,20 @@
   const sortedItems = useMemo(() => {
     const availableItems = items.filter((item) => !!item.path);
 
-<<<<<<< HEAD
-    return sortNavigationItems(availableItems, 'title');
+    return sortNavigationItems<PageNavItem>(availableItems);
   }, [items]);
 
   return (
     <Container>
-      {sortedItems.map(({ path, title, exactPathMatch, permissions, useIsValidLicense }) => (
+      {sortedItems.map(({ path, description, exactPathMatch, permissions, useIsValidLicense }) => (
         <FormattedItem
-          key={`page-navigation-${path}-${title}`}
+          key={`page-navigation-${path}-${description}`}
           path={path}
-          title={title}
+          title={description}
           exactPathMatch={exactPathMatch}
           permissions={permissions}
           useIsValidLicense={useIsValidLicense}
         />
-=======
-    return sortNavigationItems<PageNavItem>(availableItems);
-  }, [currentUser.permissions, items]);
-
-  return (
-    <Container>
-      {formatedItems.map(({ path, description, exactPathMatch }) => (
-        <LinkContainer to={path} relativeActive={!exactPathMatch} key={path}>
-          <StyledButton bsStyle="transparent">
-            <NavItemStateIndicator>{description}</NavItemStateIndicator>
-          </StyledButton>
-        </LinkContainer>
->>>>>>> e725a0e5
       ))}
     </Container>
   );
