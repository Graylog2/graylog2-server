/*
 * Copyright (C) 2020 Graylog, Inc.
 *
 * This program is free software: you can redistribute it and/or modify
 * it under the terms of the Server Side Public License, version 1,
 * as published by MongoDB, Inc.
 *
 * This program is distributed in the hope that it will be useful,
 * but WITHOUT ANY WARRANTY; without even the implied warranty of
 * MERCHANTABILITY or FITNESS FOR A PARTICULAR PURPOSE. See the
 * Server Side Public License for more details.
 *
 * You should have received a copy of the Server Side Public License
 * along with this program. If not, see
 * <http://www.mongodb.com/licensing/server-side-public-license>.
 */
import { useMemo } from 'react';

import type { DefaultLayout, ColumnPreferences } from 'components/common/EntityDataTable/types';

import useUserLayoutPreferences from './useUserLayoutPreferences';

const columnPreferences = (userColumnPreferneces: ColumnPreferences, defaultAttributes: Array<string>) => {
  const result = defaultAttributes.reduce<ColumnPreferences>(
    (acc, attr) => ({
      ...acc,
      [attr]: userColumnPreferneces?.[attr] ?? { status: 'show' }, // if there is no user preference for a default field, show it
    }),
    {},
  );

  if (userColumnPreferneces) {
    for (const [attr, value] of Object.entries(userColumnPreferneces)) {
      if (!(attr in result)) {
        result[attr] = value;
      }
    }
  }

  return result;
};

const useTableLayout = ({
  entityTableId,
  defaultSort,
  defaultPageSize,
  defaultDisplayedAttributes,
  defaultColumnOrder,
}: DefaultLayout) => {
  const { data: userLayoutPreferences = {}, isInitialLoading } = useUserLayoutPreferences(entityTableId);

  return useMemo(
    () => ({
      layoutConfig: {
        pageSize: userLayoutPreferences.perPage ?? defaultPageSize,
        sort: userLayoutPreferences.sort ?? defaultSort,
        columnPreferences: columnPreferences(userLayoutPreferences?.attributes, defaultDisplayedAttributes),
<<<<<<< HEAD
        columnOrder: defaultColumnOrder,
=======
>>>>>>> 0668f444
      },
      isInitialLoading,
    }),
    [
<<<<<<< HEAD
      defaultColumnOrder,
=======
>>>>>>> 0668f444
      defaultDisplayedAttributes,
      defaultPageSize,
      defaultSort,
      isInitialLoading,
<<<<<<< HEAD
      userLayoutPreferences.perPage,
      userLayoutPreferences.sort,
      userLayoutPreferences?.attributes,
=======
      userLayoutPreferences?.attributes,
      userLayoutPreferences.perPage,
      userLayoutPreferences.sort,
>>>>>>> 0668f444
    ],
  );
};

export default useTableLayout;<|MERGE_RESOLUTION|>--- conflicted
+++ resolved
@@ -55,31 +55,19 @@
         pageSize: userLayoutPreferences.perPage ?? defaultPageSize,
         sort: userLayoutPreferences.sort ?? defaultSort,
         columnPreferences: columnPreferences(userLayoutPreferences?.attributes, defaultDisplayedAttributes),
-<<<<<<< HEAD
         columnOrder: defaultColumnOrder,
-=======
->>>>>>> 0668f444
       },
       isInitialLoading,
     }),
     [
-<<<<<<< HEAD
       defaultColumnOrder,
-=======
->>>>>>> 0668f444
       defaultDisplayedAttributes,
       defaultPageSize,
       defaultSort,
       isInitialLoading,
-<<<<<<< HEAD
-      userLayoutPreferences.perPage,
-      userLayoutPreferences.sort,
-      userLayoutPreferences?.attributes,
-=======
       userLayoutPreferences?.attributes,
       userLayoutPreferences.perPage,
       userLayoutPreferences.sort,
->>>>>>> 0668f444
     ],
   );
 };
