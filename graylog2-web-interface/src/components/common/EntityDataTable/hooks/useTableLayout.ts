--- conflicted
+++ resolved
@@ -20,26 +20,7 @@
 
 import useUserLayoutPreferences from './useUserLayoutPreferences';
 
-<<<<<<< HEAD
 const useTableLayout = ({ entityTableId, defaultSort, defaultPageSize }: DefaultLayout) => {
-=======
-export type LayoutConfig = {
-  pageSize: number;
-  sort: DefaultLayout['defaultSort'];
-  defaultDisplayedColumns: Array<string>;
-  columnPreferences: ColumnPreferences;
-};
-
-const useTableLayout = ({
-  entityTableId,
-  defaultSort,
-  defaultPageSize,
-  defaultDisplayedAttributes,
-}: DefaultLayout): {
-  isInitialLoading: boolean;
-  layoutConfig: LayoutConfig;
-} => {
->>>>>>> 0536ea4c
   const { data: userLayoutPreferences = {}, isInitialLoading } = useUserLayoutPreferences(entityTableId);
 
   return useMemo(
@@ -47,13 +28,8 @@
       layoutConfig: {
         pageSize: userLayoutPreferences.perPage ?? defaultPageSize,
         sort: userLayoutPreferences.sort ?? defaultSort,
-<<<<<<< HEAD
         attributes: userLayoutPreferences?.attributes,
         order: userLayoutPreferences.order,
-=======
-        columnPreferences: userLayoutPreferences?.attributes,
-        defaultDisplayedColumns: defaultDisplayedAttributes,
->>>>>>> 0536ea4c
       },
       isInitialLoading,
     }),
@@ -62,10 +38,7 @@
       defaultSort,
       isInitialLoading,
       userLayoutPreferences?.attributes,
-<<<<<<< HEAD
       userLayoutPreferences.order,
-=======
->>>>>>> 0536ea4c
       userLayoutPreferences.perPage,
       userLayoutPreferences.sort,
     ],
