--- conflicted
+++ resolved
@@ -46,16 +46,9 @@
   displayActions: boolean,
   entity: Entity,
   index: number,
-<<<<<<< HEAD
   rowActions?: (entity: Entity) => React.ReactNode,
-=======
-  isSelected: boolean,
-  onToggleEntitySelect: (entityId: string) => void,
-  rowActions?: (entity: Entity, setSelectedEntities: React.Dispatch<React.SetStateAction<Array<string>>>) => React.ReactNode,
->>>>>>> bffd1ce6
   entityAttributesAreCamelCase: boolean,
-  isEntitySelectable: (entity: Entity) => boolean
-  setSelectedEntities: React.Dispatch<React.SetStateAction<Array<string>>>
+  isEntitySelectable: (entity: Entity) => boolean,
 };
 
 const TableRow = <Entity extends EntityBase>({
@@ -69,7 +62,6 @@
   actionsRef,
   entityAttributesAreCamelCase,
   isEntitySelectable,
-  setSelectedEntities,
 }: Props<Entity>) => {
   const { selectedEntities, setSelectedEntities } = useSelectedEntities();
   const isSelected = !!selectedEntities?.includes(entity.id);
@@ -83,7 +75,7 @@
     }));
   }, [entity.id, setSelectedEntities]);
 
-  const actionButtons = displayActions ? <ButtonToolbar>{rowActions(entity, setSelectedEntities)}</ButtonToolbar> : null;
+  const actionButtons = displayActions ? <ButtonToolbar>{rowActions(entity)}</ButtonToolbar> : null;
 
   const isSelectDisabled = useMemo(() => !(displaySelect && isEntitySelectable(entity)), [displaySelect, entity, isEntitySelectable]);
 
