/*
 * Copyright (C) 2020 Graylog, Inc.
 *
 * This program is free software: you can redistribute it and/or modify
 * it under the terms of the Server Side Public License, version 1,
 * as published by MongoDB, Inc.
 *
 * This program is distributed in the hope that it will be useful,
 * but WITHOUT ANY WARRANTY; without even the implied warranty of
 * MERCHANTABILITY or FITNESS FOR A PARTICULAR PURPOSE. See the
 * Server Side Public License for more details.
 *
 * You should have received a copy of the Server Side Public License
 * along with this program. If not, see
 * <http://www.mongodb.com/licensing/server-side-public-license>.
 */
import * as React from 'react';
import styled, { css } from 'styled-components';
import { useMemo, useRef } from 'react';
import type * as Immutable from 'immutable';
import merge from 'lodash/merge';

import { Table, ButtonGroup } from 'components/bootstrap';
import { isPermitted, isAnyPermitted } from 'util/PermissionsMixin';
import useCurrentUser from 'hooks/useCurrentUser';
import ColumnsVisibilitySelect from 'components/common/EntityDataTable/ColumnsVisibilitySelect';
import DefaultColumnRenderers from 'components/common/EntityDataTable/DefaultColumnRenderers';
import { CELL_PADDING, BULK_SELECT_COLUMN_WIDTH } from 'components/common/EntityDataTable/Constants';
import useColumnsWidths from 'components/common/EntityDataTable/hooks/useColumnsWidths';
import useElementDimensions from 'hooks/useElementDimensions';
import type { Sort } from 'stores/PaginationTypes';
import { PageSizeSelect } from 'components/common';
import ExpandedSections from 'components/common/EntityDataTable/ExpandedSections';
import SelectedEntitiesProvider from 'components/common/EntityDataTable/contexts/SelectedEntitiesProvider';

import BulkActionsRow from './BulkActionsRow';
import TableHead from './TableHead';
import TableRow from './TableRow';
import ExpandedSectionsProvider from './contexts/ExpandedSectionsProvider';
import type { ColumnRenderers, Column, EntityBase, ColumnRenderersByAttribute, ExpandedSectionRenderer } from './types';

const ScrollContainer = styled.div`
  width: 100%;
  overflow-x: auto;
`;

const StyledTable = styled(Table)(({ theme }) => css`
  table-layout: fixed;

  thead > tr > th,
  tbody > tr > td {
    padding: ${CELL_PADDING}px;
  }

  && {
    > tbody:nth-of-type(even) > tr {
      background-color: ${theme.colors.table.background};
    }

    > tbody:nth-of-type(odd) > tr {
      background-color: ${theme.colors.table.backgroundAlt};
    }
  }
`);

const ActionsRow = styled.div`
  display: flex;
  align-items: center;
  justify-content: space-between;
  margin-bottom: 10px;
  min-height: 22px;
`;

const LayoutConfigRow = styled.div`
  display: flex;
  align-items: center;
  gap: 5px;
`;

const filterAccessibleColumns = (
  columns: Array<Column>,
  userPermissions: Immutable.List<string>,
) => columns.filter(({ permissions, anyPermissions, hidden }) => {
  if (hidden) {
    return false;
  }

  if (permissions?.length) {
    return anyPermissions
      ? isAnyPermitted(userPermissions, permissions)
      : isPermitted(userPermissions, permissions);
  }

  return true;
});

const filterVisibleColumns = (
  columnDefinitions: Array<Column>,
  visibleColumns: Array<string>,
) => visibleColumns.map((columnId) => columnDefinitions
  .find(({ id }) => id === columnId))
  .filter((column) => !!column);

const useElementsWidths = <Entity extends EntityBase>({
  columns,
  columnRenderersByAttribute,
  displayBulkSelectCol,
  fixedActionsCellWidth,
}: {
  columns: Array<Column>,
  columnRenderersByAttribute: ColumnRenderersByAttribute<Entity>,
  displayBulkSelectCol: boolean
  fixedActionsCellWidth: number | undefined
}) => {
  const tableRef = useRef<HTMLTableElement>();
  const actionsRef = useRef<HTMLDivElement>();
  const { width: tableWidth } = useElementDimensions(tableRef);
  const columnsIds = useMemo(() => columns.map(({ id }) => id), [columns]);
  const actionsColInnerWidth = fixedActionsCellWidth ?? (actionsRef.current?.offsetWidth ?? 0);
  const actionsColWidth = actionsColInnerWidth ? actionsColInnerWidth + CELL_PADDING * 2 : 0;

  const columnsWidths = useColumnsWidths<Entity>({
    actionsColWidth,
    bulkSelectColWidth: displayBulkSelectCol ? BULK_SELECT_COLUMN_WIDTH : 0,
    columnRenderersByAttribute,
    columnsIds,
    tableWidth,
  });

  return { tableRef, actionsRef, columnsWidths, actionsColWidth };
};

const mergeColumnsRenderers = <Entity extends EntityBase>(columns: Array<Column>, customColumnRenderers: ColumnRenderers<Entity>) => {
  const renderers = merge({}, DefaultColumnRenderers, customColumnRenderers);
  const renderersByAttribute = Object.fromEntries(columns.map(({ id, type }) => {
    const typeRenderer = renderers.types?.[type];
    const attributeRenderer = renderers.attributes?.[id];

    const columnRenderer = merge({}, typeRenderer, attributeRenderer);

    return [id, columnRenderer];
  }));

  return renderersByAttribute;
};

type Props<Entity extends EntityBase> = {
  /**
   * Needs to be defined when not all action cells in every row have the same width.
   * When they have the same width, the column width will be calculated automatically.
   * Should not include the actions col padding. Should be teh max width an action cell can have.
   */
  actionsCellWidth?: number
  /** Currently active sort */
  activeSort?: Sort,
  /**
   * The column ids are always snake case. By default, entity attributes are camel case.
   * This prop controls if the column ids need to be transformed to camel case to connect them with the entity attributes.
   */
  entityAttributesAreCamelCase?: boolean,
  bulkSelection?: {
    /** Supported bulk actions */
    actions?: React.ReactNode,
    /** Callback which runs on selection change */
    onChangeSelection?: (selectedEntities: Array<Entity['id']>) => void,
    /** Initial selected items */
    initialSelection?: Array<Entity['id']>,
    isEntitySelectable?: (entity: Entity) => boolean
  },
  /** List of all available columns. Column ids need to be snake case. */
  columnDefinitions: Array<Column>,
  /** Custom cell and header renderer for a column. Column ids need to be snake case. */
  columnRenderers?: ColumnRenderers<Entity>,
  /** Define default columns order. Column ids need to be snake case. */
  columnsOrder?: Array<string>,
  /** The table data. */
  data: Readonly<Array<Entity>>,
  /** Allows you to extend a row with additional information * */
  expandedSectionsRenderer?: {
    [sectionName: string]: ExpandedSectionRenderer<Entity>
  },
  /** Function to handle changes of columns visibility */
  onColumnsChange: (columnIds: Array<string>) => void,
  /** Function to handle sort changes */
  onSortChange: (newSort: Sort) => void,
  /** Function to handle page size changes */
  onPageSizeChange?: (newPageSize: number) => void,
  /** Active page size */
  pageSize?: number
  /** Actions for each row. */
  rowActions?: (entity: Entity, setSelectedEntities: React.Dispatch<React.SetStateAction<Array<string>>>) => React.ReactNode,
  /** Which columns should be displayed. */
  visibleColumns: Array<string>,
};

/**
 * Flexible data table component which allows defining custom column renderers.
 */
const EntityDataTable = <Entity extends EntityBase>({
  actionsCellWidth: fixedActionsCellWidth,
  activeSort,
  entityAttributesAreCamelCase,
  bulkSelection: {
    actions,
    onChangeSelection,
    initialSelection,
    isEntitySelectable,
  },
  columnDefinitions,
  columnRenderers: customColumnRenderers,
  columnsOrder,
  data,
  expandedSectionsRenderer,
  onColumnsChange,
  onPageSizeChange,
  onSortChange,
  pageSize,
  rowActions,
  visibleColumns,
}: Props<Entity>) => {
  const currentUser = useCurrentUser();
  const displayActionsCol = typeof rowActions === 'function';
  const displayBulkAction = !!actions;
  const displayBulkSelectCol = typeof onChangeSelection === 'function' || displayBulkAction;
  const displayPageSizeSelect = typeof onPageSizeChange === 'function';
  const _isEntitySelectable = useCallback((entity: Entity) => {
    if (!displayBulkSelectCol) return false;

    if (typeof isEntitySelectable === 'function') return isEntitySelectable(entity);

    return true;
  }, [displayBulkSelectCol, isEntitySelectable]);

  const accessibleColumns = useMemo(
    () => filterAccessibleColumns(columnDefinitions, currentUser.permissions),
    [columnDefinitions, currentUser.permissions],
  );

  const columns = useMemo(
    () => filterVisibleColumns(accessibleColumns, visibleColumns),
    [accessibleColumns, visibleColumns],
  );

  const columnRenderersByAttribute = useMemo(() => mergeColumnsRenderers<Entity>(columns, customColumnRenderers), [columns, customColumnRenderers]);

  const { tableRef, actionsRef, actionsColWidth, columnsWidths } = useElementsWidths<Entity>({
    columns,
    columnRenderersByAttribute,
    displayBulkSelectCol,
    fixedActionsCellWidth,
  });

<<<<<<< HEAD
  return (
    <SelectedEntitiesProvider<Entity> initialSelection={initialSelection} onChangeSelection={onChangeSelection}>
      <ExpandedSectionsProvider>
        <ActionsRow>
          <div>
            {displayBulkAction && <BulkActionsRow bulkActions={actions} />}
          </div>
          <LayoutConfigRow>
            Show
            <ButtonGroup>
              {displayPageSizeSelect && (
                <PageSizeSelect pageSize={pageSize} showLabel={false} onChange={onPageSizeChange} />
              )}
              <ColumnsVisibilitySelect allColumns={accessibleColumns}
                                       selectedColumns={visibleColumns}
                                       onChange={onColumnsChange} />
            </ButtonGroup>
          </LayoutConfigRow>
        </ActionsRow>
        <ScrollContainer id="scroll-container" ref={tableRef}>
          <StyledTable striped condensed hover>
            <TableHead columns={columns}
                       columnsOrder={columnsOrder}
                       actionsColWidth={actionsColWidth}
                       columnsWidths={columnsWidths}
                       data={data}
                       columnRenderersByAttribute={columnRenderersByAttribute}
                       onSortChange={onSortChange}
                       displayBulkSelectCol={displayBulkSelectCol}
                       activeSort={activeSort}
                       displayActionsCol={displayActionsCol} />
            {data.map((entity, index) => (
              <tbody key={`table-row-${entity.id}`} data-testid={`table-row-${entity.id}`}>
                <TableRow entity={entity}
                          index={index}
                          entityAttributesAreCamelCase={entityAttributesAreCamelCase}
                          actionsRef={actionsRef}
                          columnRenderersByAttribute={columnRenderersByAttribute}
                          rowActions={rowActions}
                          displaySelect={displayBulkSelectCol}
                          displayActions={displayActionsCol}
                          columns={columns} />
                <ExpandedSections key={`expanded-sections-${entity.id}`}
                                  expandedSectionsRenderer={expandedSectionsRenderer}
                                  entity={entity} />
              </tbody>
            ))}
          </StyledTable>
        </ScrollContainer>
      </ExpandedSectionsProvider>
    </SelectedEntitiesProvider>
=======
  const onToggleEntitySelect = useCallback((itemId: string) => {
    setSelectedEntities(((cur) => {
      if (cur.includes(itemId)) {
        return cur.filter((id) => id !== itemId);
      }

      return [...cur, itemId];
    }));
  }, [setSelectedEntities]);

  const selectableData = useMemo(() => data.filter(_isEntitySelectable), [data, _isEntitySelectable]);

  return (
    <ExpandedSectionsProvider>
      <ActionsRow>
        <div>
          {displayBulkAction && (
            <BulkActionsRow bulkActions={actions}
                            selectedEntities={selectedEntities}
                            setSelectedEntities={setSelectedEntities} />
          )}
        </div>
        <LayoutConfigRow>
          Show
          <ButtonGroup>
            {displayPageSizeSelect && (
              <PageSizeSelect pageSize={pageSize} showLabel={false} onChange={onPageSizeChange} />
            )}
            <ColumnsVisibilitySelect allColumns={accessibleColumns}
                                     selectedColumns={visibleColumns}
                                     onChange={onColumnsChange} />
          </ButtonGroup>
        </LayoutConfigRow>
      </ActionsRow>
      <ScrollContainer id="scroll-container" ref={tableRef}>
        <StyledTable striped condensed hover>
          <TableHead columns={columns}
                     columnsOrder={columnsOrder}
                     actionsColWidth={actionsColWidth}
                     columnsWidths={columnsWidths}
                     selectedEntities={selectedEntities}
                     setSelectedEntities={setSelectedEntities}
                     data={selectableData}
                     columnRenderersByAttribute={columnRenderersByAttribute}
                     onSortChange={onSortChange}
                     displayBulkSelectCol={displayBulkSelectCol}
                     activeSort={activeSort}
                     displayActionsCol={displayActionsCol} />
          {data.map((entity, index) => (
            <tbody key={`table-row-${entity.id}`} data-testid={`table-row-${entity.id}`}>
              <TableRow entity={entity}
                        index={index}
                        entityAttributesAreCamelCase={entityAttributesAreCamelCase}
                        actionsRef={actionsRef}
                        onToggleEntitySelect={onToggleEntitySelect}
                        columnRenderersByAttribute={columnRenderersByAttribute}
                        isSelected={!!selectedEntities?.includes(entity.id)}
                        rowActions={rowActions}
                        displaySelect={displayBulkSelectCol}
                        isEntitySelectable={_isEntitySelectable}
                        displayActions={displayActionsCol}
                        setSelectedEntities={setSelectedEntities}
                        columns={columns} />
              <ExpandedSections key={`expanded-sections-${entity.id}`}
                                expandedSectionsRenderer={expandedSectionsRenderer}
                                entity={entity} />
            </tbody>
          ))}
        </StyledTable>
      </ScrollContainer>
    </ExpandedSectionsProvider>
>>>>>>> bffd1ce6
  );
};

EntityDataTable.defaultProps = {
  actionsCellWidth: undefined,
  activeSort: undefined,
  columnRenderers: undefined,
  columnsOrder: [],
  expandedSectionsRenderer: undefined,
  onPageSizeChange: undefined,
  pageSize: undefined,
  rowActions: undefined,
  entityAttributesAreCamelCase: true,
  bulkSelection: {},
};

export default EntityDataTable;<|MERGE_RESOLUTION|>--- conflicted
+++ resolved
@@ -16,7 +16,7 @@
  */
 import * as React from 'react';
 import styled, { css } from 'styled-components';
-import { useMemo, useRef } from 'react';
+import { useMemo, useRef, useCallback } from 'react';
 import type * as Immutable from 'immutable';
 import merge from 'lodash/merge';
 
@@ -250,9 +250,11 @@
     fixedActionsCellWidth,
   });
 
-<<<<<<< HEAD
+  const selectableData = useMemo(() => data.filter(_isEntitySelectable), [data, _isEntitySelectable]);
+
   return (
     <SelectedEntitiesProvider<Entity> initialSelection={initialSelection} onChangeSelection={onChangeSelection}>
+
       <ExpandedSectionsProvider>
         <ActionsRow>
           <div>
@@ -276,7 +278,7 @@
                        columnsOrder={columnsOrder}
                        actionsColWidth={actionsColWidth}
                        columnsWidths={columnsWidths}
-                       data={data}
+                       data={selectableData}
                        columnRenderersByAttribute={columnRenderersByAttribute}
                        onSortChange={onSortChange}
                        displayBulkSelectCol={displayBulkSelectCol}
@@ -291,6 +293,7 @@
                           columnRenderersByAttribute={columnRenderersByAttribute}
                           rowActions={rowActions}
                           displaySelect={displayBulkSelectCol}
+                          isEntitySelectable={_isEntitySelectable}
                           displayActions={displayActionsCol}
                           columns={columns} />
                 <ExpandedSections key={`expanded-sections-${entity.id}`}
@@ -302,79 +305,7 @@
         </ScrollContainer>
       </ExpandedSectionsProvider>
     </SelectedEntitiesProvider>
-=======
-  const onToggleEntitySelect = useCallback((itemId: string) => {
-    setSelectedEntities(((cur) => {
-      if (cur.includes(itemId)) {
-        return cur.filter((id) => id !== itemId);
-      }
-
-      return [...cur, itemId];
-    }));
-  }, [setSelectedEntities]);
-
-  const selectableData = useMemo(() => data.filter(_isEntitySelectable), [data, _isEntitySelectable]);
-
-  return (
-    <ExpandedSectionsProvider>
-      <ActionsRow>
-        <div>
-          {displayBulkAction && (
-            <BulkActionsRow bulkActions={actions}
-                            selectedEntities={selectedEntities}
-                            setSelectedEntities={setSelectedEntities} />
-          )}
-        </div>
-        <LayoutConfigRow>
-          Show
-          <ButtonGroup>
-            {displayPageSizeSelect && (
-              <PageSizeSelect pageSize={pageSize} showLabel={false} onChange={onPageSizeChange} />
-            )}
-            <ColumnsVisibilitySelect allColumns={accessibleColumns}
-                                     selectedColumns={visibleColumns}
-                                     onChange={onColumnsChange} />
-          </ButtonGroup>
-        </LayoutConfigRow>
-      </ActionsRow>
-      <ScrollContainer id="scroll-container" ref={tableRef}>
-        <StyledTable striped condensed hover>
-          <TableHead columns={columns}
-                     columnsOrder={columnsOrder}
-                     actionsColWidth={actionsColWidth}
-                     columnsWidths={columnsWidths}
-                     selectedEntities={selectedEntities}
-                     setSelectedEntities={setSelectedEntities}
-                     data={selectableData}
-                     columnRenderersByAttribute={columnRenderersByAttribute}
-                     onSortChange={onSortChange}
-                     displayBulkSelectCol={displayBulkSelectCol}
-                     activeSort={activeSort}
-                     displayActionsCol={displayActionsCol} />
-          {data.map((entity, index) => (
-            <tbody key={`table-row-${entity.id}`} data-testid={`table-row-${entity.id}`}>
-              <TableRow entity={entity}
-                        index={index}
-                        entityAttributesAreCamelCase={entityAttributesAreCamelCase}
-                        actionsRef={actionsRef}
-                        onToggleEntitySelect={onToggleEntitySelect}
-                        columnRenderersByAttribute={columnRenderersByAttribute}
-                        isSelected={!!selectedEntities?.includes(entity.id)}
-                        rowActions={rowActions}
-                        displaySelect={displayBulkSelectCol}
-                        isEntitySelectable={_isEntitySelectable}
-                        displayActions={displayActionsCol}
-                        setSelectedEntities={setSelectedEntities}
-                        columns={columns} />
-              <ExpandedSections key={`expanded-sections-${entity.id}`}
-                                expandedSectionsRenderer={expandedSectionsRenderer}
-                                entity={entity} />
-            </tbody>
-          ))}
-        </StyledTable>
-      </ScrollContainer>
-    </ExpandedSectionsProvider>
->>>>>>> bffd1ce6
+
   );
 };
 
