--- conflicted
+++ resolved
@@ -205,31 +205,20 @@
   columnSchemas: Array<ColumnSchema>;
   /** Custom cell and header renderer for a column. Column ids need to be snake case. */
   columnRenderers?: ColumnRenderers<Entity, Meta>;
-<<<<<<< HEAD
   defaultDisplayedColumns: Array<string>;
   defaultColumnOrder: Array<string>;
-=======
-  /** Define default columns order. Column ids need to be snake case. */
-  columnsOrder?: Array<string>;
-  defaultDisplayedColumns: Array<string>;
->>>>>>> 0536ea4c
   /** The table data. */
   entities: ReadonlyArray<Entity>;
   /** Allows you to extend a row with additional information * */
   expandedSectionsRenderer?: {
     [sectionName: string]: ExpandedSectionRenderer<Entity>;
   };
-<<<<<<< HEAD
   layoutPreferences: {
     attributes?: ColumnPreferences;
     order?: Array<string>;
   };
   /** Function to handle changes of column visibility, width and order */
   onLayoutPreferencesChange: ({ attributes, order }: { attributes?: ColumnPreferences; order?: Array<string> }) => void;
-=======
-  /** Function to handle changes of columns visibility */
-  onColumnPreferencesChange: (newColumnPreferences: ColumnPreferences) => void;
->>>>>>> 0536ea4c
   /** Function to handle sort changes */
   onSortChange: (newSort: Sort) => void;
   /** Function to handle page size changes */
@@ -238,11 +227,6 @@
   pageSize?: number;
   /** Actions for each row. */
   entityActions?: (entity: Entity) => React.ReactNode;
-<<<<<<< HEAD
-=======
-  /** Which columns should be displayed. */
-  columnPreferences?: ColumnPreferences;
->>>>>>> 0536ea4c
   /** Meta data. */
   meta?: Meta;
 };
@@ -259,7 +243,6 @@
   columnRenderers: customColumnRenderers = undefined,
   entities,
   expandedSectionsRenderer = undefined,
-<<<<<<< HEAD
   onLayoutPreferencesChange,
   defaultDisplayedColumns,
   defaultColumnOrder,
@@ -269,16 +252,6 @@
   onPageSizeChange = undefined,
   onSortChange,
   pageSize = undefined,
-=======
-  onColumnPreferencesChange,
-  onPageSizeChange = undefined,
-  onSortChange,
-  pageSize = undefined,
-  entityActions = undefined,
-  columnPreferences = undefined,
-  defaultDisplayedColumns,
-  meta = undefined,
->>>>>>> 0536ea4c
 }: Props<Entity, Meta>) => {
   const [selectedEntities, setSelectedEntities] = useState<Array<Entity['id']>>(initialSelection ?? []);
   const displayActionsCol = typeof entityActions === 'function';
@@ -288,7 +261,6 @@
   const authorizedColumnSchemas = useAuthorizedColumnSchemas(columnSchemas);
   const columnRenderersByAttribute = useColumnRenderers<Entity, Meta>(authorizedColumnSchemas, customColumnRenderers);
 
-<<<<<<< HEAD
   const [internalAttributeColumnOrder, setInternalAttributeColumnOrder] = useState<Array<string>>(
     layoutPreferences?.order ?? defaultColumnOrder,
   );
@@ -296,11 +268,6 @@
   const columnOrder = useVisibleColumnOrder(
     layoutPreferences?.attributes,
     internalAttributeColumnOrder,
-=======
-  const visibleColumnOrder = useVisibleColumnOrder(
-    columnPreferences,
-    attributeColumnsOder,
->>>>>>> 0536ea4c
     defaultDisplayedColumns,
     displayActionsCol,
     displayBulkSelectCol,
@@ -338,11 +305,7 @@
     isEntitySelectable,
     layoutPreferences,
     onChangeSelection,
-<<<<<<< HEAD
     onLayoutPreferencesChange,
-=======
-    onColumnPreferencesChange,
->>>>>>> 0536ea4c
     onSortChange,
     selectedEntities,
     setSelectedEntities,
