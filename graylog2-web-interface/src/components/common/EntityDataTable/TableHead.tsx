/*
 * Copyright (C) 2020 Graylog, Inc.
 *
 * This program is free software: you can redistribute it and/or modify
 * it under the terms of the Server Side Public License, version 1,
 * as published by MongoDB, Inc.
 *
 * This program is distributed in the hope that it will be useful,
 * but WITHOUT ANY WARRANTY; without even the implied warranty of
 * MERCHANTABILITY or FITNESS FOR A PARTICULAR PURPOSE. See the
 * Server Side Public License for more details.
 *
 * You should have received a copy of the Server Side Public License
 * along with this program. If not, see
 * <http://www.mongodb.com/licensing/server-side-public-license>.
 */
import * as React from 'react';
import { useContext, useLayoutEffect } from 'react';
import styled, { css } from 'styled-components';
import type { Header, HeaderGroup } from '@tanstack/react-table';
import { flexRender } from '@tanstack/react-table';
import { useSortable } from '@dnd-kit/sortable';
import { CSS } from '@dnd-kit/utilities';

<<<<<<< HEAD
import DragHandle from 'components/common/SortableList/DragHandle';
import { columnTransformVar, columnOpacityVar, columnWidthVar } from 'components/common/EntityDataTable/CSSVariables';

import SortIcon from './SortIcon';
import DndStylesContext from './contexts/DndStylesContext';
import ResizeHandle from './ResizeHandle';
=======
import SortIcon from 'components/common/EntityDataTable/SortIcon';
import DndStylesContext from 'components/common/EntityDataTable/contexts/DndStylesContext';
import DragHandle from 'components/common/SortableList/DragHandle';

>>>>>>> 4bf8d18f
import type { EntityBase, ColumnMetaContext } from './types';

const Thead = styled.thead(
  ({ theme }) => css`
    background-color: ${theme.colors.global.contentBackground};
  `,
);

export const Th = styled.th<{ $colId: string }>(
  ({ $colId, theme }) => css`
<<<<<<< HEAD
    width: var(${columnWidthVar($colId)});
    opacity: var(${columnOpacityVar($colId)}, 1);
    transform: var(${columnTransformVar($colId)}, 'none');
=======
    width: var(--col-${$colId}-size);
>>>>>>> 4bf8d18f
    background-color: ${theme.colors.table.head.background};
    opacity: var(--col-${$colId}-opacity, 1);
    transform: var(--col-${$colId}-transform, 'none');
  `,
);

<<<<<<< HEAD
export const ThInner = styled.div`
  display: flex;
  justify-content: space-between;
  align-items: center;
  width: 100%;
`;

export const LeftCol = styled.div`
  flex: 1;
  display: flex;
  align-items: center;
`;

=======
>>>>>>> 4bf8d18f
const useSortableCol = (colId: string, disabled: boolean) => {
  const { setColumnTransform } = useContext(DndStylesContext);
  const { attributes, isDragging, listeners, setNodeRef, transform, setActivatorNodeRef } = useSortable({
    id: colId,
    disabled,
  });
  const cssTransform = CSS.Translate.toString(transform);

  useLayoutEffect(() => {
    setColumnTransform((cur) => ({
      ...cur,
      [colId]: cssTransform,
    }));
  }, [colId, setColumnTransform, cssTransform]);

  return {
    attributes,
    isDragging,
    listeners,
    setNodeRef,
    setActivatorNodeRef,
  };
};

const TableHeaderCell = <Entity extends EntityBase>({ header }: { header: Header<Entity, unknown> }) => {
  const columnMeta = header.column.columnDef.meta as ColumnMetaContext<Entity>;
  const { attributes, isDragging, listeners, setNodeRef, setActivatorNodeRef } = useSortableCol(
    header.column.id,
    !columnMeta?.enableColumnOrdering,
  );

  return (
    <Th key={header.id} ref={setNodeRef} colSpan={header.colSpan} $colId={header.column.id}>
<<<<<<< HEAD
      <ThInner>
        <LeftCol>
          {columnMeta?.enableColumnOrdering && (
            <DragHandle
              ref={setActivatorNodeRef}index={header.index}
              dragHandleProps={{ ...attributes, ...listeners }}
              isDragging={isDragging}
              itemTitle={columnMeta.label}
            />
          )}
          {header.isPlaceholder ? null : flexRender(header.column.columnDef.header, header.getContext())}
          {header.column.getCanSort() && <SortIcon<Entity> column={header.column} />}
        </LeftCol>
        {header.column.getCanResize() && (
          <ResizeHandle onMouseDown={header.getResizeHandler()} onTouchStart={header.getResizeHandler()} />
        )}
      </ThInner>
=======
      {columnMeta?.enableColumnOrdering && (
        <DragHandle
          ref={setActivatorNodeRef}
          index={header.index}
          dragHandleProps={{ ...attributes, ...listeners }}
          isDragging={isDragging}
          itemTitle={columnMeta.label}
        />
      )}
      {header.isPlaceholder ? null : flexRender(header.column.columnDef.header, header.getContext())}
      {header.column.getCanSort() && <SortIcon<Entity> column={header.column} />}
>>>>>>> 4bf8d18f
    </Th>
  );
};

type Props<Entity extends EntityBase> = {
  headerGroups: Array<HeaderGroup<Entity>>;
};

const TableHead = <Entity extends EntityBase>({ headerGroups }: Props<Entity>) => (
  <Thead>
    {headerGroups.map((headerGroup) => (
      <tr key={headerGroup.id}>
        {headerGroup.headers.map((header) => (
          <TableHeaderCell key={header.id} header={header} />
        ))}
      </tr>
    ))}
  </Thead>
);

export default TableHead;<|MERGE_RESOLUTION|>--- conflicted
+++ resolved
@@ -22,19 +22,12 @@
 import { useSortable } from '@dnd-kit/sortable';
 import { CSS } from '@dnd-kit/utilities';
 
-<<<<<<< HEAD
 import DragHandle from 'components/common/SortableList/DragHandle';
 import { columnTransformVar, columnOpacityVar, columnWidthVar } from 'components/common/EntityDataTable/CSSVariables';
 
 import SortIcon from './SortIcon';
 import DndStylesContext from './contexts/DndStylesContext';
 import ResizeHandle from './ResizeHandle';
-=======
-import SortIcon from 'components/common/EntityDataTable/SortIcon';
-import DndStylesContext from 'components/common/EntityDataTable/contexts/DndStylesContext';
-import DragHandle from 'components/common/SortableList/DragHandle';
-
->>>>>>> 4bf8d18f
 import type { EntityBase, ColumnMetaContext } from './types';
 
 const Thead = styled.thead(
@@ -45,20 +38,15 @@
 
 export const Th = styled.th<{ $colId: string }>(
   ({ $colId, theme }) => css`
-<<<<<<< HEAD
     width: var(${columnWidthVar($colId)});
     opacity: var(${columnOpacityVar($colId)}, 1);
     transform: var(${columnTransformVar($colId)}, 'none');
-=======
-    width: var(--col-${$colId}-size);
->>>>>>> 4bf8d18f
     background-color: ${theme.colors.table.head.background};
     opacity: var(--col-${$colId}-opacity, 1);
     transform: var(--col-${$colId}-transform, 'none');
   `,
 );
 
-<<<<<<< HEAD
 export const ThInner = styled.div`
   display: flex;
   justify-content: space-between;
@@ -72,8 +60,6 @@
   align-items: center;
 `;
 
-=======
->>>>>>> 4bf8d18f
 const useSortableCol = (colId: string, disabled: boolean) => {
   const { setColumnTransform } = useContext(DndStylesContext);
   const { attributes, isDragging, listeners, setNodeRef, transform, setActivatorNodeRef } = useSortable({
@@ -107,7 +93,6 @@
 
   return (
     <Th key={header.id} ref={setNodeRef} colSpan={header.colSpan} $colId={header.column.id}>
-<<<<<<< HEAD
       <ThInner>
         <LeftCol>
           {columnMeta?.enableColumnOrdering && (
@@ -125,19 +110,6 @@
           <ResizeHandle onMouseDown={header.getResizeHandler()} onTouchStart={header.getResizeHandler()} />
         )}
       </ThInner>
-=======
-      {columnMeta?.enableColumnOrdering && (
-        <DragHandle
-          ref={setActivatorNodeRef}
-          index={header.index}
-          dragHandleProps={{ ...attributes, ...listeners }}
-          isDragging={isDragging}
-          itemTitle={columnMeta.label}
-        />
-      )}
-      {header.isPlaceholder ? null : flexRender(header.column.columnDef.header, header.getContext())}
-      {header.column.getCanSort() && <SortIcon<Entity> column={header.column} />}
->>>>>>> 4bf8d18f
     </Th>
   );
 };
