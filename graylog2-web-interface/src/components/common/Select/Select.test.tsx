--- conflicted
+++ resolved
@@ -113,21 +113,6 @@
       await waitFor(() => expect(onChange).toHaveBeenCalledWith(42));
     });
 
-<<<<<<< HEAD
-    it('should use matchProp to configure how options are filtered', async () => {
-      render(<SimpleSelect matchProp="value" />);
-
-      const select = await selectEvent.findSelectInput('Select value');
-      selectEvent.openMenu(select);
-      userEvent.type(select, 'value1');
-
-      await screen.findByRole('option', { name: /label1/ });
-
-      expect(screen.queryByRole('option', { name: /label2/ })).not.toBeInTheDocument();
-    });
-
-=======
->>>>>>> 31381474
     it("should use optionRenderer to customize options' appearance", async () => {
       const optionRenderer = (option: { label: string }) => <span>Custom {option.label}</span>;
       render(<SimpleSelect optionRenderer={optionRenderer} menuIsOpen />);
