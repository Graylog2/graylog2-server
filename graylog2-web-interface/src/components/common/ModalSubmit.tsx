--- conflicted
+++ resolved
@@ -60,11 +60,7 @@
   isAsyncSubmit?: boolean,
   isSubmitting?: boolean,
   leftCol?: React.ReactNode,
-<<<<<<< HEAD
-  onSubmit?: (prop?: any) => void,
-=======
   onSubmit?: (event?: SyntheticEvent) => void,
->>>>>>> 5d21a36e
   submitButtonText: string,
   submitButtonType?: 'submit' | 'button',
   submitIcon?: IconName,
