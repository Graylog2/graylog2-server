--- conflicted
+++ resolved
@@ -19,23 +19,12 @@
 import Reflux from 'reflux';
 import Promise from 'bluebird';
 
-<<<<<<< HEAD
 import { Button } from 'components/bootstrap';
 import { EntityList, PaginatedList, Spinner } from 'components/common';
 import { Alert } from 'components/alerts';
-import CombinedProvider from 'injection/CombinedProvider';
-
-const { AlertsStore, AlertsActions } = CombinedProvider.get('Alerts');
-const { AlertConditionsStore, AlertConditionsActions } = CombinedProvider.get('AlertConditions');
-const { StreamsStore } = CombinedProvider.get('Streams');
-=======
 import { AlertsStore, AlertsActions } from 'stores/alerts/AlertsStore';
-import { Button } from 'components/graylog';
-import { Alert } from 'components/alerts';
-import { EntityList, PaginatedList, Spinner } from 'components/common';
 import { AlertConditionsStore, AlertConditionsActions } from 'stores/alertconditions/AlertConditionsStore';
 import { StreamsStore } from 'stores/streams/StreamsStore';
->>>>>>> 8d19d8cf
 
 const ALERTS_REFRESH_INTERVAL = 10000;
 
