/*
 * Copyright (C) 2020 Graylog, Inc.
 *
 * This program is free software: you can redistribute it and/or modify
 * it under the terms of the Server Side Public License, version 1,
 * as published by MongoDB, Inc.
 *
 * This program is distributed in the hope that it will be useful,
 * but WITHOUT ANY WARRANTY; without even the implied warranty of
 * MERCHANTABILITY or FITNESS FOR A PARTICULAR PURPOSE. See the
 * Server Side Public License for more details.
 *
 * You should have received a copy of the Server Side Public License
 * along with this program. If not, see
 * <http://www.mongodb.com/licensing/server-side-public-license>.
 */
import React, { useState } from 'react';

import { LinkContainer } from 'components/common/router';
<<<<<<< HEAD
import { ConfirmDialog, IfPermitted } from 'components/common';
import { DropdownButton, MenuItem } from 'components/bootstrap';
=======
import { ConfirmDialog, ExternalLink, IfPermitted } from 'components/common';
import { MoreActions } from 'components/common/EntityDataTable';
import { MenuItem } from 'components/bootstrap';
>>>>>>> 5f6b50f8
import Routes from 'routing/Routes';
import HideOnCloud from 'util/conditional/HideOnCloud';
import { SystemLoadBalancerStore } from 'stores/load-balancer/SystemLoadBalancerStore';
import { SystemProcessingStore } from 'stores/system-processing/SystemProcessingStore';

import type { ClusterGraylogNode as GraylogNode } from './fetchClusterGraylogNodes';

type Props = {
  node: GraylogNode;
};

const GraylogNodeActions = ({ node }: Props) => {
  const [showMessageProcessingModal, setShowMessageProcessingModal] = useState<boolean>(false);
  const [loadBalancerStatusToConfirm, setLoadBalancerStatusToConfirm] = useState<'ALIVE' | 'DEAD' | undefined>(
    undefined,
  );

  const nodeName = `${node.short_node_id} / ${node.hostname}`;

  const toggleMessageProcessing = () => {
    if (node.is_processing) {
      SystemProcessingStore.pause(node.node_id);
    } else {
      SystemProcessingStore.resume(node.node_id);
    }
    setShowMessageProcessingModal(false);
  };

  const updateLoadBalancerStatus = (status: 'ALIVE' | 'DEAD') => {
    SystemLoadBalancerStore.override(node.node_id, status);
    setLoadBalancerStatusToConfirm(undefined);
  };

  return (
    <>
      <MoreActions>
        <IfPermitted permissions="processing:changestate">
          <MenuItem onSelect={() => setShowMessageProcessingModal(true)}>
            {node.is_processing ? 'Pause' : 'Resume'} message processing
          </MenuItem>
        </IfPermitted>
        <IfPermitted permissions="lbstatus:change">
          {node.lb_status === 'alive' ? (
            <MenuItem onSelect={() => setLoadBalancerStatusToConfirm('DEAD')}>
              Override load Balancer status to DEAD
            </MenuItem>
          ) : (
            <MenuItem onSelect={() => setLoadBalancerStatusToConfirm('ALIVE')}>
              Override load Balancer status to ALIVE
            </MenuItem>
          )}
        </IfPermitted>
        <IfPermitted permissions={['processing:changestate', 'lbstatus:change', 'node:shutdown']} anyPermissions>
          <IfPermitted permissions={['inputs:read', 'threads:dump']} anyPermissions>
            <MenuItem divider />
          </IfPermitted>
        </IfPermitted>
        <LinkContainer to={Routes.SYSTEM.METRICS(node.node_id)}>
          <MenuItem>Metrics</MenuItem>
        </LinkContainer>
        <HideOnCloud>
          <IfPermitted permissions="inputs:read">
            <LinkContainer to={Routes.node_inputs(node.node_id)}>
              <MenuItem>Local message inputs</MenuItem>
            </LinkContainer>
          </IfPermitted>
        </HideOnCloud>
        <IfPermitted permissions="threads:dump">
          <LinkContainer to={Routes.SYSTEM.THREADDUMP(node.node_id)}>
            <MenuItem>Get thread dump</MenuItem>
          </LinkContainer>
        </IfPermitted>
        <IfPermitted permissions="processbuffer:dump">
          <LinkContainer to={Routes.SYSTEM.PROCESSBUFFERDUMP(node.node_id)}>
            <MenuItem>Get process-buffer dump</MenuItem>
          </LinkContainer>
        </IfPermitted>
        <IfPermitted permissions="loggersmessages:read">
          <LinkContainer to={Routes.SYSTEM.SYSTEMLOGS(node.node_id)}>
            <MenuItem>Get recent system log messages</MenuItem>
          </LinkContainer>
        </IfPermitted>
<<<<<<< HEAD
      </DropdownButton>
=======
        <IfPermitted permissions="api_browser:read">
          <MenuItem href={apiBrowserURI} target="_blank">
            <ExternalLink>API Browser</ExternalLink>
          </MenuItem>
        </IfPermitted>
      </MoreActions>
>>>>>>> 5f6b50f8
      {showMessageProcessingModal && (
        <ConfirmDialog
          show
          onConfirm={toggleMessageProcessing}
          onCancel={() => setShowMessageProcessingModal(false)}
          title="Message Processing">
          <>
            You are about to <b>{node.is_processing ? 'pause' : 'resume'}</b> message processing in <b>{nodeName}</b>{' '}
            node. Are you sure?
          </>
        </ConfirmDialog>
      )}
      {loadBalancerStatusToConfirm && (
        <ConfirmDialog
          show
          onConfirm={() => updateLoadBalancerStatus(loadBalancerStatusToConfirm)}
          onCancel={() => setLoadBalancerStatusToConfirm(undefined)}
          title="Load Balancer">
          <>
            You are about to change the load balancer status for <b>{nodeName}</b> node to{' '}
            <b>{loadBalancerStatusToConfirm}</b>. Are you sure?
          </>
        </ConfirmDialog>
      )}
    </>
  );
};

export default GraylogNodeActions;<|MERGE_RESOLUTION|>--- conflicted
+++ resolved
@@ -17,14 +17,9 @@
 import React, { useState } from 'react';
 
 import { LinkContainer } from 'components/common/router';
-<<<<<<< HEAD
 import { ConfirmDialog, IfPermitted } from 'components/common';
-import { DropdownButton, MenuItem } from 'components/bootstrap';
-=======
-import { ConfirmDialog, ExternalLink, IfPermitted } from 'components/common';
 import { MoreActions } from 'components/common/EntityDataTable';
 import { MenuItem } from 'components/bootstrap';
->>>>>>> 5f6b50f8
 import Routes from 'routing/Routes';
 import HideOnCloud from 'util/conditional/HideOnCloud';
 import { SystemLoadBalancerStore } from 'stores/load-balancer/SystemLoadBalancerStore';
@@ -107,16 +102,7 @@
             <MenuItem>Get recent system log messages</MenuItem>
           </LinkContainer>
         </IfPermitted>
-<<<<<<< HEAD
-      </DropdownButton>
-=======
-        <IfPermitted permissions="api_browser:read">
-          <MenuItem href={apiBrowserURI} target="_blank">
-            <ExternalLink>API Browser</ExternalLink>
-          </MenuItem>
-        </IfPermitted>
       </MoreActions>
->>>>>>> 5f6b50f8
       {showMessageProcessingModal && (
         <ConfirmDialog
           show
