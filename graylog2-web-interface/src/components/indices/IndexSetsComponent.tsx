/*
 * Copyright (C) 2020 Graylog, Inc.
 *
 * This program is free software: you can redistribute it and/or modify
 * it under the terms of the Server Side Public License, version 1,
 * as published by MongoDB, Inc.
 *
 * This program is distributed in the hope that it will be useful,
 * but WITHOUT ANY WARRANTY; without even the implied warranty of
 * MERCHANTABILITY or FITNESS FOR A PARTICULAR PURPOSE. See the
 * Server Side Public License for more details.
 *
 * You should have received a copy of the Server Side Public License
 * along with this program. If not, see
 * <http://www.mongodb.com/licensing/server-side-public-license>.
 */
import React, { useEffect, useState, useCallback, useRef } from 'react';
import styled, { css } from 'styled-components';

import type { PaginationQueryParameterResult } from 'hooks/usePaginationQueryParameter';
import ButtonToolbar from 'components/bootstrap/ButtonToolbar';
import { Link, LinkContainer } from 'components/common/router';
import { Button, Col, DropdownButton, Label, MenuItem, Row, DeleteMenuItem } from 'components/bootstrap';
import { EntityList, EntityListItem, PaginatedList, SearchForm, Spinner } from 'components/common';
import Routes from 'routing/Routes';
import StringUtils from 'util/StringUtils';
import NumberUtils from 'util/NumberUtils';
import { useStore } from 'stores/connect';
import { IndexSetDeletionForm, IndexSetDetails } from 'components/indices';
import usePaginationQueryParameter from 'hooks/usePaginationQueryParameter';
import type { IndexSetsStoreState, IndexSet, IndexSetStats } from 'stores/indices/IndexSetsStore';
import { IndexSetsActions, IndexSetsStore } from 'stores/indices/IndexSetsStore';
import { getPathnameWithoutId } from 'util/URLUtils';
import useSendTelemetry from 'logic/telemetry/useSendTelemetry';
import useLocation from 'routing/useLocation';
import { TELEMETRY_EVENT_TYPE } from 'logic/telemetry/Constants';
import useProductName from 'customization/useProductName';

const Toolbar = styled(Row)(
  ({ theme }) => css`
    border-bottom: 1px solid ${theme.colors.gray[90]};
    padding-bottom: ${theme.spacings.sm};
  `,
);

const GlobalStatsCol = styled(Col)(
  ({ theme }) => css`
    display: flex;
    align-items: center;
    gap: ${theme.spacings.xs};
  `,
);

const GlobalStats = styled.p`
  margin-bottom: 0;
`;

const StatsInfoText = styled.span`
  font-style: italic;
`;

const formatStatsString = (stats: IndexSetStats) => {
  if (!stats) {
    return 'N/A';
  }

  const indices = `${NumberUtils.formatNumber(stats.indices)} ${StringUtils.pluralize(stats.indices, 'index', 'indices')}`;
  const documents = `${NumberUtils.formatNumber(stats.documents)} ${StringUtils.pluralize(stats.documents, 'document', 'documents')}`;
  const size = NumberUtils.formatBytes(stats.size);

  return `${indices}, ${documents}, ${size}`;
};

const DEFAULT_PAGE_NUMBER = 1;
const DEFAULT_PAGE_SIZE = 10;
const SEARCH_MIN_TERM_LENGTH = 3;

const IndexSetsComponent = () => {
  const productName = useProductName();
  const { indexSetsCount, indexSets, indexSetStats, globalIndexSetStats } =
    useStore<IndexSetsStoreState>(IndexSetsStore);
  const { page, resetPage }: PaginationQueryParameterResult = usePaginationQueryParameter();
  const sendTelemetry = useSendTelemetry();
  const { pathname } = useLocation();

  const [statsEnabled, setStatsEnabled] = useState<boolean>(false);
  const [searchTerm, setSearchTerm] = useState<string>(undefined);

  const formsRef = useRef<{ [key: string]: { open: () => void } }>();

  const loadData = useCallback(
    (pageNumber: number = DEFAULT_PAGE_NUMBER, limit: number = DEFAULT_PAGE_SIZE) => {
      if (searchTerm) {
        IndexSetsActions.searchPaginated(searchTerm, (pageNumber - 1) * limit, limit, statsEnabled);
      } else {
        IndexSetsActions.listPaginated((pageNumber - 1) * limit, limit, statsEnabled);
      }
    },
    [statsEnabled, searchTerm],
  );

  useEffect(() => {
    loadData(page);
  }, [loadData, page]);

  useEffect(() => {
    if (statsEnabled) {
      IndexSetsActions.stats();
    }
  }, [statsEnabled]);

  const onSearch = (query) => {
    if (query && query.length >= SEARCH_MIN_TERM_LENGTH) {
      setSearchTerm(query);
      resetPage();
    } else if (!query || query.length === 0) {
      setSearchTerm(query);
      resetPage();
    }
  };

  const onSearchReset = () => {
    setSearchTerm(undefined);
    resetPage();
  };

  const onToggleStats = () => {
    setStatsEnabled(!statsEnabled);
  };

  const onSetDefault = (indexSet: IndexSet) => () => {
    sendTelemetry(TELEMETRY_EVENT_TYPE.INDICES.INDEX_SET_DEFAULT_SET, {
      app_pathname: getPathnameWithoutId(pathname),
      app_section: 'index-sets',
      app_action_value: 'set-default-index-set',
    });

    IndexSetsActions.setDefault(indexSet).then(() => loadData());
  };

  const onDelete = (indexSet: IndexSet) => () => {
    formsRef.current[`index-set-deletion-form-${indexSet.id}`].open();
  };

  const deleteIndexSet = (indexSet: IndexSet, deleteIndices: boolean) => {
    sendTelemetry(TELEMETRY_EVENT_TYPE.INDICES.INDEX_SET_DELETED, {
      app_pathname: getPathnameWithoutId(pathname),
      app_section: 'index-sets',
      app_action_value: 'delete-index-set',
    });

    IndexSetsActions.delete(indexSet, deleteIndices).then(() => {
      resetPage();
      loadData(page);
    });
  };

  const statsDisabledText = 'Stats are disabled by default';

  const formatIndexSet = (indexSet: IndexSet) => {
    const actions = (
      <ButtonToolbar>
        <LinkContainer to={Routes.SYSTEM.INDEX_SETS.CONFIGURATION(indexSet.id)}>
          <Button>Edit</Button>
        </LinkContainer>
        <DropdownButton title="More Actions" id={`index-set-dropdown-${indexSet.id}`} pullRight>
          <MenuItem onSelect={onSetDefault(indexSet)} disabled={!indexSet.can_be_default || indexSet.default}>
            Set as default
          </MenuItem>
          <MenuItem divider />
          <DeleteMenuItem onSelect={onDelete(indexSet)} />
        </DropdownButton>
      </ButtonToolbar>
    );

    const content = (
      <Col md={12}>
        <IndexSetDetails indexSet={indexSet} />

        <IndexSetDeletionForm
          ref={(elem) => {
            formsRef.current = { ...formsRef.current, [`index-set-deletion-form-${indexSet.id}`]: elem };
          }}
          indexSet={indexSet}
          onDelete={deleteIndexSet}
        />
      </Col>
    );

    const indexSetTitle = <Link to={Routes.SYSTEM.INDEX_SETS.SHOW(indexSet.id)}>{indexSet.title}</Link>;

    const isDefault = indexSet.default ? (
      <Label key={`index-set-${indexSet.id}-default-label`} bsStyle="primary">
        default
      </Label>
    ) : (
      ''
    );
    const isReadOnly = !indexSet.writable ? (
      <Label key={`index-set-${indexSet.id}-readOnly-label`} bsStyle="info">
        read only
      </Label>
    ) : (
      ''
    );
    let { description } = indexSet;

    if (indexSet.default) {
<<<<<<< HEAD
      description += `${description.endsWith('.') ? '' : '.'} ${productName} will use this index set by default.`;
=======
      description += `${description.endsWith('.') ? '' : '.'} This index set will be used by default.`;
>>>>>>> 423ca085
    }

    let statsString;
    const stats = indexSetStats[indexSet.id];

    if (stats) {
      statsString = formatStatsString(stats);
    }

    return (
      <EntityListItem
        key={`index-set-${indexSet.id}`}
        title={indexSetTitle}
        titleSuffix={
          <span>
            {statsEnabled ? statsString : <StatsInfoText>{statsDisabledText}</StatsInfoText>} {isDefault} {isReadOnly}
          </span>
        }
        description={description}
        actions={actions}
        contentRow={content}
      />
    );
  };

  const isLoading = !indexSets;

  return (
    <>
      <Row>
        <Col md={12}>
          <SearchForm
            onSearch={onSearch}
            queryWidth={300}
            wrapperClass="has-bm"
            onReset={onSearchReset}
            query={searchTerm}
            placeholder="Find index sets"
          />
        </Col>
      </Row>
      <Toolbar>
        <GlobalStatsCol md={3}>
          <GlobalStats>
            <strong>Stats for all indices:</strong>{' '}
            {statsEnabled ? formatStatsString(globalIndexSetStats) : <StatsInfoText>{statsDisabledText}</StatsInfoText>}
          </GlobalStats>
          <Button onClick={onToggleStats}>{statsEnabled ? 'Disable stats' : 'Enable stats'}</Button>
        </GlobalStatsCol>
      </Toolbar>

      <Row>
        <Col md={12}>
          {isLoading ? (
            <Spinner />
          ) : (
            <PaginatedList pageSize={DEFAULT_PAGE_SIZE} totalItems={indexSetsCount} showPageSizeSelect={false}>
              <EntityList
                bsNoItemsStyle="info"
                noItemsText="There are no index sets to display"
                items={indexSets.map((indexSet) => formatIndexSet(indexSet))}
              />
            </PaginatedList>
          )}
        </Col>
      </Row>
    </>
  );
};

export default IndexSetsComponent;<|MERGE_RESOLUTION|>--- conflicted
+++ resolved
@@ -34,7 +34,6 @@
 import useSendTelemetry from 'logic/telemetry/useSendTelemetry';
 import useLocation from 'routing/useLocation';
 import { TELEMETRY_EVENT_TYPE } from 'logic/telemetry/Constants';
-import useProductName from 'customization/useProductName';
 
 const Toolbar = styled(Row)(
   ({ theme }) => css`
@@ -76,7 +75,6 @@
 const SEARCH_MIN_TERM_LENGTH = 3;
 
 const IndexSetsComponent = () => {
-  const productName = useProductName();
   const { indexSetsCount, indexSets, indexSetStats, globalIndexSetStats } =
     useStore<IndexSetsStoreState>(IndexSetsStore);
   const { page, resetPage }: PaginationQueryParameterResult = usePaginationQueryParameter();
@@ -206,11 +204,7 @@
     let { description } = indexSet;
 
     if (indexSet.default) {
-<<<<<<< HEAD
-      description += `${description.endsWith('.') ? '' : '.'} ${productName} will use this index set by default.`;
-=======
       description += `${description.endsWith('.') ? '' : '.'} This index set will be used by default.`;
->>>>>>> 423ca085
     }
 
     let statsString;
