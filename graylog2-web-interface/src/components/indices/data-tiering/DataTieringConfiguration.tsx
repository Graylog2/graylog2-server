/*
 * Copyright (C) 2020 Graylog, Inc.
 *
 * This program is free software: you can redistribute it and/or modify
 * it under the terms of the Server Side Public License, version 1,
 * as published by MongoDB, Inc.
 *
 * This program is distributed in the hope that it will be useful,
 * but WITHOUT ANY WARRANTY; without even the implied warranty of
 * MERCHANTABILITY or FITNESS FOR A PARTICULAR PURPOSE. See the
 * Server Side Public License for more details.
 *
 * You should have received a copy of the Server Side Public License
 * along with this program. If not, see
 * <http://www.mongodb.com/licensing/server-side-public-license>.
 */
import React from 'react';
import moment from 'moment';
import { useFormikContext } from 'formik';
import { PluginStore } from 'graylog-web-plugin/plugin';

import { FormikInput } from 'components/common';
import { DATA_TIERING_TYPE } from 'components/indices/data-tiering';
import type { DataTieringConfig, DataTieringFormValues } from 'components/indices/data-tiering';

const dayFields = ['index_lifetime_max', 'index_lifetime_min', 'index_hot_lifetime_min'];
const hotWarmOnlyFormFields = ['index_hot_lifetime_min', 'warm_tier_enabled', 'warm_tier_repository_name'];

const DATA_TIERING_HOT_ONLY_DEFAULTS = {
  index_lifetime_max: 40,
  index_lifetime_min: 30,
};

const DATA_TIERING_HOT_WARM_DEFAULTS = {
  archive_before_deletion: false,
  warm_tier_enabled: false,
  index_hot_lifetime_min: 10,
  warm_tier_repository_name: null,
};

export const durationToRoundedDays = (duration: string) => Math.round(moment.duration(duration).asDays());

const dataTieringFormValuesWithDefaults = (values: DataTieringFormValues, pluginStore): DataTieringFormValues => {
  const dataTieringPlugin = pluginStore
    .exports('dataTiering')
    .find((plugin) => plugin.type === DATA_TIERING_TYPE.HOT_WARM);
  const dataTieringType = dataTieringPlugin?.type ?? DATA_TIERING_TYPE.HOT_ONLY;

  if (dataTieringType === DATA_TIERING_TYPE.HOT_WARM) {
    const hotWarmDefaults = { ...DATA_TIERING_HOT_ONLY_DEFAULTS, ...DATA_TIERING_HOT_WARM_DEFAULTS, ...values };

    return hotWarmDefaults;
  }

  const hotOnlyDefaults = { ...DATA_TIERING_HOT_ONLY_DEFAULTS, ...values };

  return hotOnlyDefaults;
};

export const prepareDataTieringInitialValues = (config: DataTieringConfig, pluginStore): DataTieringFormValues => {
  let formValues = { ...config };

  dayFields.forEach((field) => {
    if (formValues[field]) {
      const numberValue = durationToRoundedDays(formValues[field]);
      formValues = { ...formValues, [field]: numberValue };
    }
  });

  return dataTieringFormValuesWithDefaults(formValues as unknown as DataTieringFormValues, pluginStore);
};

export const prepareDataTieringConfig = (formValues: DataTieringFormValues, pluginStore): DataTieringConfig => {
  const dataTieringPlugin = pluginStore
    .exports('dataTiering')
    .find((plugin) => plugin.type === DATA_TIERING_TYPE.HOT_WARM);
  const dataTieringType = dataTieringPlugin?.type ?? DATA_TIERING_TYPE.HOT_ONLY;

  let config = dataTieringFormValuesWithDefaults(formValues, pluginStore);

  if (dataTieringType === DATA_TIERING_TYPE.HOT_ONLY) {
    hotWarmOnlyFormFields.forEach((field) => {
      delete config[field];
    });
  }

  dayFields.forEach((field) => {
    if (config[field]) {
      config = { ...config, [field]: `P${config[field]}D` };
    }
  });

  return { ...config, type: dataTieringType } as unknown as DataTieringConfig;
};

type DataTiering = {
  data_tiering: DataTieringFormValues;
};

type FormValues<T extends string | undefined> = T extends undefined
  ? DataTiering
  : T extends string
    ? { [Key in T]: DataTiering }
    : never;

const DataTieringConfiguration = <ValuesPrefix extends string | undefined>({
  valuesPrefix,
}: {
  valuesPrefix?: ValuesPrefix;
}) => {
  const dataTieringPlugin = PluginStore.exports('dataTiering').find((plugin) => plugin.type === 'hot_warm');

  const { values } = useFormikContext<FormValues<ValuesPrefix>>();

  const formValue = (field: keyof DataTieringFormValues) => {
    if (valuesPrefix) {
      return values[valuesPrefix as string]?.data_tiering?.[field];
    }

    return values?.data_tiering?.[field];
  };

  const fieldName = (field: keyof DataTieringFormValues) => {
    if (valuesPrefix) {
      return `${valuesPrefix}.data_tiering.${field}`;
    }

    return `data_tiering.${field}`;
  };

  const validateMaxDaysInStorage = (value) => {
    if (value < 0) {
      return 'Negative numbers are not allowed.';
    }

    return '';
  };

  const validateMinDaysInStorage = (value) => {
    const errors = [];

    if (value < 0) {
      errors.push('Negative numbers are not allowed.');
    }

    if (value > formValue('index_lifetime_max')) {
      errors.push('Min. days in storage needs to be smaller than max. days in storage.');
    }

    if (formValue('warm_tier_enabled') && value < formValue('index_hot_lifetime_min')) {
      errors.push('Min. days in storage needs to be bigger than min. days in hot tier.');
    }

    if (errors.length > 0) {
      return errors.join(' ');
    }

    return '';
  };

  return (
    <>
<<<<<<< HEAD
      <FormikInput type="number"
                   id="data-tiering-index-lifetime-max"
                   label="Max. days in storage"
                   name={fieldName('index_lifetime_max')}
                   min={0}
                   help="After how many days your data should be deleted."
                   validate={validateMaxDaysInStorage}
                   required />
      <FormikInput type="number"
                   id="data-tiering-index-lifetime-min"
                   label="Min. days in storage"
                   name={fieldName('index_lifetime_min')}
                   min={0}
                   max={formValue('index_lifetime_max')}
                   validate={validateMinDaysInStorage}
                   help="How many days at minimum your data should be stored."
                   required />
=======
      <FormikInput
        type="number"
        id="data-tiering-index-lifetime-max"
        label="Max. days in storage"
        name={fieldName('index_lifetime_max')}
        min={0}
        help="After how many days your data should be deleted."
        validate={validateMaxDaysInStorage}
        required
      />
      <FormikInput
        type="number"
        id="data-tiering-index-lifetime-min"
        label="Min. days in storage"
        name={fieldName('index_lifetime_min')}
        min={0}
        max={formValue('index_lifetime_max')}
        validate={validateMinDaysInStorage}
        help="How many days at minumum your data should be stored."
        required
      />
>>>>>>> db357cf7

      {dataTieringPlugin && (
        <>
          <FormikInput
            type="checkbox"
            id="data_tiering-archive-before-deletion"
            label="Archive before deletion"
            name={fieldName('archive_before_deletion')}
            help="Archive this index before it is deleted?"
          />
          <dataTieringPlugin.TiersConfigurationFields valuesPrefix={valuesPrefix} />
        </>
      )}
    </>
  );
};

export default DataTieringConfiguration;<|MERGE_RESOLUTION|>--- conflicted
+++ resolved
@@ -160,25 +160,6 @@
 
   return (
     <>
-<<<<<<< HEAD
-      <FormikInput type="number"
-                   id="data-tiering-index-lifetime-max"
-                   label="Max. days in storage"
-                   name={fieldName('index_lifetime_max')}
-                   min={0}
-                   help="After how many days your data should be deleted."
-                   validate={validateMaxDaysInStorage}
-                   required />
-      <FormikInput type="number"
-                   id="data-tiering-index-lifetime-min"
-                   label="Min. days in storage"
-                   name={fieldName('index_lifetime_min')}
-                   min={0}
-                   max={formValue('index_lifetime_max')}
-                   validate={validateMinDaysInStorage}
-                   help="How many days at minimum your data should be stored."
-                   required />
-=======
       <FormikInput
         type="number"
         id="data-tiering-index-lifetime-max"
@@ -197,10 +178,9 @@
         min={0}
         max={formValue('index_lifetime_max')}
         validate={validateMinDaysInStorage}
-        help="How many days at minumum your data should be stored."
+        help="How many days at minimum your data should be stored."
         required
       />
->>>>>>> db357cf7
 
       {dataTieringPlugin && (
         <>
