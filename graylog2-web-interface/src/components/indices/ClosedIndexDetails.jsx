--- conflicted
+++ resolved
@@ -17,11 +17,6 @@
 import PropTypes from 'prop-types';
 import React from 'react';
 
-<<<<<<< HEAD
-import ActionsProvider from 'injection/ActionsProvider';
-=======
-import { Alert, Button } from 'components/graylog';
->>>>>>> 8d19d8cf
 import { Icon } from 'components/common';
 import { Alert, Button } from 'components/bootstrap';
 import { IndexRangeSummary } from 'components/indices';
