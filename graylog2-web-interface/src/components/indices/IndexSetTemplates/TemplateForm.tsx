--- conflicted
+++ resolved
@@ -201,9 +201,6 @@
   return errors;
 };
 
-<<<<<<< HEAD
-const TemplateForm = ({ initialValues, submitButtonText, submitLoadingText, onCancel, onSubmit }: Props) => {
-=======
 const TemplateForm = ({
   initialValues = undefined,
   submitButtonText,
@@ -211,7 +208,6 @@
   onCancel,
   onSubmit,
 }: Props) => {
->>>>>>> 6e8cf782
   const productName = useProductName();
   const retentionConfigSegments: Array<{ value: RetentionConfigSegment; label: string }> = [
     { value: 'data_tiering', label: 'Data Tiering' },
