/*
 * Copyright (C) 2020 Graylog, Inc.
 *
 * This program is free software: you can redistribute it and/or modify
 * it under the terms of the Server Side Public License, version 1,
 * as published by MongoDB, Inc.
 *
 * This program is distributed in the hope that it will be useful,
 * but WITHOUT ANY WARRANTY; without even the implied warranty of
 * MERCHANTABILITY or FITNESS FOR A PARTICULAR PURPOSE. See the
 * Server Side Public License for more details.
 *
 * You should have received a copy of the Server Side Public License
 * along with this program. If not, see
 * <http://www.mongodb.com/licensing/server-side-public-license>.
 */
import PropTypes from 'prop-types';
import React, { useState } from 'react';
import moment from 'moment';
import { Formik, Form, Field } from 'formik';
import styled from 'styled-components';
import { PluginStore } from 'graylog-web-plugin/plugin';

import { FormikFormGroup, FormikInput, FormSubmit, Spinner, TimeUnitInput } from 'components/common';
import HideOnCloud from 'util/conditional/HideOnCloud';
import { Col, Row, Input } from 'components/bootstrap';
import IndexMaintenanceStrategiesConfiguration from 'components/indices/IndexMaintenanceStrategiesConfiguration';
import 'components/indices/rotation';
import 'components/indices/retention';
import type { IndexSet } from 'stores/indices/IndexSetsStore';
import { IndexSetPropType } from 'stores/indices/IndexSetsStore';
import type {
  RotationStrategyConfig,
  RetentionStrategyConfig,
  RetentionStrategyContext,
} from 'components/indices/Types';
import IndexRetentionProvider from 'components/indices/contexts/IndexRetentionProvider';
import useHistory from 'routing/useHistory';
<<<<<<< HEAD
import IndexSetProfileInput from 'components/indices/IndexSetProfileInput';
=======
>>>>>>> 155940c2

type Props = {
  cancelLink: string,
  create?: boolean,
  indexSet: IndexSet,
  onUpdate: (indexSet: IndexSet) => void,
  retentionStrategies: Array<any>,
  retentionStrategiesContext: RetentionStrategyContext,
  rotationStrategies: Array<any>,
  submitButtonText: string,
  submitLoadingText?: string,
};

type Unit = 'seconds' | 'minutes';

const StyledFormSubmit = styled(FormSubmit)`
  margin-left: 0;
`;

const _validateIndexPrefix = (value: string) => {
  let error: string;

  if (value?.length === 0) {
    error = 'Invalid index prefix: cannot be empty';
  } else if (value?.indexOf('_') === 0 || value?.indexOf('-') === 0 || value?.indexOf('+') === 0) {
    error = 'Invalid index prefix: must start with a letter or number';
  } else if (value?.toLocaleLowerCase() !== value) {
    error = 'Invalid index prefix: must be lower case';
  } else if (!value?.match(/^[a-z0-9][a-z0-9_\-+]*$/)) {
    error = 'Invalid index prefix: must only contain letters, numbers, \'_\', \'-\' and \'+\'';
  }

  return error;
};

const _getRotationConfigState = (strategy: string, data: RotationStrategyConfig) => ({
  rotation_strategy_class: strategy,
  rotation_strategy: data,
});

const _getRetentionConfigState = (strategy: string, data: RetentionStrategyConfig) => ({
  retention_strategy_class: strategy,
  retention_strategy: data,
});

type RotationStrategiesProps = {
  rotationStrategies: Array<any>,
  indexSetRotationStrategy: RotationStrategyConfig,
  indexSetRotationStrategyClass: string
}

const RotationStrategies = ({ rotationStrategies, indexSetRotationStrategy, indexSetRotationStrategyClass }: RotationStrategiesProps) => {
  if (!rotationStrategies) return <Spinner />;

  return (
    <IndexMaintenanceStrategiesConfiguration title="Index Rotation Configuration"
                                             name="rotation"
                                             description="Graylog uses multiple indices to store documents in. You can configure the strategy it uses to determine when to rotate the currently active write index."
                                             selectPlaceholder="Select rotation strategy"
                                             pluginExports={PluginStore.exports('indexRotationConfig')}
                                             strategies={rotationStrategies}
                                             activeConfig={{
                                               config: indexSetRotationStrategy,
                                               strategy: indexSetRotationStrategyClass,
                                             }}
                                             getState={_getRotationConfigState} />
  );
};

type RetentionConfigProps = {
  retentionStrategies: Array<any>,
  retentionStrategiesContext: RetentionStrategyContext,
  indexSetRetentionStrategy: RetentionStrategyConfig,
  IndexSetRetentionStrategyClass: string
}

const RetentionConfig = ({ retentionStrategies, retentionStrategiesContext, indexSetRetentionStrategy, IndexSetRetentionStrategyClass }: RetentionConfigProps) => {
  if (!retentionStrategies) return <Spinner />;

  return (
    <IndexMaintenanceStrategiesConfiguration title="Index Retention Configuration"
                                             name="retention"
                                             description="Graylog uses a retention strategy to clean up old indices."
                                             selectPlaceholder="Select retention strategy"
                                             pluginExports={PluginStore.exports('indexRetentionConfig')}
                                             strategies={retentionStrategies}
                                             retentionStrategiesContext={retentionStrategiesContext}
                                             activeConfig={{
                                               config: indexSetRetentionStrategy,
                                               strategy: IndexSetRetentionStrategyClass,
                                             }}
                                             getState={_getRetentionConfigState} />
  );
};

const ReadOnlyConfig = () => {
  const indexPrefixHelp = (
    <span>
      A <strong>unique</strong> prefix used in Elasticsearch indices belonging to this index set.
      The prefix must start with a letter or number, and can only contain letters, numbers, &apos;_&apos;, &apos;-&apos; and &apos;+&apos;.
    </span>
  );

  return (
    <span>
      <FormikFormGroup type="text"
                       label="Index prefix"
                       name="index_prefix"
                       help={indexPrefixHelp}
                       validate={_validateIndexPrefix}
                       required />
      <FormikFormGroup type="text"
                       label="Analyzer"
                       name="index_analyzer"
                       help="Elasticsearch analyzer for this index set."
                       required />
    </span>
  );
};

const IndexSetConfigurationForm = ({
  indexSet, onUpdate, rotationStrategies,
  retentionStrategies,
  create,
  cancelLink,
  retentionStrategiesContext,
  submitButtonText,
  submitLoadingText,
}: Props) => {
  const history = useHistory();
  const [indexSetState] = useState<IndexSet>(indexSet);
  const [fieldTypeRefreshIntervalUnit, setFieldTypeRefreshIntervalUnit] = useState<Unit>('seconds');

  const _saveConfiguration = (values: IndexSet) => onUpdate(values);

  const {
    rotation_strategy: indexSetRotationStrategy,
    rotation_strategy_class: indexSetRotationStrategyClass,
    retention_strategy: indexSetRetentionStrategy,
    retention_strategy_class: IndexSetRetentionStrategyClass,
  } = indexSet;
  const onCancel = () => history.push(cancelLink);

  return (
    <Row>
      <Col md={8}>
        <Formik onSubmit={_saveConfiguration}
                initialValues={indexSetState}>
          {({ isValid, setFieldValue, isSubmitting }) => (
            <IndexRetentionProvider>

              <Form>
                <Row>
                  <Col md={12}>
                    <FormikFormGroup type="text"
                                     label="Title"
                                     name="title"
                                     help="Descriptive name of the index set."
                                     required />
                    <FormikFormGroup type="text"
                                     label="Description"
                                     name="description"
                                     help="Add a description of this index set."
                                     required />
                    {create && <ReadOnlyConfig />}
                    <HideOnCloud>
                      <FormikFormGroup type="number"
                                       label="Index shards"
                                       name="shards"
                                       help="Number of Elasticsearch shards used per index in this index set."
                                       required />
                      <FormikFormGroup type="number"
                                       label="Index replicas"
                                       name="replicas"
                                       help="Number of Elasticsearch replicas used per index in this index set."
                                       required />
                      <FormikFormGroup type="number"
                                       label="Max. number of segments"
                                       name="index_optimization_max_num_segments"
                                       minLength={1}
                                       help="Maximum number of segments per Elasticsearch index after optimization (force merge)."
                                       required />
                      <Input id="roles-selector-input"
                             labelClassName="col-sm-3"
                             wrapperClassName="col-sm-9"
                             label="Index optimization after rotation">
                        <FormikInput type="checkbox"
                                     id="index_optimization_disabled"
                                     label="Disable index optimization after rotation"
                                     name="index_optimization_disabled"
                                     help="Disable Elasticsearch index optimization (force merge) after rotation." />
                      </Input>
                      <Field name="field_type_refresh_interval">
                        {({ field: { name, value, onChange } }) => {
                          const _onFieldTypeRefreshIntervalChange = (intervalValue: number, unit: Unit) => {
                            onChange(name, moment.duration(intervalValue, unit).asMilliseconds());
                            setFieldValue(name, moment.duration(intervalValue, unit).asMilliseconds());
                            setFieldTypeRefreshIntervalUnit(unit);
                          };

                          return (
                            <Input id="roles-selector-input"
                                   labelClassName="col-sm-3"
                                   wrapperClassName="col-sm-9"
                                   label="Field type refresh interval">
                              <TimeUnitInput id="field-type-refresh-interval"
                                             type="number"
                                             help="How often the field type information for the active write index will be updated."
                                             value={moment.duration(value, 'milliseconds').as(fieldTypeRefreshIntervalUnit)}
                                             unit={fieldTypeRefreshIntervalUnit.toUpperCase()}
                                             units={['SECONDS', 'MINUTES']}
                                             required
                                             update={_onFieldTypeRefreshIntervalChange} />
                            </Input>
                          );
                        }}
                      </Field>
                    </HideOnCloud>
                  </Col>
                </Row>
                {indexSetState.writable && <RotationStrategies rotationStrategies={rotationStrategies} indexSetRotationStrategy={indexSetRotationStrategy} indexSetRotationStrategyClass={indexSetRotationStrategyClass} />}
                {indexSetState.writable && <RetentionConfig retentionStrategies={retentionStrategies} retentionStrategiesContext={retentionStrategiesContext} indexSetRetentionStrategy={indexSetRetentionStrategy} IndexSetRetentionStrategyClass={IndexSetRetentionStrategyClass} />}
<<<<<<< HEAD
                <IndexSetProfileInput value={null}
                                      onChange={(val) => {
                                        setFieldValue('field_type_profile', val);
                                      }} />
=======
>>>>>>> 155940c2
                <Row>
                  <Col md={9} mdOffset={3}>
                    <StyledFormSubmit disabledSubmit={!isValid}
                                      submitButtonText={submitButtonText}
                                      submitLoadingText={submitLoadingText}
                                      isSubmitting={isSubmitting}
                                      isAsyncSubmit
                                      displayCancel
                                      onCancel={onCancel} />
                  </Col>
                </Row>
<<<<<<< HEAD
              </Form>
            </IndexRetentionProvider>

          )}
        </Formik>
      </Col>
    </Row>
  );
};

=======

              </Form>
            </IndexRetentionProvider>

          )}
        </Formik>
      </Col>
    </Row>
  );
};

>>>>>>> 155940c2
IndexSetConfigurationForm.propTypes = {
  indexSet: IndexSetPropType.isRequired,
  rotationStrategies: PropTypes.array.isRequired,
  retentionStrategies: PropTypes.array.isRequired,
  retentionStrategiesContext: PropTypes.shape({
    max_index_retention_period: PropTypes.string,
  }).isRequired,
  create: PropTypes.bool,
  onUpdate: PropTypes.func.isRequired,
  cancelLink: PropTypes.string.isRequired,
  submitButtonText: PropTypes.string.isRequired,
  submitLoadingText: PropTypes.string.isRequired,
};

IndexSetConfigurationForm.defaultProps = {
  create: false,
};

export default IndexSetConfigurationForm;<|MERGE_RESOLUTION|>--- conflicted
+++ resolved
@@ -36,10 +36,7 @@
 } from 'components/indices/Types';
 import IndexRetentionProvider from 'components/indices/contexts/IndexRetentionProvider';
 import useHistory from 'routing/useHistory';
-<<<<<<< HEAD
 import IndexSetProfileInput from 'components/indices/IndexSetProfileInput';
-=======
->>>>>>> 155940c2
 
 type Props = {
   cancelLink: string,
@@ -262,13 +259,10 @@
                 </Row>
                 {indexSetState.writable && <RotationStrategies rotationStrategies={rotationStrategies} indexSetRotationStrategy={indexSetRotationStrategy} indexSetRotationStrategyClass={indexSetRotationStrategyClass} />}
                 {indexSetState.writable && <RetentionConfig retentionStrategies={retentionStrategies} retentionStrategiesContext={retentionStrategiesContext} indexSetRetentionStrategy={indexSetRetentionStrategy} IndexSetRetentionStrategyClass={IndexSetRetentionStrategyClass} />}
-<<<<<<< HEAD
                 <IndexSetProfileInput value={null}
-                                      onChange={(val) => {
-                                        setFieldValue('field_type_profile', val);
-                                      }} />
-=======
->>>>>>> 155940c2
+                      onChange={(val) => {
+                        setFieldValue('field_type_profile', val);
+                      }} />
                 <Row>
                   <Col md={9} mdOffset={3}>
                     <StyledFormSubmit disabledSubmit={!isValid}
@@ -280,7 +274,6 @@
                                       onCancel={onCancel} />
                   </Col>
                 </Row>
-<<<<<<< HEAD
               </Form>
             </IndexRetentionProvider>
 
@@ -290,20 +283,6 @@
     </Row>
   );
 };
-
-=======
-
-              </Form>
-            </IndexRetentionProvider>
-
-          )}
-        </Formik>
-      </Col>
-    </Row>
-  );
-};
-
->>>>>>> 155940c2
 IndexSetConfigurationForm.propTypes = {
   indexSet: IndexSetPropType.isRequired,
   rotationStrategies: PropTypes.array.isRequired,
