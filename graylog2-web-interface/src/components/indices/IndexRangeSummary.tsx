--- conflicted
+++ resolved
@@ -19,17 +19,10 @@
 import RelativeTime from 'components/common/RelativeTime';
 
 type Props = {
-<<<<<<< HEAD
-  indexRange?: any;
+  indexRange: { calculated_at: string; took_ms: number } | undefined;
 };
 
 const IndexRangeSummary = ({ indexRange = undefined }: Props) => {
-=======
-  indexRange: { calculated_at: string; took_ms: number } | undefined;
-};
-
-const IndexRangeSummary = ({ indexRange }: Props) => {
->>>>>>> f0af02a6
   if (!indexRange) {
     return (
       <span>
