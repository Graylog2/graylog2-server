--- conflicted
+++ resolved
@@ -254,17 +254,10 @@
                                {...props} />
   );
 
-<<<<<<< HEAD
   it('Should render IndexSetConfigurationForm', async () => {
-    render(<SUT />);
-
-    const titleText = await screen.findByText(/title/i);
-=======
-  it('Should render IndexSetConfigurationForm', () => {
     render(<SUT indexSet={indexSet} />);
 
-    const titleText = screen.getByDisplayValue(/Foo Title/i);
->>>>>>> aabc32e4
+    const titleText = await screen.findByDisplayValue(/Foo Title/i);
 
     expect(titleText).toBeInTheDocument();
   });
@@ -272,11 +265,7 @@
   it('Should render create IndexSetConfigurationForm', async () => {
     render(<SUT create />);
 
-<<<<<<< HEAD
-    const indexPrefix = await screen.findByText(/index prefix/i);
-=======
-    const indexPrefix = screen.getByDisplayValue(/default_index_prefix/i);
->>>>>>> aabc32e4
+    const indexPrefix = await screen.findByDisplayValue(/default_index_prefix/i);
 
     expect(indexPrefix).toBeInTheDocument();
   });
