/*
 * Copyright (C) 2020 Graylog, Inc.
 *
 * This program is free software: you can redistribute it and/or modify
 * it under the terms of the Server Side Public License, version 1,
 * as published by MongoDB, Inc.
 *
 * This program is distributed in the hope that it will be useful,
 * but WITHOUT ANY WARRANTY; without even the implied warranty of
 * MERCHANTABILITY or FITNESS FOR A PARTICULAR PURPOSE. See the
 * Server Side Public License for more details.
 *
 * You should have received a copy of the Server Side Public License
 * along with this program. If not, see
 * <http://www.mongodb.com/licensing/server-side-public-license>.
 */
import { renderHook, act, waitFor } from 'wrappedTestingLibrary/hooks';

import asMock from 'helpers/mocking/AsMock';
import fetch from 'logic/rest/FetchProvider';
import UserNotification from 'util/UserNotification';
import { qualifyUrl } from 'util/URLUtils';
import useSetIndexSetProfileMutation from 'components/indices/IndexSetFieldTypes/hooks/useSetIndexSetProfileMutation';

const urlPrefix = '/system/indices/mappings/set_profile';

jest.mock('logic/rest/FetchProvider', () => jest.fn(() => Promise.resolve()));

jest.mock('util/UserNotification', () => ({
  error: jest.fn(),
  success: jest.fn(),
}));

describe('useRemoveCustomFieldTypeMutation', () => {
  afterEach(() => {
    jest.clearAllMocks();
  });

  describe('removeCustomFieldTypeMutation', () => {
    const putUrl = qualifyUrl(`${urlPrefix}`);
    const requestBody = { rotated: true, profileId: 'profile-id-111', indexSetId: '001' };

    const requestBodyJSON = {
      index_sets: ['001'],
      rotate: true,
      profile_id: 'profile-id-111',
    };

    it('should run fetch and display UserNotification', async () => {
      asMock(fetch).mockImplementation(() => Promise.resolve({}));
<<<<<<< HEAD
      const { result, waitFor } = renderHook(() => useSetIndexSetProfileMutation());
=======
      const { result } = renderHook(() => useSetIndexSetProfileMutation(), { queryClientOptions: { logger } });
>>>>>>> fd41b143

      act(() => {
        result.current.setIndexSetFieldTypeProfile(requestBody);
      });

      await waitFor(() => expect(fetch).toHaveBeenCalledWith('PUT', putUrl, requestBodyJSON));

      await waitFor(() =>
        expect(UserNotification.success).toHaveBeenCalledWith('Set index set profile successfully', 'Success!'),
      );
    });

    it('should display notification on fail', async () => {
      asMock(fetch).mockImplementation(() => Promise.reject(new Error('Error')));

<<<<<<< HEAD
      const { result, waitFor } = renderHook(() => useSetIndexSetProfileMutation());
=======
      const { result } = renderHook(() => useSetIndexSetProfileMutation(), { queryClientOptions: { logger } });
>>>>>>> fd41b143

      act(() => {
        result.current.setIndexSetFieldTypeProfile(requestBody).catch(() => {});
      });

      await waitFor(() =>
        expect(UserNotification.error).toHaveBeenCalledWith(
          'Setting index set profile failed with status: Error: Error',
          'Could not set index set profile',
        ),
      );
    });
  });
});<|MERGE_RESOLUTION|>--- conflicted
+++ resolved
@@ -48,11 +48,7 @@
 
     it('should run fetch and display UserNotification', async () => {
       asMock(fetch).mockImplementation(() => Promise.resolve({}));
-<<<<<<< HEAD
-      const { result, waitFor } = renderHook(() => useSetIndexSetProfileMutation());
-=======
-      const { result } = renderHook(() => useSetIndexSetProfileMutation(), { queryClientOptions: { logger } });
->>>>>>> fd41b143
+      const { result } = renderHook(() => useSetIndexSetProfileMutation());
 
       act(() => {
         result.current.setIndexSetFieldTypeProfile(requestBody);
@@ -68,11 +64,7 @@
     it('should display notification on fail', async () => {
       asMock(fetch).mockImplementation(() => Promise.reject(new Error('Error')));
 
-<<<<<<< HEAD
-      const { result, waitFor } = renderHook(() => useSetIndexSetProfileMutation());
-=======
-      const { result } = renderHook(() => useSetIndexSetProfileMutation(), { queryClientOptions: { logger } });
->>>>>>> fd41b143
+      const { result } = renderHook(() => useSetIndexSetProfileMutation());
 
       act(() => {
         result.current.setIndexSetFieldTypeProfile(requestBody).catch(() => {});
