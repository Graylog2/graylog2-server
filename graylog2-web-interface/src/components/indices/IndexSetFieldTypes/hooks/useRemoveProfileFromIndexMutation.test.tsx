--- conflicted
+++ resolved
@@ -46,13 +46,7 @@
 
   it('should run fetch and display UserNotification', async () => {
     asMock(fetch).mockImplementation(() => Promise.resolve({}));
-<<<<<<< HEAD
-    const { result, waitFor } = renderHook(() => useRemoveProfileFromIndexMutation());
-=======
-    const { result } = renderHook(() => useRemoveProfileFromIndexMutation(), {
-      queryClientOptions: { logger },
-    });
->>>>>>> fd41b143
+    const { result } = renderHook(() => useRemoveProfileFromIndexMutation());
 
     act(() => {
       result.current.removeProfileFromIndex(requestBody);
@@ -68,13 +62,7 @@
   it('should display notification on fail', async () => {
     asMock(fetch).mockImplementation(() => Promise.reject(new Error('Error')));
 
-<<<<<<< HEAD
-    const { result, waitFor } = renderHook(() => useRemoveProfileFromIndexMutation());
-=======
-    const { result } = renderHook(() => useRemoveProfileFromIndexMutation(), {
-      queryClientOptions: { logger },
-    });
->>>>>>> fd41b143
+    const { result } = renderHook(() => useRemoveProfileFromIndexMutation());
 
     act(() => {
       result.current.removeProfileFromIndex(requestBody).catch(() => {});
