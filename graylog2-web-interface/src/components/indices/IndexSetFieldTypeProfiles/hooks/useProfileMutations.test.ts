/*
 * Copyright (C) 2020 Graylog, Inc.
 *
 * This program is free software: you can redistribute it and/or modify
 * it under the terms of the Server Side Public License, version 1,
 * as published by MongoDB, Inc.
 *
 * This program is distributed in the hope that it will be useful,
 * but WITHOUT ANY WARRANTY; without even the implied warranty of
 * MERCHANTABILITY or FITNESS FOR A PARTICULAR PURPOSE. See the
 * Server Side Public License for more details.
 *
 * You should have received a copy of the Server Side Public License
 * along with this program. If not, see
 * <http://www.mongodb.com/licensing/server-side-public-license>.
 */
import { renderHook, act, waitFor } from 'wrappedTestingLibrary/hooks';
import omit from 'lodash/omit';

import asMock from 'helpers/mocking/AsMock';
import fetch from 'logic/rest/FetchProvider';
import UserNotification from 'util/UserNotification';
import { qualifyUrl } from 'util/URLUtils';
import useProfileMutations from 'components/indices/IndexSetFieldTypeProfiles/hooks/useProfileMutations';
import { formValuesProfile1, requestBodyProfile1JSON } from 'fixtures/indexSetFieldTypeProfiles';

const urlPrefix = '/system/indices/index_sets/profiles';

jest.mock('logic/rest/FetchProvider', () => jest.fn(() => Promise.resolve()));

jest.mock('util/UserNotification', () => ({
  error: jest.fn(),
  success: jest.fn(),
}));

describe('useProfileMutations', () => {
  describe('editProfile', () => {
    const putUrl = qualifyUrl(`${urlPrefix}`);
    const requestBody = { profile: formValuesProfile1, id: '111' };

    const requestBodyJSON = requestBodyProfile1JSON;

    it('should run fetch and display UserNotification', async () => {
      asMock(fetch).mockImplementation(() => Promise.resolve({}));

<<<<<<< HEAD
      const { result, waitFor } = renderHook(() => useProfileMutations());
=======
      const { result } = renderHook(() => useProfileMutations(), { queryClientOptions: { logger } });
>>>>>>> fd41b143

      act(() => {
        result.current.editProfile(requestBody);
      });

      await waitFor(() => expect(fetch).toHaveBeenCalledWith('PUT', putUrl, requestBodyJSON));

      await waitFor(() =>
        expect(UserNotification.success).toHaveBeenCalledWith(
          'Index set field type profile has been successfully updated.',
          'Success!',
        ),
      );
    });

    it('should display notification on fail', async () => {
      asMock(fetch).mockImplementation(() => Promise.reject(new Error('Error')));

<<<<<<< HEAD
      const { result, waitFor } = renderHook(() => useProfileMutations());
=======
      const { result } = renderHook(() => useProfileMutations(), { queryClientOptions: { logger } });
>>>>>>> fd41b143

      act(() => {
        result.current.editProfile(requestBody).catch(() => {});
      });

      await waitFor(() =>
        expect(UserNotification.error).toHaveBeenCalledWith(
          'Updating index set field type profile failed with status: Error: Error',
          'Could not update index set field type profile',
        ),
      );
    });
  });

  describe('createProfile', () => {
    const postUrl = qualifyUrl(`${urlPrefix}`);
    const requestBody = formValuesProfile1;

    const requestBodyJSON = omit(requestBodyProfile1JSON, ['id']);

    it('should run fetch and display UserNotification', async () => {
      asMock(fetch).mockImplementation(() => Promise.resolve({}));

<<<<<<< HEAD
      const { result, waitFor } = renderHook(() => useProfileMutations());
=======
      const { result } = renderHook(() => useProfileMutations(), { queryClientOptions: { logger } });
>>>>>>> fd41b143

      act(() => {
        result.current.createProfile(requestBody);
      });

      await waitFor(() => expect(fetch).toHaveBeenCalledWith('POST', postUrl, requestBodyJSON));

      await waitFor(() =>
        expect(UserNotification.success).toHaveBeenCalledWith(
          'Index set field type profile has been successfully created.',
          'Success!',
        ),
      );
    });

    it('should display notification on fail', async () => {
      asMock(fetch).mockImplementation(() => Promise.reject(new Error('Error')));

<<<<<<< HEAD
      const { result, waitFor } = renderHook(() => useProfileMutations());
=======
      const { result } = renderHook(() => useProfileMutations(), { queryClientOptions: { logger } });
>>>>>>> fd41b143

      act(() => {
        result.current.createProfile(requestBody).catch(() => {});
      });

      await waitFor(() =>
        expect(UserNotification.error).toHaveBeenCalledWith(
          'Creating index set field type profile failed with status: Error: Error',
          'Could not create index set field type profile',
        ),
      );
    });
  });

  describe('deleteProfile', () => {
    const deleteUrl = qualifyUrl(`${urlPrefix}/111`);

    it('should run fetch and display UserNotification', async () => {
      asMock(fetch).mockImplementation(() => Promise.resolve({}));

<<<<<<< HEAD
      const { result, waitFor } = renderHook(() => useProfileMutations());
=======
      const { result } = renderHook(() => useProfileMutations(), { queryClientOptions: { logger } });
>>>>>>> fd41b143

      act(() => {
        result.current.deleteProfile('111');
      });

      await waitFor(() => expect(fetch).toHaveBeenCalledWith('DELETE', deleteUrl));

      await waitFor(() =>
        expect(UserNotification.success).toHaveBeenCalledWith(
          'Index set field type profile has been successfully deleted.',
          'Success!',
        ),
      );
    });

    it('should display notification on fail', async () => {
      asMock(fetch).mockImplementation(() => Promise.reject(new Error('Error')));

<<<<<<< HEAD
      const { result, waitFor } = renderHook(() => useProfileMutations());
=======
      const { result } = renderHook(() => useProfileMutations(), { queryClientOptions: { logger } });
>>>>>>> fd41b143

      act(() => {
        result.current.deleteProfile('111').catch(() => {});
      });

      await waitFor(() =>
        expect(UserNotification.error).toHaveBeenCalledWith(
          'Deleting index set field type profile failed with status: Error: Error',
          'Could not delete index set field type profile',
        ),
      );
    });
  });
});<|MERGE_RESOLUTION|>--- conflicted
+++ resolved
@@ -43,11 +43,7 @@
     it('should run fetch and display UserNotification', async () => {
       asMock(fetch).mockImplementation(() => Promise.resolve({}));
 
-<<<<<<< HEAD
-      const { result, waitFor } = renderHook(() => useProfileMutations());
-=======
-      const { result } = renderHook(() => useProfileMutations(), { queryClientOptions: { logger } });
->>>>>>> fd41b143
+      const { result } = renderHook(() => useProfileMutations());
 
       act(() => {
         result.current.editProfile(requestBody);
@@ -66,11 +62,7 @@
     it('should display notification on fail', async () => {
       asMock(fetch).mockImplementation(() => Promise.reject(new Error('Error')));
 
-<<<<<<< HEAD
-      const { result, waitFor } = renderHook(() => useProfileMutations());
-=======
-      const { result } = renderHook(() => useProfileMutations(), { queryClientOptions: { logger } });
->>>>>>> fd41b143
+      const { result } = renderHook(() => useProfileMutations());
 
       act(() => {
         result.current.editProfile(requestBody).catch(() => {});
@@ -94,11 +86,7 @@
     it('should run fetch and display UserNotification', async () => {
       asMock(fetch).mockImplementation(() => Promise.resolve({}));
 
-<<<<<<< HEAD
-      const { result, waitFor } = renderHook(() => useProfileMutations());
-=======
-      const { result } = renderHook(() => useProfileMutations(), { queryClientOptions: { logger } });
->>>>>>> fd41b143
+      const { result } = renderHook(() => useProfileMutations());
 
       act(() => {
         result.current.createProfile(requestBody);
@@ -117,11 +105,7 @@
     it('should display notification on fail', async () => {
       asMock(fetch).mockImplementation(() => Promise.reject(new Error('Error')));
 
-<<<<<<< HEAD
-      const { result, waitFor } = renderHook(() => useProfileMutations());
-=======
-      const { result } = renderHook(() => useProfileMutations(), { queryClientOptions: { logger } });
->>>>>>> fd41b143
+      const { result } = renderHook(() => useProfileMutations());
 
       act(() => {
         result.current.createProfile(requestBody).catch(() => {});
@@ -142,11 +126,7 @@
     it('should run fetch and display UserNotification', async () => {
       asMock(fetch).mockImplementation(() => Promise.resolve({}));
 
-<<<<<<< HEAD
-      const { result, waitFor } = renderHook(() => useProfileMutations());
-=======
-      const { result } = renderHook(() => useProfileMutations(), { queryClientOptions: { logger } });
->>>>>>> fd41b143
+      const { result } = renderHook(() => useProfileMutations());
 
       act(() => {
         result.current.deleteProfile('111');
@@ -165,11 +145,7 @@
     it('should display notification on fail', async () => {
       asMock(fetch).mockImplementation(() => Promise.reject(new Error('Error')));
 
-<<<<<<< HEAD
-      const { result, waitFor } = renderHook(() => useProfileMutations());
-=======
-      const { result } = renderHook(() => useProfileMutations(), { queryClientOptions: { logger } });
->>>>>>> fd41b143
+      const { result } = renderHook(() => useProfileMutations());
 
       act(() => {
         result.current.deleteProfile('111').catch(() => {});
