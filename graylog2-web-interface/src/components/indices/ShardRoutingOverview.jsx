--- conflicted
+++ resolved
@@ -16,35 +16,19 @@
     }
 
     .shard-started {
-<<<<<<< HEAD
-      background-color: ${util.colorLevel(theme.colors.variant.light.success, -2)};
+      background-color: ${theme.utils.colorLevel(theme.colors.variant.light.success, -2)};
     }
 
     .shard-relocating {
-      background-color: ${util.colorLevel(theme.colors.variant.light.primary, -2)};
+      background-color: ${theme.utils.colorLevel(theme.colors.variant.light.primary, -2)};
     }
 
     .shard-initializing {
-      background-color: ${util.colorLevel(theme.colors.variant.light.warning, -5)};
+      background-color: ${theme.utils.colorLevel(theme.colors.variant.light.warning, -5)};
     }
 
     .shard-unassigned {
-      background-color: ${util.colorLevel(theme.colors.variant.light.default, -2)};
-=======
-      background-color: ${theme.util.colorLevel(theme.color.variant.light.success, -2)};
-    }
-
-    .shard-relocating {
-      background-color: ${theme.util.colorLevel(theme.color.variant.light.primary, -2)};
-    }
-
-    .shard-initializing {
-      background-color: ${theme.util.colorLevel(theme.color.variant.light.warning, -5)};
-    }
-
-    .shard-unassigned {
-      background-color: ${theme.util.colorLevel(theme.color.variant.light.default, -2)};
->>>>>>> b8b05189
+      background-color: ${theme.utils.colorLevel(theme.colors.variant.light.default, -2)};
     }
 
     .shard-primary .id {
