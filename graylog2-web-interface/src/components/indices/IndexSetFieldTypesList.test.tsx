--- conflicted
+++ resolved
@@ -225,11 +225,8 @@
     });
   });
 
-<<<<<<< HEAD
+
   it('Runs setEditingField with correct params', async () => {
-=======
-  it('Shows modal on edit action click', async () => {
->>>>>>> ea03f826
     asMock(useIndexSetFieldTypes).mockReturnValue({
       isLoading: false,
       refetch: () => {},
