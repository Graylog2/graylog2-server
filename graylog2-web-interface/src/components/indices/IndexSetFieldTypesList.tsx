/*
 * Copyright (C) 2020 Graylog, Inc.
 *
 * This program is free software: you can redistribute it and/or modify
 * it under the terms of the Server Side Public License, version 1,
 * as published by MongoDB, Inc.
 *
 * This program is distributed in the hope that it will be useful,
 * but WITHOUT ANY WARRANTY; without even the implied warranty of
 * MERCHANTABILITY or FITNESS FOR A PARTICULAR PURPOSE. See the
 * Server Side Public License for more details.
 *
 * You should have received a copy of the Server Side Public License
 * along with this program. If not, see
 * <http://www.mongodb.com/licensing/server-side-public-license>.
 */
import React, { useCallback, useMemo, useState } from 'react';
import styled, { css } from 'styled-components';
import { useQueryParam, StringParam } from 'use-query-params';

import type { IndexSetFieldType } from 'hooks/useIndexSetFieldType';
import { Button } from 'components/bootstrap';
import useIndexSetFieldTypes from 'hooks/useIndexSetFieldType';
import useParams from 'routing/useParams';
import {
  HoverForHelp,
  Icon,
  NoEntitiesExist,
  PaginatedList, SearchForm,
  Spinner,
} from 'components/common';
import EntityDataTable from 'components/common/EntityDataTable';
import useTableLayout from 'components/common/EntityDataTable/hooks/useTableLayout';
import type { Sort } from 'stores/PaginationTypes';
import useUpdateUserLayoutPreferences from 'components/common/EntityDataTable/hooks/useUpdateUserLayoutPreferences';
import ChangeFieldTypeModal from 'views/logic/fieldactions/ChangeFieldType/ChangeFieldTypeModal';
import IndexSetCustomFieldTypeRemoveModal from 'components/indices/IndexSetCustomFieldTypeRemoveModal';
import useFiledTypes from 'views/logic/fieldactions/ChangeFieldType/hooks/useFieldTypes';
import EntityFilters from 'components/common/EntityFilters';
import useUrlQueryFilters from 'components/common/EntityFilters/hooks/useUrlQueryFilters';
import type { UrlQueryFilters } from 'components/common/EntityFilters/types';
import usePaginationQueryParameter from 'hooks/usePaginationQueryParameter';
<<<<<<< HEAD
import BulkActionsDropdown from 'components/common/EntityDataTable/BulkActionsDropdown';
import MenuItem from 'components/bootstrap/MenuItem';
=======
import type { EditingField } from 'pages/IndexSetFieldTypesPage';
>>>>>>> ece3a3fb

export const ENTITY_TABLE_ID = 'index-set-field-types';
export const DEFAULT_LAYOUT = {
  pageSize: 20,
  sort: { attributeId: 'field_name', direction: 'asc' } as Sort,
  displayedColumns: ['field_name', 'type', 'is_custom', 'is_reserved'],
  columnsOrder: ['field_name', 'type', 'is_custom', 'is_reserved'],
};

const StyledIcon = styled(Icon)<{ $value: 'true' | 'false' }>(({ theme, $value }) => css`
  color: ${$value === 'true' ? theme.colors.variant.success : theme.colors.variant.danger};
  margin-right: 5px;
`);
const isEntitySelectable = (field: IndexSetFieldType) => !field.isReserved;
const FilterValueRenderers = {
  is_custom: (value: 'true' | 'false', title: string) => (
    <>
      <StyledIcon name={value === 'true' ? 'circle-check' : 'circle-xmark'} $value={value} />
      {title}
    </>
  ),
  is_reserved: (value: 'true' | 'false', title: string) => (
    <>
      <StyledIcon name={value === 'true' ? 'circle-check' : 'circle-xmark'} $value={value} />
      {title}
    </>
  ),
};

type Props = {
  editingField: EditingField,
  setEditingField: React.Dispatch<React.SetStateAction<EditingField | null>>,
}

const IndexSetFieldTypesList = ({ editingField, setEditingField }: Props) => {
  const { indexSetId } = useParams();
  const initialSelection = useMemo(() => [indexSetId], [indexSetId]);
  const handleOnClose = useCallback(() => {
    setEditingField(null);
  }, [setEditingField]);
  const [deletingFieldTypes, setDeletingFieldTypes] = useState<Array<string> | null>(null);
  const handleOnOpen = useCallback((fieldType: IndexSetFieldType) => {
    setEditingField({
      fieldName: fieldType.fieldName,
      type: fieldType.type,
      showFiledInput: false,
    });
  }, [setEditingField]);

  const [urlQueryFilters, setUrlQueryFilters] = useUrlQueryFilters();
  const [query, setQuery] = useQueryParam('query', StringParam);
  const { data: { fieldTypes }, isLoading: isOptionsLoading } = useFiledTypes();
  const { layoutConfig, isInitialLoading: isLoadingLayoutPreferences } = useTableLayout({
    entityTableId: ENTITY_TABLE_ID,
    defaultPageSize: DEFAULT_LAYOUT.pageSize,
    defaultDisplayedAttributes: DEFAULT_LAYOUT.displayedColumns,
    defaultSort: DEFAULT_LAYOUT.sort,
  });
  const paginationQueryParameter = usePaginationQueryParameter(undefined, layoutConfig.pageSize, false);
  const searchParams = useMemo(() => ({
    query,
    page: paginationQueryParameter.page,
    pageSize: layoutConfig.pageSize,
    sort: layoutConfig.sort,
    filters: urlQueryFilters,
  }), [paginationQueryParameter.page, layoutConfig.pageSize, layoutConfig.sort, query, urlQueryFilters]);
  const { mutate: updateTableLayout } = useUpdateUserLayoutPreferences(ENTITY_TABLE_ID);

  const onPageSizeChange = useCallback((newPageSize: number) => {
    paginationQueryParameter.resetPage();
    updateTableLayout({ perPage: newPageSize });
  }, [paginationQueryParameter, updateTableLayout]);

  const onSortChange = useCallback((newSort: Sort) => {
    paginationQueryParameter.resetPage();
    updateTableLayout({ sort: newSort });
  }, [paginationQueryParameter, updateTableLayout]);

  const onColumnsChange = useCallback((displayedAttributes: Array<string>) => {
    updateTableLayout({ displayedAttributes });
  }, [updateTableLayout]);
  const { isLoading, data: { list, pagination, attributes }, refetch } = useIndexSetFieldTypes(indexSetId, searchParams, { enabled: !isLoadingLayoutPreferences });

  const customColumnRenderers = useMemo(() => ({
    attributes: {
      type: {
        renderCell: (item: string) => <span>{fieldTypes[item]}</span>,
      },
      is_custom: {
        renderCell: (isCustom: boolean) => (isCustom ? <Icon title="Field has custom field type" name="check" /> : null),
        staticWidth: 120,
      },
      is_reserved: {
        renderCell: (isReserved: boolean) => (isReserved ? <Icon title="Field has reserved field type" name="check" /> : null),
        staticWidth: 120,
      },
    },
  }), [fieldTypes]);

  const openEditModal = useCallback((fieldType: IndexSetFieldType) => {
    handleOnOpen(fieldType);
  }, [handleOnOpen]);

  const openDeletingModal = useCallback((fields: Array<string>) => {
    setDeletingFieldTypes(fields);
  }, []);
  const onCloseDeleting = useCallback(() => setDeletingFieldTypes(null), []);

  const renderActions = useCallback((fieldType: IndexSetFieldType) => (
    <>
      <Button onClick={() => openEditModal(fieldType)}
              role="button"
              bsSize="xsmall"
              disabled={fieldType.isReserved}
              title={`Edit field type for ${fieldType.fieldName}`}
              tabIndex={0}>
        Edit {
            fieldType.isReserved && (
            <HoverForHelp displayLeftMargin title="Reserved field is not editable" pullRight={false}>
              We use reserved fields internally and expect a certain structure from them. Changing the field type for reserved fields might impact the stability of Graylog
            </HoverForHelp>
            )
        }
      </Button>
      {fieldType.isCustom && (
        <Button onClick={() => openDeletingModal([fieldType.fieldName])}
                role="button"
                bsSize="xsmall"
                title="Reset custom type"
                tabIndex={0}>
          Reset
        </Button>
      )}
    </>
  ), [openDeletingModal, openEditModal]);
  const indexSetsDeleting = useMemo(() => [indexSetId], [indexSetId]);

  const onSearch = useCallback((val: string) => {
    paginationQueryParameter.resetPage();
    setQuery(val);
  }, [paginationQueryParameter, setQuery]);
  const onSearchReset = useCallback(() => setQuery(''), [setQuery]);
  const onChangeFilters = useCallback((newUrlQueryFilters: UrlQueryFilters) => {
    paginationQueryParameter.resetPage();
    setUrlQueryFilters(newUrlQueryFilters);
  }, [paginationQueryParameter, setUrlQueryFilters]);

<<<<<<< HEAD
  const renderBulkActions = useCallback((
    selectedFields: Array<string>,
    setSelectedEntities: (fieldName: Array<string>) => void,
  ) => {
    const onRemove = () => setDeletingFieldTypes(selectedFields);

    return (
      <BulkActionsDropdown selectedEntities={selectedFields} setSelectedEntities={setSelectedEntities}>
        <MenuItem onSelect={onRemove}>Remove</MenuItem>
      </BulkActionsDropdown>
    );
  }, []);
=======
  const onFieldChange = useCallback(({ fieldName, type }: { fieldName: string, type: string }) => {
    setEditingField({ fieldName, type, showFiledInput: true });
  }, [setEditingField]);
>>>>>>> ece3a3fb

  if (isLoadingLayoutPreferences || isLoading) {
    return <Spinner />;
  }

  return (
    <>
      <PaginatedList totalItems={pagination?.total}
                     pageSize={layoutConfig.pageSize}
                     showPageSizeSelect={false}>
        <div style={{ marginBottom: 5 }}>
          <SearchForm onSearch={onSearch}
                      onReset={onSearchReset}
                      query={query}
                      placeholder="Enter search query for the filed name...">
            <EntityFilters attributes={attributes}
                           urlQueryFilters={urlQueryFilters}
                           setUrlQueryFilters={onChangeFilters}
                           filterValueRenderers={FilterValueRenderers} />
          </SearchForm>
        </div>
        {pagination?.total === 0 && (
          <NoEntitiesExist>
            No fields have been found.
          </NoEntitiesExist>
        )}
        {!!list?.length && (
          <EntityDataTable<IndexSetFieldType> data={list}
                                              visibleColumns={layoutConfig.displayedAttributes}
                                              columnsOrder={DEFAULT_LAYOUT.columnsOrder}
                                              onColumnsChange={onColumnsChange}
                                              onSortChange={onSortChange}
                                              activeSort={layoutConfig.sort}
                                              pageSize={searchParams.pageSize}
                                              onPageSizeChange={onPageSizeChange}
                                              actionsCellWidth={120}
                                              columnRenderers={customColumnRenderers}
                                              columnDefinitions={attributes}
                                              rowActions={renderActions}
                                              bulkSelection={{
                                                actions: renderBulkActions,
                                                isEntitySelectable,
                                              }} />
        )}
      </PaginatedList>
      {
        editingField ? (
          <ChangeFieldTypeModal initialSelectedIndexSets={initialSelection}
                                field={editingField.fieldName}
                                onClose={handleOnClose}
                                show={!!editingField}
                                showSelectionTable={false}
                                fieldTypes={fieldTypes}
                                isOptionsLoading={isOptionsLoading}
                                onSubmitCallback={refetch}
                                initialFieldType={editingField.type}
                                onFieldChange={onFieldChange}
                                showFiledInput={editingField.showFiledInput} />
        ) : null
      }
      {
        deletingFieldTypes ? (
          <IndexSetCustomFieldTypeRemoveModal show={!!deletingFieldTypes} fields={deletingFieldTypes} onClose={onCloseDeleting} indexSetIds={indexSetsDeleting} />
        ) : null
      }
    </>
  );
};

export default IndexSetFieldTypesList;<|MERGE_RESOLUTION|>--- conflicted
+++ resolved
@@ -40,12 +40,10 @@
 import useUrlQueryFilters from 'components/common/EntityFilters/hooks/useUrlQueryFilters';
 import type { UrlQueryFilters } from 'components/common/EntityFilters/types';
 import usePaginationQueryParameter from 'hooks/usePaginationQueryParameter';
-<<<<<<< HEAD
 import BulkActionsDropdown from 'components/common/EntityDataTable/BulkActionsDropdown';
 import MenuItem from 'components/bootstrap/MenuItem';
-=======
 import type { EditingField } from 'pages/IndexSetFieldTypesPage';
->>>>>>> ece3a3fb
+
 
 export const ENTITY_TABLE_ID = 'index-set-field-types';
 export const DEFAULT_LAYOUT = {
@@ -193,7 +191,6 @@
     setUrlQueryFilters(newUrlQueryFilters);
   }, [paginationQueryParameter, setUrlQueryFilters]);
 
-<<<<<<< HEAD
   const renderBulkActions = useCallback((
     selectedFields: Array<string>,
     setSelectedEntities: (fieldName: Array<string>) => void,
@@ -206,11 +203,9 @@
       </BulkActionsDropdown>
     );
   }, []);
-=======
   const onFieldChange = useCallback(({ fieldName, type }: { fieldName: string, type: string }) => {
     setEditingField({ fieldName, type, showFiledInput: true });
   }, [setEditingField]);
->>>>>>> ece3a3fb
 
   if (isLoadingLayoutPreferences || isLoading) {
     return <Spinner />;
