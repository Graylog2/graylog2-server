--- conflicted
+++ resolved
@@ -37,73 +37,7 @@
   align-items: center;
 `;
 
-<<<<<<< HEAD
 type ModalHotkeyCollectionSectionProps = {
-=======
-const keyMapper = (key: string, isMacOS: boolean) => {
-  const keyMap = {
-    mod: isMacOS ? '⌘' : 'Ctrl',
-  };
-
-  return keyMap[key] || key;
-};
-
-type KeyProps = {
-  combinationKey: string,
-  description: string,
-  isMacOS: boolean,
-  keys: string | Array<string>,
-  splitKey: string,
-}
-
-type ShortcutKeysProps = {
-  keys: string | Array<string>,
-  splitKey: string,
-  combinationKey: string,
-  isMacOS: boolean
-}
-
-const ShortcutKeys = ({ keys, splitKey, combinationKey, isMacOS }: ShortcutKeysProps) => {
-  const shortcutsArray = isArray(keys) ? keys : [keys];
-  const splitShortcutsArray = flattenDeep(shortcutsArray.map((key) => key.split(splitKey)));
-
-  return (
-    <>
-      {splitShortcutsArray.map((keysStr, keysStrIndex) => {
-        const keysArray = keysStr.split(combinationKey);
-        const isLastSplit = keysStrIndex === splitShortcutsArray.length - 1;
-
-        return (
-          <React.Fragment key={keysStr}>
-            {keysArray.map((key, index) => {
-              const isLast = index === keysArray.length - 1;
-
-              return (
-                <React.Fragment key={key}>
-                  <KeyboardKey>{keyMapper(key, isMacOS)}</KeyboardKey>
-                  {!isLast && <KeySeparator>{combinationKey}</KeySeparator>}
-                </React.Fragment>
-              );
-            })}
-            {!isLastSplit && <KeySeparator>or</KeySeparator>}
-          </React.Fragment>
-        );
-      })}
-    </>
-  );
-};
-
-const Key = ({ description, keys, combinationKey, splitKey, isMacOS }: KeyProps) => (
-  <ShortcutListItem>
-    {description}
-    <KeysList>
-      <ShortcutKeys keys={keys} combinationKey={combinationKey} splitKey={splitKey} isMacOS={isMacOS} />
-    </KeysList>
-  </ShortcutListItem>
-);
-
-type HotkeyCollectionSectionProps = {
->>>>>>> 04d1d8d9
   collection: HotkeyCollection,
   scope: ScopeName,
 }
@@ -136,31 +70,10 @@
   }
 
   return (
-<<<<<<< HEAD
     <HotkeyCollectionSection sectionActions={filtratedActions}
                              description={description}
                              title={title} />
-=======
-    <SectionComponent title={title}>
-      <p className="description">{description}</p>
-      <ShortcutList>
-        {filtratedActions.map(([actionKey, { description: keyDescription, keys, displayKeys }]) => {
-          const splitKey = activeHotkeys.get(`${scope}.${actionKey}`)?.options?.splitKey;
-          const combinationKey = activeHotkeys.get(`${scope}.${actionKey}`)?.options?.combinationKey;
-          const reactKey = isArray(keys) ? keys.join(',') : keys;
 
-          return (
-            <Key description={keyDescription}
-                 keys={displayKeys ?? keys}
-                 combinationKey={combinationKey}
-                 splitKey={splitKey}
-                 isMacOS={isMacOS}
-                 key={reactKey} />
-          );
-        })}
-      </ShortcutList>
-    </SectionComponent>
->>>>>>> 04d1d8d9
   );
 };
 
