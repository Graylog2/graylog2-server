/*
 * Copyright (C) 2020 Graylog, Inc.
 *
 * This program is free software: you can redistribute it and/or modify
 * it under the terms of the Server Side Public License, version 1,
 * as published by MongoDB, Inc.
 *
 * This program is distributed in the hope that it will be useful,
 * but WITHOUT ANY WARRANTY; without even the implied warranty of
 * MERCHANTABILITY or FITNESS FOR A PARTICULAR PURPOSE. See the
 * Server Side Public License for more details.
 *
 * You should have received a copy of the Server Side Public License
 * along with this program. If not, see
 * <http://www.mongodb.com/licensing/server-side-public-license>.
 */
import PropTypes from 'prop-types';
import React from 'react';

<<<<<<< HEAD
import { Col, ControlLabel, FormControl, FormGroup, Row, Button, Input } from 'components/bootstrap';
import ActionsProvider from 'injection/ActionsProvider';
=======
import { Col, ControlLabel, FormControl, FormGroup, Row, Button } from 'components/graylog';
import { Input } from 'components/bootstrap';
>>>>>>> 8d19d8cf
import ExtractorUtils from 'util/ExtractorUtils';
import FormUtils from 'util/FormsUtils';
import ToolsStore from 'stores/tools/ToolsStore';
import { ExtractorsActions } from 'stores/extractors/ExtractorsStore';

import EditExtractorConverters from './EditExtractorConverters';
import EditExtractorConfiguration from './EditExtractorConfiguration';
import ExtractorExampleMessage from './ExtractorExampleMessage';

class EditExtractor extends React.Component {
  static propTypes = {
    action: PropTypes.oneOf(['create', 'edit']).isRequired,
    extractor: PropTypes.object.isRequired,
    inputId: PropTypes.string.isRequired,
    exampleMessage: PropTypes.string,
    onSave: PropTypes.func.isRequired,
  };

  static defaultProps = {
    exampleMessage: undefined,
  }

  constructor(props) {
    super(props);

    this.state = {
      updatedExtractor: props.extractor,
      conditionTestResult: undefined,
      exampleMessage: props.exampleMessage,
    };
  }

  UNSAFE_componentWillReceiveProps(nextProps) {
    const { exampleMessage } = this.props;

    if (exampleMessage !== nextProps.exampleMessage) {
      this._updateExampleMessage(nextProps.exampleMessage);
    }
  }

  _updateExampleMessage = (nextExample) => {
    this.setState({ exampleMessage: nextExample });
  };

  // Ensures the target field only contains alphanumeric characters and underscores
  _onTargetFieldChange = (event) => {
    const { value } = event.target;
    const newValue = value.replace(/[^\w\d_]/g, '');

    if (value !== newValue) {
      this.targetField.getInputDOMNode().value = newValue;
    }

    this._onFieldChange('target_field')(event);
  };

  _onFieldChange = (key) => {
    return (event) => {
      const nextState = {};
      const { updatedExtractor } = this.state;

      updatedExtractor[key] = FormUtils.getValueFromInput(event.target);
      nextState.updatedExtractor = updatedExtractor;

      // Reset result of testing condition after a change in the input
      if (key === 'condition_value') {
        nextState.conditionTestResult = undefined;
      }

      this.setState(nextState);
    };
  };

  _onConfigurationChange = (newConfiguration) => {
    const { updatedExtractor } = this.state;

    updatedExtractor.extractor_config = newConfiguration;
    this.setState({ updatedExtractor: updatedExtractor });
  };

  _onConverterChange = (converterType, newConverter) => {
    const { updatedExtractor } = this.state;
    const previousConverter = updatedExtractor.converters.filter((converter) => converter.type === converterType)[0];

    if (previousConverter) {
      // Remove converter from the list
      const position = updatedExtractor.converters.indexOf(previousConverter);

      updatedExtractor.converters.splice(position, 1);
    }

    if (newConverter) {
      updatedExtractor.converters.push(newConverter);
    }

    this.setState({ updatedExtractor: updatedExtractor });
  };

  _testCondition = () => {
    const { exampleMessage, updatedExtractor } = this.state;
    const tester = (updatedExtractor.condition_type === 'string' ? ToolsStore.testContainsString : ToolsStore.testRegex);
    const promise = tester(updatedExtractor.condition_value, exampleMessage);

    promise.then((result) => this.setState({ conditionTestResult: result.matched }));
  };

  _tryButtonDisabled = () => {
    const { updatedExtractor, exampleMessage } = this.state;

    return (updatedExtractor.condition_value === ''
      || updatedExtractor.condition_value === undefined
      || !exampleMessage);
  };

  _getExtractorConditionControls = () => {
    const { conditionTestResult, updatedExtractor } = this.state;

    if (!updatedExtractor.condition_type
      || updatedExtractor.condition_type === 'none') {
      return <div />;
    }

    let conditionInputLabel;
    let conditionInputHelp;

    if (updatedExtractor.condition_type === 'string') {
      conditionInputLabel = 'Field contains string';
      conditionInputHelp = 'Type a string that the field should contain in order to attempt the extraction.';
    } else {
      conditionInputLabel = 'Field matches regular expression';
      conditionInputHelp = 'Type a regular expression that the field should contain in order to attempt the extraction.';
    }

    let inputStyle;

    if (conditionTestResult === true) {
      inputStyle = 'success';
      conditionInputHelp = 'Matches! Extractor would run against this example.';
    } else if (conditionTestResult === false) {
      inputStyle = 'error';
      conditionInputHelp = 'Does not match! Extractor would not run.';
    }

    return (
      <div>
        <Input id="condition_value"
               label={conditionInputLabel}
               bsStyle={inputStyle}
               labelClassName="col-md-2"
               wrapperClassName="col-md-10"
               help={conditionInputHelp}>
          <Row className="row-sm">
            <Col md={11}>
              <input type="text"
                     id="condition_value"
                     className="form-control"
                     defaultValue={updatedExtractor.condition_value}
                     onChange={this._onFieldChange('condition_value')}
                     required />
            </Col>
            <Col md={1} className="text-right">
              <Button bsStyle="info"
                      onClick={this._testCondition}
                      disabled={this._tryButtonDisabled()}>
                Try
              </Button>
            </Col>
          </Row>
        </Input>
      </div>
    );
  };

  _saveExtractor = (event) => {
    const { inputId, onSave } = this.props;
    const { updatedExtractor } = this.state;

    event.preventDefault();

    ExtractorsActions.save.triggerPromise(inputId, updatedExtractor)
      .then(() => onSave());
  };

  _staticField = (label, text) => {
    return (
      <FormGroup>
        <Col componentClass={ControlLabel} md={2}>
          {label}
        </Col>
        <Col md={10}>
          <FormControl.Static>{text}</FormControl.Static>
        </Col>
      </FormGroup>
    );
  };

  render() {
    const { updatedExtractor, exampleMessage } = this.state;
    const { action } = this.props;
    const conditionTypeHelpMessage = 'Extracting only from messages that match a certain condition helps you '
      + 'avoiding wrong or unnecessary extractions and can also save CPU resources.';

    const cursorStrategyHelpMessage = (
      <span>
        Do you want to copy or cut from source? You cannot use the cutting feature on standard fields like{' '}
        <em>message</em> and <em>source</em>.
      </span>
    );

    const targetFieldHelpMessage = (
      <span>
        Choose a field name to store the extracted value. It can only contain <b>alphanumeric characters and underscores</b>. Example: <em>http_response_code</em>.
      </span>
    );

    let storeAsFieldInput;

    // Grok and JSON extractors create their required fields, so no need to add an input for them
    if (updatedExtractor.type !== ExtractorUtils.ExtractorTypes.GROK && updatedExtractor.type !== ExtractorUtils.ExtractorTypes.JSON) {
      storeAsFieldInput = (
        <Input type="text"
               ref={(targetField) => { this.targetField = targetField; }}
               id="target_field"
               label="Store as field"
               defaultValue={updatedExtractor.target_field}
               labelClassName="col-md-2"
               wrapperClassName="col-md-10"
               onChange={this._onTargetFieldChange}
               required
               help={targetFieldHelpMessage} />
      );
    }

    return (
      <div>
        <Row className="content extractor-list">
          <Col md={12}>
            <h2>Example message</h2>
            <Row style={{ marginTop: 5 }}>
              <Col md={12}>
                <ExtractorExampleMessage field={updatedExtractor.source_field}
                                         example={exampleMessage}
                                         onExampleLoad={this._updateExampleMessage} />
              </Col>
            </Row>
            <h2>Extractor configuration</h2>
            <Row>
              <Col md={8}>
                <form className="extractor-form form-horizontal" method="POST" onSubmit={this._saveExtractor}>
                  {this._staticField('Extractor type', ExtractorUtils.getReadableExtractorTypeName(updatedExtractor.type))}
                  {this._staticField('Source field', updatedExtractor.source_field)}

                  <EditExtractorConfiguration extractorType={updatedExtractor.type}
                                              configuration={updatedExtractor.extractor_config}
                                              onChange={this._onConfigurationChange}
                                              exampleMessage={exampleMessage} />

                  <Input id="condition-type"
                         label="Condition"
                         labelClassName="col-md-2"
                         wrapperClassName="col-md-10"
                         help={conditionTypeHelpMessage}>
                    <span>
                      <div className="radio">
                        <label htmlFor="condition_type_none">
                          <input type="radio"
                                 name="condition_type"
                                 id="condition_type_none"
                                 value="none"
                                 onChange={this._onFieldChange('condition_type')}
                                 defaultChecked={!updatedExtractor.condition_type || updatedExtractor.condition_type === 'none'} />
                          Always try to extract
                        </label>
                      </div>
                      <div className="radio">
                        <label htmlFor="condition_type_string">
                          <input type="radio"
                                 name="condition_type"
                                 id="condition_type_string"
                                 value="string"
                                 onChange={this._onFieldChange('condition_type')}
                                 defaultChecked={updatedExtractor.condition_type === 'string'} />
                          Only attempt extraction if field contains string
                        </label>
                      </div>
                      <div className="radio">
                        <label htmlFor="condition_type_regex">
                          <input type="radio"
                                 name="condition_type"
                                 id="condition_type_regex"
                                 value="regex"
                                 onChange={this._onFieldChange('condition_type')}
                                 defaultChecked={updatedExtractor.condition_type === 'regex'} />
                          Only attempt extraction if field matches regular expression
                        </label>
                      </div>
                    </span>
                  </Input>
                  {this._getExtractorConditionControls()}

                  {storeAsFieldInput}

                  <Input id="extraction-strategy"
                         label="Extraction strategy"
                         labelClassName="col-md-2"
                         wrapperClassName="col-md-10"
                         help={cursorStrategyHelpMessage}>
                    <span>
                      <label className="radio-inline" htmlFor="cursor_strategy_copy">
                        <input type="radio"
                               name="cursor_strategy"
                               id="cursor_strategy_copy"
                               value="copy"
                               onChange={this._onFieldChange('cursor_strategy')}
                               defaultChecked={!updatedExtractor.cursor_strategy || updatedExtractor.cursor_strategy === 'copy'} />
                        Copy
                      </label>
                      <label className="radio-inline" htmlFor="cursor_strategy_cut">
                        <input type="radio"
                               name="cursor_strategy"
                               id="cursor_strategy_cut"
                               value="cut"
                               onChange={this._onFieldChange('cursor_strategy')}
                               defaultChecked={updatedExtractor.cursor_strategy === 'cut'} />
                        Cut
                      </label>
                    </span>
                  </Input>

                  <Input type="text"
                         id="title"
                         label="Extractor title"
                         defaultValue={updatedExtractor.title}
                         labelClassName="col-md-2"
                         wrapperClassName="col-md-10"
                         onChange={this._onFieldChange('title')}
                         required
                         help="A descriptive name for this extractor." />

                  <div style={{ marginBottom: 20 }}>
                    <EditExtractorConverters extractorType={updatedExtractor.type}
                                             converters={updatedExtractor.converters}
                                             onChange={this._onConverterChange} />
                  </div>

                  <Row>
                    <Col mdOffset={2} md={10}>
                      <Button type="submit" bsStyle="success">
                        {action === 'create' ? 'Create extractor' : 'Update extractor'}
                      </Button>
                    </Col>
                  </Row>
                </form>
              </Col>
            </Row>
          </Col>
        </Row>
      </div>
    );
  }
}

export default EditExtractor;<|MERGE_RESOLUTION|>--- conflicted
+++ resolved
@@ -17,13 +17,7 @@
 import PropTypes from 'prop-types';
 import React from 'react';
 
-<<<<<<< HEAD
 import { Col, ControlLabel, FormControl, FormGroup, Row, Button, Input } from 'components/bootstrap';
-import ActionsProvider from 'injection/ActionsProvider';
-=======
-import { Col, ControlLabel, FormControl, FormGroup, Row, Button } from 'components/graylog';
-import { Input } from 'components/bootstrap';
->>>>>>> 8d19d8cf
 import ExtractorUtils from 'util/ExtractorUtils';
 import FormUtils from 'util/FormsUtils';
 import ToolsStore from 'stores/tools/ToolsStore';
