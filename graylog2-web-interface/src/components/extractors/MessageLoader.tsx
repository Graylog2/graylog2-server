--- conflicted
+++ resolved
@@ -18,14 +18,9 @@
 import { useCallback, useEffect, useRef, useState } from 'react';
 import PropTypes from 'prop-types';
 
-<<<<<<< HEAD
-import ActionsProvider from 'injection/ActionsProvider';
-import { Button } from 'components/bootstrap';
-=======
 import { MessagesActions } from 'stores/messages/MessagesStore';
 
-import { Button } from '../graylog';
->>>>>>> 8d19d8cf
+import { Button } from '../bootstrap';
 
 type LoadMessageFormProps = {
   loadMessage: (e: React.FormEvent) => void,
