--- conflicted
+++ resolved
@@ -179,12 +179,8 @@
       case 'email':
       case 'number':
       case 'file':
-<<<<<<< HEAD
       case 'tel':
-        return this._renderFormGroup(id, bsStyle, formGroupClassName, wrapperClassName, label, labelClassName, help, this._renderFormControl('input', controlProps), addonAfter, buttonAfter);
-=======
         return this._renderFormGroup(id, bsStyle, formGroupClassName, wrapperClassName, label, labelClassName, error, help, this._renderFormControl('input', controlProps), addonAfter, buttonAfter);
->>>>>>> 6e83e6fb
       case 'textarea':
         return this._renderFormGroup(id, bsStyle, formGroupClassName, wrapperClassName, label, labelClassName, error, help, this._renderFormControl('textarea', controlProps));
       case 'select':
