--- conflicted
+++ resolved
@@ -164,19 +164,12 @@
 
     if (href) {
       return (
-<<<<<<< HEAD
-        <StyledButton<'a'> component="a"
-                           href={href}
-                           target={target}
-                           rel={rel}
-                           onClick={onClick as (e: React.MouseEvent<HTMLAnchorElement>) => void}
-                           {...sharedProps}>
-=======
         <StyledButton component="a"
                       href={href}
+                      target={target}
+                      rel={rel}
                       onClick={onClick as (e: React.MouseEvent<HTMLAnchorElement>) => void}
                       {...sharedProps}>
->>>>>>> a998fa0b
           {children}
         </StyledButton>
       );
