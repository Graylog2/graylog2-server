/*
 * Copyright (C) 2020 Graylog, Inc.
 *
 * This program is free software: you can redistribute it and/or modify
 * it under the terms of the Server Side Public License, version 1,
 * as published by MongoDB, Inc.
 *
 * This program is distributed in the hope that it will be useful,
 * but WITHOUT ANY WARRANTY; without even the implied warranty of
 * MERCHANTABILITY or FITNESS FOR A PARTICULAR PURPOSE. See the
 * Server Side Public License for more details.
 *
 * You should have received a copy of the Server Side Public License
 * along with this program. If not, see
 * <http://www.mongodb.com/licensing/server-side-public-license>.
 */
import * as React from 'react';
import { Modal as MantineModal } from '@mantine/core';
import styled, { css } from 'styled-components';

import type { BsSize } from 'components/bootstrap/types';
import zIndices from 'theme/z-indices';

export type ModalSize = 'lg' | 'large' | 'sm' | 'small';

const ModalOverlay = styled(MantineModal.Overlay)`
  z-index: ${zIndices.modalOverlay};
`;

const ModalContent = styled(MantineModal.Content)`
  z-index: ${zIndices.modalBody};
  border-radius: 10px;
`;

const ModalRoot = styled(MantineModal.Root)(
  ({ theme }) => css`
    --mantine-color-body: ${theme.colors.global.contentBackground};
  `,
);

const sizeForMantine = (size: BsSize) => {
  switch (size) {
    case 'sm':
    case 'small':
      return 'md';
    case 'lg':
    case 'large':
      return 'xl';
    default:
      return 'lg';
  }
};

type Props = {
  onHide: () => void;
  children: React.ReactNode;
  show?: boolean;
  bsSize?: ModalSize;
  backdrop?: boolean;
  closable?: boolean;
  fullScreen?: boolean;
};

<<<<<<< HEAD
const Modal = ({ onHide, show = false, children, bsSize = undefined, backdrop = true, closable = true, fullScreen = false}: Props) => (
  <ModalRoot opened={show} onClose={onHide} size={sizeForMantine(bsSize)} trapFocus closeOnEscape={closable} fullScreen={fullScreen}>
=======
const Modal = ({
  onHide,
  show = false,
  children,
  bsSize = undefined,
  backdrop = true,
  closable = true,
  fullScreen = false,
}: Props) => (
  <ModalRoot
    opened={show}
    onClose={onHide}
    size={sizeForMantine(bsSize)}
    trapFocus
    closeOnEscape={closable}
    fullScreen={fullScreen}>
>>>>>>> 08fefdaa
    {backdrop && <ModalOverlay />}
    <ModalContent>{children}</ModalContent>
  </ModalRoot>
);

Modal.Header = ({ children, showCloseButton = true }: { children: React.ReactNode; showCloseButton?: boolean }) => (
  <MantineModal.Header>
    {children}
    {showCloseButton && <MantineModal.CloseButton />}
  </MantineModal.Header>
);

Modal.Title = styled(MantineModal.Title)`
  font-size: ${({ theme }) => theme.fonts.size.h2};
`;

Modal.Body = MantineModal.Body;
Modal.Footer = MantineModal.Body;

export default Modal;<|MERGE_RESOLUTION|>--- conflicted
+++ resolved
@@ -61,10 +61,6 @@
   fullScreen?: boolean;
 };
 
-<<<<<<< HEAD
-const Modal = ({ onHide, show = false, children, bsSize = undefined, backdrop = true, closable = true, fullScreen = false}: Props) => (
-  <ModalRoot opened={show} onClose={onHide} size={sizeForMantine(bsSize)} trapFocus closeOnEscape={closable} fullScreen={fullScreen}>
-=======
 const Modal = ({
   onHide,
   show = false,
@@ -81,7 +77,6 @@
     trapFocus
     closeOnEscape={closable}
     fullScreen={fullScreen}>
->>>>>>> 08fefdaa
     {backdrop && <ModalOverlay />}
     <ModalContent>{children}</ModalContent>
   </ModalRoot>
