/*
 * Copyright (C) 2020 Graylog, Inc.
 *
 * This program is free software: you can redistribute it and/or modify
 * it under the terms of the Server Side Public License, version 1,
 * as published by MongoDB, Inc.
 *
 * This program is distributed in the hope that it will be useful,
 * but WITHOUT ANY WARRANTY; without even the implied warranty of
 * MERCHANTABILITY or FITNESS FOR A PARTICULAR PURPOSE. See the
 * Server Side Public License for more details.
 *
 * You should have received a copy of the Server Side Public License
 * along with this program. If not, see
 * <http://www.mongodb.com/licensing/server-side-public-license>.
 */
import { type SyntheticEvent } from 'react';

import type { StepsType } from 'components/common/Wizard';
import type { LookupTableParameterJson } from 'views/logic/parameters/LookupTableParameter';

type Provider = {
  type: string,
  template: string,
  require_values: boolean,
}

type FieldSpec = {
  [key: string]: {
    data_type: string,
    providers: Array<Provider>,
  }
};

type Notification = {
  notification_id: string,
  notification_parameters: string
}

export type Scheduler = {
  data: {
    type: string
    timerange_from: number,
    timerange_to: number,
  },
  next_time: string,
  triggered_at: string,
  queued_notifications: number,
  is_scheduled: boolean,
  status: string
};

export type SearchFilter = {
  id: string,
  type: string,
  title: string,
  queryString: string,
  disabled: boolean,
  negation: boolean,
  frontendId?: string,
  description?: string,
};

export type EventDefinition = {
  _scope: string,
  id: string,
  title: string,
  description: string,
  priority: number,
  alert: boolean,
  state?: 'ENABLED' | 'DISABLED',
  config: {
    type: string,
    query: string,
    query_parameters: LookupTableParameterJson[],
    filters: SearchFilter[],
    streams: string[],
    group_by: string[],
    _is_scheduled: boolean,
    series: Array<{field: string, id: string, type: string}>,
    conditions: {
      expression: string | null | {},
    },
    search_within_ms: number,
    execute_every_ms: number,
<<<<<<< HEAD
    use_cron_scheduling?: boolean,
    cron_expression?: string,
    cron_timezone?: string,
=======
    event_limit: number,
>>>>>>> a36aa56e
  },
  field_spec: FieldSpec,
  key_spec: string[],
  notification_settings: {
    grace_period_ms: number,
    backlog_size: number,
  },
  notifications: Array<Notification>,
  remediation_steps?: string,
  storage: Array<{
    type: string,
    streams: number[] | string[],
  }>,
  updated_at: string | null,
  matched_at?: string,
  scheduler?: Scheduler,
}

export type EventDefinitionFormControlsProps = {
  action: 'edit' | 'create',
  activeStepIndex: number,
  onCancel: () => void,
  onOpenNextPage: () => void,
  onOpenPrevPage: () => void,
  onSubmit: (event: SyntheticEvent) => void,
  steps: StepsType,
}<|MERGE_RESOLUTION|>--- conflicted
+++ resolved
@@ -83,13 +83,10 @@
     },
     search_within_ms: number,
     execute_every_ms: number,
-<<<<<<< HEAD
     use_cron_scheduling?: boolean,
     cron_expression?: string,
     cron_timezone?: string,
-=======
     event_limit: number,
->>>>>>> a36aa56e
   },
   field_spec: FieldSpec,
   key_spec: string[],
