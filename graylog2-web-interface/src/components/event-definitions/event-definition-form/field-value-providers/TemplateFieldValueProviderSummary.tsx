/*
 * Copyright (C) 2020 Graylog, Inc.
 *
 * This program is free software: you can redistribute it and/or modify
 * it under the terms of the Server Side Public License, version 1,
 * as published by MongoDB, Inc.
 *
 * This program is distributed in the hope that it will be useful,
 * but WITHOUT ANY WARRANTY; without even the implied warranty of
 * MERCHANTABILITY or FITNESS FOR A PARTICULAR PURPOSE. See the
 * Server Side Public License for more details.
 *
 * You should have received a copy of the Server Side Public License
 * along with this program. If not, see
 * <http://www.mongodb.com/licensing/server-side-public-license>.
 */
import React from 'react';
import type { FieldValueProvider } from 'graylog-web-plugin';

import CommonFieldValueProviderSummary from './CommonFieldValueProviderSummary';

type Props = React.ComponentProps<FieldValueProvider['summaryComponent']>;

<<<<<<< HEAD
const TemplateFieldValueProviderSummary = ({ ...props }: Props) => (
  <CommonFieldValueProviderSummary {...props}>
    <>
      <tr>
        <td>Value source</td>
        <td>Template</td>
      </tr>
      <tr>
        <td>Template</td>
        <td>{props.config.providers[0].template}</td>
      </tr>
      <tr>
        <td>Validate that all Template values are set</td>
        <td>{props.config.providers[0].require_values ? 'Yes' : 'No'}</td>
      </tr>
    </>
  </CommonFieldValueProviderSummary>
);
=======
const TemplateFieldValueProviderSummary = ({ ...props }: Props) => {
  const { config } = props;

  return (
    <CommonFieldValueProviderSummary {...props}>
      <>
        <tr>
          <td>Value source</td>
          <td>Template</td>
        </tr>
        <tr>
          <td>Template</td>
          <td>{config.providers[0].template}</td>
        </tr>
        <tr>
          <td>Validate that all Template values are set</td>
          <td>{config.providers[0].require_values ? 'Yes' : 'No'}</td>
        </tr>
      </>
    </CommonFieldValueProviderSummary>
  );
};
>>>>>>> f0af02a6

export default TemplateFieldValueProviderSummary;<|MERGE_RESOLUTION|>--- conflicted
+++ resolved
@@ -21,26 +21,6 @@
 
 type Props = React.ComponentProps<FieldValueProvider['summaryComponent']>;
 
-<<<<<<< HEAD
-const TemplateFieldValueProviderSummary = ({ ...props }: Props) => (
-  <CommonFieldValueProviderSummary {...props}>
-    <>
-      <tr>
-        <td>Value source</td>
-        <td>Template</td>
-      </tr>
-      <tr>
-        <td>Template</td>
-        <td>{props.config.providers[0].template}</td>
-      </tr>
-      <tr>
-        <td>Validate that all Template values are set</td>
-        <td>{props.config.providers[0].require_values ? 'Yes' : 'No'}</td>
-      </tr>
-    </>
-  </CommonFieldValueProviderSummary>
-);
-=======
 const TemplateFieldValueProviderSummary = ({ ...props }: Props) => {
   const { config } = props;
 
@@ -63,6 +43,5 @@
     </CommonFieldValueProviderSummary>
   );
 };
->>>>>>> f0af02a6
 
 export default TemplateFieldValueProviderSummary;