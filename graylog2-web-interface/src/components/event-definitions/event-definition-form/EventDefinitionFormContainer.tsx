/*
 * Copyright (C) 2020 Graylog, Inc.
 *
 * This program is free software: you can redistribute it and/or modify
 * it under the terms of the Server Side Public License, version 1,
 * as published by MongoDB, Inc.
 *
 * This program is distributed in the hope that it will be useful,
 * but WITHOUT ANY WARRANTY; without even the implied warranty of
 * MERCHANTABILITY or FITNESS FOR A PARTICULAR PURPOSE. See the
 * Server Side Public License for more details.
 *
 * You should have received a copy of the Server Side Public License
 * along with this program. If not, see
 * <http://www.mongodb.com/licensing/server-side-public-license>.
 */
import React, { useCallback, useEffect, useState } from 'react';
import PropTypes from 'prop-types';
import { useNavigate } from 'react-router-dom';
import { PluginStore } from 'graylog-web-plugin/plugin';

import Routes from 'routing/Routes';
import { useStore } from 'stores/connect';
import EventDefinitionPriorityEnum from 'logic/alerts/EventDefinitionPriorityEnum';
import { ConfirmLeaveDialog, Spinner } from 'components/common';
import { AvailableEventDefinitionTypesStore } from 'stores/event-definitions/AvailableEventDefinitionTypesStore';
import { ConfigurationsActions } from 'stores/configurations/ConfigurationsStore';
import { EventDefinitionsActions } from 'stores/event-definitions/EventDefinitionsStore';
import { EventNotificationsActions, EventNotificationsStore } from 'stores/event-notifications/EventNotificationsStore';
import 'components/event-notifications/event-notification-types';
import type { EventDefinition } from 'components/event-definitions/event-definitions-types';
import useCurrentUser from 'hooks/useCurrentUser';
import useEventDefinitionConfigFromUrl from 'components/event-definitions/hooks/useEventDefinitionConfigFromUrl';

import EventDefinitionForm from './EventDefinitionForm';

const fetchNotifications = () => {
  EventNotificationsActions.listAll();
};

type Props = {
  action: 'edit' | 'create',
  eventDefinition: EventDefinition,
  onEventDefinitionChange: (nextEventDefinition: EventDefinition) => void,
}

const getConditionPlugin = (edType): any => {
  if (edType === undefined) {
    return {};
  }

  return PluginStore.exports('eventDefinitionTypes').find((eventDefinitionType) => eventDefinitionType.type === edType) || {};
};

const EventDefinitionFormContainer = ({ action, eventDefinition: eventDefinitionInitial, onEventDefinitionChange }: Props) => {
  const [eventDefinition, setEventDefinition] = useState(eventDefinitionInitial);
  const [validation, setValidation] = useState({ errors: {} });
  const [eventsClusterConfig, setEventsClusterConfig] = useState(undefined);
  const [isDirty, setIsDirty] = useState(false);
  const { configFromUrl, hasUrlConfig } = useEventDefinitionConfigFromUrl();

  const entityTypes = useStore(AvailableEventDefinitionTypesStore);
  const notifications = useStore(EventNotificationsStore);
  const currentUser = useCurrentUser();
  const navigate = useNavigate();

  const isLoading = !entityTypes || !notifications.all || !eventsClusterConfig;
  const defaults = { default_backlog_size: eventsClusterConfig?.events_notification_default_backlog };

  const fetchClusterConfig = useCallback(() => {
    ConfigurationsActions.listEventsClusterConfig().then((config) => setEventsClusterConfig(config));
  }, []);

  const handleChange = useCallback((key: string, value: unknown) => {
<<<<<<< HEAD
    setEventDefinition((curState) => {
      const nextEventDefinition = cloneDeep(curState);
      nextEventDefinition[key] = value;
      onEventDefinitionChange(nextEventDefinition);
      setIsDirty(true);

      return nextEventDefinition;
    });
  }, [onEventDefinitionChange]);
=======
    setEventDefinition((prev) => ({ ...prev, [key]: value }));
    onEventDefinitionChange({ ...eventDefinition, [key]: value });
    setIsDirty(true);
  }, [eventDefinition, onEventDefinitionChange, setEventDefinition, setIsDirty]);
>>>>>>> 6076df86

  useEffect(() => {
    fetchClusterConfig();
    fetchNotifications();

    if (hasUrlConfig) {
      const conditionPlugin = getConditionPlugin(configFromUrl.type);
      const defaultConfig = conditionPlugin?.defaultConfig || {} as EventDefinition['config'];

      setEventDefinition((cur) => {
        const cloned = cloneDeep(cur);

        return ({
          ...cloned,
          config: {
            ...defaultConfig,
            ...cloned.config,
            ...configFromUrl,
          },
        });
      });
    }
  }, [configFromUrl, fetchClusterConfig, hasUrlConfig]);

  const handleSubmitSuccessResponse = () => {
    setIsDirty(false);
    navigate(Routes.ALERTS.DEFINITIONS.LIST);
  };

  const handleSubmitFailureResponse = (errorResponse) => {
    const { body } = errorResponse.additional;

    if (errorResponse.status === 400) {
      if (body && body.failed) {
        setValidation(body);

        return;
      }

      if (body.type && body.type === 'ApiError') {
        if (body.message.includes('org.graylog.events.conditions.Expression')
          || body.message.includes('org.graylog.events.conditions.Expr')
          || body.message.includes('org.graylog.events.processor.aggregation.AggregationSeries')) {
          setValidation({
            errors: { conditions: ['Aggregation condition is not valid'] },
          });

          return;
        }

        if (body.message.includes('embryonic')) {
          setValidation({
            errors: { query_parameters: ['Query parameters must be declared'] },
          });
        }
      }
    }
  };

  const handleSubmit = () => {
    if (action === 'create') {
      EventDefinitionsActions.create(eventDefinition)
        .then(handleSubmitSuccessResponse, handleSubmitFailureResponse);
    } else {
      EventDefinitionsActions.update(eventDefinition.id, eventDefinition)
        .then(handleSubmitSuccessResponse, handleSubmitFailureResponse);
    }
  };

  const handleCancel = () => {
    navigate(Routes.ALERTS.DEFINITIONS.LIST);
  };

  if (isLoading) {
    return <Spinner text="Loading Event information..." />;
  }

  return (
    <>
      {isDirty && (
        <ConfirmLeaveDialog question="Do you really want to abandon this page and lose your changes? This action cannot be undone." />
      )}
      <EventDefinitionForm action={action}
                           eventDefinition={eventDefinition}
                           currentUser={currentUser}
                           validation={validation}
                           entityTypes={entityTypes}
                           notifications={notifications.all}
                           defaults={defaults}
                           onChange={handleChange}
                           onCancel={handleCancel}
                           onSubmit={handleSubmit} />
    </>
  );
};

EventDefinitionFormContainer.propTypes = {
  action: PropTypes.oneOf(['create', 'edit']),
  eventDefinition: PropTypes.object,
  onEventDefinitionChange: PropTypes.func,
};

EventDefinitionFormContainer.defaultProps = {
  action: 'edit',
  eventDefinition: {
    title: '',
    description: '',
    priority: EventDefinitionPriorityEnum.NORMAL,
    config: {},
    field_spec: {},
    key_spec: [],
    notification_settings: {
      grace_period_ms: 300000,
      // Defaults to system setting for notification backlog size
      backlog_size: null,
    },
    notifications: [],
    alert: false,
  },
  onEventDefinitionChange: () => {},
};

export default EventDefinitionFormContainer;<|MERGE_RESOLUTION|>--- conflicted
+++ resolved
@@ -72,22 +72,10 @@
   }, []);
 
   const handleChange = useCallback((key: string, value: unknown) => {
-<<<<<<< HEAD
-    setEventDefinition((curState) => {
-      const nextEventDefinition = cloneDeep(curState);
-      nextEventDefinition[key] = value;
-      onEventDefinitionChange(nextEventDefinition);
-      setIsDirty(true);
-
-      return nextEventDefinition;
-    });
-  }, [onEventDefinitionChange]);
-=======
     setEventDefinition((prev) => ({ ...prev, [key]: value }));
     onEventDefinitionChange({ ...eventDefinition, [key]: value });
     setIsDirty(true);
-  }, [eventDefinition, onEventDefinitionChange, setEventDefinition, setIsDirty]);
->>>>>>> 6076df86
+  }, [eventDefinition, onEventDefinitionChange, setEventDefinition, setIsDirty]);r
 
   useEffect(() => {
     fetchClusterConfig();
