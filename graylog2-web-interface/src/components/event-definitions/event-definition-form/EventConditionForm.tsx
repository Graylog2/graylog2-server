/*
 * Copyright (C) 2020 Graylog, Inc.
 *
 * This program is free software: you can redistribute it and/or modify
 * it under the terms of the Server Side Public License, version 1,
 * as published by MongoDB, Inc.
 *
 * This program is distributed in the hope that it will be useful,
 * but WITHOUT ANY WARRANTY; without even the implied warranty of
 * MERCHANTABILITY or FITNESS FOR A PARTICULAR PURPOSE. See the
 * Server Side Public License for more details.
 *
 * You should have received a copy of the Server Side Public License
 * along with this program. If not, see
 * <http://www.mongodb.com/licensing/server-side-public-license>.
 */
import React from 'react';
import PropTypes from 'prop-types';
import { PluginStore } from 'graylog-web-plugin/plugin';
import defaultTo from 'lodash/defaultTo';
import get from 'lodash/get';

import { defaultCompare as naturalSort } from 'logic/DefaultCompare';
import { Select } from 'components/common';
import { Clearfix, Col, ControlLabel, FormGroup, HelpBlock, Row } from 'components/bootstrap';
import { HelpPanel } from 'components/event-definitions/common/HelpPanel';
import type User from 'logic/users/User';

import styles from './EventConditionForm.css';

import type { EventDefinition } from '../event-definitions-types';
import commonStyles from '../common/commonStyles.css';
import { SYSTEM_EVENT_DEFINITION_TYPE } from '../constants';

type Props = {
  action: 'create' | 'edit',
  entityTypes: any,
  eventDefinition: EventDefinition,
  validation: {
    errors: {
<<<<<<< HEAD
      config?: any,
=======
      config?: unknown,
>>>>>>> 5d21a36e
      title?: string,
    }
  },
  currentUser: User,
  onChange: (name: string, newConfig: EventDefinition['config']) => void,
}

const EventConditionForm = ({ action, entityTypes, eventDefinition, validation, currentUser, onChange }: Props) => {
  const getConditionPlugin = (type): any => {
    if (type === undefined) {
      return {};
    }

    return PluginStore.exports('eventDefinitionTypes').find((eventDefinitionType) => eventDefinitionType.type === type) || {};
  };

  const sortedEventDefinitionTypes = (): any => {
    return (PluginStore.exports('eventDefinitionTypes') as any).sort((eventDefinitionType1, eventDefinitionType2) => {
      // Try to sort by given sort order and displayName if possible, otherwise do it by displayName
      const eventDefinitionType1Order = eventDefinitionType1.sortOrder;
      const eventDefinitionType2Order = eventDefinitionType2.sortOrder;

      if (eventDefinitionType1Order !== undefined || eventDefinitionType2Order !== undefined) {
        const sort = defaultTo(eventDefinitionType1Order, Number.MAX_SAFE_INTEGER) - defaultTo(eventDefinitionType2Order, Number.MAX_SAFE_INTEGER);

        if (sort !== 0) {
          return sort;
        }
      }

      return naturalSort(eventDefinitionType1.displayName, eventDefinitionType2.displayName);
    });
  };

  const formattedEventDefinitionTypes = () => {
    return sortedEventDefinitionTypes()
      .map((type) => ({ label: type.displayName, value: type.type }));
  };

  const handleEventDefinitionTypeChange = (nextType: string) => {
    const conditionPlugin = getConditionPlugin(nextType);
    const defaultConfig = conditionPlugin?.defaultConfig || {} as EventDefinition['config'];

    onChange('config', { ...defaultConfig, type: nextType });
  };

  const renderConditionTypeDescriptions = () => {
    const typeDescriptions = sortedEventDefinitionTypes()
      .map((type) => {
        return (
          <React.Fragment key={type.type}>
            <dt>{type.displayName}</dt>
            <dd>{type.description || 'No description available.'}</dd>
          </React.Fragment>
        );
      });

    return <dl>{typeDescriptions}</dl>;
  };

  const disabledSelect = () => {
    return !formattedEventDefinitionTypes().some((edt) => eventDefinition.config.type === edt.value) && action === 'edit';
  };

  const eventDefinitionType = getConditionPlugin(eventDefinition.config.type);
  const isSystemEventDefinition = eventDefinition.config.type === SYSTEM_EVENT_DEFINITION_TYPE;

  const eventDefinitionTypeComponent = eventDefinitionType?.formComponent
    ? React.createElement<React.ComponentProps<any>>(eventDefinitionType.formComponent, {
      action: action,
      entityTypes: entityTypes,
      currentUser: currentUser,
      validation: validation,
      eventDefinition: eventDefinition,
      onChange: onChange,
      key: eventDefinition.id,
    })
    : null;

  return (
    <Row>
      <Col md={7} lg={6}>
        <h2 className={commonStyles.title}>Event Condition</h2>

        {isSystemEventDefinition ? (
          <p>
            The conditions of system notification event definitions cannot be edited.
          </p>
        ) : (
          <>
            <p>
              Configure how Graylog should create Events of this kind. You can later use those Events as input on other
              Conditions, making it possible to build powerful Conditions based on others.
            </p>
            <FormGroup controlId="event-definition-priority" validationState={validation.errors.config ? 'error' : null}>
              <ControlLabel>Condition Type</ControlLabel>
              <Select placeholder="Select a Condition Type"
                      options={formattedEventDefinitionTypes()}
                      value={eventDefinition.config.type}
                      onChange={handleEventDefinitionTypeChange}
                      clearable={false}
                      disabled={disabledSelect()}
                      required />
              <HelpBlock>
                {get(validation, 'errors.config[0]', 'Choose the type of Condition for this Event.')}
              </HelpBlock>
            </FormGroup>
          </>
        )}
      </Col>

      {!isSystemEventDefinition && !disabledSelect() && (
        <>
          <Col md={5} lg={5} lgOffset={1}>
            <HelpPanel className={styles.conditionTypesInfo}
                       title="Available Conditions">
              {renderConditionTypeDescriptions()}
            </HelpPanel>
          </Col>
          <Clearfix />

          {eventDefinitionTypeComponent && (
            <>
              <hr className={styles.hr} />
              <Col md={12}>
                {eventDefinitionTypeComponent}
              </Col>
            </>
          )}
        </>
      )}
    </Row>
  );
};

EventConditionForm.defaultProps = {
  action: 'create',
  entityTypes: undefined,
};

EventConditionForm.propTypes = {
  action: PropTypes.oneOf(['create', 'edit']),
  entityTypes: PropTypes.object,
  eventDefinition: PropTypes.object.isRequired,
  currentUser: PropTypes.object.isRequired, // Prop is passed down to pluggable entities
  validation: PropTypes.object.isRequired,
  onChange: PropTypes.func.isRequired,
};

export default EventConditionForm;<|MERGE_RESOLUTION|>--- conflicted
+++ resolved
@@ -38,11 +38,7 @@
   eventDefinition: EventDefinition,
   validation: {
     errors: {
-<<<<<<< HEAD
-      config?: any,
-=======
       config?: unknown,
->>>>>>> 5d21a36e
       title?: string,
     }
   },
