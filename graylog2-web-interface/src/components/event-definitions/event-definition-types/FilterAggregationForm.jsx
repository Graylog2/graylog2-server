--- conflicted
+++ resolved
@@ -38,11 +38,8 @@
   streams: [],
   search_within_ms: 5 * 60 * 1000,
   execute_every_ms: 5 * 60 * 1000,
-<<<<<<< HEAD
+  _is_scheduled: true,
   event_limit: 500,
-=======
-  _is_scheduled: true
->>>>>>> 5771d854
 };
 
 const initialAggregationConfig = {
