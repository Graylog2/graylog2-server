import React from 'react';
import PropTypes from 'prop-types';
import lodash from 'lodash';
import { Col, ControlLabel, FormGroup, Radio, Row } from 'components/graylog';

import FormsUtils from 'util/FormsUtils';

import FilterForm from './FilterForm';
import FilterPreviewContainer from './FilterPreviewContainer';
import AggregationForm from './AggregationForm';

const conditionTypes = {
  AGGREGATION: 0,
  FILTER: 1,
};

const initialFilterConfig = {
  query: '',
  query_parameters: [],
  streams: [],
  search_within_ms: 60 * 1000,
  execute_every_ms: 60 * 1000,
};

const initialAggregationConfig = {
  group_by: [],
  series: [],
  conditions: {},
};

class FilterAggregationForm extends React.Component {
  static propTypes = {
    eventDefinition: PropTypes.object.isRequired,
    validation: PropTypes.object.isRequired,
    allFieldTypes: PropTypes.array.isRequired,
    entityTypes: PropTypes.object.isRequired,
    streams: PropTypes.array.isRequired,
    onChange: PropTypes.func.isRequired,
<<<<<<< HEAD
=======
    currentUser: PropTypes.object.isRequired,
>>>>>>> 02615f5c
  };

  constructor(props) {
    super(props);

    // eslint-disable-next-line camelcase
    const { group_by, series, conditions } = props.eventDefinition.config;
    const expression = lodash.get(conditions, 'expression', {});
    const defaultConditionType = (lodash.isEmpty(group_by) && lodash.isEmpty(series) && lodash.isEmpty(expression)
      ? conditionTypes.FILTER : conditionTypes.AGGREGATION);

    this.state = {
      conditionType: defaultConditionType,
    };
  }

  propagateChange = (key, value) => {
    const { onChange } = this.props;
    onChange(key, value);
  };

  handleTypeChange = (event) => {
    const stateChange = {};
    const nextConditionType = Number(FormsUtils.getValueFromInput(event.target));
    stateChange[event.target.name] = nextConditionType;

    if (nextConditionType === conditionTypes.FILTER) {
      const { eventDefinition } = this.props;

      // Store existing data temporarily in state, to restore it in case the type change was accidental
      const existingAggregationConfig = {};
      Object.keys(initialAggregationConfig).forEach((key) => {
        existingAggregationConfig[key] = eventDefinition.config[key];
      });
      stateChange.existingAggregationConfig = existingAggregationConfig;

      const nextConfig = Object.assign({}, eventDefinition.config, initialAggregationConfig);
      this.propagateChange('config', nextConfig);
    } else {
      // Reset aggregation data from state if it exists
      const { existingAggregationConfig } = this.state;
      if (existingAggregationConfig) {
        const { eventDefinition } = this.props;
        const nextConfig = Object.assign({}, eventDefinition.config, existingAggregationConfig);
        this.propagateChange('config', nextConfig);
        stateChange.existingAggregationConfig = undefined;
      }
    }

    this.setState(stateChange);
  };

  handleChange = (event) => {
    const { name } = event.target;
    this.propagateChange(name, FormsUtils.getValueFromInput(event.target));
  };

  static defaultConfig = {
    ...initialFilterConfig,
    ...initialAggregationConfig,
  };

  render() {
    const { conditionType } = this.state;
    const { allFieldTypes, entityTypes, eventDefinition, streams, validation, currentUser } = this.props;

    return (
      <React.Fragment>
        <Row>
          <Col md={7} lg={6}>
            <FilterForm eventDefinition={eventDefinition}
                        validation={validation}
                        streams={streams}
                        currentUser={currentUser}
                        onChange={this.propagateChange} />

            <FormGroup>
              <ControlLabel>Create Events for Definition if...</ControlLabel>
              <Radio id="filter-type"
                     name="conditionType"
                     value={conditionTypes.FILTER}
                     checked={conditionType === conditionTypes.FILTER}
                     onChange={this.handleTypeChange}>
                Filter has results
              </Radio>
              <Radio id="aggregation-type"
                     name="conditionType"
                     value={conditionTypes.AGGREGATION}
                     checked={conditionType === conditionTypes.AGGREGATION}
                     onChange={this.handleTypeChange}>
                Aggregation of results reaches a threshold
              </Radio>
            </FormGroup>
          </Col>
          <Col md={5} lgOffset={1}>
            <FilterPreviewContainer eventDefinition={eventDefinition} />
          </Col>
        </Row>
        {conditionType === conditionTypes.AGGREGATION && (
          <Row>
            <Col md={12}>
              <AggregationForm eventDefinition={eventDefinition}
                               validation={validation}
                               allFieldTypes={allFieldTypes}
                               aggregationFunctions={entityTypes.aggregation_functions}
                               onChange={this.propagateChange} />
            </Col>
          </Row>
        )}
      </React.Fragment>
    );
  }
}

export default FilterAggregationForm;<|MERGE_RESOLUTION|>--- conflicted
+++ resolved
@@ -36,10 +36,7 @@
     entityTypes: PropTypes.object.isRequired,
     streams: PropTypes.array.isRequired,
     onChange: PropTypes.func.isRequired,
-<<<<<<< HEAD
-=======
     currentUser: PropTypes.object.isRequired,
->>>>>>> 02615f5c
   };
 
   constructor(props) {
