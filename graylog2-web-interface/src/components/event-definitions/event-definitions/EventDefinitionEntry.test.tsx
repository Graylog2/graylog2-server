--- conflicted
+++ resolved
@@ -40,7 +40,6 @@
   scopePermissions: entityScope;
 };
 
-<<<<<<< HEAD
 const exampleEntityScopeMutable: getPermissionsByScopeReturnType = {
   loadingScopePermissions: false,
   scopePermissions: { is_mutable: true },
@@ -50,12 +49,8 @@
   loadingScopePermissions: false,
   scopePermissions: { is_mutable: false },
 };
-=======
+
 const currentUser = adminUser.toBuilder().permissions(Immutable.List([])).build();
-
-const exampleEntityScopeMutable: getPermissionsByScopeReturnType = { isLoading: false, data: { is_mutable: true } };
-const exampleEntityScopeImmutable: getPermissionsByScopeReturnType = { isLoading: false, data: { is_mutable: false } };
->>>>>>> 6e090456
 
 jest.mock('components/permissions/EntityShareModal', () => () => <div>EntityShareModal content</div>);
 jest.mock('hooks/useScopePermissions', () => jest.fn());
