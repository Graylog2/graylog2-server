/*
 * Copyright (C) 2020 Graylog, Inc.
 *
 * This program is free software: you can redistribute it and/or modify
 * it under the terms of the Server Side Public License, version 1,
 * as published by MongoDB, Inc.
 *
 * This program is distributed in the hope that it will be useful,
 * but WITHOUT ANY WARRANTY; without even the implied warranty of
 * MERCHANTABILITY or FITNESS FOR A PARTICULAR PURPOSE. See the
 * Server Side Public License for more details.
 *
 * You should have received a copy of the Server Side Public License
 * along with this program. If not, see
 * <http://www.mongodb.com/licensing/server-side-public-license>.
 */
import React from 'react';
import PropTypes from 'prop-types';

import { ConfirmDialog, Spinner } from 'components/common';
import withPaginationQueryParameter from 'components/common/withPaginationQueryParameter';
import connect from 'stores/connect';
import { EventDefinitionsActions, EventDefinitionsStore } from 'stores/event-definitions/EventDefinitionsStore';

import {} from 'components/event-definitions/event-definition-types';

import EventDefinitions, { PAGE_SIZES } from './EventDefinitions';

const DIALOG_TYPES = {
  COPY: 'copy',
  DELETE: 'delete',
  DISABLE: 'disable',
  ENABLE: 'enable',
};

const DIALOG_TEXT = {
  [DIALOG_TYPES.COPY]: {
    dialogTitle: 'Copy Event Definition',
    dialogBody: (definitionTitle) => `Are you sure you want to create a copy of "${definitionTitle}"?`,
  },
  [DIALOG_TYPES.DELETE]: {
    dialogTitle: 'Delete Event Definition',
    dialogBody: (definitionTitle) => `Are you sure you want to delete "${definitionTitle}"?`,
  },
  [DIALOG_TYPES.DISABLE]: {
    dialogTitle: 'Disable Event Definition',
    dialogBody: (definitionTitle) => `Are you sure you want to disable "${definitionTitle}"?`,
  },
  [DIALOG_TYPES.ENABLE]: {
    dialogTitle: 'Enable Event Definition',
    dialogBody: (definitionTitle) => `Are you sure you want to enable "${definitionTitle}"?`,
  },
};

class EventDefinitionsContainer extends React.Component {
  static propTypes = {
    eventDefinitions: PropTypes.object.isRequired,
    paginationQueryParameter: PropTypes.object.isRequired,
  };

  static fetchData = ({ page, pageSize, query }) => {
    return EventDefinitionsActions.listPaginated({
      query: query,
      page: page,
      pageSize: pageSize,
    });
  };

  constructor(props) {
    super(props);
    this.props = props;

    this.state = {
      currentDefinition: null,
      showDialog: false,
      dialogType: null,
    };
  }

  componentDidMount() {
    const { page, pageSize } = this.props.paginationQueryParameter;
    EventDefinitionsContainer.fetchData({ page, pageSize });
  }

  handlePageChange = (nextPage, nextPageSize) => {
    const { eventDefinitions } = this.props;

    EventDefinitionsContainer.fetchData({ page: nextPage, pageSize: nextPageSize, query: eventDefinitions.query });
  };

  handleQueryChange = (nextQuery, callback = () => {}) => {
<<<<<<< HEAD
    const { resetPage, pageSize } = this.props.paginationQueryParameter;

    resetPage();

    const promise = this.fetchData({ query: nextQuery, pageSize, page: 1 });
=======
    const { eventDefinitions } = this.props;
    const promise = EventDefinitionsContainer.fetchData({ query: nextQuery, pageSize: eventDefinitions.pagination.pageSize });
>>>>>>> cbc7bad8

    promise.finally(callback);
  };

  handleAction = (action) => (definition) => {
    switch (action) {
      case DIALOG_TYPES.COPY:
        this.setState({
          showDialog: true,
          dialogType: DIALOG_TYPES.COPY,
          currentDefinition: definition,
        });

        break;
      case DIALOG_TYPES.DELETE:
        this.setState({
          showDialog: true,
          dialogType: DIALOG_TYPES.DELETE,
          currentDefinition: definition,
        });

        break;
      case DIALOG_TYPES.ENABLE:
        this.setState({
          showDialog: true,
          dialogType: DIALOG_TYPES.ENABLE,
          currentDefinition: definition,
        });

        break;
      case DIALOG_TYPES.DISABLE:
        this.setState({
          showDialog: true,
          dialogType: DIALOG_TYPES.DISABLE,
          currentDefinition: definition,
        });

        break;
      default:
        break;
    }
  };

  handleConfirm = () => {
    const { dialogType, currentDefinition } = this.state;

    switch (dialogType) {
      case 'copy':
        EventDefinitionsActions.copy(currentDefinition);
        this.handleClearState();
        break;
      case 'delete':
        EventDefinitionsActions.delete(currentDefinition);
        this.handleClearState();
        break;
      case 'enable':
        EventDefinitionsActions.enable(currentDefinition);
        this.handleClearState();
        break;
      case 'disable':
        EventDefinitionsActions.disable(currentDefinition);
        this.handleClearState();
        break;
      default:
        break;
    }
  };

  handleClearState = () => {
    this.setState({
      showDialog: false,
      currentDefinition: null,
      dialogType: null,
    });
  };

  render() {
    const { eventDefinitions } = this.props;

    const {
      currentDefinition,
      dialogType,
      showDialog,
    } = this.state;

    if (!eventDefinitions.eventDefinitions) {
      return <Spinner text="Loading Event Definitions information..." />;
    }

    return (
      <>
        <EventDefinitions eventDefinitions={eventDefinitions.eventDefinitions}
                          context={eventDefinitions.context}
                          pagination={eventDefinitions.pagination}
                          query={eventDefinitions.query}
                          onPageChange={this.handlePageChange}
                          onQueryChange={this.handleQueryChange}
                          onDelete={this.handleAction(DIALOG_TYPES.DELETE)}
                          onCopy={this.handleAction(DIALOG_TYPES.COPY)}
                          onEnable={this.handleAction(DIALOG_TYPES.ENABLE)}
                          onDisable={this.handleAction(DIALOG_TYPES.DISABLE)} />
        {showDialog && (
        <ConfirmDialog id="copy-event-definition-dialog"
                       title={DIALOG_TEXT[dialogType].dialogTitle}
                       show
                       onConfirm={this.handleConfirm}
                       onCancel={this.handleClearState}>
          {DIALOG_TEXT[dialogType].dialogBody(currentDefinition.title)}
        </ConfirmDialog>
        )}
      </>

    );
  }
}

export default connect(withPaginationQueryParameter(EventDefinitionsContainer, { pageSizes: PAGE_SIZES }), { eventDefinitions: EventDefinitionsStore });<|MERGE_RESOLUTION|>--- conflicted
+++ resolved
@@ -89,16 +89,11 @@
   };
 
   handleQueryChange = (nextQuery, callback = () => {}) => {
-<<<<<<< HEAD
     const { resetPage, pageSize } = this.props.paginationQueryParameter;
 
     resetPage();
 
-    const promise = this.fetchData({ query: nextQuery, pageSize, page: 1 });
-=======
-    const { eventDefinitions } = this.props;
-    const promise = EventDefinitionsContainer.fetchData({ query: nextQuery, pageSize: eventDefinitions.pagination.pageSize });
->>>>>>> cbc7bad8
+    const promise = EventDefinitionsContainer.fetchData({ query: nextQuery, pageSize, page: 1 });
 
     promise.finally(callback);
   };
