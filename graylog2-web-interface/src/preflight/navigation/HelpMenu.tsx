--- conflicted
+++ resolved
@@ -31,7 +31,6 @@
   `,
 );
 
-<<<<<<< HEAD
 const HelpMenu = () => {
   const { enabled, url } = useResourceCustomization('contact_support');
 
@@ -58,7 +57,7 @@
           rightSection={<Icon name="open_in_new" />}
           href={DocsHelper.toString(DocsHelper.PAGES.CHANGELOG)}
           target="_blank">
-          Graylog changelogs
+          Changelogs
         </Menu.Item>
         <Menu.Item
           component="a"
@@ -76,49 +75,5 @@
     </Menu>
   );
 };
-=======
-const HelpMenu = () => (
-  <Menu width={250} position="bottom-end">
-    <Menu.Target>
-      <StyledButton variant="default">
-        <Text fw={500} size="sm" mr={3}>
-          Get Help
-        </Text>
-        <Icon name="keyboard_arrow_down" />
-      </StyledButton>
-    </Menu.Target>
-    <Menu.Dropdown>
-      <Menu.Item
-        component="a"
-        rightSection={<Icon name="open_in_new" />}
-        href={DocsHelper.versionedDocsHomePage()}
-        target="_blank">
-        Documentation
-      </Menu.Item>
-      <Menu.Item
-        component="a"
-        rightSection={<Icon name="open_in_new" />}
-        href={DocsHelper.toString(DocsHelper.PAGES.CHANGELOG)}
-        target="_blank">
-        Changelogs
-      </Menu.Item>
-      <Menu.Item
-        component="a"
-        rightSection={<Icon name="open_in_new" />}
-        href={DocsHelper.toString(DocsHelper.PAGES.OPERATIONS_CHANGELOG)}
-        target="_blank">
-        Operations changelogs
-      </Menu.Item>
-      <Menu.Item
-        component="a"
-        rightSection={<Icon name="open_in_new" />}
-        href="https://support.graylog.org/portal"
-        target="_blank">
-        Support
-      </Menu.Item>
-    </Menu.Dropdown>
-  </Menu>
-);
->>>>>>> 38613e19
 
 export default HelpMenu;