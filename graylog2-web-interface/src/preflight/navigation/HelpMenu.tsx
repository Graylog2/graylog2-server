/*
 * Copyright (C) 2020 Graylog, Inc.
 *
 * This program is free software: you can redistribute it and/or modify
 * it under the terms of the Server Side Public License, version 1,
 * as published by MongoDB, Inc.
 *
 * This program is distributed in the hope that it will be useful,
 * but WITHOUT ANY WARRANTY; without even the implied warranty of
 * MERCHANTABILITY or FITNESS FOR A PARTICULAR PURPOSE. See the
 * Server Side Public License for more details.
 *
 * You should have received a copy of the Server Side Public License
 * along with this program. If not, see
 * <http://www.mongodb.com/licensing/server-side-public-license>.
 */
import React from 'react';
import styled, { css } from 'styled-components';

import { Button, Text } from 'preflight/components/common';
import Menu from 'components/bootstrap/Menu';
import Icon from 'components/common/Icon';
import DocsHelper from 'util/DocsHelper';

const StyledButton = styled(Button)(
  ({ theme }) => css`
    border-radius: 50px;
    padding: 0 13px;
    background-color: ${theme.colors.variant.lightest.default};
  `,
);

const HelpMenu = () => (
  <Menu width={250} position="bottom-end">
    <Menu.Target>
      <StyledButton variant="default">
        <Text fw={500} size="sm" mr={3}>
          Get Help
        </Text>
        <Icon name="keyboard_arrow_down" />
      </StyledButton>
    </Menu.Target>
    <Menu.Dropdown>
      <Menu.Item
        component="a"
        rightSection={<Icon name="open_in_new" />}
        href={DocsHelper.versionedDocsHomePage()}
        target="_blank">
<<<<<<< HEAD
        documentation
=======
        Documentation
>>>>>>> fdf40872
      </Menu.Item>
      <Menu.Item
        component="a"
        rightSection={<Icon name="open_in_new" />}
        href={DocsHelper.toString(DocsHelper.PAGES.CHANGELOG)}
        target="_blank">
        Graylog changelogs
      </Menu.Item>
      <Menu.Item
        component="a"
        rightSection={<Icon name="open_in_new" />}
        href={DocsHelper.toString(DocsHelper.PAGES.OPERATIONS_CHANGELOG)}
        target="_blank">
        Operations changelogs
      </Menu.Item>
      <Menu.Item
        component="a"
        rightSection={<Icon name="open_in_new" />}
        href="https://support.graylog.org/portal"
        target="_blank">
        Support
      </Menu.Item>
    </Menu.Dropdown>
  </Menu>
);

export default HelpMenu;<|MERGE_RESOLUTION|>--- conflicted
+++ resolved
@@ -46,18 +46,14 @@
         rightSection={<Icon name="open_in_new" />}
         href={DocsHelper.versionedDocsHomePage()}
         target="_blank">
-<<<<<<< HEAD
-        documentation
-=======
         Documentation
->>>>>>> fdf40872
       </Menu.Item>
       <Menu.Item
         component="a"
         rightSection={<Icon name="open_in_new" />}
         href={DocsHelper.toString(DocsHelper.PAGES.CHANGELOG)}
         target="_blank">
-        Graylog changelogs
+        Changelogs
       </Menu.Item>
       <Menu.Item
         component="a"
