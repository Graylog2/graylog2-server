--- conflicted
+++ resolved
@@ -248,19 +248,11 @@
             <span>{awsCloudWatchKinesisStream.value}</span>
           </li>
           <li>
-<<<<<<< HEAD
-            <strong>Stream ARN</strong>
-            <span>
-              {awsCloudwatchKinesisStreamArn.startsWith("ERROR:") ? (
-                <ArnErrorMessage>
-                  {awsCloudwatchKinesisStreamArn.replace("ERROR: ", "")}
-=======
             <strong>Kinesis Stream ARN</strong>
             <span>
               {awsCloudwatchKinesisStreamArn.startsWith("Error:") ? (
                 <ArnErrorMessage>
                   {awsCloudwatchKinesisStreamArn.replace("Error: ", "")}
->>>>>>> ac27178d
                 </ArnErrorMessage>
               ) : (
                 awsCloudwatchKinesisStreamArn
