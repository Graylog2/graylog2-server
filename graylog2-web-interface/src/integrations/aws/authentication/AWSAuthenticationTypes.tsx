--- conflicted
+++ resolved
@@ -64,11 +64,7 @@
     setCurrenType(e.target.value);
     onChange({ target: { name: 'awsAuthenticationType', value: e.target.value } });
 
-<<<<<<< HEAD
-    if (isType(AWS_AUTH_TYPES.automatic)) {
-=======
     if (e.target.value === AWS_AUTH_TYPES.automatic) {
->>>>>>> affc1c1c
       clearField('awsAccessKey');
       clearField('awsSecretKey');
     }
@@ -78,17 +74,12 @@
 
   return (
     <>
-<<<<<<< HEAD
-      {AppConfig.isCloud() ? (
-        <KeySecret awsKey={awsAccessKey} awsSecret={awsSecretKey} onChange={onChange} />
-=======
       {isCloud ? (
         <KeySecret 
           awsKey={awsAccessKey} 
           awsSecret={awsSecretKey} 
           onChange={onChange}
         />
->>>>>>> affc1c1c
       ) : (
         <>
           <Input
@@ -109,27 +100,19 @@
             {isType(AWS_AUTH_TYPES.automatic) && <Automatic />}
 
             {isType(AWS_AUTH_TYPES.keysecret) && (
-<<<<<<< HEAD
-              <KeySecret awsKey={awsAccessKey} awsSecret={awsSecretKey} onChange={onChange} />
-=======
               <KeySecret 
                 awsKey={awsAccessKey} 
                 awsSecret={awsSecretKey} 
                 onChange={onChange}
               />
->>>>>>> affc1c1c
             )}
           </AuthWrapper>
         </>
       )}
-<<<<<<< HEAD
-      <ARN awsARN={awsAssumeRoleARN} onChange={onChange} />
-=======
       <ARN 
         awsARN={awsAssumeRoleARN} 
         onChange={onChange}
       />
->>>>>>> affc1c1c
     </>
   );
 };
