/*
 * Copyright (C) 2020 Graylog, Inc.
 *
 * This program is free software: you can redistribute it and/or modify
 * it under the terms of the Server Side Public License, version 1,
 * as published by MongoDB, Inc.
 *
 * This program is distributed in the hope that it will be useful,
 * but WITHOUT ANY WARRANTY; without even the implied warranty of
 * MERCHANTABILITY or FITNESS FOR A PARTICULAR PURPOSE. See the
 * Server Side Public License for more details.
 *
 * You should have received a copy of the Server Side Public License
 * along with this program. If not, see
 * <http://www.mongodb.com/licensing/server-side-public-license>.
 */

import { AWS_AUTH_TYPES, DEFAULT_KINESIS_LOG_TYPE } from './constants';

export const toAWSRequest = (formData, options) => {
  const {
    awsAuthenticationType,
    awsAssumeRoleARN,
    awsAccessKey,
    awsSecretKey,
    awsEndpointCloudWatch,
    awsEndpointIAM,
    awsEndpointDynamoDB,
    awsEndpointKinesis,
    key,
    secret,
  } = formData;

  return {
    ...(awsAuthenticationType?.value === AWS_AUTH_TYPES.keysecret
      ? {
<<<<<<< HEAD
        aws_access_key_id: awsAccessKey?.value,
        aws_secret_access_key: awsSecretKey?.value,
      }
      : {
        aws_access_key_id: key,
        aws_secret_access_key: secret,
      }),
=======
          aws_access_key_id: awsAccessKey?.value,
          aws_secret_access_key: awsSecretKey?.value,
        }
      : {
          aws_access_key_id: key,
          aws_secret_access_key: secret,
        }),
>>>>>>> affc1c1c
    assume_role_arn: awsAssumeRoleARN?.value,
    cloudwatch_endpoint: awsEndpointCloudWatch?.value,
    dynamodb_endpoint: awsEndpointDynamoDB?.value,
    iam_endpoint: awsEndpointIAM?.value,
    kinesis_endpoint: awsEndpointKinesis?.value,
    ...options,
  };
};

export const toGenericInputCreateRequest = ({
  awsAuthenticationType,
  awsCloudWatchAddFlowLogPrefix = { value: undefined },
  awsAssumeRoleARN = { value: undefined },
  awsAccessKey = { value: undefined },
  awsCloudWatchAwsRegion,
  awsCloudWatchBatchSize,
  awsEndpointCloudWatch = { value: undefined },
  awsCloudWatchKinesisInputType = { value: DEFAULT_KINESIS_LOG_TYPE },
  awsCloudWatchKinesisStream,
  awsCloudWatchName,
  awsCloudWatchThrottleEnabled = { value: undefined },
  awsEndpointDynamoDB = { value: undefined },
  awsEndpointIAM = { value: undefined },
  awsEndpointKinesis = { value: undefined },
  awsSecretKey,
  key,
  secret,
  overrideSource,
}) => ({
  type: 'org.graylog.integrations.aws.inputs.AWSInput',
  title: awsCloudWatchName.value,
  configuration: {
    ...(awsAuthenticationType?.value === AWS_AUTH_TYPES.keysecret
      ? {
<<<<<<< HEAD
        aws_access_key: awsAccessKey?.value,
        aws_secret_key: awsSecretKey?.value,
      }
=======
          aws_access_key: awsAccessKey?.value,
          aws_secret_key: awsSecretKey?.value,
        }
>>>>>>> affc1c1c
      : {
        aws_access_key: key,
        aws_secret_key: secret,
      }),
    aws_message_type: awsCloudWatchKinesisInputType.value,
    throttling_allowed: !!awsCloudWatchThrottleEnabled.value,
    aws_flow_log_prefix: !!awsCloudWatchAddFlowLogPrefix.value,
    aws_region: awsCloudWatchAwsRegion.value,
    aws_assume_role_arn: awsAssumeRoleARN?.value,
    cloudwatch_endpoint: awsEndpointCloudWatch?.value,
    dynamodb_endpoint: awsEndpointDynamoDB?.value,
    iam_endpoint: awsEndpointIAM?.value,
    kinesis_endpoint: awsEndpointKinesis?.value,
    kinesis_stream_name: awsCloudWatchKinesisStream.value,
    kinesis_record_batch_size: Number(awsCloudWatchBatchSize.value || awsCloudWatchBatchSize.defaultValue),
    override_source: overrideSource?.value,
  },
});<|MERGE_RESOLUTION|>--- conflicted
+++ resolved
@@ -34,15 +34,6 @@
   return {
     ...(awsAuthenticationType?.value === AWS_AUTH_TYPES.keysecret
       ? {
-<<<<<<< HEAD
-        aws_access_key_id: awsAccessKey?.value,
-        aws_secret_access_key: awsSecretKey?.value,
-      }
-      : {
-        aws_access_key_id: key,
-        aws_secret_access_key: secret,
-      }),
-=======
           aws_access_key_id: awsAccessKey?.value,
           aws_secret_access_key: awsSecretKey?.value,
         }
@@ -50,7 +41,6 @@
           aws_access_key_id: key,
           aws_secret_access_key: secret,
         }),
->>>>>>> affc1c1c
     assume_role_arn: awsAssumeRoleARN?.value,
     cloudwatch_endpoint: awsEndpointCloudWatch?.value,
     dynamodb_endpoint: awsEndpointDynamoDB?.value,
@@ -85,15 +75,9 @@
   configuration: {
     ...(awsAuthenticationType?.value === AWS_AUTH_TYPES.keysecret
       ? {
-<<<<<<< HEAD
-        aws_access_key: awsAccessKey?.value,
-        aws_secret_key: awsSecretKey?.value,
-      }
-=======
           aws_access_key: awsAccessKey?.value,
           aws_secret_key: awsSecretKey?.value,
         }
->>>>>>> affc1c1c
       : {
         aws_access_key: key,
         aws_secret_key: secret,
