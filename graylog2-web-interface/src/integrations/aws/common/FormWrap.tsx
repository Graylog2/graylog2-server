/*
 * Copyright (C) 2020 Graylog, Inc.
 *
 * This program is free software: you can redistribute it and/or modify
 * it under the terms of the Server Side Public License, version 1,
 * as published by MongoDB, Inc.
 *
 * This program is distributed in the hope that it will be useful,
 * but WITHOUT ANY WARRANTY; without even the implied warranty of
 * MERCHANTABILITY or FITNESS FOR A PARTICULAR PURPOSE. See the
 * Server Side Public License for more details.
 *
 * You should have received a copy of the Server Side Public License
 * along with this program. If not, see
 * <http://www.mongodb.com/licensing/server-side-public-license>.
 */
import React, { useEffect, useRef, useState } from 'react';
import styled, { createGlobalStyle, css, useTheme } from 'styled-components';

import { Button, Panel } from 'components/bootstrap';
import Icon from 'components/common/Icon';

type ErrorMessageProps = {
  fullMessage: string;
  niceMessage?: string | React.ReactNode;
};

type FormWrapProps = {
  buttonContent?: string | React.ReactNode;
  children: any;
  disabled?: boolean;
  error?: {
    full_message: string;
    nice_message?: string | React.ReactNode;
  };
  description?: string | React.ReactNode;
  loading?: boolean;
  onSubmit?: (...args: any[]) => void;
  title?: string | React.ReactNode;
  className?: string;
};

const ErrorOutputStyle = createGlobalStyle`
  /* NOTE: This is to remove Bootstrap styles from the anchor element I can't override in Panel.Header */
  form {
    .panel.panel-danger {
      .panel-heading > a {
        font-size: 14px;
        text-decoration: none;
        color: #ad0707;

        &:hover {
          text-decoration: none;
        }
      }
    }
  }
`;

const ErrorOutput = styled.span`
  display: block;
`;

const ErrorToggleInfo = styled.button<{ isDarkMode: boolean }>`
  border: 0;
  background: none;
  color:${({ isDarkMode }) => (isDarkMode ? 'white' : 'black')};
  font-size: 11px;
  text-transform: uppercase;
  margin: 12px 0 0;
  padding: 0;
`;

const MoreIcon = styled(Icon)<{ expanded: boolean }>(
  ({ expanded }) => css`
    transform: rotate(${expanded ? '90deg' : '0deg'});
    transition: 150ms transform ease-in-out;
  `,
);

export const ErrorMessage = ({ fullMessage, niceMessage = null }: ErrorMessageProps) => {
  const [expanded, toggleExpanded] = useState(false);
  const theme = useTheme();
  const isDarkMode = theme.mode === 'dark';

  const Header = (
    <>
      <ErrorOutputStyle />
      <ErrorOutput>{niceMessage || fullMessage}</ErrorOutput>
      {niceMessage && (
        <ErrorToggleInfo isDarkMode={isDarkMode} onClick={() => toggleExpanded(!expanded)}>
          More Info <MoreIcon name="chevron_right" expanded={expanded} />
        </ErrorToggleInfo>
      )}
    </>
  );

  if (!niceMessage) {
    return <Panel header={Header} bsStyle="danger" />;
  }

  return (
    <Panel header={Header} bsStyle="danger" collapsible expanded={expanded}>
      <strong>Additional Information: </strong>
      {fullMessage}
    </Panel>
  );
};

const FormWrap = ({
  buttonContent = 'Submit',
  children,
  className = undefined,
  disabled = false,
  description = null,
  error = null,
  loading = false,
<<<<<<< HEAD
  onSubmit = () => { },
=======
  onSubmit = () => {},
>>>>>>> 127d10d3
  title = null,
}: FormWrapProps) => {
  const formRef = useRef();
  const [disabledButton, setDisabledButton] = useState(disabled);

  const prevent = (event) => {
    event.preventDefault();

    return false;
  };

<<<<<<< HEAD

=======
>>>>>>> 127d10d3
  useEffect(() => {
    setDisabledButton(loading || disabled);
  }, [loading, disabled]);

  return (
    <form onSubmit={prevent} autoComplete="off" noValidate className={className} ref={formRef}>
      {title && (typeof title === 'string' ? <h2>{title}</h2> : title)}
      {description && (typeof description === 'string' ? <p>{description}</p> : description)}

      {error && error.full_message && (
        <ErrorMessage fullMessage={error.full_message} niceMessage={error.nice_message} />
      )}

      {children}

      <Button type="button" onClick={disabledButton ? null : onSubmit} bsStyle="primary" disabled={disabledButton}>
        {loading ? 'Loading...' : buttonContent}
      </Button>
    </form>
  );
};

export default FormWrap;<|MERGE_RESOLUTION|>--- conflicted
+++ resolved
@@ -115,11 +115,7 @@
   description = null,
   error = null,
   loading = false,
-<<<<<<< HEAD
-  onSubmit = () => { },
-=======
   onSubmit = () => {},
->>>>>>> 127d10d3
   title = null,
 }: FormWrapProps) => {
   const formRef = useRef();
@@ -131,10 +127,6 @@
     return false;
   };
 
-<<<<<<< HEAD
-
-=======
->>>>>>> 127d10d3
   useEffect(() => {
     setDisabledButton(loading || disabled);
   }, [loading, disabled]);
