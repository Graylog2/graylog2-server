/*
 * Copyright (C) 2020 Graylog, Inc.
 *
 * This program is free software: you can redistribute it and/or modify
 * it under the terms of the Server Side Public License, version 1,
 * as published by MongoDB, Inc.
 *
 * This program is distributed in the hope that it will be useful,
 * but WITHOUT ANY WARRANTY; without even the implied warranty of
 * MERCHANTABILITY or FITNESS FOR A PARTICULAR PURPOSE. See the
 * Server Side Public License for more details.
 *
 * You should have received a copy of the Server Side Public License
 * along with this program. If not, see
 * <http://www.mongodb.com/licensing/server-side-public-license>.
 */
import React from 'react';

import { Col, Row } from 'components/bootstrap';
import { DocumentTitle, PageHeader } from 'components/common';
import CollectorForm from 'components/sidecars/configuration-forms/CollectorForm';
<<<<<<< HEAD
import SidecarsSubareaNavigation from 'components/sidecars/common/SidecarsSubareaNavigation';
import DocsHelper from 'util/DocsHelper';

const SidecarNewCollectorPage = () => (
  <DocumentTitle title="New Log Collector">
    <SidecarsSubareaNavigation />
    <PageHeader title="New Log Collector"
                documentationLink={{
                  title: 'Sidecar documentation',
                  path: DocsHelper.PAGES.COLLECTOR_SIDECAR,
                }}>
=======
import SidecarsPageNavigation from 'components/sidecars/common/SidecarsPageNavigation';

const SidecarNewCollectorPage = () => (
  <DocumentTitle title="New Log Collector">
    <SidecarsPageNavigation />
    <PageHeader title="New Log Collector">
>>>>>>> 3bcfd8b6
      <span>
        Some words about log collectors.
      </span>
    </PageHeader>

    <Row className="content">
      <Col md={6}>
        <CollectorForm action="create" />
      </Col>
    </Row>
  </DocumentTitle>
);

export default SidecarNewCollectorPage;<|MERGE_RESOLUTION|>--- conflicted
+++ resolved
@@ -19,26 +19,17 @@
 import { Col, Row } from 'components/bootstrap';
 import { DocumentTitle, PageHeader } from 'components/common';
 import CollectorForm from 'components/sidecars/configuration-forms/CollectorForm';
-<<<<<<< HEAD
-import SidecarsSubareaNavigation from 'components/sidecars/common/SidecarsSubareaNavigation';
+import SidecarsPageNavigation from 'components/sidecars/common/SidecarsPageNavigation';
 import DocsHelper from 'util/DocsHelper';
 
 const SidecarNewCollectorPage = () => (
   <DocumentTitle title="New Log Collector">
-    <SidecarsSubareaNavigation />
+    <SidecarsPageNavigation />
     <PageHeader title="New Log Collector"
                 documentationLink={{
                   title: 'Sidecar documentation',
                   path: DocsHelper.PAGES.COLLECTOR_SIDECAR,
                 }}>
-=======
-import SidecarsPageNavigation from 'components/sidecars/common/SidecarsPageNavigation';
-
-const SidecarNewCollectorPage = () => (
-  <DocumentTitle title="New Log Collector">
-    <SidecarsPageNavigation />
-    <PageHeader title="New Log Collector">
->>>>>>> 3bcfd8b6
       <span>
         Some words about log collectors.
       </span>
