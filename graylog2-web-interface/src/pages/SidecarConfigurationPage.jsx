/*
 * Copyright (C) 2020 Graylog, Inc.
 *
 * This program is free software: you can redistribute it and/or modify
 * it under the terms of the Server Side Public License, version 1,
 * as published by MongoDB, Inc.
 *
 * This program is distributed in the hope that it will be useful,
 * but WITHOUT ANY WARRANTY; without even the implied warranty of
 * MERCHANTABILITY or FITNESS FOR A PARTICULAR PURPOSE. See the
 * Server Side Public License for more details.
 *
 * You should have received a copy of the Server Side Public License
 * along with this program. If not, see
 * <http://www.mongodb.com/licensing/server-side-public-license>.
 */
import React from 'react';

import { Col, Row } from 'components/bootstrap';
import DocsHelper from 'util/DocsHelper';
import { DocumentTitle, PageHeader } from 'components/common';
import ConfigurationListContainer from 'components/sidecars/configurations/ConfigurationListContainer';
import CollectorListContainer from 'components/sidecars/configurations/CollectorListContainer';
import SidecarsPageNavigation from 'components/sidecars/common/SidecarsPageNavigation';

const SidecarConfigurationPage = () => (
  <DocumentTitle title="Collectors Configuration">
<<<<<<< HEAD
    <SidecarsSubareaNavigation />
    <PageHeader title="Collectors Configuration"
                documentationLink={{
                  title: 'Sidecar documentation',
                  path: DocsHelper.PAGES.COLLECTOR_SIDECAR,
                }}>
=======
    <SidecarsPageNavigation />
    <PageHeader title="Collectors Configuration">
>>>>>>> 3bcfd8b6
      <span>
        The Collector Sidecar runs next to your favourite log collector and configures it for you. Here you can
        manage the Sidecar configurations.
      </span>
    </PageHeader>

    <Row className="content">
      <Col md={12}>
        <ConfigurationListContainer />
      </Col>
    </Row>
    <Row className="content">
      <Col md={12}>
        <CollectorListContainer />
      </Col>
    </Row>

  </DocumentTitle>
);

export default SidecarConfigurationPage;<|MERGE_RESOLUTION|>--- conflicted
+++ resolved
@@ -25,17 +25,12 @@
 
 const SidecarConfigurationPage = () => (
   <DocumentTitle title="Collectors Configuration">
-<<<<<<< HEAD
-    <SidecarsSubareaNavigation />
+    <SidecarsPageNavigation />
     <PageHeader title="Collectors Configuration"
                 documentationLink={{
                   title: 'Sidecar documentation',
                   path: DocsHelper.PAGES.COLLECTOR_SIDECAR,
                 }}>
-=======
-    <SidecarsPageNavigation />
-    <PageHeader title="Collectors Configuration">
->>>>>>> 3bcfd8b6
       <span>
         The Collector Sidecar runs next to your favourite log collector and configures it for you. Here you can
         manage the Sidecar configurations.
