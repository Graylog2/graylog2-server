/*
 * Copyright (C) 2020 Graylog, Inc.
 *
 * This program is free software: you can redistribute it and/or modify
 * it under the terms of the Server Side Public License, version 1,
 * as published by MongoDB, Inc.
 *
 * This program is distributed in the hope that it will be useful,
 * but WITHOUT ANY WARRANTY; without even the implied warranty of
 * MERCHANTABILITY or FITNESS FOR A PARTICULAR PURPOSE. See the
 * Server Side Public License for more details.
 *
 * You should have received a copy of the Server Side Public License
 * along with this program. If not, see
 * <http://www.mongodb.com/licensing/server-side-public-license>.
 */
import * as React from 'react';

import { Button } from 'components/bootstrap';
<<<<<<< HEAD
import { LUTLayout, DataAdaptersOverview } from 'components/lookup-tables';
import { useModalContext } from 'components/lookup-tables/LUTModals/ModalContext';
=======
import { DataAdaptersOverview } from 'components/lookup-tables';
import { LUTPageLayout } from 'components/lookup-tables/layout-componets';
import { useModalContext } from 'components/lookup-tables/contexts/ModalContext';
>>>>>>> df677229
import LUTModals from 'components/lookup-tables/LUTModals';

function LUTDataAdaptersPage() {
  const { setModal } = useModalContext();

  const showCreateModal = () => {
    setModal('DATA-ADAPTER-CREATE');
<<<<<<< HEAD
  }
=======
  };
>>>>>>> df677229

  return (
    <LUTPageLayout
      documentTitle="Lookup Tables - Data Adapters"
      pageTitle="Data Adapters for Lookup Tables"
      pageDescription="Data adapters provide the actual values for lookup tables."
      actions={
        <Button bsStyle="primary" onClick={showCreateModal}>
          Create data adapter
        </Button>
      }>
      <DataAdaptersOverview />
      <LUTModals />
<<<<<<< HEAD
    </LUTLayout>
=======
    </LUTPageLayout>
>>>>>>> df677229
  );
}

export default LUTDataAdaptersPage;<|MERGE_RESOLUTION|>--- conflicted
+++ resolved
@@ -17,14 +17,9 @@
 import * as React from 'react';
 
 import { Button } from 'components/bootstrap';
-<<<<<<< HEAD
-import { LUTLayout, DataAdaptersOverview } from 'components/lookup-tables';
-import { useModalContext } from 'components/lookup-tables/LUTModals/ModalContext';
-=======
 import { DataAdaptersOverview } from 'components/lookup-tables';
 import { LUTPageLayout } from 'components/lookup-tables/layout-componets';
 import { useModalContext } from 'components/lookup-tables/contexts/ModalContext';
->>>>>>> df677229
 import LUTModals from 'components/lookup-tables/LUTModals';
 
 function LUTDataAdaptersPage() {
@@ -32,11 +27,7 @@
 
   const showCreateModal = () => {
     setModal('DATA-ADAPTER-CREATE');
-<<<<<<< HEAD
-  }
-=======
   };
->>>>>>> df677229
 
   return (
     <LUTPageLayout
@@ -50,11 +41,7 @@
       }>
       <DataAdaptersOverview />
       <LUTModals />
-<<<<<<< HEAD
-    </LUTLayout>
-=======
     </LUTPageLayout>
->>>>>>> df677229
   );
 }
 
