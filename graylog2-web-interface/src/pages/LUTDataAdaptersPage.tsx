--- conflicted
+++ resolved
@@ -19,11 +19,8 @@
 import { Button } from 'components/bootstrap';
 import { DataAdaptersOverview } from 'components/lookup-tables';
 import { LUTPageLayout } from 'components/lookup-tables/layout-componets';
-<<<<<<< HEAD
-=======
 import { useModalContext } from 'components/lookup-tables/contexts/ModalContext';
 import LUTModals from 'components/lookup-tables/LUTModals';
->>>>>>> 3ed32a24
 
 function LUTDataAdaptersPage() {
   const { setModal } = useModalContext();
@@ -43,10 +40,7 @@
         </Button>
       }>
       <DataAdaptersOverview />
-<<<<<<< HEAD
-=======
       <LUTModals />
->>>>>>> 3ed32a24
     </LUTPageLayout>
   );
 }
