/*
 * Copyright (C) 2020 Graylog, Inc.
 *
 * This program is free software: you can redistribute it and/or modify
 * it under the terms of the Server Side Public License, version 1,
 * as published by MongoDB, Inc.
 *
 * This program is distributed in the hope that it will be useful,
 * but WITHOUT ANY WARRANTY; without even the implied warranty of
 * MERCHANTABILITY or FITNESS FOR A PARTICULAR PURPOSE. See the
 * Server Side Public License for more details.
 *
 * You should have received a copy of the Server Side Public License
 * along with this program. If not, see
 * <http://www.mongodb.com/licensing/server-side-public-license>.
 */
import * as React from 'react';
import { useEffect, useState } from 'react';

import { Link } from 'components/common/router';
import { Col, Row } from 'components/bootstrap';
import { DocumentTitle, PageHeader, Spinner } from 'components/common';
import { isPermitted } from 'util/PermissionsMixin';
import useCurrentUser from 'hooks/useCurrentUser';
import UsersDomain from 'domainActions/users/UsersDomain';
import SidecarListContainer from 'components/sidecars/sidecars/SidecarListContainer';
import Routes from 'routing/Routes';
<<<<<<< HEAD
import SidecarsSubareaNavigation from 'components/sidecars/common/SidecarsSubareaNavigation';
import DocsHelper from 'util/DocsHelper';
=======
import SidecarsPageNavigation from 'components/sidecars/common/SidecarsPageNavigation';
>>>>>>> 3bcfd8b6

const SidecarsPage = () => {
  const [sidecarUser, setSidecarUser] = useState();
  const currentUser = useCurrentUser();
  const canCreateSidecarUserTokens = isPermitted(currentUser?.permissions, ['users:tokenlist:graylog-sidecar']);

  useEffect(() => {
    if (canCreateSidecarUserTokens) {
      UsersDomain.loadByUsername('graylog-sidecar').then(setSidecarUser);
    }
  }, [canCreateSidecarUserTokens]);

  return (
    <DocumentTitle title="Sidecars">
<<<<<<< HEAD
      <SidecarsSubareaNavigation />
      <PageHeader title="Sidecars Overview"
                  documentationLink={{
                    title: 'Sidecar documentation',
                    path: DocsHelper.PAGES.COLLECTOR_SIDECAR,
                  }}>
=======
      <SidecarsPageNavigation />
      <PageHeader title="Sidecars Overview">
>>>>>>> 3bcfd8b6
        <span>
          The Graylog sidecars can reliably forward contents of log files or Windows EventLog from your servers.
          {canCreateSidecarUserTokens && (
            sidecarUser ? (
              <span>
                <br />
                Do you need an API token for a sidecar?&ensp;
                <Link to={Routes.SYSTEM.USERS.TOKENS.edit(sidecarUser.id)}>
                  Create or reuse a token for the <em>graylog-sidecar</em> user
                </Link>
              </span>
            ) : <Spinner />
          )}
        </span>
      </PageHeader>

      <Row className="content">
        <Col md={12}>
          <SidecarListContainer />
        </Col>
      </Row>
    </DocumentTitle>
  );
};

export default SidecarsPage;<|MERGE_RESOLUTION|>--- conflicted
+++ resolved
@@ -25,12 +25,8 @@
 import UsersDomain from 'domainActions/users/UsersDomain';
 import SidecarListContainer from 'components/sidecars/sidecars/SidecarListContainer';
 import Routes from 'routing/Routes';
-<<<<<<< HEAD
-import SidecarsSubareaNavigation from 'components/sidecars/common/SidecarsSubareaNavigation';
 import DocsHelper from 'util/DocsHelper';
-=======
 import SidecarsPageNavigation from 'components/sidecars/common/SidecarsPageNavigation';
->>>>>>> 3bcfd8b6
 
 const SidecarsPage = () => {
   const [sidecarUser, setSidecarUser] = useState();
@@ -45,17 +41,12 @@
 
   return (
     <DocumentTitle title="Sidecars">
-<<<<<<< HEAD
-      <SidecarsSubareaNavigation />
+      <SidecarsPageNavigation />
       <PageHeader title="Sidecars Overview"
                   documentationLink={{
                     title: 'Sidecar documentation',
                     path: DocsHelper.PAGES.COLLECTOR_SIDECAR,
                   }}>
-=======
-      <SidecarsPageNavigation />
-      <PageHeader title="Sidecars Overview">
->>>>>>> 3bcfd8b6
         <span>
           The Graylog sidecars can reliably forward contents of log files or Windows EventLog from your servers.
           {canCreateSidecarUserTokens && (
