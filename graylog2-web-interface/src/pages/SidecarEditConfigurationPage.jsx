/*
 * Copyright (C) 2020 Graylog, Inc.
 *
 * This program is free software: you can redistribute it and/or modify
 * it under the terms of the Server Side Public License, version 1,
 * as published by MongoDB, Inc.
 *
 * This program is distributed in the hope that it will be useful,
 * but WITHOUT ANY WARRANTY; without even the implied warranty of
 * MERCHANTABILITY or FITNESS FOR A PARTICULAR PURPOSE. See the
 * Server Side Public License for more details.
 *
 * You should have received a copy of the Server Side Public License
 * along with this program. If not, see
 * <http://www.mongodb.com/licensing/server-side-public-license>.
 */
import PropTypes from 'prop-types';
import React from 'react';
// eslint-disable-next-line no-restricted-imports
import createReactClass from 'create-react-class';

import { Col, Row } from 'components/bootstrap';
import { DocumentTitle, PageHeader, Spinner } from 'components/common';
import Routes from 'routing/Routes';
import ConfigurationForm from 'components/sidecars/configuration-forms/ConfigurationForm';
import ConfigurationHelper from 'components/sidecars/configuration-forms/ConfigurationHelper';
import history from 'util/History';
import withParams from 'routing/withParams';
import { CollectorConfigurationsActions } from 'stores/sidecars/CollectorConfigurationsStore';
import DocsHelper from 'util/DocsHelper';

import SidecarsPageNavigation from '../components/sidecars/common/SidecarsPageNavigation';

const SidecarEditConfigurationPage = createReactClass({
  // eslint-disable-next-line react/no-unused-class-component-methods
  displayName: 'SidecarEditConfigurationPage',

  // eslint-disable-next-line react/no-unused-class-component-methods
  propTypes: {
    params: PropTypes.object.isRequired,
  },

  getInitialState() {
    return {
      configuration: undefined,
    };
  },

  componentDidMount() {
    this._reloadConfiguration();
  },

  _reloadConfiguration() {
    const { configurationId } = this.props.params;

    CollectorConfigurationsActions.getConfiguration(configurationId).then(
      (configuration) => {
        this.setState({ configuration: configuration });

        CollectorConfigurationsActions.getConfigurationSidecars(configurationId)
          .then((configurationSidecars) => this.setState({ configurationSidecars: configurationSidecars }));
      },
      (error) => {
        if (error.status === 404) {
          history.push(Routes.SYSTEM.SIDECARS.CONFIGURATION);
        }
      },
    );
  },

  _isLoading() {
    return !this.state.configuration || !this.state.configurationSidecars;
  },

  _variableRenameHandler(oldname, newname) {
    this.configurationForm.replaceConfigurationVariableName(oldname, newname);
  },

  render() {
    if (this._isLoading()) {
      return <Spinner />;
    }

    return (
      <DocumentTitle title="Collector Configuration">
<<<<<<< HEAD
        <SidecarsSubareaNavigation />
        <PageHeader title="Collector Configuration"
                    documentationLink={{
                      title: 'Sidecar documentation',
                      path: DocsHelper.PAGES.COLLECTOR_SIDECAR,
                    }}>
=======
        <SidecarsPageNavigation />
        <PageHeader title="Collector Configuration">
>>>>>>> 3bcfd8b6
          <span>
            Some words about collector configurations.
          </span>
        </PageHeader>

        <Row className="content">
          <Col md={6}>
            <ConfigurationForm ref={(c) => { this.configurationForm = c; }}
                               configuration={this.state.configuration}
                               configurationSidecars={this.state.configurationSidecars} />
          </Col>
          <Col md={6}>
            <ConfigurationHelper onVariableRename={this._variableRenameHandler} />
          </Col>
        </Row>
      </DocumentTitle>
    );
  },
});

export default withParams(SidecarEditConfigurationPage);<|MERGE_RESOLUTION|>--- conflicted
+++ resolved
@@ -83,17 +83,12 @@
 
     return (
       <DocumentTitle title="Collector Configuration">
-<<<<<<< HEAD
-        <SidecarsSubareaNavigation />
+        <SidecarsPageNavigation />
         <PageHeader title="Collector Configuration"
                     documentationLink={{
                       title: 'Sidecar documentation',
                       path: DocsHelper.PAGES.COLLECTOR_SIDECAR,
                     }}>
-=======
-        <SidecarsPageNavigation />
-        <PageHeader title="Collector Configuration">
->>>>>>> 3bcfd8b6
           <span>
             Some words about collector configurations.
           </span>
