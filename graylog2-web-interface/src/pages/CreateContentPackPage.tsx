/*
 * Copyright (C) 2020 Graylog, Inc.
 *
 * This program is free software: you can redistribute it and/or modify
 * it under the terms of the Server Side Public License, version 1,
 * as published by MongoDB, Inc.
 *
 * This program is distributed in the hope that it will be useful,
 * but WITHOUT ANY WARRANTY; without even the implied warranty of
 * MERCHANTABILITY or FITNESS FOR A PARTICULAR PURPOSE. See the
 * Server Side Public License for more details.
 *
 * You should have received a copy of the Server Side Public License
 * along with this program. If not, see
 * <http://www.mongodb.com/licensing/server-side-public-license>.
 */
import React, { useEffect, useState } from 'react';
import useProductName from 'brand-customization/useProductName';

import { LinkContainer } from 'components/common/router';
import Routes from 'routing/Routes';
import { Button } from 'components/bootstrap';
import UserNotification from 'util/UserNotification';
import { DocumentTitle, PageHeader } from 'components/common';
import ContentPackEdit from 'components/content-packs/ContentPackEdit';
import ContentPack from 'logic/content-packs/ContentPack';
import Entity from 'logic/content-packs/Entity';
import { CatalogStore, CatalogActions } from 'stores/content-packs/CatalogStore';
import { ContentPacksActions } from 'stores/content-packs/ContentPacksStore';
import useHistory from 'routing/useHistory';
import { useStore } from 'stores/connect';
<<<<<<< HEAD
=======
import useProductName from 'brand-customization/useProductName';
>>>>>>> 70f44a88

const CreateContentPackPage = () => {
  const productName = useProductName();
  const history = useHistory();
  const { entityIndex } = useStore(CatalogStore);
  const [contentPackState, setContentPackState] = useState({
    contentPack: ContentPack.builder().build(),
    appliedParameter: {},
    selectedEntities: {},
    fetchedEntities: undefined,
  });

  useEffect(() => {
    CatalogActions.showEntityIndex();
  }, []);

  const _onStateChanged = (newState: {
    contentPack: unknown;
    selectedEntities: unknown;
    appliedParameter: unknown;
  }) => {
    setContentPackState((cur) => ({
      ...cur,
      contentPack: newState.contentPack || cur.contentPack,
      selectedEntities: newState.selectedEntities || cur.selectedEntities,
      appliedParameter: newState.appliedParameter || cur.appliedParameter,
    }));
  };

  const _onSave = () => {
    const { contentPack } = contentPackState;

    ContentPacksActions.create.triggerPromise(contentPack.toJSON()).then(
      () => {
        UserNotification.success('Content pack imported successfully', 'Success!');
        history.push(Routes.SYSTEM.CONTENTPACKS.LIST);
      },
      (response) => {
        const message =
          'Error importing content pack, please ensure it is a valid JSON file. Check your ' +
          `${productName} server logs for more information.`;
        const title = 'Could not import content pack';
        let smallMessage = '';

        if (response.additional && response.additional.body && response.additional.body.message) {
          smallMessage = `<br /><small>${response.additional.body.message}</small>`;
        }

        UserNotification.error(message + smallMessage, title);
      },
    );
  };

  const _getEntities = (selectedEntities) => {
    const { contentPack } = contentPackState;

    CatalogActions.getSelectedEntities(selectedEntities).then((result) => {
      const newContentPack = contentPack
        .toBuilder()
        /* Mark entities from server */
        .entities(result.entities.map((e) => Entity.fromJSON(e, true, contentPack.parameters)))
        .build();
      const fetchedEntities = result.entities.map((e) => Entity.fromJSON(e, false, contentPack.parameters));

      setContentPackState((cur) => ({ ...cur, contentPack: newContentPack, fetchedEntities }));
    });
  };

  return (
    <DocumentTitle title="Content packs">
      <span>
        <PageHeader
          title="Create content packs"
          topActions={
            <LinkContainer to={Routes.SYSTEM.CONTENTPACKS.LIST}>
              <Button bsStyle="info">Content Packs</Button>
            </LinkContainer>
          }>
          <span>
            Content packs accelerate the set up process for a specific data source. A content pack can include
            inputs/extractors, streams, and dashboards.
            <br />
            Find more content packs in{' '}
            <a href="https://marketplace.graylog.org/" target="_blank" rel="noopener noreferrer">
              the Graylog Marketplace
            </a>
            .
          </span>
        </PageHeader>
        <ContentPackEdit
          contentPack={contentPackState.contentPack}
          onGetEntities={_getEntities}
          onStateChange={_onStateChanged}
          fetchedEntities={contentPackState.fetchedEntities}
          selectedEntities={contentPackState.selectedEntities}
          appliedParameter={contentPackState.appliedParameter}
          entityIndex={entityIndex}
          onSave={_onSave}
        />
      </span>
    </DocumentTitle>
  );
};

export default CreateContentPackPage;<|MERGE_RESOLUTION|>--- conflicted
+++ resolved
@@ -29,10 +29,7 @@
 import { ContentPacksActions } from 'stores/content-packs/ContentPacksStore';
 import useHistory from 'routing/useHistory';
 import { useStore } from 'stores/connect';
-<<<<<<< HEAD
-=======
 import useProductName from 'brand-customization/useProductName';
->>>>>>> 70f44a88
 
 const CreateContentPackPage = () => {
   const productName = useProductName();
