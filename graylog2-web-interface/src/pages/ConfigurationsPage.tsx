/*
 * Copyright (C) 2020 Graylog, Inc.
 *
 * This program is free software: you can redistribute it and/or modify
 * it under the terms of the Server Side Public License, version 1,
 * as published by MongoDB, Inc.
 *
 * This program is distributed in the hope that it will be useful,
 * but WITHOUT ANY WARRANTY; without even the implied warranty of
 * MERCHANTABILITY or FITNESS FOR A PARTICULAR PURPOSE. See the
 * Server Side Public License for more details.
 *
 * You should have received a copy of the Server Side Public License
 * along with this program. If not, see
 * <http://www.mongodb.com/licensing/server-side-public-license>.
 */
import * as React from 'react';
import styled from 'styled-components';
import { Navigate, Routes, Route, useResolvedPath } from 'react-router-dom';
import URI from 'urijs';
import type { CoreSystemConfiguration } from 'src/views/types';

import ConfigletRow from 'pages/configurations/ConfigletRow';
import { Col, Nav, NavItem } from 'components/bootstrap';
import { DocumentTitle, PageHeader, Icon } from 'components/common';
import PluginsConfig from 'components/configurations/PluginsConfig';
import McpConfig from 'components/configurations/McpConfig';
import 'components/maps/configurations';
import { LinkContainer } from 'components/common/router';
import useLocation from 'routing/useLocation';
<<<<<<< HEAD
import usePluginEntities from 'hooks/usePluginEntities';
import usePermissions from 'hooks/usePermissions';
=======
import MarkdownConfig from 'components/configurations/MarkdownConfig';

import ConfigurationSection from './configurations/ConfigurationSection';
import type { ConfigurationSectionProps } from './configurations/ConfigurationSection';

import DecoratorsConfig from '../components/configurations/DecoratorsConfig';
import UserConfig from '../components/configurations/UserConfig';
>>>>>>> e0cf91db

const SubNavIconClosed = styled(Icon)`
  margin-left: 5px;
  vertical-align: middle;
`;

const SubNavIconOpen = styled(Icon)`
  margin-left: 5px;
`;

type SectionLinkProps = {
  name: string;
  showCaret: boolean;
};

const SectionLink = ({ name, showCaret }: SectionLinkProps) => {
  const absolutePath = useResolvedPath(name);
  const location = useLocation();

  const isActive =
    URI(location.pathname).equals(absolutePath.pathname) || location.pathname.startsWith(absolutePath.pathname);

  return (
    <LinkContainer key={`nav-${name}`} to={name}>
      <NavItem title={name} active={isActive}>
        {name}
        {showCaret && (isActive ? <SubNavIconClosed name="arrow_right" /> : <SubNavIconOpen name="arrow_drop_down" />)}
      </NavItem>
    </LinkContainer>
  );
};

const ConfigurationsPage = () => {
  const coreSystemConfigurations = usePluginEntities('coreSystemConfigurations');
  const { isPermitted } = usePermissions();

<<<<<<< HEAD
  const configurationSections = [
    ...coreSystemConfigurations,
    {
      name: 'Plugins',
      SectionComponent: PluginsConfig,
      showCaret: true,
      catchAll: true,
    } as CoreSystemConfiguration,
  ].filter(({ permissions }) => (permissions ? isPermitted(permissions) : true));
=======
  const configurationSections: Array<{
    name: string;
    hide?: boolean;
    SectionComponent: React.ComponentType<ConfigurationSectionProps | {}>;
    props?: ConfigurationSectionProps;
    showCaret?: boolean;
    catchAll?: boolean;
  }> = useMemo(
    () =>
      [
        {
          name: 'Search',
          SectionComponent: ConfigurationSection,
          props: {
            ConfigurationComponent: SearchesConfig,
            title: 'Search',
          },
        },
        {
          name: 'Message Processors',
          SectionComponent: ConfigurationSection,
          props: {
            ConfigurationComponent: MessageProcessorsConfig,
            title: 'Message Processors',
          },
        },
        {
          name: 'Sidecars',
          SectionComponent: ConfigurationSection,
          props: {
            ConfigurationComponent: SidecarConfig,
            title: 'Sidecars',
          },
        },
        {
          name: 'Events',
          SectionComponent: ConfigurationSection,
          props: {
            ConfigurationComponent: EventsConfig,
            title: 'Events',
          },
        },
        {
          name: 'URL Allowlist',
          hide: !isPermitted(currentUser.permissions, ['urlallowlist:read']),
          SectionComponent: ConfigurationSection,
          props: {
            ConfigurationComponent: UrlAllowListConfig,
            title: 'URL allowlist',
          },
        },
        {
          name: 'Decorators',
          SectionComponent: ConfigurationSection,
          props: {
            ConfigurationComponent: DecoratorsConfig,
            title: 'Decorators',
          },
        },
        {
          name: 'Permissions',
          SectionComponent: ConfigurationSection,
          props: {
            ConfigurationComponent: PermissionsConfig,
            title: 'Permissions',
          },
        },
        {
          name: 'Users',
          hide: !isPermitted(currentUser.permissions, ['users:edit', 'users:tokencreate']),
          SectionComponent: ConfigurationSection,
          props: {
            ConfigurationComponent: UserConfig,
            title: 'Users',
          },
        },
        {
          name: 'Markdown',
          SectionComponent: ConfigurationSection,
          props: {
            ConfigurationComponent: MarkdownConfig,
            title: 'Markdown',
          },
        },
        {
          name: 'MCP',
          SectionComponent: ConfigurationSection,
          props: {
            ConfigurationComponent: McpConfig,
            title: 'MCP',
          },
        },
        {
          name: 'Plugins',
          SectionComponent: PluginsConfig,
          showCaret: true,
          catchAll: true,
        },
      ].filter(({ hide }) => !hide),
    [currentUser?.permissions],
  );
>>>>>>> e0cf91db

  return (
    <DocumentTitle title="Configurations">
      <PageHeader title="Configurations">
        <span>You can configure system settings for different sub systems on this page.</span>
      </PageHeader>

      <ConfigletRow className="content">
        <Col md={2}>
          <Nav bsStyle="pills" stacked>
            {configurationSections.map(({ name, showCaret }) => (
              <SectionLink key={`nav-${name}`} name={name} showCaret={showCaret} />
            ))}
          </Nav>
        </Col>

        <Routes>
          <Route path="/" element={<Navigate to={configurationSections[0].name} replace />} />
          {configurationSections.flatMap(({ catchAll, name, props = {}, SectionComponent }) => (
            <Route
              path={catchAll ? `${name}/*` : name}
              key={name}
              element={<SectionComponent {...props} key={name} />}
            />
          ))}
        </Routes>
      </ConfigletRow>
    </DocumentTitle>
  );
};

export default ConfigurationsPage;<|MERGE_RESOLUTION|>--- conflicted
+++ resolved
@@ -28,18 +28,8 @@
 import 'components/maps/configurations';
 import { LinkContainer } from 'components/common/router';
 import useLocation from 'routing/useLocation';
-<<<<<<< HEAD
 import usePluginEntities from 'hooks/usePluginEntities';
 import usePermissions from 'hooks/usePermissions';
-=======
-import MarkdownConfig from 'components/configurations/MarkdownConfig';
-
-import ConfigurationSection from './configurations/ConfigurationSection';
-import type { ConfigurationSectionProps } from './configurations/ConfigurationSection';
-
-import DecoratorsConfig from '../components/configurations/DecoratorsConfig';
-import UserConfig from '../components/configurations/UserConfig';
->>>>>>> e0cf91db
 
 const SubNavIconClosed = styled(Icon)`
   margin-left: 5px;
@@ -76,7 +66,6 @@
   const coreSystemConfigurations = usePluginEntities('coreSystemConfigurations');
   const { isPermitted } = usePermissions();
 
-<<<<<<< HEAD
   const configurationSections = [
     ...coreSystemConfigurations,
     {
@@ -86,109 +75,6 @@
       catchAll: true,
     } as CoreSystemConfiguration,
   ].filter(({ permissions }) => (permissions ? isPermitted(permissions) : true));
-=======
-  const configurationSections: Array<{
-    name: string;
-    hide?: boolean;
-    SectionComponent: React.ComponentType<ConfigurationSectionProps | {}>;
-    props?: ConfigurationSectionProps;
-    showCaret?: boolean;
-    catchAll?: boolean;
-  }> = useMemo(
-    () =>
-      [
-        {
-          name: 'Search',
-          SectionComponent: ConfigurationSection,
-          props: {
-            ConfigurationComponent: SearchesConfig,
-            title: 'Search',
-          },
-        },
-        {
-          name: 'Message Processors',
-          SectionComponent: ConfigurationSection,
-          props: {
-            ConfigurationComponent: MessageProcessorsConfig,
-            title: 'Message Processors',
-          },
-        },
-        {
-          name: 'Sidecars',
-          SectionComponent: ConfigurationSection,
-          props: {
-            ConfigurationComponent: SidecarConfig,
-            title: 'Sidecars',
-          },
-        },
-        {
-          name: 'Events',
-          SectionComponent: ConfigurationSection,
-          props: {
-            ConfigurationComponent: EventsConfig,
-            title: 'Events',
-          },
-        },
-        {
-          name: 'URL Allowlist',
-          hide: !isPermitted(currentUser.permissions, ['urlallowlist:read']),
-          SectionComponent: ConfigurationSection,
-          props: {
-            ConfigurationComponent: UrlAllowListConfig,
-            title: 'URL allowlist',
-          },
-        },
-        {
-          name: 'Decorators',
-          SectionComponent: ConfigurationSection,
-          props: {
-            ConfigurationComponent: DecoratorsConfig,
-            title: 'Decorators',
-          },
-        },
-        {
-          name: 'Permissions',
-          SectionComponent: ConfigurationSection,
-          props: {
-            ConfigurationComponent: PermissionsConfig,
-            title: 'Permissions',
-          },
-        },
-        {
-          name: 'Users',
-          hide: !isPermitted(currentUser.permissions, ['users:edit', 'users:tokencreate']),
-          SectionComponent: ConfigurationSection,
-          props: {
-            ConfigurationComponent: UserConfig,
-            title: 'Users',
-          },
-        },
-        {
-          name: 'Markdown',
-          SectionComponent: ConfigurationSection,
-          props: {
-            ConfigurationComponent: MarkdownConfig,
-            title: 'Markdown',
-          },
-        },
-        {
-          name: 'MCP',
-          SectionComponent: ConfigurationSection,
-          props: {
-            ConfigurationComponent: McpConfig,
-            title: 'MCP',
-          },
-        },
-        {
-          name: 'Plugins',
-          SectionComponent: PluginsConfig,
-          showCaret: true,
-          catchAll: true,
-        },
-      ].filter(({ hide }) => !hide),
-    [currentUser?.permissions],
-  );
->>>>>>> e0cf91db
 
   return (
     <DocumentTitle title="Configurations">
