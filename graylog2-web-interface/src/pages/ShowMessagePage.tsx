--- conflicted
+++ resolved
@@ -63,11 +63,7 @@
   return { streams, allStreams };
 };
 
-<<<<<<< HEAD
-const useInputs = (sourceInputId, gl2SourceNode) => {
-=======
 const useInputs = (sourceInputId: string | undefined, gl2SourceNode: string | undefined) => {
->>>>>>> 59f61477
   const [inputs, setInputs] = useState<Immutable.Map<string, Input>>(Immutable.Map());
 
   useEffect(() => {
