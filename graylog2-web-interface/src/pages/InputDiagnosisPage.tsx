/*
 * Copyright (C) 2020 Graylog, Inc.
 *
 * This program is free software: you can redistribute it and/or modify
 * it under the terms of the Server Side Public License, version 1,
 * as published by MongoDB, Inc.
 *
 * This program is distributed in the hope that it will be useful,
 * but WITHOUT ANY WARRANTY; without even the implied warranty of
 * MERCHANTABILITY or FITNESS FOR A PARTICULAR PURPOSE. See the
 * Server Side Public License for more details.
 *
 * You should have received a copy of the Server Side Public License
 * along with this program. If not, see
 * <http://www.mongodb.com/licensing/server-side-public-license>.
 */
import React from 'react';
import styled, { css } from 'styled-components';
import capitalize from 'lodash/capitalize';

import { Icon, LinkToNode, Section } from 'components/common';
import useParams from 'routing/useParams';
<<<<<<< HEAD
import { MenuItem, Button, ListGroup, ListGroupItem } from 'components/bootstrap';
=======
import { Row, Col, DropdownButton, MenuItem } from 'components/bootstrap';
>>>>>>> 1d2c7e3c
import type {
  StreamMessageCount,
  InputNodeStateInfo,
  InputNodeStates,
} from 'components/inputs/InputDiagnosis/useInputDiagnosis';
import useInputDiagnosis from 'components/inputs/InputDiagnosis/useInputDiagnosis';
import ShowReceivedMessagesButton from 'components/inputs/InputDiagnosis/ShowReceivedMessagesButton';
import NetworkStats from 'components/inputs/InputDiagnosis/NetworkStats';
import Routes from 'routing/Routes';
import { Link } from 'components/common/router';
import type { InputState } from 'stores/inputs/InputStatesStore';
import useHistory from 'routing/useHistory';
import SectionGrid from 'components/common/Section/SectionGrid';
import StatusColorIndicator from 'components/common/StatusColorIndicator';

const LeftCol = styled.div(
  ({ theme }) => css`
    display: flex;
    flex-direction: column;
    align-items: flex-start;
    align-content: center;
    justify-content: center;
    > p {
      color: ${theme.colors.gray[50]};
    }
  `,
);

const Header = styled.div(
  ({ theme }) => css`
    display: flex;
    padding-top: ${theme.spacings.sm};
    margin-bottom: ${theme.spacings.md};
    gap: ${theme.spacings.sm};
    margin-left: -15px;
    margin-right: -15px;
    align-items: center;
  `,
);
const StyledP = styled.p(
  ({ theme }) => css`
     &&.description {
      color: ${theme.colors.gray[50]};
    }
 `,
);
const StyledSectionGrid = styled(SectionGrid)<{ $rows?: string }>(
  ({ $rows, theme }) => css`
    grid-template-rows: ${$rows || '1fr'};
    gap: ${theme.spacings.xs};
  `,
);

const InputNodeInfo = styled.div`
  max-width: 500px;
  white-space: break-spaces;
`;
<<<<<<< HEAD
const StyledListGroup = styled(ListGroup)(({ theme }) => css`
  border: 1px solid ${theme.colors.table.row.divider};
  background-color: ${theme.colors.global.contentBackground};
  border-radius: ${theme.spacings.xs};
`);
const StyledListGroupItem = styled(ListGroupItem)`
  background-color: transparent;
`;
const StyledSpan = styled.span`
  padding-left: ${({ theme }) => theme.spacings.xs}
`;
=======

>>>>>>> 1d2c7e3c
const NodeListItem = ({
  detailedMessage,
  nodeId,
}: {
  detailedMessage: InputNodeStateInfo['detailed_message'];
  nodeId: InputNodeStateInfo['node_id'];
}) => {
  if (!detailedMessage && !nodeId) return null;

  if (nodeId) {
    return (
<<<<<<< HEAD
      <StyledListGroupItem>
        <Link to={Routes.SYSTEM.NODES.SHOW(nodeId)}>
          <>
            {nodeId && (
              <>
                <b>Node ID:</b> {nodeId}
              </>
            )}
            {detailedMessage && (
              <InputNodeInfo>
                <b>Message:</b> {detailedMessage}
              </InputNodeInfo>
            )}
          </>
        </Link>
      </StyledListGroupItem>
=======
      <LinkContainer to={Routes.SYSTEM.NODES.SHOW(nodeId)}>
        <MenuItem>
          {nodeId && (
            <div>
              <b>Node ID:</b> {nodeId}
            </div>
          )}
          {detailedMessage && (
            <InputNodeInfo>
              <b>Message:</b> {detailedMessage}
            </InputNodeInfo>
          )}
        </MenuItem>
      </LinkContainer>
>>>>>>> 1d2c7e3c
    );
  }

  return (
    <MenuItem key={detailedMessage}>
      {detailedMessage && (
        <InputNodeInfo>
          <b>Message:</b> {detailedMessage}
        </InputNodeInfo>
      )}
    </MenuItem>
  );
};

const StateListItem = ({ inputNodeStates, state }: { inputNodeStates: InputNodeStates; state: InputState }) => {
  const showNodesList = (nodeState) => {
    const statesWithShowableInfos = inputNodeStates.states[nodeState].filter(
      (stateInfo: InputNodeStateInfo) => stateInfo.detailed_message || stateInfo.node_id,
    );

    return statesWithShowableInfos.length > 0;
  };

<<<<<<< HEAD
  if (showNodesList(state)) {
    return (
      <>
        <StyledListGroupItem>
          {capitalize(state)}: {inputNodeStates.states[state].length}/{inputNodeStates.total} nodes
        </StyledListGroupItem>
        {inputNodeStates.states[state].map(({ detailed_message, node_id }) => (
          <NodeListItem key={node_id} detailedMessage={detailed_message} nodeId={node_id} />
        ))}
      </>
    );
  }
=======
  if (showNodesList(state))
    return (
      <DropdownButton
        title={
          <dd>
            {state.toLowerCase()}: {inputNodeStates.states[state].length}/{inputNodeStates.total}
          </dd>
        }
        bsSize="xs">
        {inputNodeStates.states[state].map(({ detailed_message, node_id }) => (
          <NodeListItem key={node_id} detailedMessage={detailed_message} nodeId={node_id} />
        ))}
      </DropdownButton>
    );
>>>>>>> 1d2c7e3c

  return (
    <p>
      {state}: {inputNodeStates.states[state].length}/{inputNodeStates.total}
    </p>
  );
};

const InputDiagnosisPage = () => {
  const { inputId } = useParams();
  const { input, inputNodeStates, inputMetrics } = useInputDiagnosis(inputId);
  const history = useHistory();

  const isInputStateDown = inputNodeStates.total === 0 || ['FAILED', 'STOPPED', 'FAILING'].some((failedState) => Object.keys(inputNodeStates.states).includes(failedState));
  const hasReceivedMessageMetrics = inputMetrics.incomingMessagesTotal > 0;
  const hasError = Object.keys(inputMetrics.message_errors).some((error) => inputMetrics.message_errors[error] > 0);
  const hasReceivedMessage = inputMetrics.stream_message_count?.some((stream) => stream.count > 0 );

  return (
    <>
      <Header>
        <Button onClick={() => history.goBack()}>
          <Icon name="arrow_left_alt" size="sm" /> Back
        </Button>
        <LeftCol>
          <h1>Input Diagnosis: {input?.name}</h1>

          <p className="description">
            Input Diagnosis can be used to test inputs and parsing without writing any data to the search cluster.
          </p>
        </LeftCol>
      </Header>
      {input && (
        <StyledSectionGrid $columns="1fr 1fr" $rows="1fr 1fr">
          <div>
            <Section title="Information" headerLeftSection={<StatusColorIndicator />}>
              <StyledP className='description'>The address on which the Input is being run.</StyledP>
              <StyledListGroup>
                <StyledListGroupItem>Input Title: {input.title}</StyledListGroupItem>
                <StyledListGroupItem>Input Type: {input.name}</StyledListGroupItem>
                <StyledListGroupItem>
                  This Input is running on: {input.global ? 'all graylog nodes' : <LinkToNode nodeId={input.node} />}
                </StyledListGroupItem>
                {input.attributes?.bind_address && input.attributes?.port && (
                  <>
                    <StyledListGroupItem>
                      This Input is listening on: Bind address {input.attributes?.bind_address}, Port{' '}
                      {input.attributes?.port}.
                    </StyledListGroupItem>
                    <StyledListGroupItem>
                      This Input is listening for:{' '}
                      {'tcp_keepalive' in (input.attributes || {}) ? 'TCP Traffic.' : 'UDP Traffic.'}
                    </StyledListGroupItem>
                  </>
                )}
              </StyledListGroup>
            </Section>
            <Section title="State" headerLeftSection={<StatusColorIndicator data-testid='state-indicator' bsStyle={isInputStateDown ? 'danger' : 'success'}/>}>
              <StyledP className='description'>Number of Graylog nodes the Input is configured to run, and on how many it is running. If any are not running, click to see any associated error messages.</StyledP>
              <StyledListGroup>
                {Object.keys(inputNodeStates.states).map((state: InputState) => (
                  <StateListItem key={state} state={state} inputNodeStates={inputNodeStates} />
                ))}
<<<<<<< HEAD
                {Object.keys(inputNodeStates.states).length === 0 && <StyledListGroupItem>Input is not running.</StyledListGroupItem>}
              </StyledListGroup>
            </Section>
          </div>
          <Section title="Troubleshooting" />
          <div>
            <Section headerLeftSection={<StatusColorIndicator bsStyle={hasReceivedMessageMetrics ? 'success' : 'gray'}/>} title="Received Traffic">
              <StyledP className='description'>Messages and network traffic that has reached the input. Note: metrics show the last 15 minutes only.</StyledP>
              {inputMetrics && (
                <StyledListGroup>
                  <StyledListGroupItem>
                    Total Messages received by Input: {inputMetrics.incomingMessagesTotal} events
                  </StyledListGroupItem>
                  <StyledListGroupItem>Empty Messages discarded: {inputMetrics.emptyMessages}</StyledListGroupItem>
                  {Number.isInteger(inputMetrics.open_connections) &&
                    Number.isInteger(inputMetrics.total_connections) && (
                      <StyledListGroupItem>
                        Active Connections: {inputMetrics.open_connections}&nbsp; ({inputMetrics.total_connections}{' '}
                        total)
                      </StyledListGroupItem>
                    )}
                  {Number.isInteger(inputMetrics.read_bytes_1sec) &&
                    Number.isInteger(inputMetrics.read_bytes_total) && (
                      <StyledListGroupItem>
                        Network I/O:
                        <NetworkStats
                          readBytes1Sec={inputMetrics.read_bytes_1sec}
                          readBytesTotal={inputMetrics.read_bytes_total}
                          writtenBytes1Sec={inputMetrics.write_bytes_1sec}
                          writtenBytesTotal={inputMetrics.write_bytes_total}
                        />
                      </StyledListGroupItem>
                    )}
                </StyledListGroup>
              )}
            </Section>
            <Section title="Message Errors" headerLeftSection={<StatusColorIndicator bsStyle={hasError ? 'danger' : 'gray'}/>}>
              <StyledP className='description'>Messages can fail to process at the Input, at the processing pipeline, or when being indexed to the Search Cluster. Click on a category to view the associated messages.</StyledP>
               <StyledListGroup>
                <StyledListGroupItem>Message Error at Input: {inputMetrics.message_errors.failures_inputs_codecs}</StyledListGroupItem>
                <StyledListGroupItem>Message failed to process: {inputMetrics.message_errors.failures_processing}</StyledListGroupItem>
                <StyledListGroupItem>Message failed to index: {inputMetrics.message_errors.failures_indexing}</StyledListGroupItem>
              </StyledListGroup>
            </Section>
          </div>
          <div>
            <Section
              title="Received Message count by Stream"
              headerLeftSection={<StatusColorIndicator bsStyle={hasReceivedMessage ? 'success' : 'gray'} />}
              actions={<ShowReceivedMessagesButton input={input} />}>
              <StyledP className='description'>Messages successfully ingested into Graylog from this Input in the last 15 minutes. Click on the Stream to inspect the messages.</StyledP>
              {inputMetrics.stream_message_count?.length && (
                <StyledListGroup>
                  {inputMetrics.stream_message_count.map((stream: StreamMessageCount) => (
                    <StyledListGroupItem key={stream.stream_id}>
                      <Link
                        to={`/search?q=gl2_source_input%3A+${input.id}&rangetype=relative&streams=${stream.stream_id}&from=900`}>
                        {stream.stream_name}:
                      </Link>
                      <StyledSpan>{stream.count}</StyledSpan>
                    </StyledListGroupItem>
                  ))}
                </StyledListGroup>
              )}
            </Section>
          </div>
        </StyledSectionGrid>
=======
              </Col>
              <Col xs={3}>
                <dt>Message Error at Input</dt>
                <dd>{inputMetrics.failures_inputs_codecs}</dd>
              </Col>
              <Col xs={3}>
                <dt>Message failed to process</dt>
                <dd>{inputMetrics.failures_processing}</dd>
              </Col>
              <Col xs={3}>
                <dt>Message failed to index</dt>
                <dd>{inputMetrics.failures_indexing}</dd>
              </Col>
            </Row>
            <br />
            <br />
            <Row>
              <Col xs={6}>
                <h3>Received Message count by Stream</h3>
                {inputMetrics.stream_message_count?.length && (
                  <StyledDl>
                    {inputMetrics.stream_message_count.map((stream: StreamMessageCount) => (
                      <span key={stream.stream_id}>
                        <dt>
                          <Link
                            to={`/search?q=gl2_source_input%3A+${input.id}&rangetype=relative&streams=${stream.stream_id}&from=900`}>
                            {stream.stream_name}
                          </Link>
                        </dt>
                        <dd>{stream.count}</dd>
                      </span>
                    ))}
                  </StyledDl>
                )}
              </Col>
              <Col xs={6}>
                <ShowReceivedMessagesButton input={input} />
              </Col>
            </Row>
          </ContainerCol>
        </Row>
>>>>>>> 1d2c7e3c
      )}
    </>
  );
};

export default InputDiagnosisPage;<|MERGE_RESOLUTION|>--- conflicted
+++ resolved
@@ -20,11 +20,7 @@
 
 import { Icon, LinkToNode, Section } from 'components/common';
 import useParams from 'routing/useParams';
-<<<<<<< HEAD
 import { MenuItem, Button, ListGroup, ListGroupItem } from 'components/bootstrap';
-=======
-import { Row, Col, DropdownButton, MenuItem } from 'components/bootstrap';
->>>>>>> 1d2c7e3c
 import type {
   StreamMessageCount,
   InputNodeStateInfo,
@@ -82,7 +78,6 @@
   max-width: 500px;
   white-space: break-spaces;
 `;
-<<<<<<< HEAD
 const StyledListGroup = styled(ListGroup)(({ theme }) => css`
   border: 1px solid ${theme.colors.table.row.divider};
   background-color: ${theme.colors.global.contentBackground};
@@ -94,9 +89,7 @@
 const StyledSpan = styled.span`
   padding-left: ${({ theme }) => theme.spacings.xs}
 `;
-=======
-
->>>>>>> 1d2c7e3c
+
 const NodeListItem = ({
   detailedMessage,
   nodeId,
@@ -108,7 +101,6 @@
 
   if (nodeId) {
     return (
-<<<<<<< HEAD
       <StyledListGroupItem>
         <Link to={Routes.SYSTEM.NODES.SHOW(nodeId)}>
           <>
@@ -125,22 +117,6 @@
           </>
         </Link>
       </StyledListGroupItem>
-=======
-      <LinkContainer to={Routes.SYSTEM.NODES.SHOW(nodeId)}>
-        <MenuItem>
-          {nodeId && (
-            <div>
-              <b>Node ID:</b> {nodeId}
-            </div>
-          )}
-          {detailedMessage && (
-            <InputNodeInfo>
-              <b>Message:</b> {detailedMessage}
-            </InputNodeInfo>
-          )}
-        </MenuItem>
-      </LinkContainer>
->>>>>>> 1d2c7e3c
     );
   }
 
@@ -164,7 +140,6 @@
     return statesWithShowableInfos.length > 0;
   };
 
-<<<<<<< HEAD
   if (showNodesList(state)) {
     return (
       <>
@@ -177,22 +152,6 @@
       </>
     );
   }
-=======
-  if (showNodesList(state))
-    return (
-      <DropdownButton
-        title={
-          <dd>
-            {state.toLowerCase()}: {inputNodeStates.states[state].length}/{inputNodeStates.total}
-          </dd>
-        }
-        bsSize="xs">
-        {inputNodeStates.states[state].map(({ detailed_message, node_id }) => (
-          <NodeListItem key={node_id} detailedMessage={detailed_message} nodeId={node_id} />
-        ))}
-      </DropdownButton>
-    );
->>>>>>> 1d2c7e3c
 
   return (
     <p>
@@ -256,7 +215,6 @@
                 {Object.keys(inputNodeStates.states).map((state: InputState) => (
                   <StateListItem key={state} state={state} inputNodeStates={inputNodeStates} />
                 ))}
-<<<<<<< HEAD
                 {Object.keys(inputNodeStates.states).length === 0 && <StyledListGroupItem>Input is not running.</StyledListGroupItem>}
               </StyledListGroup>
             </Section>
@@ -324,49 +282,6 @@
             </Section>
           </div>
         </StyledSectionGrid>
-=======
-              </Col>
-              <Col xs={3}>
-                <dt>Message Error at Input</dt>
-                <dd>{inputMetrics.failures_inputs_codecs}</dd>
-              </Col>
-              <Col xs={3}>
-                <dt>Message failed to process</dt>
-                <dd>{inputMetrics.failures_processing}</dd>
-              </Col>
-              <Col xs={3}>
-                <dt>Message failed to index</dt>
-                <dd>{inputMetrics.failures_indexing}</dd>
-              </Col>
-            </Row>
-            <br />
-            <br />
-            <Row>
-              <Col xs={6}>
-                <h3>Received Message count by Stream</h3>
-                {inputMetrics.stream_message_count?.length && (
-                  <StyledDl>
-                    {inputMetrics.stream_message_count.map((stream: StreamMessageCount) => (
-                      <span key={stream.stream_id}>
-                        <dt>
-                          <Link
-                            to={`/search?q=gl2_source_input%3A+${input.id}&rangetype=relative&streams=${stream.stream_id}&from=900`}>
-                            {stream.stream_name}
-                          </Link>
-                        </dt>
-                        <dd>{stream.count}</dd>
-                      </span>
-                    ))}
-                  </StyledDl>
-                )}
-              </Col>
-              <Col xs={6}>
-                <ShowReceivedMessagesButton input={input} />
-              </Col>
-            </Row>
-          </ContainerCol>
-        </Row>
->>>>>>> 1d2c7e3c
       )}
     </>
   );
