--- conflicted
+++ resolved
@@ -212,10 +212,6 @@
             <Row>
               <Col xs={3}>
                 <dt>Input State</dt>
-<<<<<<< HEAD
-                {Object.keys(inputNodeStates.states).map((state: InputState) => (
-                  <StateListItem key={state} state={state} inputNodeStates={inputNodeStates} />
-=======
                 {Object.keys(inputNodeStates.states).map((state) => (
                   <DropdownButton
                     title={
@@ -242,7 +238,6 @@
                       </LinkContainer>
                     ))}
                   </DropdownButton>
->>>>>>> b34dfd37
                 ))}
               </Col>
               <Col xs={3}>
