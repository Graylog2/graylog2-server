/*
 * Copyright (C) 2020 Graylog, Inc.
 *
 * This program is free software: you can redistribute it and/or modify
 * it under the terms of the Server Side Public License, version 1,
 * as published by MongoDB, Inc.
 *
 * This program is distributed in the hope that it will be useful,
 * but WITHOUT ANY WARRANTY; without even the implied warranty of
 * MERCHANTABILITY or FITNESS FOR A PARTICULAR PURPOSE. See the
 * Server Side Public License for more details.
 *
 * You should have received a copy of the Server Side Public License
 * along with this program. If not, see
 * <http://www.mongodb.com/licensing/server-side-public-license>.
 */
import React from 'react';
import styled, { css } from 'styled-components';
import capitalize from 'lodash/capitalize';
import { useNavigate } from 'react-router-dom';

import { Icon, LinkToNode, Section } from 'components/common';
import useParams from 'routing/useParams';
import { Alert, Button, ListGroup, ListGroupItem } from 'components/bootstrap';
import type {
  StreamMessageCount,
  InputNodeStateInfo,
  InputNodeStates,
} from 'components/inputs/InputDiagnosis/useInputDiagnosis';
import useInputDiagnosis from 'components/inputs/InputDiagnosis/useInputDiagnosis';
import ShowReceivedMessagesButton from 'components/inputs/InputDiagnosis/ShowReceivedMessagesButton';
import NetworkStats from 'components/inputs/InputDiagnosis/NetworkStats';
import Routes from 'routing/Routes';
import { Link } from 'components/common/router';
import type { InputState } from 'stores/inputs/InputStatesStore';
import SectionGrid from 'components/common/Section/SectionGrid';
import StatusColorIndicator from 'components/common/StatusColorIndicator';
import DiagnosisMessageErrors from 'components/inputs/InputDiagnosis/DiagnosisMessageErrors';
import { DIAGNOSIS_HELP } from 'components/inputs/InputDiagnosis/Constants';
import HelpPopoverButton from 'components/common/HelpPopoverButton';

const LeftCol = styled.div(
  ({ theme }) => css`
    display: flex;
    flex-direction: column;
    align-items: flex-start;
    place-content: center center;

    > p {
      color: ${theme.colors.gray[50]};
    }
  `,
);

const Header = styled.div(
  ({ theme }) => css`
    display: flex;
    padding-top: ${theme.spacings.sm};
    margin-bottom: ${theme.spacings.md};
    gap: ${theme.spacings.sm};
    margin-left: -15px;
    margin-right: -15px;
    align-items: center;
  `,
);

const StyledP = styled.p(
  ({ theme }) => css`
    &&.description {
      color: ${theme.colors.gray[50]};
    }
  `,
);

const StyledSectionGrid = styled(SectionGrid)<{ $rows?: string }>(
  ({ $rows, theme }) => css`
    grid-template-rows: ${$rows || '1fr'};
    gap: ${theme.spacings.xs};
  `,
);

const InputMessage = styled.p(
  ({ theme }) => css`
    max-width: 69%;
    margin-bottom: 0;
    white-space: break-spaces;
    display: flex;

    @media (max-width: ${theme.breakpoints.max.md}) {
      max-width: 59%;
    }
  `,
);

const StyledListGroup = styled(ListGroup)(
  ({ theme }) => css`
    border: 1px solid ${theme.colors.table.row.divider};
    background-color: ${theme.colors.global.contentBackground};
    border-radius: ${theme.spacings.xs};
  `,
);

const StyledListGroupItem = styled(ListGroupItem)`
  background-color: transparent;
  display: flex;
`;

const StyledTitle = styled.p(
  ({ theme }) => css`
    font-weight: bold;
    margin-bottom: 0;
    margin-right: 1%;
    width: 30%;

    @media (max-width: ${theme.breakpoints.max.md}) {
      width: 40%;
    }
  `,
);

const StyledTitleLink = styled(Link)(
  ({ theme }) => css`
    font-weight: bold;
    margin-right: 3%;
    width: 30%;

    @media (max-width: ${theme.breakpoints.max.md}) {
      width: 40%;
    }
  `,
);

const StyledSpan = styled.span`
  padding-left: ${({ theme }) => theme.spacings.xs};
`;

const TroubleshootingContainer = styled.div`
  max-height: 400px;
  overflow-y: scroll;
`;

export const StyledList = styled.ul(
  ({ theme }) => css`
    list-style-type: disc;
    padding-left: 20px;

    li {
      margin-bottom: ${theme.spacings.xs};
    }

    ul {
      margin-top: ${theme.spacings.xs};
    }
  `,
);

const NodeListItem = ({
  detailedMessage,
  nodeId,
}: {
  detailedMessage: InputNodeStateInfo['detailed_message'];
  nodeId: InputNodeStateInfo['node_id'];
}) => {
  if (!detailedMessage && !nodeId) return null;

  if (nodeId) {
    return (
      <StyledListGroupItem>
        <StyledTitle>Node ID:</StyledTitle> <Link to={Routes.SYSTEM.CLUSTER.NODE_SHOW(nodeId)}>{nodeId}</Link>
        {detailedMessage && (
          <>
            <StyledTitle>Message:</StyledTitle>
            <InputMessage>{detailedMessage}</InputMessage>
          </>
        )}
      </StyledListGroupItem>
    );
  }

  return (
    <StyledListGroupItem key={detailedMessage}>
      {detailedMessage && (
        <>
          <StyledTitle>Message:</StyledTitle>
          <InputMessage>{detailedMessage}</InputMessage>
        </>
      )}
    </StyledListGroupItem>
  );
};

const StateListItem = ({ inputNodeStates, state }: { inputNodeStates: InputNodeStates; state: InputState }) => {
  const showNodesList = (nodeState) => {
    const statesWithShowableInfos = inputNodeStates.states[nodeState].filter(
      (stateInfo: InputNodeStateInfo) => stateInfo.detailed_message || stateInfo.node_id,
    );

    return statesWithShowableInfos.length > 0;
  };

  if (showNodesList(state)) {
    return (
      <>
        <StyledListGroupItem>
          <StyledTitle>{capitalize(state)}:</StyledTitle>
          {inputNodeStates.states[state].length}/{inputNodeStates.total} nodes
        </StyledListGroupItem>
        {inputNodeStates.states[state].map(({ detailed_message, node_id }) => (
          <NodeListItem key={node_id} detailedMessage={detailed_message} nodeId={node_id} />
        ))}
      </>
    );
  }

  return (
    <StyledListGroupItem>
      <StyledTitle>{state}:</StyledTitle>
      {inputNodeStates.states[state].length}/{inputNodeStates.total}
    </StyledListGroupItem>
  );
};

const InputDiagnosisPage = () => {
  const { inputId } = useParams();
  const { input, inputNodeStates, inputMetrics } = useInputDiagnosis(inputId);
  const navigate = useNavigate();

  const isInputStateDown =
    inputNodeStates.total === 0 ||
    ['FAILED', 'STOPPED', 'FAILING'].some((failedState) => Object.keys(inputNodeStates.states).includes(failedState));
  const hasReceivedMessageMetrics = inputMetrics.incomingMessagesTotal > 0;
  const hasReceivedMessage = inputMetrics.stream_message_count?.some((stream) => stream.count > 0);

  return (
    <>
      <Header>
        <Button onClick={() => navigate(Routes.SYSTEM.INPUTS)}>
          <Icon name="arrow_left_alt" size="sm" /> Back
        </Button>
        <LeftCol>
          <h1>Input Diagnosis: {input?.name}</h1>

          <p>Input Diagnosis can be used to test inputs and parsing without writing any data to the search cluster.</p>
        </LeftCol>
      </Header>
      {input && (
        <StyledSectionGrid $columns="1fr 1fr" $rows="1fr 1fr">
          <StyledSectionGrid $columns="1fr" $rows="1fr 1fr">
            <Section
              title="Information"
              preHeaderSection={<StatusColorIndicator radius="50%" />}
              headerLeftSection={
                <HelpPopoverButton
                  helpText={`This Input Is Listening On:
                        ${DIAGNOSIS_HELP.INPUT_LISTENING_ON}
            
                        This Input is Listening For:
                        ${DIAGNOSIS_HELP.INPUT_LISTENING_FOR}
                        `}
                />
              }>
              <StyledP>The address on which the Input is being run.</StyledP>
              <StyledListGroup>
                <StyledListGroupItem>
                  <StyledTitle>Input Title:</StyledTitle>
                  {input.title}
                </StyledListGroupItem>
                <StyledListGroupItem>
                  <StyledTitle>Input Type:</StyledTitle>
                  {input.name}
                </StyledListGroupItem>
                <StyledListGroupItem>
                  <StyledTitle>This Input is running on:</StyledTitle>
                  {input.global ? 'all graylog nodes' : <LinkToNode nodeId={input.node} />}
                </StyledListGroupItem>
                {input.attributes?.bind_address && input.attributes?.port && (
                  <>
                    <StyledListGroupItem>
<<<<<<< HEAD
                      <HelpPopoverButton helpText={DIAGNOSIS_HELP.INPUT_LISTENING_ON}>
                        <strong>This Input is listening on</strong>
                      </HelpPopoverButton>
                      : Bind address {input.attributes?.bind_address}, Port {input.attributes?.port}.
                    </StyledListGroupItem>
                    <StyledListGroupItem>
                      <HelpPopoverButton helpText={DIAGNOSIS_HELP.INPUT_LISTENING_FOR}>
                        {' '}
                        <strong>This Input is listening for</strong>
                      </HelpPopoverButton>
                      : {'tcp_keepalive' in (input.attributes || {}) ? 'TCP Traffic.' : 'UDP Traffic.'}
=======
                      <StyledTitle>This Input is listening on:</StyledTitle>Bind address{' '}
                      {input.attributes?.bind_address}, Port {input.attributes?.port}.
                    </StyledListGroupItem>
                    <StyledListGroupItem>
                      <StyledTitle>This Input is listening for:</StyledTitle>
                      {'tcp_keepalive' in (input.attributes || {}) ? 'TCP Traffic.' : 'UDP Traffic.'}
>>>>>>> 67e75bc4
                    </StyledListGroupItem>
                  </>
                )}
              </StyledListGroup>
            </Section>
            <Section
              title="State"
<<<<<<< HEAD
              headerLeftSection={
                <>
                  <StatusColorIndicator
                    data-testid="state-indicator"
                    bsStyle={isInputStateDown ? 'danger' : 'success'}
                  />
                  <HelpPopoverButton helpText={DIAGNOSIS_HELP.INPUT_STATE} />
                </>
              }>
=======
              preHeaderSection={
                <StatusColorIndicator
                  radius="50%"
                  data-testid="state-indicator"
                  bsStyle={isInputStateDown ? 'danger' : 'success'}
                />
              }
              headerLeftSection={<HelpPopoverButton helpText={DIAGNOSIS_HELP.INPUT_STATE} />}>
>>>>>>> 67e75bc4
              <StyledP>
                Number of Graylog nodes the Input is configured to run, and on how many it is running. If any are not
                running, click to see any associated error messages.
              </StyledP>
              <StyledListGroup>
                {Object.keys(inputNodeStates.states).map((state: InputState) => (
                  <StateListItem key={state} state={state} inputNodeStates={inputNodeStates} />
                ))}
                {Object.keys(inputNodeStates.states).length === 0 && (
                  <StyledListGroupItem>Input is not running.</StyledListGroupItem>
                )}
              </StyledListGroup>
            </Section>
          </StyledSectionGrid>
          <Section title="Troubleshooting">
            <TroubleshootingContainer>
              <Alert>
                <p>
                  <strong>If Input is in a failed state.</strong>
                </p>
                <StyledList>
                  <li>
                    When an Input fails on one or more Graylog nodes, the Message field of the State panel will show a
                    short error message; a full length error message may be found in Graylog’s server.log file.
                  </li>
                  <li>
                    An input configured to use a specified port will fail if that port is privileged (and Graylog is not
                    running as Root), or already in use by another Input or application.
                  </li>
                  <li>An input will fail if it is unable to route to the specified IP.</li>
                  <li>
                    An input that requires an internet connection in order to connect to an API will fail if it has no
                    internet connection or else is unable to route to that API.
                  </li>
                  <li>A TCP input will fail if it has an invalid or expired certificate.</li>
                  <li>
                    Inputs that connect to an external API (for example, the Microsoft Azure Input) require
                    configuration changes at the source to enable Graylog to collect logs. The steps required will be
                    detailed on the appropriate documentation sub-page for that Input. An input that connects to an
                    external API will fail if incorrectly configured at either the Graylog side, or (as applicable) the
                    side hosting the API.
                  </li>
                </StyledList>
                <br />
                <p>
                  <strong>If Input is running on all nodes, but messages are not reaching the Input.</strong>
                </p>
                <StyledList>
                  <li>
                    Check the Network I/O field of the Received Traffic panel. If no traffic is showing here, that
                    suggests a connectivity problem.
                    <StyledList>
                      <li>
                        If no traffic is showing, first troubleshoot network connectivity between the Graylog server(s)
                        and the log source. This may be achieved by running ping, telnet or tracert commands.
                      </li>
                      <li>
                        For Inputs that connect to an external API, check Graylog’s server.log file - authentication
                        failures (invalid logins or permissions to perform the action on the API) will be printed in
                        full here.
                      </li>
                    </StyledList>
                  </li>

                  <li>
                    If traffic is showing on the Network I/O field of the Received Traffic panel, but no messages have
                    been received, this suggests the messages are not being sent in a format appropriate to the Input.
                    <StyledList>
                      <li>TCP input cannot read UDP traffic, and vice versa.</li>
                      <li>
                        A message with no content will be discarded. This can be monitored via the Empty Messages
                        Discarded field.
                      </li>
                      <li>
                        Listener Inputs expect messages in a limited range of formats and may be unable to read messages
                        in foreign formats. For troubleshooting purposes, the Raw Text Input has the most permissive
                        requirements.
                      </li>
                    </StyledList>
                  </li>
                </StyledList>
                <br />
                <p>
                  <strong>
                    If Input is running on all nodes, messages are reaching the Input, but some (or all) are showing as
                    Message Errors.
                  </strong>
                </p>
                <StyledList>
                  <li>
                    On Licensed Enterprise clusters, Failure Processing can be enabled to allow storage of messages that
                    error at each stage - input, processing, and writing to the search cluster, along with details of
                    the failure - see the failure_cause and failure_details fields. Navigate to the Message Error panel
                    and click on the message count to examine individual failed messages.
                  </li>
                </StyledList>
              </Alert>
            </TroubleshootingContainer>
          </Section>
          <StyledSectionGrid $columns="1fr" $rows="1fr 1fr">
            <Section
              preHeaderSection={
                <StatusColorIndicator radius="50%" bsStyle={hasReceivedMessageMetrics ? 'success' : 'gray'} />
              }
              headerLeftSection={
                <HelpPopoverButton
                  helpText={`Empty Messages discarded:
                ${DIAGNOSIS_HELP.EMPTY_MESSAGES_DISCARDED}

                Network I/O:
                ${DIAGNOSIS_HELP.NETWORK_IO}`}
                />
              }
              title="Received Traffic">
              <StyledP>
                Messages and network traffic that has reached the input. Note: metrics show the last 15 minutes only.
              </StyledP>
              {inputMetrics && (
                <StyledListGroup>
                  <StyledListGroupItem>
                    <StyledTitle>Total Messages received by Input:</StyledTitle>
                    {inputMetrics.incomingMessagesTotal} events
                  </StyledListGroupItem>
                  <StyledListGroupItem>
<<<<<<< HEAD
                    <HelpPopoverButton helpText={DIAGNOSIS_HELP.EMPTY_MESSAGES_DISCARDED}>
                      <strong>Empty Messages discarded</strong>
                    </HelpPopoverButton>
                    : {inputMetrics.emptyMessages}
=======
                    <StyledTitle>Empty Messages discarded:</StyledTitle>
                    {inputMetrics.emptyMessages}
>>>>>>> 67e75bc4
                  </StyledListGroupItem>
                  {Number.isInteger(inputMetrics.open_connections) &&
                    Number.isInteger(inputMetrics.total_connections) && (
                      <StyledListGroupItem>
                        <StyledTitle>Active Connections:</StyledTitle>
                        {inputMetrics.open_connections}&nbsp; ({inputMetrics.total_connections} total)
                      </StyledListGroupItem>
                    )}
                  {Number.isInteger(inputMetrics.read_bytes_1sec) &&
                    Number.isInteger(inputMetrics.read_bytes_total) && (
                      <StyledListGroupItem>
<<<<<<< HEAD
                        <HelpPopoverButton helpText={DIAGNOSIS_HELP.NETWORK_IO}>
                          <strong>Network I/O</strong>
                        </HelpPopoverButton>
                        :
=======
                        <StyledTitle>Network I/O:</StyledTitle>
>>>>>>> 67e75bc4
                        <NetworkStats
                          readBytes1Sec={inputMetrics.read_bytes_1sec}
                          readBytesTotal={inputMetrics.read_bytes_total}
                          writtenBytes1Sec={inputMetrics.write_bytes_1sec}
                          writtenBytesTotal={inputMetrics.write_bytes_total}
                        />
                      </StyledListGroupItem>
                    )}
                </StyledListGroup>
              )}
            </Section>
            <DiagnosisMessageErrors messageErrors={inputMetrics.message_errors} inputId={inputId} />
          </StyledSectionGrid>
          <Section
            preHeaderSection={<StatusColorIndicator radius="50%" bsStyle={hasReceivedMessage ? 'success' : 'gray'} />}
            title="Received Message count by Stream"
<<<<<<< HEAD
            headerLeftSection={
              <>
                <StatusColorIndicator bsStyle={hasReceivedMessage ? 'success' : 'gray'} />
                <HelpPopoverButton helpText={DIAGNOSIS_HELP.RECEIVED_MESSAGE_COUNT_BY_STREAM} />
              </>
            }
=======
            headerLeftSection={<HelpPopoverButton helpText={DIAGNOSIS_HELP.RECEIVED_MESSAGE_COUNT_BY_STREAM} />}
>>>>>>> 67e75bc4
            actions={<ShowReceivedMessagesButton input={input} />}>
            <StyledP>
              Messages successfully ingested into Graylog from this Input in the last 15 minutes. Click on the Stream to
              inspect the messages.
            </StyledP>
            {inputMetrics.stream_message_count?.length ? (
              <StyledListGroup>
                {inputMetrics.stream_message_count.map((stream: StreamMessageCount) => (
                  <StyledListGroupItem key={stream.stream_id}>
                    <StyledTitleLink
                      to={Routes.search_with_query(`gl2_source_input:${input.id}`, 'relative', { relative: 900 }, [
                        stream.stream_id,
                      ])}>
                      <strong>{stream.stream_name}:</strong>
                    </StyledTitleLink>
                    <StyledSpan>{stream.count}</StyledSpan>
                  </StyledListGroupItem>
                ))}
              </StyledListGroup>
            ) : (
              <StyledP>
                <em>No messages from this Input were routed into Streams in the last 15 minutes.</em>
              </StyledP>
            )}
          </Section>
        </StyledSectionGrid>
      )}
    </>
  );
};

export default InputDiagnosisPage;<|MERGE_RESOLUTION|>--- conflicted
+++ resolved
@@ -276,26 +276,12 @@
                 {input.attributes?.bind_address && input.attributes?.port && (
                   <>
                     <StyledListGroupItem>
-<<<<<<< HEAD
-                      <HelpPopoverButton helpText={DIAGNOSIS_HELP.INPUT_LISTENING_ON}>
-                        <strong>This Input is listening on</strong>
-                      </HelpPopoverButton>
-                      : Bind address {input.attributes?.bind_address}, Port {input.attributes?.port}.
-                    </StyledListGroupItem>
-                    <StyledListGroupItem>
-                      <HelpPopoverButton helpText={DIAGNOSIS_HELP.INPUT_LISTENING_FOR}>
-                        {' '}
-                        <strong>This Input is listening for</strong>
-                      </HelpPopoverButton>
-                      : {'tcp_keepalive' in (input.attributes || {}) ? 'TCP Traffic.' : 'UDP Traffic.'}
-=======
                       <StyledTitle>This Input is listening on:</StyledTitle>Bind address{' '}
                       {input.attributes?.bind_address}, Port {input.attributes?.port}.
                     </StyledListGroupItem>
                     <StyledListGroupItem>
                       <StyledTitle>This Input is listening for:</StyledTitle>
                       {'tcp_keepalive' in (input.attributes || {}) ? 'TCP Traffic.' : 'UDP Traffic.'}
->>>>>>> 67e75bc4
                     </StyledListGroupItem>
                   </>
                 )}
@@ -303,17 +289,6 @@
             </Section>
             <Section
               title="State"
-<<<<<<< HEAD
-              headerLeftSection={
-                <>
-                  <StatusColorIndicator
-                    data-testid="state-indicator"
-                    bsStyle={isInputStateDown ? 'danger' : 'success'}
-                  />
-                  <HelpPopoverButton helpText={DIAGNOSIS_HELP.INPUT_STATE} />
-                </>
-              }>
-=======
               preHeaderSection={
                 <StatusColorIndicator
                   radius="50%"
@@ -322,7 +297,6 @@
                 />
               }
               headerLeftSection={<HelpPopoverButton helpText={DIAGNOSIS_HELP.INPUT_STATE} />}>
->>>>>>> 67e75bc4
               <StyledP>
                 Number of Graylog nodes the Input is configured to run, and on how many it is running. If any are not
                 running, click to see any associated error messages.
@@ -447,15 +421,8 @@
                     {inputMetrics.incomingMessagesTotal} events
                   </StyledListGroupItem>
                   <StyledListGroupItem>
-<<<<<<< HEAD
-                    <HelpPopoverButton helpText={DIAGNOSIS_HELP.EMPTY_MESSAGES_DISCARDED}>
-                      <strong>Empty Messages discarded</strong>
-                    </HelpPopoverButton>
-                    : {inputMetrics.emptyMessages}
-=======
                     <StyledTitle>Empty Messages discarded:</StyledTitle>
                     {inputMetrics.emptyMessages}
->>>>>>> 67e75bc4
                   </StyledListGroupItem>
                   {Number.isInteger(inputMetrics.open_connections) &&
                     Number.isInteger(inputMetrics.total_connections) && (
@@ -467,14 +434,7 @@
                   {Number.isInteger(inputMetrics.read_bytes_1sec) &&
                     Number.isInteger(inputMetrics.read_bytes_total) && (
                       <StyledListGroupItem>
-<<<<<<< HEAD
-                        <HelpPopoverButton helpText={DIAGNOSIS_HELP.NETWORK_IO}>
-                          <strong>Network I/O</strong>
-                        </HelpPopoverButton>
-                        :
-=======
                         <StyledTitle>Network I/O:</StyledTitle>
->>>>>>> 67e75bc4
                         <NetworkStats
                           readBytes1Sec={inputMetrics.read_bytes_1sec}
                           readBytesTotal={inputMetrics.read_bytes_total}
@@ -491,16 +451,7 @@
           <Section
             preHeaderSection={<StatusColorIndicator radius="50%" bsStyle={hasReceivedMessage ? 'success' : 'gray'} />}
             title="Received Message count by Stream"
-<<<<<<< HEAD
-            headerLeftSection={
-              <>
-                <StatusColorIndicator bsStyle={hasReceivedMessage ? 'success' : 'gray'} />
-                <HelpPopoverButton helpText={DIAGNOSIS_HELP.RECEIVED_MESSAGE_COUNT_BY_STREAM} />
-              </>
-            }
-=======
             headerLeftSection={<HelpPopoverButton helpText={DIAGNOSIS_HELP.RECEIVED_MESSAGE_COUNT_BY_STREAM} />}
->>>>>>> 67e75bc4
             actions={<ShowReceivedMessagesButton input={input} />}>
             <StyledP>
               Messages successfully ingested into Graylog from this Input in the last 15 minutes. Click on the Stream to
