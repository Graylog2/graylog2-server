/*
 * Copyright (C) 2020 Graylog, Inc.
 *
 * This program is free software: you can redistribute it and/or modify
 * it under the terms of the Server Side Public License, version 1,
 * as published by MongoDB, Inc.
 *
 * This program is distributed in the hope that it will be useful,
 * but WITHOUT ANY WARRANTY; without even the implied warranty of
 * MERCHANTABILITY or FITNESS FOR A PARTICULAR PURPOSE. See the
 * Server Side Public License for more details.
 *
 * You should have received a copy of the Server Side Public License
 * along with this program. If not, see
 * <http://www.mongodb.com/licensing/server-side-public-license>.
 */
import React from 'react';
import PropTypes from 'prop-types';

import { Col, Row } from 'components/bootstrap';
import { DocumentTitle, PageHeader } from 'components/common';
import Routes from 'routing/Routes';
import DocsHelper from 'util/DocsHelper';
import connect from 'stores/connect';
import { isPermitted } from 'util/PermissionsMixin';
import history from 'util/History';
import EventNotificationFormContainer from 'components/event-notifications/event-notification-form/EventNotificationFormContainer';
import { CurrentUserStore } from 'stores/users/CurrentUserStore';
import EventsPageNavigation from 'components/events/EventsPageNavigation';

const CreateEventDefinitionPage = ({ currentUser }) => {
  if (!isPermitted(currentUser.permissions, 'eventnotifications:create')) {
    history.push(Routes.NOTFOUND);
  }

  return (
    <DocumentTitle title="New Notification">
<<<<<<< HEAD
      <EventsSubareaNavigation />
      <PageHeader title="New Notification"
                  documentationLink={{
                    title: 'Alerts documentation',
                    path: DocsHelper.PAGES.ALERTS,
                  }}>
=======
      <EventsPageNavigation />
      <PageHeader title="New Notification">
>>>>>>> 3bcfd8b6
        <span>
          Notifications alert you of any configured Event when they occur. Graylog can send Notifications directly
          to you or to other systems you use for that purpose.
        </span>
      </PageHeader>

      <Row className="content">
        <Col md={12}>
          <EventNotificationFormContainer action="create" />
        </Col>
      </Row>
    </DocumentTitle>
  );
};

CreateEventDefinitionPage.propTypes = {
  currentUser: PropTypes.object.isRequired,
};

export default connect(CreateEventDefinitionPage, {
  currentUser: CurrentUserStore,
}, ({ currentUser }) => ({ currentUser: currentUser.currentUser }));<|MERGE_RESOLUTION|>--- conflicted
+++ resolved
@@ -35,17 +35,12 @@
 
   return (
     <DocumentTitle title="New Notification">
-<<<<<<< HEAD
-      <EventsSubareaNavigation />
+      <EventsPageNavigation />
       <PageHeader title="New Notification"
                   documentationLink={{
                     title: 'Alerts documentation',
                     path: DocsHelper.PAGES.ALERTS,
                   }}>
-=======
-      <EventsPageNavigation />
-      <PageHeader title="New Notification">
->>>>>>> 3bcfd8b6
         <span>
           Notifications alert you of any configured Event when they occur. Graylog can send Notifications directly
           to you or to other systems you use for that purpose.
