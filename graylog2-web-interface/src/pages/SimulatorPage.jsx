/*
 * Copyright (C) 2020 Graylog, Inc.
 *
 * This program is free software: you can redistribute it and/or modify
 * it under the terms of the Server Side Public License, version 1,
 * as published by MongoDB, Inc.
 *
 * This program is distributed in the hope that it will be useful,
 * but WITHOUT ANY WARRANTY; without even the implied warranty of
 * MERCHANTABILITY or FITNESS FOR A PARTICULAR PURPOSE. See the
 * Server Side Public License for more details.
 *
 * You should have received a copy of the Server Side Public License
 * along with this program. If not, see
 * <http://www.mongodb.com/licensing/server-side-public-license>.
 */
import React from 'react';

import { Col, Row } from 'components/bootstrap';
import { DocumentTitle, PageHeader, Spinner } from 'components/common';
import ProcessorSimulator from 'components/simulator/ProcessorSimulator';
import DocsHelper from 'util/DocsHelper';
import StreamsStore from 'stores/streams/StreamsStore';
import PipelinesPageNavigation from 'components/pipelines/PipelinesPageNavigation';

class SimulatorPage extends React.Component {
  constructor(props) {
    super(props);

    this.state = {
      streams: undefined,
    };
  }

  componentDidMount() {
    StreamsStore.listStreams().then((streams) => {
      const filteredStreams = streams.filter((s) => s.is_editable);

      this.setState({ streams: filteredStreams });
    });
  }

  _isLoading = () => {
    const { streams } = this.state;

    return !streams;
  };

  render() {
    const { streams } = this.state;

    const content = this._isLoading() ? <Spinner /> : <ProcessorSimulator streams={streams} />;

    return (
      <DocumentTitle title="Simulate processing">
<<<<<<< HEAD
        <PipelinesSubareaNavigation />
        <PageHeader title="Simulate processing"
                    documentationLink={{
                      title: 'Pipelines documentation',
                      path: DocsHelper.PAGES.PIPELINE_RULES,
                    }}>
=======
        <PipelinesPageNavigation />
        <PageHeader title="Simulate processing">
>>>>>>> 3bcfd8b6
          <span>
            Processing messages can be complex. Use this page to simulate the result of processing an incoming
            message using your current set of pipelines and rules.
          </span>
        </PageHeader>

        <Row className="content">
          <Col md={12}>
            {content}
          </Col>
        </Row>
      </DocumentTitle>
    );
  }
}

export default SimulatorPage;<|MERGE_RESOLUTION|>--- conflicted
+++ resolved
@@ -53,17 +53,12 @@
 
     return (
       <DocumentTitle title="Simulate processing">
-<<<<<<< HEAD
-        <PipelinesSubareaNavigation />
+        <PipelinesPageNavigation />
         <PageHeader title="Simulate processing"
                     documentationLink={{
                       title: 'Pipelines documentation',
                       path: DocsHelper.PAGES.PIPELINE_RULES,
                     }}>
-=======
-        <PipelinesPageNavigation />
-        <PageHeader title="Simulate processing">
->>>>>>> 3bcfd8b6
           <span>
             Processing messages can be complex. Use this page to simulate the result of processing an incoming
             message using your current set of pipelines and rules.
