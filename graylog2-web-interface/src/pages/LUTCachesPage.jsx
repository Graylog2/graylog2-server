--- conflicted
+++ resolved
@@ -68,24 +68,6 @@
     }
   };
 
-<<<<<<< HEAD
-  // eslint-disable-next-line class-methods-use-this
-  _saved = () => {
-    history.push(Routes.SYSTEM.LOOKUPTABLES.CACHES.OVERVIEW);
-  };
-
-  // eslint-disable-next-line class-methods-use-this
-  _isCreating = ({ action }) => {
-    return action === 'create';
-  };
-
-  // eslint-disable-next-line class-methods-use-this
-  _validateCache = (adapter) => {
-    LookupTableCachesActions.validate(adapter);
-  };
-
-=======
->>>>>>> c7290c44
   render() {
     const {
       action,
@@ -132,9 +114,7 @@
     } else if (!caches) {
       content = <Spinner text="Loading caches" />;
     } else {
-      content = (
-        <CachesOverview />
-      );
+      content = <CachesOverview />;
     }
 
     return (
@@ -157,7 +137,6 @@
               </ButtonToolbar>
             </span>
           </PageHeader>
-
           {content}
         </span>
       </DocumentTitle>
