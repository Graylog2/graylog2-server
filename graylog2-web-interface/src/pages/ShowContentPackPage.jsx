import React from 'react';
import Reflux from 'reflux';
import createReactClass from 'create-react-class';
import PropTypes from 'prop-types';
import { Row, Col, Button, ButtonToolbar } from 'react-bootstrap';
import { LinkContainer } from 'react-router-bootstrap';
import Spinner from 'components/common/Spinner';
import { BootstrapModalConfirm } from 'components/bootstrap';

import history from 'util/History';
import Routes from 'routing/Routes';

import UserNotification from 'util/UserNotification';
import { DocumentTitle, PageHeader } from 'components/common';
import ContentPackDetails from 'components/content-packs/ContentPackDetails';
import ContentPackVersions from 'components/content-packs/ContentPackVersions';
import ContentPackInstallations from 'components/content-packs/ContentPackInstallations';
import ContentPackInstallEntityList from 'components/content-packs/ContentPackInstallEntityList';
import CombinedProvider from 'injection/CombinedProvider';
import ShowContentPackStyle from './ShowContentPackPage.css';

const { ContentPacksActions, ContentPacksStore } = CombinedProvider.get('ContentPacks');

const ShowContentPackPage = createReactClass({
  displayName: 'ShowContentPackPage',

  propTypes: {
    params: PropTypes.object.isRequired,
  },

  mixins: [Reflux.connect(ContentPacksStore)],

  getInitialState() {
    return {
      selectedVersion: undefined,
      uninstallEntities: undefined,
      uninstallContentPackId: undefined,
      uninstallInstallId: undefined,
    };
  },


  componentDidMount() {
    ContentPacksActions.get(this.props.params.contentPackId).catch((error) => {
      if (error.status === 404) {
        UserNotification.error(
          `Cannot find Content Pack with the id ${this.props.params.contentPackId} and may have been deleted.`);
      } else {
        UserNotification.error('An internal server error occurred. Please check your logfiles for more information');
      }
      history.push(Routes.SYSTEM.CONTENTPACKS.LIST);
    });
    ContentPacksActions.installList(this.props.params.contentPackId);
  },

  _onVersionChanged(newVersion) {
    this.setState({ selectedVersion: newVersion });
  },

  _deleteContentPackRev(contentPackId, revision) {
<<<<<<< HEAD
    /* eslint-disable-next-line no-alert */
    if (window.confirm('You are about to delete this content pack, are you sure?')) {
=======
    if (window.confirm('You are about to delete this content pack revision, are you sure?')) {
>>>>>>> c7701b11
      ContentPacksActions.deleteRev(contentPackId, revision).then(() => {
        UserNotification.success('Content pack revision deleted successfully.', 'Success');
        ContentPacksActions.get(contentPackId).catch((error) => {
          if (error.status !== 404) {
            UserNotification.error('An internal server error occurred. Please check your logfiles for more information');
          }
          history.push(Routes.SYSTEM.CONTENTPACKS.LIST);
        });
      }, (error) => {
        let errMessage = error.message;
        if (error.responseMessage) {
          errMessage = error.responseMessage;
        }
        UserNotification.error(`Deleting content pack failed: ${errMessage}`, 'Error');
      });
    }
  },

  _onUninstallContentPackRev(contentPackId, installId) {
    ContentPacksActions.uninstallDetails(contentPackId, installId).then((result) => {
      this.setState({ uninstallEntities: result.entities });
    });
    this.setState({
      uninstallContentPackId: contentPackId,
      uninstallInstallId: installId,
    });
    this.modal.open();
  },

  _clearUninstall() {
    this.setState({
      uninstallContentPackId: undefined,
      uninstallInstallId: undefined,
      uninstallEntities: undefined,
    });
    this.modal.close();
  },

  _uninstallContentPackRev() {
    const contentPackId = this.state.uninstallContentPackId;
    ContentPacksActions.uninstall(this.state.uninstallContentPackId, this.state.uninstallInstallId).then(() => {
      UserNotification.success('Content Pack uninstalled successfully.', 'Success');
      ContentPacksActions.installList(contentPackId);
      this._clearUninstall();
    }, () => {
      UserNotification.error('Uninstall content pack failed, please check your logs for more information.', 'Error');
    });
  },

  _installContentPack(contentPackId, contentPackRev, parameters) {
    ContentPacksActions.install(contentPackId, contentPackRev, parameters).then(() => {
      UserNotification.success('Content Pack installed successfully.', 'Success');
      ContentPacksActions.installList(contentPackId);
    }, (error) => {
      UserNotification.error(`Installing content pack failed with status: ${error}.
         Could not install content pack with ID: ${contentPackId}`);
    });
  },

  render() {
    if (!this.state.contentPackRevisions) {
      return (<Spinner />);
    }

    const { contentPackRevisions, selectedVersion, constraints } = this.state;
    return (
      <DocumentTitle title="Content packs">
        <span>
          <PageHeader title="Content packs">
            <span>
              Content packs accelerate the set up process for a specific data source. A content pack can include inputs/extractors, streams, and dashboards.
            </span>

            <span>
              Find more content packs in {' '}
              <a href="https://marketplace.graylog.org/" target="_blank" rel="noopener noreferrer">the Graylog Marketplace</a>.
            </span>

            <ButtonToolbar>
              <LinkContainer to={Routes.SYSTEM.CONTENTPACKS.LIST}>
                <Button bsStyle="info">Content Packs</Button>
              </LinkContainer>
            </ButtonToolbar>
          </PageHeader>

          <Row>
            <Col md={4} className="content">
              <div id="content-pack-versions">
                <Row className={ShowContentPackStyle.leftRow}>
                  <Col>
                    <h2>Versions</h2>
                    <ContentPackVersions contentPackRevisions={contentPackRevisions}
                                         onInstall={this._installContentPack}
                                         onChange={this._onVersionChanged}
                                         onDeletePack={this._deleteContentPackRev} />
                  </Col>
                </Row>
                <Row className={ShowContentPackStyle.leftRow}>
                  <Col>
                    <h2>Installations</h2>
                    <ContentPackInstallations installations={this.state.installations}
                                              onUninstall={this._onUninstallContentPackRev}
                    />
                  </Col>
                </Row>
              </div>
            </Col>
            <Col md={8} className="content">
              <ContentPackDetails contentPack={contentPackRevisions.contentPack(selectedVersion)}
                                  constraints={constraints[selectedVersion]}
                                  showConstraints
                                  verbose />
            </Col>
          </Row>
        </span>
        <BootstrapModalConfirm
          ref={(c) => { this.modal = c; }}
          title="Do you really want to uninstall this Content Pack?"
          onConfirm={this._uninstallContentPackRev}
          onCancel={this._clearUninstall}
        >
          <ContentPackInstallEntityList uninstall entities={this.state.uninstallEntities} />
        </BootstrapModalConfirm>
      </DocumentTitle>
    );
  },
});

export default ShowContentPackPage;<|MERGE_RESOLUTION|>--- conflicted
+++ resolved
@@ -58,12 +58,9 @@
   },
 
   _deleteContentPackRev(contentPackId, revision) {
-<<<<<<< HEAD
-    /* eslint-disable-next-line no-alert */
-    if (window.confirm('You are about to delete this content pack, are you sure?')) {
-=======
+
+  /* eslint-disable-next-line no-alert */
     if (window.confirm('You are about to delete this content pack revision, are you sure?')) {
->>>>>>> c7701b11
       ContentPacksActions.deleteRev(contentPackId, revision).then(() => {
         UserNotification.success('Content pack revision deleted successfully.', 'Success');
         ContentPacksActions.get(contentPackId).catch((error) => {
