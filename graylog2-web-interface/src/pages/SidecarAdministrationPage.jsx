/*
 * Copyright (C) 2020 Graylog, Inc.
 *
 * This program is free software: you can redistribute it and/or modify
 * it under the terms of the Server Side Public License, version 1,
 * as published by MongoDB, Inc.
 *
 * This program is distributed in the hope that it will be useful,
 * but WITHOUT ANY WARRANTY; without even the implied warranty of
 * MERCHANTABILITY or FITNESS FOR A PARTICULAR PURPOSE. See the
 * Server Side Public License for more details.
 *
 * You should have received a copy of the Server Side Public License
 * along with this program. If not, see
 * <http://www.mongodb.com/licensing/server-side-public-license>.
 */
import React from 'react';
import PropTypes from 'prop-types';

import { Col, Row } from 'components/bootstrap';
import DocsHelper from 'util/DocsHelper';
import { DocumentTitle, PageHeader } from 'components/common';
import CollectorsAdministrationContainer from 'components/sidecars/administration/CollectorsAdministrationContainer';
import SidecarsPageNavigation from 'components/sidecars/common/SidecarsPageNavigation';
import withLocation from 'routing/withLocation';

const SidecarAdministrationPage = ({ location: { query: { node_id: nodeId } } }) => (
  <DocumentTitle title="Collectors Administration">
<<<<<<< HEAD
    <SidecarsSubareaNavigation />
    <PageHeader title="Collectors Administration"
                documentationLink={{
                  title: 'Sidecar documentation',
                  path: DocsHelper.PAGES.COLLECTOR_SIDECAR,
                }}>
=======
    <SidecarsPageNavigation />
    <PageHeader title="Collectors Administration">
>>>>>>> 3bcfd8b6
      <span>
        The Graylog collectors can reliably forward contents of log files or Windows EventLog from your servers.
      </span>
    </PageHeader>

    <Row className="content">
      <Col md={12}>
        <CollectorsAdministrationContainer nodeId={nodeId} />
      </Col>
    </Row>
  </DocumentTitle>
);

SidecarAdministrationPage.propTypes = {
  location: PropTypes.object.isRequired,
};

export default withLocation(SidecarAdministrationPage);<|MERGE_RESOLUTION|>--- conflicted
+++ resolved
@@ -26,17 +26,12 @@
 
 const SidecarAdministrationPage = ({ location: { query: { node_id: nodeId } } }) => (
   <DocumentTitle title="Collectors Administration">
-<<<<<<< HEAD
-    <SidecarsSubareaNavigation />
+    <SidecarsPageNavigation />
     <PageHeader title="Collectors Administration"
                 documentationLink={{
                   title: 'Sidecar documentation',
                   path: DocsHelper.PAGES.COLLECTOR_SIDECAR,
                 }}>
-=======
-    <SidecarsPageNavigation />
-    <PageHeader title="Collectors Administration">
->>>>>>> 3bcfd8b6
       <span>
         The Graylog collectors can reliably forward contents of log files or Windows EventLog from your servers.
       </span>
