/*
 * Copyright (C) 2020 Graylog, Inc.
 *
 * This program is free software: you can redistribute it and/or modify
 * it under the terms of the Server Side Public License, version 1,
 * as published by MongoDB, Inc.
 *
 * This program is distributed in the hope that it will be useful,
 * but WITHOUT ANY WARRANTY; without even the implied warranty of
 * MERCHANTABILITY or FITNESS FOR A PARTICULAR PURPOSE. See the
 * Server Side Public License for more details.
 *
 * You should have received a copy of the Server Side Public License
 * along with this program. If not, see
 * <http://www.mongodb.com/licensing/server-side-public-license>.
 */
import * as React from 'react';
import { useEffect, useMemo, useState } from 'react';
import cloneDeep from 'lodash/cloneDeep';
import groupBy from 'lodash/groupBy';

import { LinkContainer } from 'components/common/router';
import Routes from 'routing/Routes';
import { Button } from 'components/bootstrap';
import UserNotification from 'util/UserNotification';
import { DocumentTitle, PageHeader } from 'components/common';
import ValueReferenceData from 'util/ValueReferenceData';
import ContentPackEdit from 'components/content-packs/ContentPackEdit';
import Entity from 'logic/content-packs/Entity';
import { CatalogActions, CatalogStore } from 'stores/content-packs/CatalogStore';
import { ContentPacksActions, ContentPacksStore } from 'stores/content-packs/ContentPacksStore';
import useParams from 'routing/useParams';
import useHistory from 'routing/useHistory';
import { useStore } from 'stores/connect';
import useProductName from 'customization/useProductName';

const EditContentPackPage = () => {
<<<<<<< HEAD
=======
  useStore(ContentPacksStore);
>>>>>>> 423ca085
  const productName = useProductName();
  const { entityIndex } = useStore(CatalogStore);
  const { contentPackId, contentPackRev } = useParams<{ contentPackId: string; contentPackRev: string }>();
  const history = useHistory();
  const [selectedEntities, setSelectedEntities] = useState({});
  const [appliedParameter, setAppliedParameter] = useState({});
  const [contentPack, setContentPack] = useState(undefined);
  const [contentPackEntities, setContentPackEntities] = useState(undefined);
  const [fetchedEntities, setFetchedEntities] = useState(undefined);

  useEffect(() => {
    ContentPacksActions.get(contentPackId).then((result) => {
      const { contentPackRevisions } = result;
      const newContentPack = contentPackRevisions.createNewVersionFromRev(contentPackRev);

      setContentPack(newContentPack);
      setContentPackEntities(cloneDeep(newContentPack.entities));

      CatalogActions.showEntityIndex();
    });
  }, [contentPackId, contentPackRev]);

  const entityCatalog = useMemo(() => {
    if (!contentPack || !entityIndex) {
      return {};
    }

    const groupedContentPackEntities = groupBy(contentPackEntities, 'type.name');

    return Object.keys(entityIndex).reduce((result, entityType) => {
      /* eslint-disable-next-line no-param-reassign */
      result[entityType] = entityIndex[entityType].concat(groupedContentPackEntities[entityType] || []);

      return result;
    }, {});
  }, [contentPack, entityIndex, contentPackEntities]);

  useEffect(() => {
    if (!contentPack || !entityIndex) {
      return;
    }

    const newSelectedEntities = contentPack.entities.reduce((result, entity) => {
      if (
        entityCatalog[entity.type.name] &&
        entityCatalog[entity.type.name].findIndex((fetchedEntity) => fetchedEntity.id === entity.id) >= 0
      ) {
        const newResult = result;

        newResult[entity.type.name] = result[entity.type.name] || [];
        newResult[entity.type.name].push(entity);

        return newResult;
      }

      return result;
    }, {});

    setSelectedEntities(newSelectedEntities);
  }, [contentPack, entityCatalog, entityIndex]);

  useEffect(() => {
    if (!contentPack) {
      return;
    }

    const newAppliedParameter = contentPack.entities.reduce((result, entity) => {
      const entityData = new ValueReferenceData(entity.data);
      const configPaths = entityData.getPaths();

      const paramMap = Object.keys(configPaths)
        .filter((path) => configPaths[path].isValueParameter())
        .map((path) => ({ configKey: path, paramName: configPaths[path].getValue(), readOnly: true }));
      const newResult = result;

      if (paramMap.length > 0) {
        newResult[entity.id] = paramMap;
      }

      return newResult;
    }, {});

    setAppliedParameter(newAppliedParameter);
  }, [contentPack]);

  const _onStateChanged = (newState) => {
    setContentPack(newState.contentPack || contentPack);
    setSelectedEntities(newState.selectedEntities || selectedEntities);
    setAppliedParameter(newState.appliedParameter || appliedParameter);
  };

  const _onSave = () => {
    ContentPacksActions.create(contentPack.toJSON()).then(
      () => {
        UserNotification.success('Content pack imported successfully', 'Success!');
        history.push(Routes.SYSTEM.CONTENTPACKS.LIST);
      },
      (response) => {
        const message =
          'Error importing content pack, please ensure it is a valid JSON file. Check your ' +
          `${productName} server logs for more information.`;
        const title = 'Could not import content pack';
        let smallMessage = '';

        if (response.additional && response.additional.body && response.additional.body.message) {
          smallMessage = `<br /><small>${response.additional.body.message}</small>`;
        }

        UserNotification.error(message + smallMessage, title);
      },
    );
  };

  const _getEntities = (newSelectedEntities) => {
    CatalogActions.getSelectedEntities(newSelectedEntities).then((result) => {
      const selectedContentPackEntities = Object.keys(newSelectedEntities)
        .reduce((acc, entityType) => acc.concat(newSelectedEntities[entityType]), [])
        .filter((e) => e instanceof Entity);
      /* Mark entities from server */
      const entities = selectedContentPackEntities.concat(result.entities.map((e) => Entity.fromJSON(e, true)));
      const builtContentPack = contentPack.toBuilder().entities(entities).build();

      setContentPack(builtContentPack);
      setFetchedEntities(builtContentPack.entities);
    });
  };

  return (
    <DocumentTitle title="Content packs">
      <span>
        <PageHeader
          title="Edit content pack"
          topActions={
            <LinkContainer to={Routes.SYSTEM.CONTENTPACKS.LIST}>
              <Button bsStyle="info">Content Packs</Button>
            </LinkContainer>
          }>
          <span>
            Content packs accelerate the set up process for a specific data source. A content pack can include
            inputs/extractors, streams, and dashboards.
            <br />
            Find more content packs in{' '}
            <a href="https://marketplace.graylog.org/" target="_blank" rel="noopener noreferrer">
              the Graylog Marketplace
            </a>
            .
          </span>
        </PageHeader>
        <ContentPackEdit
          contentPack={contentPack}
          onGetEntities={_getEntities}
          onStateChange={_onStateChanged}
          fetchedEntities={fetchedEntities}
          selectedEntities={selectedEntities}
          entityIndex={entityCatalog}
          appliedParameter={appliedParameter}
          edit
          onSave={_onSave}
        />
      </span>
    </DocumentTitle>
  );
};

export default EditContentPackPage;<|MERGE_RESOLUTION|>--- conflicted
+++ resolved
@@ -35,10 +35,7 @@
 import useProductName from 'customization/useProductName';
 
 const EditContentPackPage = () => {
-<<<<<<< HEAD
-=======
   useStore(ContentPacksStore);
->>>>>>> 423ca085
   const productName = useProductName();
   const { entityIndex } = useStore(CatalogStore);
   const { contentPackId, contentPackRev } = useParams<{ contentPackId: string; contentPackRev: string }>();
