/*
 * Copyright (C) 2020 Graylog, Inc.
 *
 * This program is free software: you can redistribute it and/or modify
 * it under the terms of the Server Side Public License, version 1,
 * as published by MongoDB, Inc.
 *
 * This program is distributed in the hope that it will be useful,
 * but WITHOUT ANY WARRANTY; without even the implied warranty of
 * MERCHANTABILITY or FITNESS FOR A PARTICULAR PURPOSE. See the
 * Server Side Public License for more details.
 *
 * You should have received a copy of the Server Side Public License
 * along with this program. If not, see
 * <http://www.mongodb.com/licensing/server-side-public-license>.
 */
import * as React from 'react';

import { Button } from 'components/bootstrap';
<<<<<<< HEAD
import { LUTLayout, LookupTablesOverview } from 'components/lookup-tables';
import { useModalContext } from 'components/lookup-tables/LUTModals/ModalContext';
import LUTModals from 'components/lookup-tables/LUTModals';
=======
import { LookupTablesOverview } from 'components/lookup-tables';
import { LUTPageLayout } from 'components/lookup-tables/layout-componets';
>>>>>>> df677229

function LUTTablesPage() {
  const { setModal } = useModalContext();

  const showCreateModal = () => {
    setModal('LUT-CREATE');
  }

  return (
    <LUTPageLayout
      documentTitle="Lookup Tables"
      pageTitle="Lookup Tables"
      pageDescription="Lookup tables can be used in extractors, converters and processing pipelines to translate message fields or to enrich messages."
      actions={
        <Button bsStyle="primary" onClick={showCreateModal}>
          Create lookup table
        </Button>
      }>
      <LookupTablesOverview />
<<<<<<< HEAD
      <LUTModals />
    </LUTLayout>
=======
    </LUTPageLayout>
>>>>>>> df677229
  );
}

export default LUTTablesPage;<|MERGE_RESOLUTION|>--- conflicted
+++ resolved
@@ -17,14 +17,9 @@
 import * as React from 'react';
 
 import { Button } from 'components/bootstrap';
-<<<<<<< HEAD
-import { LUTLayout, LookupTablesOverview } from 'components/lookup-tables';
-import { useModalContext } from 'components/lookup-tables/LUTModals/ModalContext';
-import LUTModals from 'components/lookup-tables/LUTModals';
-=======
 import { LookupTablesOverview } from 'components/lookup-tables';
 import { LUTPageLayout } from 'components/lookup-tables/layout-componets';
->>>>>>> df677229
+import { useModalContext } from 'components/lookup-tables/contexts/ModalContext';
 
 function LUTTablesPage() {
   const { setModal } = useModalContext();
@@ -44,12 +39,7 @@
         </Button>
       }>
       <LookupTablesOverview />
-<<<<<<< HEAD
-      <LUTModals />
-    </LUTLayout>
-=======
     </LUTPageLayout>
->>>>>>> df677229
   );
 }
 
