/*
 * Copyright (C) 2020 Graylog, Inc.
 *
 * This program is free software: you can redistribute it and/or modify
 * it under the terms of the Server Side Public License, version 1,
 * as published by MongoDB, Inc.
 *
 * This program is distributed in the hope that it will be useful,
 * but WITHOUT ANY WARRANTY; without even the implied warranty of
 * MERCHANTABILITY or FITNESS FOR A PARTICULAR PURPOSE. See the
 * Server Side Public License for more details.
 *
 * You should have received a copy of the Server Side Public License
 * along with this program. If not, see
 * <http://www.mongodb.com/licensing/server-side-public-license>.
 */
import React from 'react';
import numeral from 'numeral';
import moment from 'moment';

<<<<<<< HEAD
import { Col, Row } from 'components/bootstrap';
import StoreProvider from 'injection/StoreProvider';
=======
import { Col, Row } from 'components/graylog';
>>>>>>> 8d19d8cf
import DocsHelper from 'util/DocsHelper';
import { DocumentTitle, Spinner, PageHeader, PaginatedList } from 'components/common';
import { DocumentationLink } from 'components/support';
import { IndexerFailuresList } from 'components/indexers';
import { IndexerFailuresStore } from 'stores/indexers/IndexerFailuresStore';

class IndexerFailuresPage extends React.Component {
  state = {};

  componentDidMount() {
    IndexerFailuresStore.count(moment().subtract(10, 'years')).then((response) => {
      this.setState({ total: response.count });
    });

    this.loadData(1, this.defaultPageSize);
  }

  defaultPageSize = 50;

  loadData = (page, size) => {
    IndexerFailuresStore.list(size, (page - 1) * size).then((response) => {
      this.setState({ failures: response.failures });
    });
  };

  _onChangePaginatedList = (page, size) => {
    this.loadData(page, size);
  };

  render() {
    if (this.state.total === undefined || !this.state.failures) {
      return <Spinner />;
    }

    return (
      <DocumentTitle title="Indexer failures">
        <span>
          <PageHeader title="Indexer failures">
            <span>
              This is a list of message index attempts that failed. A failure means that a message you sent to Graylog was{' '}
              properly processed but writing it to the Elasticsearch cluster failed. Note that the list is capped to a size{' '}
              of 50 MB so it will contain a lot of failure logs but not necessarily all that ever occurred.
            </span>

            <span>
              Collection containing a total of {numeral(this.state.total).format('0,0')} indexer failures. Read more about
              this topic in the <DocumentationLink page={DocsHelper.PAGES.INDEXER_FAILURES} text="documentation" />.
            </span>
          </PageHeader>
          <Row className="content">
            <Col md={12}>
              <PaginatedList totalItems={this.state.total} onChange={this._onChangePaginatedList} pageSize={this.defaultPageSize}>
                <IndexerFailuresList failures={this.state.failures} />
              </PaginatedList>
            </Col>
          </Row>
        </span>
      </DocumentTitle>
    );
  }
}

export default IndexerFailuresPage;<|MERGE_RESOLUTION|>--- conflicted
+++ resolved
@@ -18,12 +18,7 @@
 import numeral from 'numeral';
 import moment from 'moment';
 
-<<<<<<< HEAD
 import { Col, Row } from 'components/bootstrap';
-import StoreProvider from 'injection/StoreProvider';
-=======
-import { Col, Row } from 'components/graylog';
->>>>>>> 8d19d8cf
 import DocsHelper from 'util/DocsHelper';
 import { DocumentTitle, Spinner, PageHeader, PaginatedList } from 'components/common';
 import { DocumentationLink } from 'components/support';
