--- conflicted
+++ resolved
@@ -15,7 +15,6 @@
  * <http://www.mongodb.com/licensing/server-side-public-license>.
  */
 import React, { useEffect } from 'react';
-import useProductName from 'brand-customization/useProductName';
 
 import { InputStatesStore } from 'stores/inputs/InputStatesStore';
 import { DocumentTitle, PageHeader } from 'components/common';
@@ -24,10 +23,7 @@
 import AppConfig from 'util/AppConfig';
 import { Link } from 'components/common/router';
 import Routes from 'routing/Routes';
-<<<<<<< HEAD
-=======
 import useProductName from 'brand-customization/useProductName';
->>>>>>> 70f44a88
 
 const isCloud = AppConfig.isCloud();
 
