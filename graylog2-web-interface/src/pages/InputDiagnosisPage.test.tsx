--- conflicted
+++ resolved
@@ -15,13 +15,9 @@
  * <http://www.mongodb.com/licensing/server-side-public-license>.
  */
 import * as React from 'react';
-<<<<<<< HEAD
 import { render, screen } from 'wrappedTestingLibrary';
-=======
-import {render, screen, fireEvent} from 'wrappedTestingLibrary';
->>>>>>> c29763cf
 
-import {asMock} from 'helpers/mocking';
+import { asMock } from 'helpers/mocking';
 import useInputDiagnosis from 'components/inputs/InputDiagnosis/useInputDiagnosis';
 
 import InputDiagnosisPage from './InputDiagnosisPage';
@@ -61,18 +57,12 @@
   read_bytes_total: 16,
   write_bytes_1sec: 17,
   write_bytes_total: 18,
-<<<<<<< HEAD
   message_errors:{
     failures_indexing: 19,
     failures_processing: 20,
     failures_inputs_codecs: 21,
+    dropped_message_occurrence: 10,
   },
-=======
-  failures_indexing: 19,
-  failures_processing: 20,
-  failures_inputs_codecs: 21,
-  dropped_message_occurrence: 10,
->>>>>>> c29763cf
   stream_message_count: [
     { stream_name: 'Test Stream 1', stream_id: '1', count: 22 },
     { stream_name: 'Test Stream 2', stream_id: '2', count: 23 },
