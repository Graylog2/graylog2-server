/*
 * Copyright (C) 2020 Graylog, Inc.
 *
 * This program is free software: you can redistribute it and/or modify
 * it under the terms of the Server Side Public License, version 1,
 * as published by MongoDB, Inc.
 *
 * This program is distributed in the hope that it will be useful,
 * but WITHOUT ANY WARRANTY; without even the implied warranty of
 * MERCHANTABILITY or FITNESS FOR A PARTICULAR PURPOSE. See the
 * Server Side Public License for more details.
 *
 * You should have received a copy of the Server Side Public License
 * along with this program. If not, see
 * <http://www.mongodb.com/licensing/server-side-public-license>.
 */
import PropTypes from 'prop-types';
import React from 'react';

import { LinkContainer } from 'components/common/router';
import connect from 'stores/connect';
import Routes from 'routing/Routes';
import history from 'util/History';
import { ButtonToolbar, Col, Row, Button } from 'components/bootstrap';
import { DocumentTitle, PageHeader, Spinner } from 'components/common';
<<<<<<< HEAD
import { LookupTable, LookupTableCreate, LookupTableForm, LookupTablesOverview } from 'components/lookup-tables';
import withPaginationQueryParameter from 'components/common/withPaginationQueryParameter';
=======
import { LookupTableView, LookupTableCreate, LookupTableForm, LookupTablesOverview } from 'components/lookup-tables';
>>>>>>> 0c910827
import withParams from 'routing/withParams';
import withLocation from 'routing/withLocation';
import { LookupTablesActions, LookupTablesStore } from 'stores/lookup-tables/LookupTablesStore';

const _saved = () => {
  // reset detail state
  history.push(Routes.SYSTEM.LOOKUPTABLES.OVERVIEW);
};

const _isCreating = ({ action }) => {
  return action === 'create';
};

const _validateTable = (table) => {
  LookupTablesActions.validate(table);
};

class LUTTablesPage extends React.Component {
  errorStatesTimer = undefined;

  errorStatesInterval = 1000;

  componentDidMount() {
    this._loadData(this.props);
  }

  componentDidUpdate(prevProps) {
    const { location: { pathname } } = this.props;
    const { location: { pathname: prevPathname } } = prevProps;

    if (pathname !== prevPathname) {
      this._loadData(this.props);
    }
  }

  componentWillUnmount() {
    clearInterval(this.errorStatesTimer);
  }

  _startErrorStatesTimer = () => {
    const { tables, dataAdapters } = this.props;

    this._stopErrorStatesTimer();

    this.errorStatesTimer = setInterval(() => {
      let tableNames = null;

      if (tables) {
        tableNames = tables.map((t) => t.name);
      }

      if (tableNames) {
        const adapterNames = Object.values(dataAdapters).map((a) => a.name);

        LookupTablesActions.getErrors(tableNames, null, adapterNames || null);
      }
    }, this.errorStatesInterval);
  };

  _stopErrorStatesTimer = () => {
    if (this.errorStatesTimer) {
      clearInterval(this.errorStatesTimer);
      this.errorStatesTimer = undefined;
    }
  };

  _loadData = (props) => {
    const { pagination } = this.props;
    const { page, pageSize } = this.props.paginationQueryParameter;

    this._stopErrorStatesTimer();

    if (props.params && props.params.tableName) {
      LookupTablesActions.get(props.params.tableName);
    } else if (_isCreating(props)) {
      // nothing to do, the intermediate data container will take care of loading the caches and adapters
    } else {
      LookupTablesActions.searchPaginated(page, pageSize, pagination.query);
      this._startErrorStatesTimer();
    }
  };

<<<<<<< HEAD
=======
  // eslint-disable-next-line
  _saved = () => {
    // reset detail state
    history.push(Routes.SYSTEM.LOOKUPTABLES.OVERVIEW);
  };

  // eslint-disable-next-line
  _isCreating = ({ action }) => {
    return action === 'create';
  };

  // eslint-disable-next-line
  _validateTable = (table) => {
    LookupTablesActions.validate(table);
  };

>>>>>>> 0c910827
  render() {
    const {
      action,
      table,
      validationErrors,
      dataAdapter,
      cache,
      tables,
      caches,
      dataAdapters,
      pagination,
      errorStates,
    } = this.props;
    let content;
    const isShowing = action === 'show';
    const isEditing = action === 'edit';

    if (isShowing || isEditing) {
      if (!table) {
        content = <Spinner text="Loading lookup table" />;
      } else if (isEditing) {
        content = (
          <Row className="content">
            <Col lg={8}>
              <h2>Lookup Table</h2>
              <LookupTableForm table={table}
                               create={false}
                               saved={_saved}
                               validate={_validateTable}
                               validationErrors={validationErrors} />
            </Col>
          </Row>
        );
      } else {
        content = (
          <LookupTableView dataAdapter={dataAdapter}
                           cache={cache}
                           table={table} />
        );
      }
    } else if (_isCreating(this.props)) {
      content = (
        <LookupTableCreate saved={_saved}
                           validate={_validateTable}
                           validationErrors={validationErrors} />
      );
    } else if (!tables) {
      content = <Spinner text="Loading lookup tables" />;
    } else {
      content = (
        <LookupTablesOverview tables={tables}
                              caches={caches}
                              dataAdapters={dataAdapters}
                              pagination={pagination}
                              errorStates={errorStates} />
      );
    }

    return (
      <DocumentTitle title="Lookup Tables">
        <span>
          <PageHeader title="Lookup Tables">
            <span>Lookup tables can be used in extractors, converters and processing pipelines to translate message fields or to enrich messages.</span>
            {null}
            <span>
              <ButtonToolbar>
                <LinkContainer to={Routes.SYSTEM.LOOKUPTABLES.OVERVIEW}>
                  <Button bsStyle="info">Lookup Tables</Button>
                </LinkContainer>
                <LinkContainer to={Routes.SYSTEM.LOOKUPTABLES.CACHES.OVERVIEW}>
                  <Button bsStyle="info">Caches</Button>
                </LinkContainer>
                <LinkContainer to={Routes.SYSTEM.LOOKUPTABLES.DATA_ADAPTERS.OVERVIEW}>
                  <Button bsStyle="info">Data Adapters</Button>
                </LinkContainer>
              </ButtonToolbar>
            </span>
          </PageHeader>

          {content}
        </span>
      </DocumentTitle>
    );
  }
}

LUTTablesPage.propTypes = {
  table: PropTypes.object,
  validationErrors: PropTypes.object,
  dataAdapter: PropTypes.object,
  cache: PropTypes.object,
  tables: PropTypes.array,
  caches: PropTypes.object,
  dataAdapters: PropTypes.object,
  pagination: PropTypes.object,
  location: PropTypes.object,
  errorStates: PropTypes.object,
  action: PropTypes.string,
  paginationQueryParameter: PropTypes.object.isRequired,
};

LUTTablesPage.defaultProps = {
  errorStates: null,
  validationErrors: {},
  dataAdapters: null,
  table: null,
  cache: null,
  caches: null,
  tables: null,
  location: null,
  pagination: null,
  dataAdapter: null,
  action: undefined,
};

export default connect(withParams(withLocation(withPaginationQueryParameter(LUTTablesPage))), { lookupTableStore: LookupTablesStore }, ({ lookupTableStore, ...otherProps }) => ({
  ...otherProps,
  ...lookupTableStore,
}));<|MERGE_RESOLUTION|>--- conflicted
+++ resolved
@@ -23,12 +23,8 @@
 import history from 'util/History';
 import { ButtonToolbar, Col, Row, Button } from 'components/bootstrap';
 import { DocumentTitle, PageHeader, Spinner } from 'components/common';
-<<<<<<< HEAD
-import { LookupTable, LookupTableCreate, LookupTableForm, LookupTablesOverview } from 'components/lookup-tables';
 import withPaginationQueryParameter from 'components/common/withPaginationQueryParameter';
-=======
 import { LookupTableView, LookupTableCreate, LookupTableForm, LookupTablesOverview } from 'components/lookup-tables';
->>>>>>> 0c910827
 import withParams from 'routing/withParams';
 import withLocation from 'routing/withLocation';
 import { LookupTablesActions, LookupTablesStore } from 'stores/lookup-tables/LookupTablesStore';
@@ -111,25 +107,6 @@
     }
   };
 
-<<<<<<< HEAD
-=======
-  // eslint-disable-next-line
-  _saved = () => {
-    // reset detail state
-    history.push(Routes.SYSTEM.LOOKUPTABLES.OVERVIEW);
-  };
-
-  // eslint-disable-next-line
-  _isCreating = ({ action }) => {
-    return action === 'create';
-  };
-
-  // eslint-disable-next-line
-  _validateTable = (table) => {
-    LookupTablesActions.validate(table);
-  };
-
->>>>>>> 0c910827
   render() {
     const {
       action,
