--- conflicted
+++ resolved
@@ -83,18 +83,13 @@
 
     return (
       <DocumentTitle title={`Edit "${notification.title}" Notification`}>
-<<<<<<< HEAD
-        <EventsSubareaNavigation />
+        <EventsPageNavigation />
         <PageHeader title={`Edit "${notification.title}" Notification`}
                     actions={<EventNotificationActionLinks notificationId={notification.id} />}
                     documentationLink={{
                       title: 'Alerts documentation',
                       path: DocsHelper.PAGES.ALERTS,
                     }}>
-=======
-        <EventsPageNavigation />
-        <PageHeader title={`Edit "${notification.title}" Notification`} subactions={<EventNotificationActionLinks notificationId={notification.id} />}>
->>>>>>> 3bcfd8b6
           <span>
             Notifications alert you of any configured Event when they occur. Graylog can send Notifications directly
             to you or to other systems you use for that purpose.
@@ -106,7 +101,6 @@
             <EventNotificationFormContainer action="edit" notification={notification} />
           </Col>
         </Row>
-
       </DocumentTitle>
     );
   }
