/*
 * Copyright (C) 2020 Graylog, Inc.
 *
 * This program is free software: you can redistribute it and/or modify
 * it under the terms of the Server Side Public License, version 1,
 * as published by MongoDB, Inc.
 *
 * This program is distributed in the hope that it will be useful,
 * but WITHOUT ANY WARRANTY; without even the implied warranty of
 * MERCHANTABILITY or FITNESS FOR A PARTICULAR PURPOSE. See the
 * Server Side Public License for more details.
 *
 * You should have received a copy of the Server Side Public License
 * along with this program. If not, see
 * <http://www.mongodb.com/licensing/server-side-public-license>.
 */
import PropTypes from 'prop-types';
import React from 'react';
import createReactClass from 'create-react-class';
import Reflux from 'reflux';

<<<<<<< HEAD
import { Link } from 'components/common/router';
import StoreProvider from 'injection/StoreProvider';
=======
import { Link } from 'components/graylog/router';
>>>>>>> 8d19d8cf
import { DocumentTitle, PageHeader, Spinner } from 'components/common';
import { InputsList } from 'components/inputs';
import Routes from 'routing/Routes';
import withParams from 'routing/withParams';
import { CurrentUserStore } from 'stores/users/CurrentUserStore';
import { InputStatesStore } from 'stores/inputs/InputStatesStore';
import { NodesStore } from 'stores/nodes/NodesStore';

function nodeFilter(state) {
  return state.nodes ? state.nodes[this.props.params.nodeId] : state.nodes;
}

const NodeInputsPage = createReactClass({
  displayName: 'NodeInputsPage',

  propTypes: {
    params: PropTypes.object.isRequired,
  },

  mixins: [Reflux.connect(CurrentUserStore), Reflux.connectFilter(NodesStore, 'node', nodeFilter)],

  componentDidMount() {
    this.interval = setInterval(InputStatesStore.list, 2000);
  },

  componentWillUnmount() {
    clearInterval(this.interval);
  },

  _isLoading() {
    return !this.state.node;
  },

  render() {
    if (this._isLoading()) {
      return <Spinner />;
    }

    const title = <span>Inputs of node {this.state.node.short_node_id} / {this.state.node.hostname}</span>;

    return (
      <DocumentTitle title={`Inputs of node ${this.state.node.short_node_id} / ${this.state.node.hostname}`}>
        <div>
          <PageHeader title={title}>
            <span>Graylog nodes accept data via inputs. On this page you can see which inputs are running on this specific node.</span>

            <span>
              You can launch and terminate inputs on your cluster <Link to={Routes.SYSTEM.INPUTS}>here</Link>.
            </span>
          </PageHeader>
          <InputsList permissions={this.state.currentUser.permissions} node={this.state.node} />
        </div>
      </DocumentTitle>
    );
  },
});

export default withParams(NodeInputsPage);<|MERGE_RESOLUTION|>--- conflicted
+++ resolved
@@ -19,12 +19,7 @@
 import createReactClass from 'create-react-class';
 import Reflux from 'reflux';
 
-<<<<<<< HEAD
 import { Link } from 'components/common/router';
-import StoreProvider from 'injection/StoreProvider';
-=======
-import { Link } from 'components/graylog/router';
->>>>>>> 8d19d8cf
 import { DocumentTitle, PageHeader, Spinner } from 'components/common';
 import { InputsList } from 'components/inputs';
 import Routes from 'routing/Routes';
