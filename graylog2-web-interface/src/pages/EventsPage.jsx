/*
 * Copyright (C) 2020 Graylog, Inc.
 *
 * This program is free software: you can redistribute it and/or modify
 * it under the terms of the Server Side Public License, version 1,
 * as published by MongoDB, Inc.
 *
 * This program is distributed in the hope that it will be useful,
 * but WITHOUT ANY WARRANTY; without even the implied warranty of
 * MERCHANTABILITY or FITNESS FOR A PARTICULAR PURPOSE. See the
 * Server Side Public License for more details.
 *
 * You should have received a copy of the Server Side Public License
 * along with this program. If not, see
 * <http://www.mongodb.com/licensing/server-side-public-license>.
 */
import React from 'react';
import PropTypes from 'prop-types';

import { Col, Row } from 'components/bootstrap';
import { DocumentTitle, PageHeader } from 'components/common';
import EventsContainer from 'components/events/events/EventsContainer';
import DocsHelper from 'util/DocsHelper';
import withLocation from 'routing/withLocation';
import EventsPageNavigation from 'components/events/EventsPageNavigation';

const EventsPage = ({ location }) => {
  const filteredSourceStream = location.query.stream_id;

  return (
    <DocumentTitle title="Alerts &amp; Events">
<<<<<<< HEAD
      <EventsSubareaNavigation />
      <PageHeader title="Alerts &amp; Events"
                  documentationLink={{
                    title: 'Alerts documentation',
                    path: DocsHelper.PAGES.ALERTS,
                  }}>
=======
      <EventsPageNavigation />
      <PageHeader title="Alerts &amp; Events">
>>>>>>> 3bcfd8b6
        <span>
          Define Events through different conditions. Add Notifications to Events that require your attention
          to create Alerts.
        </span>
      </PageHeader>

      <Row className="content">
        <Col md={12}>
          <EventsContainer key={filteredSourceStream} streamId={filteredSourceStream} />
        </Col>
      </Row>
    </DocumentTitle>
  );
};

EventsPage.propTypes = {
  location: PropTypes.object.isRequired,
};

export default withLocation(EventsPage);<|MERGE_RESOLUTION|>--- conflicted
+++ resolved
@@ -29,17 +29,12 @@
 
   return (
     <DocumentTitle title="Alerts &amp; Events">
-<<<<<<< HEAD
-      <EventsSubareaNavigation />
+      <EventsPageNavigation />
       <PageHeader title="Alerts &amp; Events"
                   documentationLink={{
                     title: 'Alerts documentation',
                     path: DocsHelper.PAGES.ALERTS,
                   }}>
-=======
-      <EventsPageNavigation />
-      <PageHeader title="Alerts &amp; Events">
->>>>>>> 3bcfd8b6
         <span>
           Define Events through different conditions. Add Notifications to Events that require your attention
           to create Alerts.
