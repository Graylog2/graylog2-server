/*
 * Copyright (C) 2020 Graylog, Inc.
 *
 * This program is free software: you can redistribute it and/or modify
 * it under the terms of the Server Side Public License, version 1,
 * as published by MongoDB, Inc.
 *
 * This program is distributed in the hope that it will be useful,
 * but WITHOUT ANY WARRANTY; without even the implied warranty of
 * MERCHANTABILITY or FITNESS FOR A PARTICULAR PURPOSE. See the
 * Server Side Public License for more details.
 *
 * You should have received a copy of the Server Side Public License
 * along with this program. If not, see
 * <http://www.mongodb.com/licensing/server-side-public-license>.
 */
import * as React from 'react';

import { Button } from 'components/bootstrap';
<<<<<<< HEAD
import { LUTLayout, CachesOverview } from 'components/lookup-tables';
import { useModalContext } from 'components/lookup-tables/LUTModals/ModalContext';
=======
import { CachesOverview } from 'components/lookup-tables';
import { LUTPageLayout } from 'components/lookup-tables/layout-componets';
import { useModalContext } from 'components/lookup-tables/contexts/ModalContext';
>>>>>>> df677229
import LUTModals from 'components/lookup-tables/LUTModals';

function LUTCachesPage() {
  const { setModal } = useModalContext();

  const showCreateModal = () => {
    setModal('CACHE-CREATE');
<<<<<<< HEAD
  }
=======
  };
>>>>>>> df677229

  return (
    <LUTPageLayout
      documentTitle="Lookup Tables - Caches"
      pageTitle="Caches for Lookup Tables"
      pageDescription="Caches provide the actual values for lookup tables."
      actions={
        <Button bsStyle="primary" onClick={showCreateModal}>
          Create cache
        </Button>
      }>
      <CachesOverview />
      <LUTModals />
<<<<<<< HEAD
    </LUTLayout>
=======
    </LUTPageLayout>
>>>>>>> df677229
  );
}

export default LUTCachesPage;<|MERGE_RESOLUTION|>--- conflicted
+++ resolved
@@ -17,14 +17,9 @@
 import * as React from 'react';
 
 import { Button } from 'components/bootstrap';
-<<<<<<< HEAD
-import { LUTLayout, CachesOverview } from 'components/lookup-tables';
-import { useModalContext } from 'components/lookup-tables/LUTModals/ModalContext';
-=======
 import { CachesOverview } from 'components/lookup-tables';
 import { LUTPageLayout } from 'components/lookup-tables/layout-componets';
 import { useModalContext } from 'components/lookup-tables/contexts/ModalContext';
->>>>>>> df677229
 import LUTModals from 'components/lookup-tables/LUTModals';
 
 function LUTCachesPage() {
@@ -32,11 +27,7 @@
 
   const showCreateModal = () => {
     setModal('CACHE-CREATE');
-<<<<<<< HEAD
-  }
-=======
   };
->>>>>>> df677229
 
   return (
     <LUTPageLayout
@@ -50,11 +41,7 @@
       }>
       <CachesOverview />
       <LUTModals />
-<<<<<<< HEAD
-    </LUTLayout>
-=======
     </LUTPageLayout>
->>>>>>> df677229
   );
 }
 
