/*
 * Copyright (C) 2020 Graylog, Inc.
 *
 * This program is free software: you can redistribute it and/or modify
 * it under the terms of the Server Side Public License, version 1,
 * as published by MongoDB, Inc.
 *
 * This program is distributed in the hope that it will be useful,
 * but WITHOUT ANY WARRANTY; without even the implied warranty of
 * MERCHANTABILITY or FITNESS FOR A PARTICULAR PURPOSE. See the
 * Server Side Public License for more details.
 *
 * You should have received a copy of the Server Side Public License
 * along with this program. If not, see
 * <http://www.mongodb.com/licensing/server-side-public-license>.
 */
import PropTypes from 'prop-types';
import React from 'react';
// eslint-disable-next-line no-restricted-imports
import createReactClass from 'create-react-class';
import Reflux from 'reflux';

import { Col, Row } from 'components/bootstrap';
import { DocumentTitle, PageHeader, Spinner } from 'components/common';
import Pipeline from 'components/pipelines/Pipeline';
import NewPipeline from 'components/pipelines/NewPipeline';
import SourceGenerator from 'logic/pipelines/SourceGenerator';
import ObjectUtils from 'util/ObjectUtils';
import withParams from 'routing/withParams';
import { StreamsStore } from 'stores/streams/StreamsStore';
import { PipelineConnectionsStore, PipelineConnectionsActions } from 'stores/pipelines/PipelineConnectionsStore';
import { PipelinesStore, PipelinesActions } from 'stores/pipelines/PipelinesStore';
import { RulesStore } from 'stores/rules/RulesStore';
import DocsHelper from 'util/DocsHelper';

import PipelinesPageNavigation from '../components/pipelines/PipelinesPageNavigation';

function filterPipeline(state) {
  return state.pipelines ? state.pipelines.filter((p) => p.id === this.props.params.pipelineId)[0] : undefined;
}

function filterConnections(state) {
  if (!state.connections) {
    return undefined;
  }

  return state.connections.filter((c) => c.pipeline_ids && c.pipeline_ids.includes(this.props.params.pipelineId));
}

const PipelineDetailsPage = createReactClass({
  // eslint-disable-next-line react/no-unused-class-component-methods
  displayName: 'PipelineDetailsPage',

  // eslint-disable-next-line react/no-unused-class-component-methods
  propTypes: {
    params: PropTypes.object.isRequired,
  },

  mixins: [Reflux.connectFilter(PipelinesStore, 'pipeline', filterPipeline), Reflux.connectFilter(PipelineConnectionsStore, 'connections', filterConnections)],

  componentDidMount() {
    const { params } = this.props;

    if (!this._isNewPipeline(params.pipelineId)) {
      PipelinesActions.get(params.pipelineId);
    }

    RulesStore.list();
    PipelineConnectionsActions.list();

    StreamsStore.listStreams().then((streams) => {
      const filteredStreams = streams.filter((s) => s.is_editable);

      this.setState({ streams: filteredStreams });
    });
  },

  UNSAFE_componentWillReceiveProps(nextProps) {
    if (!this._isNewPipeline(nextProps.params.pipelineId)) {
      PipelinesActions.get(nextProps.params.pipelineId);
    }
  },

  _onConnectionsChange(updatedConnections, callback) {
    PipelineConnectionsActions.connectToPipeline(updatedConnections);
    callback();
  },

  _onStagesChange(newStages, callback) {
    const { pipeline } = this.state;
    const newPipeline = ObjectUtils.clone(pipeline);

    newPipeline.stages = newStages;
    newPipeline.source = SourceGenerator.generatePipeline(newPipeline);
    PipelinesActions.update(newPipeline);

    if (typeof callback === 'function') {
      callback();
    }
  },

  _savePipeline(pipeline, callback) {
    const requestPipeline = ObjectUtils.clone(pipeline);

    requestPipeline.source = SourceGenerator.generatePipeline(pipeline);
    let promise;

    if (requestPipeline.id) {
      promise = PipelinesActions.update(requestPipeline);
    } else {
      promise = PipelinesActions.save(requestPipeline);
    }

    promise.then((p) => callback(p));
  },

  _isNewPipeline(pipelineId) {
    return pipelineId === 'new';
  },

  _isLoading() {
    const { params } = this.props;
    const { connections, streams, pipeline } = this.state;

    return !this._isNewPipeline(params.pipelineId) && (!pipeline || !connections || !streams);
  },

  render() {
    if (this._isLoading()) {
      return <Spinner />;
    }

    const { params } = this.props;
    const { connections, streams, pipeline, rules } = this.state;

    let title;

    if (this._isNewPipeline(params.pipelineId)) {
      title = 'New pipeline';
    } else {
      title = <span>Pipeline <em>{pipeline.title}</em></span>;
    }

    let content;

    if (this._isNewPipeline(params.pipelineId)) {
      content = <NewPipeline onChange={this._savePipeline} />;
    } else {
      content = (
        <Pipeline pipeline={pipeline}
                  connections={connections}
                  streams={streams}
                  rules={rules}
                  onConnectionsChange={this._onConnectionsChange}
                  onStagesChange={this._onStagesChange}
                  onPipelineChange={this._savePipeline} />
      );
    }

    const pageTitle = (this._isNewPipeline(params.pipelineId) ? 'New pipeline' : `Pipeline ${pipeline.title}`);

    return (
      <DocumentTitle title={pageTitle}>
        <div>
<<<<<<< HEAD
          <PipelinesSubareaNavigation />
          <PageHeader title={title}
                      documentationLink={{
                        title: 'Pipelines documentation',
                        path: DocsHelper.PAGES.PIPELINES,
                      }}>
=======
          <PipelinesPageNavigation />
          <PageHeader title={title}>
>>>>>>> 3bcfd8b6
            <span>
              Pipelines let you transform and process messages coming from streams. Pipelines consist of stages where
              rules are evaluated and applied. Messages can go through one or more stages.
              <br />
              After each stage is completed, you can decide if messages matching all or one of the rules continue to
              the next stage.
            </span>
          </PageHeader>

          <Row className="content">
            <Col md={12}>
              {content}
            </Col>
          </Row>
        </div>
      </DocumentTitle>
    );
  },
});

export default withParams(PipelineDetailsPage);<|MERGE_RESOLUTION|>--- conflicted
+++ resolved
@@ -162,17 +162,12 @@
     return (
       <DocumentTitle title={pageTitle}>
         <div>
-<<<<<<< HEAD
-          <PipelinesSubareaNavigation />
+          <PipelinesPageNavigation />
           <PageHeader title={title}
                       documentationLink={{
                         title: 'Pipelines documentation',
                         path: DocsHelper.PAGES.PIPELINES,
                       }}>
-=======
-          <PipelinesPageNavigation />
-          <PageHeader title={title}>
->>>>>>> 3bcfd8b6
             <span>
               Pipelines let you transform and process messages coming from streams. Pipelines consist of stages where
               rules are evaluated and applied. Messages can go through one or more stages.
