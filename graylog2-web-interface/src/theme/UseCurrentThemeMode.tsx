--- conflicted
+++ resolved
@@ -35,9 +35,6 @@
   };
 };
 
-<<<<<<< HEAD
-const useCurrentThemeMode = () => {
-=======
 const _getInitialThemeMode = (userPreferences, browserThemePreference, initialThemeModeOverride) => {
   if (initialThemeModeOverride) {
     return initialThemeModeOverride;
@@ -49,7 +46,6 @@
 };
 
 const useCurrentThemeMode = (initialThemeModeOverride: ThemeMode): [string, (newThemeMode: string) => void] => {
->>>>>>> 00a787ec
   const browserThemePreference = usePrefersColorScheme();
 
   const { userIsReadOnly, username } = useStore(CurrentUserStore, (userStore) => ({
@@ -58,14 +54,8 @@
   }));
 
   const userPreferences = useContext(UserPreferencesContext);
-<<<<<<< HEAD
-  const userThemePreference = userPreferences[PREFERENCES_THEME_MODE] ?? Store.get(PREFERENCES_THEME_MODE);
-  const initialThemeMode = userThemePreference ?? browserThemePreference ?? DEFAULT_THEME_MODE;
-  const [currentThemeMode, setCurrentThemeMode] = useState<ThemeMode>(initialThemeMode);
-=======
   const initialThemeMode = _getInitialThemeMode(userPreferences, browserThemePreference, initialThemeModeOverride);
   const [currentThemeMode, setCurrentThemeMode] = useState<string>(initialThemeMode);
->>>>>>> 00a787ec
 
   const changeCurrentThemeMode = useCallback((newThemeMode: ThemeMode) => {
     setCurrentThemeMode(newThemeMode);
