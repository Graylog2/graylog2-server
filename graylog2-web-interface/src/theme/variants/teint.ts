--- conflicted
+++ resolved
@@ -31,10 +31,7 @@
   primary: '#ff3633',
   secondary: '#fff',
   tertiary: '#3e434c',
-<<<<<<< HEAD
-=======
   logo: '#6C7585',
->>>>>>> c8d14b1e
 };
 
 const globalDefault: $PropertyType<Colors, 'global'> = {
