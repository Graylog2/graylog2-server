<?xml version="1.0" encoding="UTF-8"?>
<!--

    Copyright (C) 2020 Graylog, Inc.

    This program is free software: you can redistribute it and/or modify
    it under the terms of the Server Side Public License, version 1,
    as published by MongoDB, Inc.

    This program is distributed in the hope that it will be useful,
    but WITHOUT ANY WARRANTY; without even the implied warranty of
    MERCHANTABILITY or FITNESS FOR A PARTICULAR PURPOSE. See the
    Server Side Public License for more details.

    You should have received a copy of the Server Side Public License
    along with this program. If not, see
    <http://www.mongodb.com/licensing/server-side-public-license>.

-->
<project xmlns="http://maven.apache.org/POM/4.0.0"
         xmlns:xsi="http://www.w3.org/2001/XMLSchema-instance"
         xsi:schemaLocation="http://maven.apache.org/POM/4.0.0 http://maven.apache.org/xsd/maven-4.0.0.xsd">
    <parent>
        <artifactId>graylog-parent</artifactId>
        <groupId>org.graylog</groupId>
<<<<<<< HEAD
        <version>4.0.3-SNAPSHOT</version>
=======
        <version>4.0.4-SNAPSHOT</version>
>>>>>>> 15ad0e34
    </parent>
    <modelVersion>4.0.0</modelVersion>

    <artifactId>distribution</artifactId>
    <name>Graylog Binary Distribution Tarball</name>
    <description>Module solely performing final assembly step after all other modules artifacts have been built</description>

    <properties>
        <!--
           We don't need to sign anything in this module. This fixes a release build error related to setting
           the <outputDirectory> to a different path: https://issues.apache.org/jira/browse/MGPG-44
        -->
        <gpg.skip>true</gpg.skip>
        <maven.source.skip>true</maven.source.skip>
        <maven.javadoc.skip>true</maven.javadoc.skip>
        <maven.install.skip>true</maven.install.skip>
        <maven.deploy.skip>true</maven.deploy.skip>
        <maven.build.timestamp.format>yyyyMMddHHmmss</maven.build.timestamp.format>
    </properties>

    <build>
        <plugins>
            <plugin>
                <groupId>org.apache.maven.plugins</groupId>
                <artifactId>maven-assembly-plugin</artifactId>
                <executions>
                    <execution>
                        <id>generate-server-artifact</id>
                        <phase>package</phase>
                        <goals>
                            <goal>single</goal>
                        </goals>
                    </execution>
                </executions>
                <configuration>
                    <attach>true</attach>
                    <appendAssemblyId>true</appendAssemblyId>
                    <descriptors>
                        <descriptor>src/main/assembly/graylog.xml</descriptor>
                    </descriptors>
                    <!-- to make it easier to collect assemblies, we put them into the _parent's_ build directory -->
                    <!-- FIXME: Use a proper output directory. parent.parent.build.directory is a hack… -->
                    <outputDirectory>${project.basedir}/../target/assembly</outputDirectory>
                    <finalName>graylog-${project.version}-${maven.build.timestamp}</finalName>
                </configuration>
            </plugin>
        </plugins>
    </build>
    <dependencies>
        <dependency>
            <groupId>org.graylog</groupId>
            <artifactId>graylog-storage-elasticsearch6</artifactId>
            <version>${project.version}</version>
        </dependency>
        <dependency>
            <groupId>org.graylog</groupId>
            <artifactId>graylog-storage-elasticsearch7</artifactId>
            <version>${project.version}</version>
        </dependency>
    </dependencies>
</project><|MERGE_RESOLUTION|>--- conflicted
+++ resolved
@@ -23,11 +23,7 @@
     <parent>
         <artifactId>graylog-parent</artifactId>
         <groupId>org.graylog</groupId>
-<<<<<<< HEAD
-        <version>4.0.3-SNAPSHOT</version>
-=======
         <version>4.0.4-SNAPSHOT</version>
->>>>>>> 15ad0e34
     </parent>
     <modelVersion>4.0.0</modelVersion>
 
