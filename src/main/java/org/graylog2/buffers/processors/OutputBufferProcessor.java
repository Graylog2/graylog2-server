--- conflicted
+++ resolved
@@ -23,16 +23,8 @@
 import com.google.common.collect.Lists;
 import com.lmax.disruptor.EventHandler;
 import com.yammer.metrics.Metrics;
-<<<<<<< HEAD
-import com.yammer.metrics.core.TimerContext;
-import com.yammer.metrics.core.Meter;
-import com.yammer.metrics.core.Histogram;
-import java.util.List;
-import java.util.concurrent.TimeUnit;
-=======
 import com.yammer.metrics.core.Histogram;
 import com.yammer.metrics.core.Meter;
->>>>>>> 68ffb6e1
 import org.apache.log4j.Logger;
 import org.graylog2.Core;
 import org.graylog2.buffers.LogMessageEvent;
@@ -48,22 +40,16 @@
 public class OutputBufferProcessor implements EventHandler<LogMessageEvent> {
 
     private static final Logger LOG = Logger.getLogger(OutputBufferProcessor.class);
-    protected static final Meter incomingMessagesMeter = Metrics.newMeter(OutputBufferProcessor.class, "IncomingMessages", "messages", TimeUnit.SECONDS);
-    protected static final Histogram batchSizeHistogram = Metrics.newHistogram(OutputBufferProcessor.class, "BatchSize");
 
     private Core server;
 
-<<<<<<< HEAD
     private final ThreadLocal<List<LogMessage>> tlsBuffer = new ThreadLocal() {
         @Override protected List<LogMessage> initialValue() {
             return Lists.newArrayList();
         }
     };
-=======
-    private List<LogMessage> buffer = Lists.newArrayList();
     private final Meter incomingMessages = Metrics.newMeter(OutputBufferProcessor.class, "IncomingMessages", "messages", TimeUnit.SECONDS);
     private final Histogram batchSize = Metrics.newHistogram(OutputBufferProcessor.class, "BatchSize");
->>>>>>> 68ffb6e1
 
     private final long ordinal;
     private final long numberOfConsumers;
@@ -76,16 +62,12 @@
 
     @Override
     public void onEvent(LogMessageEvent event, long sequence, boolean endOfBatch) throws Exception {
-<<<<<<< HEAD
-        incomingMessagesMeter.mark();
-=======
         // Because Trisha said so. (http://code.google.com/p/disruptor/wiki/FrequentlyAskedQuestions)
         if ((sequence % numberOfConsumers) != ordinal) {
             return;
         }
         
         incomingMessages.mark();
->>>>>>> 68ffb6e1
 
         LogMessage msg = event.getMessage();
         if (LOG.isDebugEnabled()) {
@@ -98,20 +80,11 @@
         if (endOfBatch || buffer.size() >= server.getConfiguration().getOutputBatchSize()) {
             for (MessageOutput output : server.getOutputs()) {
                 try {
-<<<<<<< HEAD
-                    LOG.debug("Writing message batch to [" + output.getClass().getSimpleName() + "]. Size <" + buffer.size() + ">");
-
-                    batchSizeHistogram.update(buffer.size());
-=======
-                    // Always create a new instance of this filter.
-                    MessageOutput output = outputType.newInstance();
-
                     if (LOG.isDebugEnabled()) {
-                        LOG.debug("Writing message batch to [" + outputType.getSimpleName() + "]. Size <" + buffer.size() + ">");
+                        LOG.debug("Writing message batch to [" + output.getClass().getSimpleName() + "]. Size <" + buffer.size() + ">");
                     }
 
                     batchSize.update(buffer.size());
->>>>>>> 68ffb6e1
                     output.write(buffer, server);
                 } catch (Exception e) {
                     LOG.error("Could not write message batch to output [" + output.getClass().getSimpleName() +"].", e);
