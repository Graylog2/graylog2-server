--- conflicted
+++ resolved
@@ -67,18 +67,12 @@
                     LOG.trace("Applying filter [" + filter.getClass().getSimpleName() +"] on message <" + msg.getId() + ">.");
                 }
 
-<<<<<<< HEAD
-                if (filter.filter(msg, server)) {
+                filter.filter(msg, server);
+                if (filter.discard()) {
                     if (LOG.isTraceEnabled()) {
                         LOG.trace("Filter [" + filter.getClass().getSimpleName() + "] marked message <" + msg.getId() + "> to be discarded. Dropping message.");
                     }
                     filteredOutMessagesMeter.mark();
-=======
-                filter.filter(msg, server);
-                if (filter.discard()) {
-                    LOG.debug("Filter [" + name + "] marked message <" + msg.getId() + "> to be discarded. Dropping message.");
-                    Metrics.newMeter(ProcessBufferProcessor.class, "FilteredOutMessages", "messages", TimeUnit.SECONDS).mark();
->>>>>>> 5fb8bab2
                     return;
                 }
             } catch (Exception e) {
