/**
 * Copyright 2012 Lennart Koopmann <lennart@socketfeed.com>
 *
 * This file is part of Graylog2.
 *
 * Graylog2 is free software: you can redistribute it and/or modify
 * it under the terms of the GNU General Public License as published by
 * the Free Software Foundation, either version 3 of the License, or
 * (at your option) any later version.
 *
 * Graylog2 is distributed in the hope that it will be useful,
 * but WITHOUT ANY WARRANTY; without even the implied warranty of
 * MERCHANTABILITY or FITNESS FOR A PARTICULAR PURPOSE.  See the
 * GNU General Public License for more details.
 *
 * You should have received a copy of the GNU General Public License
 * along with Graylog2.  If not, see <http://www.gnu.org/licenses/>.
 *
 */

package org.graylog2.filters;

import com.yammer.metrics.Metrics;
import com.yammer.metrics.core.Timer;
import com.yammer.metrics.core.TimerContext;
import java.util.concurrent.TimeUnit;
import org.apache.log4j.Logger;
import org.graylog2.plugin.GraylogServer;
import org.graylog2.plugin.filters.MessageFilter;
import org.graylog2.plugin.logmessage.LogMessage;

/**
 * @author Lennart Koopmann <lennart@socketfeed.com>
 */
public class RewriteFilter implements MessageFilter {

    private static final Logger LOG = Logger.getLogger(RewriteFilter.class);
    protected static final Timer processTimer = Metrics.newTimer(RewriteFilter.class, "ProcessTime", TimeUnit.MICROSECONDS, TimeUnit.SECONDS);

    @Override
<<<<<<< HEAD
    public boolean filter(LogMessage msg, GraylogServer server) {
        TimerContext tcx = processTimer.time();
=======
    public void filter(LogMessage msg, GraylogServer server) {
        TimerContext tcx = Metrics.newTimer(RewriteFilter.class, "ProcessTime", TimeUnit.MICROSECONDS, TimeUnit.SECONDS).time();
>>>>>>> 5fb8bab2

        if (server.getRulesEngine() != null) {
            server.getRulesEngine().evaluate(msg);
        }

        tcx.stop();
    }

    @Override
    public boolean discard() {
        return false;
    }

}<|MERGE_RESOLUTION|>--- conflicted
+++ resolved
@@ -38,13 +38,8 @@
     protected static final Timer processTimer = Metrics.newTimer(RewriteFilter.class, "ProcessTime", TimeUnit.MICROSECONDS, TimeUnit.SECONDS);
 
     @Override
-<<<<<<< HEAD
-    public boolean filter(LogMessage msg, GraylogServer server) {
+    public void filter(LogMessage msg, GraylogServer server) {
         TimerContext tcx = processTimer.time();
-=======
-    public void filter(LogMessage msg, GraylogServer server) {
-        TimerContext tcx = Metrics.newTimer(RewriteFilter.class, "ProcessTime", TimeUnit.MICROSECONDS, TimeUnit.SECONDS).time();
->>>>>>> 5fb8bab2
 
         if (server.getRulesEngine() != null) {
             server.getRulesEngine().evaluate(msg);
