--- conflicted
+++ resolved
@@ -36,19 +36,11 @@
 public class RewriteFilter implements MessageFilter {
 
     private static final Logger LOG = Logger.getLogger(RewriteFilter.class);
-<<<<<<< HEAD
-    protected static final Timer processTimer = Metrics.newTimer(RewriteFilter.class, "ProcessTime", TimeUnit.MICROSECONDS, TimeUnit.SECONDS);
-
-    @Override
-    public void filter(LogMessage msg, GraylogServer server) {
-        TimerContext tcx = processTimer.time();
-=======
     private final Timer processTime = Metrics.newTimer(RewriteFilter.class, "ProcessTime", TimeUnit.MICROSECONDS, TimeUnit.SECONDS);
 
     @Override
     public void filter(LogMessage msg, GraylogServer server) {
         TimerContext tcx = processTime.time();
->>>>>>> 68ffb6e1
 
         if (server.getRulesEngine() != null) {
             server.getRulesEngine().evaluate(msg);
