--- conflicted
+++ resolved
@@ -44,13 +44,8 @@
     private boolean discard;
     
     @Override
-<<<<<<< HEAD
-    public boolean filter(LogMessage msg, GraylogServer server) {
+    public void filter(LogMessage msg, GraylogServer server) {
         TimerContext tcx = processTimer.time();
-=======
-    public void filter(LogMessage msg, GraylogServer server) {
-        TimerContext tcx = Metrics.newTimer(BlacklistFilter.class, "ProcessTime", TimeUnit.MICROSECONDS, TimeUnit.SECONDS).time();
->>>>>>> 5fb8bab2
         for (Blacklist blacklist : Blacklist.fetchAll()) {
             for (BlacklistRule rule : blacklist.getRules()) {
                 if (Pattern.compile(rule.getTerm(), Pattern.DOTALL).matcher(msg.getShortMessage()).matches()) {
