--- conflicted
+++ resolved
@@ -39,18 +39,13 @@
 public class BlacklistFilter implements MessageFilter {
     
     private static final Logger LOG = Logger.getLogger(BlacklistFilter.class);
-    protected static final Timer processTimer = Metrics.newTimer(BlacklistFilter.class, "ProcessTime", TimeUnit.MICROSECONDS, TimeUnit.SECONDS);
 
     private boolean discard;
     private final Timer processTime = Metrics.newTimer(BlacklistFilter.class, "ProcessTime", TimeUnit.MICROSECONDS, TimeUnit.SECONDS);
 
     @Override
     public void filter(LogMessage msg, GraylogServer server) {
-<<<<<<< HEAD
-        TimerContext tcx = processTimer.time();
-=======
         TimerContext tcx = processTime.time();
->>>>>>> 68ffb6e1
         for (Blacklist blacklist : Blacklist.fetchAll()) {
             for (BlacklistRule rule : blacklist.getRules()) {
                 if (Pattern.compile(rule.getTerm(), Pattern.DOTALL).matcher(msg.getShortMessage()).matches()) {
