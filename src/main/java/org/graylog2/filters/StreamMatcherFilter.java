/**
 * Copyright 2012 Lennart Koopmann <lennart@socketfeed.com>
 *
 * This file is part of Graylog2.
 *
 * Graylog2 is free software: you can redistribute it and/or modify
 * it under the terms of the GNU General Public License as published by
 * the Free Software Foundation, either version 3 of the License, or
 * (at your option) any later version.
 *
 * Graylog2 is distributed in the hope that it will be useful,
 * but WITHOUT ANY WARRANTY; without even the implied warranty of
 * MERCHANTABILITY or FITNESS FOR A PARTICULAR PURPOSE.  See the
 * GNU General Public License for more details.
 *
 * You should have received a copy of the GNU General Public License
 * along with Graylog2.  If not, see <http://www.gnu.org/licenses/>.
 *
 */

package org.graylog2.filters;

import com.yammer.metrics.Metrics;
import com.yammer.metrics.core.Timer;
import com.yammer.metrics.core.TimerContext;
import org.apache.log4j.Logger;
import org.graylog2.plugin.GraylogServer;
import org.graylog2.plugin.filters.MessageFilter;
import org.graylog2.plugin.logmessage.LogMessage;
import org.graylog2.plugin.streams.Stream;
import org.graylog2.streams.StreamRouter;

import java.util.List;
import java.util.concurrent.TimeUnit;

/**
 * @author Lennart Koopmann <lennart@socketfeed.com>
 */
public class StreamMatcherFilter implements MessageFilter {

    private static final Logger LOG = Logger.getLogger(StreamMatcherFilter.class);
    protected static final Timer processTimer = Metrics.newTimer(StreamMatcherFilter.class, "ProcessTime", TimeUnit.MICROSECONDS, TimeUnit.SECONDS);

    private static final StreamRouter ROUTER = new StreamRouter();
    private final Timer processTime = Metrics.newTimer(StreamMatcherFilter.class, "ProcessTime", TimeUnit.MICROSECONDS, TimeUnit.SECONDS);

    @Override
    public void filter(LogMessage msg, GraylogServer server) {
<<<<<<< HEAD
        TimerContext tcx = processTimer.time();
=======
        TimerContext tcx = processTime.time();
>>>>>>> 68ffb6e1

        List<Stream> streams = ROUTER.route(msg);
        msg.setStreams(streams);

        if (LOG.isDebugEnabled())
            LOG.debug("Routed message <" + msg.getId() + "> to " + streams.size() + " streams.");

        tcx.stop();
    }

    @Override
    public boolean discard() {
        return false;
    }

}<|MERGE_RESOLUTION|>--- conflicted
+++ resolved
@@ -39,18 +39,13 @@
 public class StreamMatcherFilter implements MessageFilter {
 
     private static final Logger LOG = Logger.getLogger(StreamMatcherFilter.class);
-    protected static final Timer processTimer = Metrics.newTimer(StreamMatcherFilter.class, "ProcessTime", TimeUnit.MICROSECONDS, TimeUnit.SECONDS);
 
     private static final StreamRouter ROUTER = new StreamRouter();
     private final Timer processTime = Metrics.newTimer(StreamMatcherFilter.class, "ProcessTime", TimeUnit.MICROSECONDS, TimeUnit.SECONDS);
 
     @Override
     public void filter(LogMessage msg, GraylogServer server) {
-<<<<<<< HEAD
-        TimerContext tcx = processTimer.time();
-=======
         TimerContext tcx = processTime.time();
->>>>>>> 68ffb6e1
 
         List<Stream> streams = ROUTER.route(msg);
         msg.setStreams(streams);
