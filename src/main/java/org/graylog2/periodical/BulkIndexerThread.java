--- conflicted
+++ resolved
@@ -64,11 +64,7 @@
 
             List<GELFMessage> messages = mq.readBatch(batchSize);
             LOG.info("... indexing " + messages.size() + " messages.");
-<<<<<<< HEAD
-            Indexer.bulkIndex(messages, mq.getTypes());
-=======
-            indexer.bulkIndex(messages);
->>>>>>> 6fa8af0a
+            indexer.bulkIndex(messages, mq.getTypes());
 
             /*
              * Write message queue size information to server values. We do this
