/**
 * Copyright 2010, 2011, 2012 Lennart Koopmann <lennart@socketfeed.com>
 *
 * This file is part of Graylog2.
 *
 * Graylog2 is free software: you can redistribute it and/or modify
 * it under the terms of the GNU General Public License as published by
 * the Free Software Foundation, either version 3 of the License, or
 * (at your option) any later version.
 *
 * Graylog2 is distributed in the hope that it will be useful,
 * but WITHOUT ANY WARRANTY; without even the implied warranty of
 * MERCHANTABILITY or FITNESS FOR A PARTICULAR PURPOSE.  See the
 * GNU General Public License for more details.
 *
 * You should have received a copy of the GNU General Public License
 * along with Graylog2.  If not, see <http://www.gnu.org/licenses/>.
 *
 */

package org.graylog2;

import org.graylog2.plugin.Tools;
import com.beust.jcommander.JCommander;
import com.github.joschi.jadconfig.JadConfig;
import com.github.joschi.jadconfig.RepositoryException;
import com.github.joschi.jadconfig.ValidationException;
import com.github.joschi.jadconfig.repositories.PropertiesRepository;
import org.apache.commons.io.IOUtils;
import org.apache.log4j.Level;
import org.slf4j.Logger;
import org.slf4j.LoggerFactory;
import org.graylog2.activities.Activity;
import org.graylog2.alarms.transports.EmailTransport;
import org.graylog2.alarms.transports.JabberTransport;
import org.graylog2.filters.*;
import org.graylog2.initializers.*;
import org.graylog2.inputs.amqp.AMQPInput;
import org.graylog2.inputs.gelf.GELFTCPInput;
import org.graylog2.inputs.gelf.GELFUDPInput;
import org.graylog2.inputs.http.GELFHttpInput;
import org.graylog2.inputs.syslog.SyslogTCPInput;
import org.graylog2.inputs.syslog.SyslogUDPInput;
import org.graylog2.outputs.ElasticSearchOutput;

import java.io.File;
import java.io.FileWriter;
import java.io.Writer;
import org.graylog2.cluster.Cluster;
import org.graylog2.plugin.initializers.InitializerConfigurationException;
import org.graylog2.plugins.PluginInstaller;

/**
 * Main class of Graylog2.
 *
 * @author Lennart Koopmann <lennart@socketfeed.com>
 */
public final class Main {

<<<<<<< HEAD
    private static final Logger LOG = Logger.getLogger(Main.class);
    private static final String GRAYLOG2_VERSION = "0.9.6p1";

    private static final int INDEX_CHECK_RETRIES = 15;
    private static final int INDEX_CHECK_INTERVAL_SEC = 5;

    public static RulesEngine drools = null;
    private static final int SCHEDULED_THREADS_POOL_SIZE = 7;

    public static Configuration configuration = null;
    public static ScheduledExecutorService scheduler = null;

    private Main() {
    }
=======
    private static final Logger LOG = LoggerFactory.getLogger(Main.class);
>>>>>>> ee395ea7

    /**
     * @param args the command line arguments
     */
    public static void main(String[] args) {

        // So jung kommen wir nicht mehr zusammen.

        final CommandLineArguments commandLineArguments = new CommandLineArguments();
        final JCommander jCommander = new JCommander(commandLineArguments, args);
        jCommander.setProgramName("graylog2");

        if (commandLineArguments.isShowHelp()) {
            jCommander.usage();
            System.exit(0);
        }

        if (commandLineArguments.isShowVersion()) {
            System.out.println("Graylog2 Server " + Core.GRAYLOG2_VERSION);
            System.out.println("JRE: " + Tools.getSystemInformation());
            System.exit(0);
        }
        
        String configFile = commandLineArguments.getConfigFile();
        LOG.info("Using config file: {}", configFile);

        final Configuration configuration = new Configuration();
        JadConfig jadConfig = new JadConfig(new PropertiesRepository(configFile), configuration);

        LOG.info("Loading configuration");
        try {
            jadConfig.process();
        } catch (RepositoryException e) {
            LOG.error("Couldn't load configuration file " + configFile, e);
            System.exit(1);
        } catch (ValidationException e) {
            LOG.error("Invalid configuration", e);
            System.exit(1);
        }
        
        if (commandLineArguments.isInstallPlugin()) {
            System.out.println("Plugin installation requested.");
            PluginInstaller installer = new PluginInstaller(
                    commandLineArguments.getPluginShortname(),
                    commandLineArguments.getPluginVersion(),
                    configuration,
                    commandLineArguments.isForcePlugin()
            );
            
            installer.install();
            System.exit(0);
        }

<<<<<<< HEAD
        /*
         * Check if the index exists. Create it if not.
         * (Try this a few times to allow ElasticSearch to come up.)
         */
        boolean indexNotChecked = true;
        int indexCheckIntervalCount = 1;
        while(indexNotChecked) {
            try {
                if (checkAndCreateIndex()) {
                    break;
                }
            } catch (IOException e) {
                LOG.warn("Could not check for or create ElasticSearch index. [" + indexCheckIntervalCount + "] "
                        + "Retrying in " + INDEX_CHECK_INTERVAL_SEC + " seconds.", e);
            }

            // Abort if last retry failed.
            if (indexCheckIntervalCount == INDEX_CHECK_RETRIES) {
                LOG.fatal("Could not check for ElasticSearch index after " + INDEX_CHECK_RETRIES + " retries."
                        + "Make sure that your ElasticSearch server is running.");
                System.exit(1);
            }

            indexCheckIntervalCount++;
            try {
                Thread.sleep(INDEX_CHECK_INTERVAL_SEC * 1000);
            } catch (InterruptedException e) { }
        }

        savePidFile(commandLineArguments.getPidFile());

        // Statically set timeout for LogglyForwarder.
        // TODO: This is a code smell and needs to be fixed.
        LogglyForwarder.setTimeout(configuration.getForwarderLogglyTimeout());

        scheduler = Executors.newScheduledThreadPool(SCHEDULED_THREADS_POOL_SIZE);

        initializeMongoConnection(configuration);
        initializeRulesEngine(configuration.getDroolsRulesFile());
        initializeSyslogServer(configuration.getSyslogProtocol(), configuration.getSyslogListenPort());
        initializeHostCounterCache(scheduler);

        // Start message counter thread.
        initializeMessageCounters(scheduler);

        // Inizialize message queue.
        initializeMessageQueue(scheduler, configuration);

        // Write initial ServerValue information.
        writeInitialServerValues(configuration);

        // Start GELF threads
        if (configuration.isUseGELF()) {
            initializeGELFThreads(configuration.getGelfListenAddress(), configuration.getGelfListenPort(), scheduler);
        }

        // Initialize AMQP Broker if enabled
        if (configuration.isAmqpEnabled()) {
            initializeAMQP(configuration);
        }

        // Start server value writer thread. (writes for example msg throughout and pings)
        initializeServerValueWriter(scheduler);

        // Start thread that automatically removes messages older than retention time.
        if (commandLineArguments.performRetention()) {
            initializeMessageRetentionThread(scheduler);
        } else {
            LOG.info("Not initializing retention time cleanup thread because --no-retention was passed.");
        }

        // Add a shutdown hook that tries to flush the message queue.
	Runtime.getRuntime().addShutdownHook(new MessageQueueFlusher());

        LOG.info("Graylog2 up and running.");
    }

    private static void initializeHostCounterCache(ScheduledExecutorService scheduler) {

        scheduler.scheduleAtFixedRate(new HostCounterCacheWriterThread(), HostCounterCacheWriterThread.INITIAL_DELAY, HostCounterCacheWriterThread.PERIOD, TimeUnit.SECONDS);

        LOG.info("Host count cache is up.");
    }

    private static void initializeMessageQueue(ScheduledExecutorService scheduler, Configuration configuration) {
        // Set the maximum size if it was configured to something else than 0 (= UNLIMITED)
        if (configuration.getMessageQueueMaximumSize() != MessageQueue.SIZE_LIMIT_UNLIMITED) {
            MessageQueue.getInstance().setMaximumSize(configuration.getMessageQueueMaximumSize());
=======
        // Are we in debug mode?
        if (commandLineArguments.isDebug()) {
            LOG.info("Running in Debug mode");
            org.apache.log4j.Logger.getRootLogger().setLevel(Level.ALL);
            org.apache.log4j.Logger.getLogger(Main.class.getPackage().getName()).setLevel(Level.ALL);
>>>>>>> ee395ea7
        }

        LOG.info("Graylog2 {} starting up. (JRE: {})", Core.GRAYLOG2_VERSION, Tools.getSystemInformation());

        // If we only want to check our configuration, we just initialize the rules engine to check if the rules compile
        if (commandLineArguments.isConfigTest()) {
            Core server = new Core();
            server.setConfiguration(configuration);
            DroolsInitializer drools = new DroolsInitializer();
            try {
                drools.initialize(server, null);
            } catch (InitializerConfigurationException e) {
                LOG.error("Drools initialization failed.", e);
            }
            // rules have been checked, exit gracefully
            System.exit(0);
        }

        // Do not use a PID file if the user requested not to
        if (!commandLineArguments.isNoPidFile()) {
            savePidFile(commandLineArguments.getPidFile());
        }

        // Le server object. This is where all the magic happens.
        Core server = new Core();
        server.initialize(configuration);
        
        // Could it be that there is another master instance already?
        if (configuration.isMaster() && server.cluster().masterCountExcept(server.getServerId()) != 0) {
            LOG.warn("Detected another master in the cluster. Retrying in {} seconds to make sure it is not "
                    + "an old stale instance.", Cluster.PING_TIMEOUT);
            try {
                Thread.sleep(Cluster.PING_TIMEOUT*1000);
            } catch (InterruptedException e) { /* nope */ }
            
            if (server.cluster().masterCountExcept(server.getServerId()) != 0) {
                // All devils here.
                String what = "Detected other master node in the cluster! Starting as non-master! "
                        + "This is a mis-configuration you should fix.";
                LOG.warn(what);
                server.getActivityWriter().write(new Activity(what, Main.class));

                configuration.setIsMaster(false);
            } else {
                LOG.warn("Stale master has gone. Starting as master.");
            }
        }
        
        // Enable local mode?
        if (commandLineArguments.isLocal() || commandLineArguments.isDebug()) {
            // In local mode, systemstats are sent to localhost for example.
            LOG.info("Running in local mode");
            server.setLocalMode(true);
        }

        // Are we in stats mode?
        if (commandLineArguments.isStats()) {
            LOG.info("Printing system utilization information.");
            server.setStatsMode(true);
        }
        
        // Register transports.
        if (configuration.isTransportEmailEnabled()) { server.registerTransport(new EmailTransport()); }
        if (configuration.isTransportJabberEnabled()) {  server.registerTransport(new JabberTransport()); }

        // Register initializers.
        server.registerInitializer(new ServerValueWriterInitializer());
        server.registerInitializer(new DroolsInitializer());
        server.registerInitializer(new HostCounterCacheWriterInitializer());
        server.registerInitializer(new MessageCounterInitializer());
        server.registerInitializer(new AlarmScannerInitializer());
        if (configuration.isEnableGraphiteOutput())       { server.registerInitializer(new GraphiteInitializer()); }
        if (configuration.isEnableLibratoMetricsOutput()) { server.registerInitializer(new LibratoMetricsInitializer()); }
        server.registerInitializer(new DeflectorThreadsInitializer());
        server.registerInitializer(new AnonymousInformationCollectorInitializer());
        if (configuration.performRetention() && commandLineArguments.performRetention()) {
            server.registerInitializer(new IndexRetentionInitializer());
        }
        if (configuration.isAmqpEnabled()) {
            server.registerInitializer(new AMQPSyncInitializer());
        }
        server.registerInitializer(new BufferWatermarkInitializer());
        if (commandLineArguments.isStats()) { server.registerInitializer(new StatisticsPrinterInitializer()); }
        
        // Register inputs.
        if (configuration.isUseGELF()) {
            server.registerInput(new GELFUDPInput());
            server.registerInput(new GELFTCPInput());
        }
        
        if (configuration.isSyslogUdpEnabled()) { server.registerInput(new SyslogUDPInput()); }
        if (configuration.isSyslogTcpEnabled()) { server.registerInput(new SyslogTCPInput()); }

        if (configuration.isAmqpEnabled()) { server.registerInput(new AMQPInput()); }

        if (configuration.isHttpEnabled()) { server.registerInput(new GELFHttpInput()); }

        // Register message filters.
        server.registerFilter(new BlacklistFilter());
        if (configuration.isEnableTokenizerFilter()) { server.registerFilter(new TokenizerFilter()); }
        server.registerFilter(new StreamMatcherFilter());
        server.registerFilter(new CounterUpdateFilter());
        server.registerFilter(new RewriteFilter());

        // Register outputs.
        server.registerOutput(new ElasticSearchOutput());
        
        // Blocks until we shut down.
        server.run();

        LOG.info("Graylog2 {} exiting.", Core.GRAYLOG2_VERSION);
    }

    private static void savePidFile(String pidFile) {

        String pid = Tools.getPID();
        Writer pidFileWriter = null;

        try {
            if (pid == null || pid.isEmpty() || pid.equals("unknown")) {
                throw new Exception("Could not determine PID.");
            }

            pidFileWriter = new FileWriter(pidFile);
            IOUtils.write(pid, pidFileWriter);
        } catch (Exception e) {
            LOG.error("Could not write PID file: " + e.getMessage(), e);
            System.exit(1);
        } finally {
            IOUtils.closeQuietly(pidFileWriter);
            // make sure to remove our pid when we exit
            new File(pidFile).deleteOnExit();
        }
    }

<<<<<<< HEAD
    public static void writeInitialServerValues(Configuration configuration) {
        ServerValue.setStartupTime(Tools.getUTCTimestamp());
        ServerValue.setPID(Integer.parseInt(Tools.getPID()));
        ServerValue.setJREInfo(Tools.getSystemInformation());
        ServerValue.setGraylog2Version(GRAYLOG2_VERSION);
        ServerValue.setAvailableProcessors(HostSystem.getAvailableProcessors());
        ServerValue.setLocalHostname(Tools.getLocalHostname());
        ServerValue.writeMessageQueueMaximumSize(configuration.getMessageQueueMaximumSize());
        ServerValue.writeMessageQueueBatchSize(configuration.getMessageQueueBatchSize());
        ServerValue.writeMessageQueuePollFrequency(configuration.getMessageQueuePollFrequency());
    }

    public static boolean checkAndCreateIndex() throws IOException {
        if (Indexer.indexExists()) {
            LOG.info("Index exists. Not creating it.");
            return true;
        } else {
            LOG.info("Index does not exist! Trying to create it ...");
            if (Indexer.createIndex()) {
                LOG.info("Successfully created index.");
                return true;
            } else {
                return false;
            }
        }
    }
=======
>>>>>>> ee395ea7
}<|MERGE_RESOLUTION|>--- conflicted
+++ resolved
@@ -57,24 +57,7 @@
  */
 public final class Main {
 
-<<<<<<< HEAD
-    private static final Logger LOG = Logger.getLogger(Main.class);
-    private static final String GRAYLOG2_VERSION = "0.9.6p1";
-
-    private static final int INDEX_CHECK_RETRIES = 15;
-    private static final int INDEX_CHECK_INTERVAL_SEC = 5;
-
-    public static RulesEngine drools = null;
-    private static final int SCHEDULED_THREADS_POOL_SIZE = 7;
-
-    public static Configuration configuration = null;
-    public static ScheduledExecutorService scheduler = null;
-
-    private Main() {
-    }
-=======
     private static final Logger LOG = LoggerFactory.getLogger(Main.class);
->>>>>>> ee395ea7
 
     /**
      * @param args the command line arguments
@@ -128,102 +111,11 @@
             System.exit(0);
         }
 
-<<<<<<< HEAD
-        /*
-         * Check if the index exists. Create it if not.
-         * (Try this a few times to allow ElasticSearch to come up.)
-         */
-        boolean indexNotChecked = true;
-        int indexCheckIntervalCount = 1;
-        while(indexNotChecked) {
-            try {
-                if (checkAndCreateIndex()) {
-                    break;
-                }
-            } catch (IOException e) {
-                LOG.warn("Could not check for or create ElasticSearch index. [" + indexCheckIntervalCount + "] "
-                        + "Retrying in " + INDEX_CHECK_INTERVAL_SEC + " seconds.", e);
-            }
-
-            // Abort if last retry failed.
-            if (indexCheckIntervalCount == INDEX_CHECK_RETRIES) {
-                LOG.fatal("Could not check for ElasticSearch index after " + INDEX_CHECK_RETRIES + " retries."
-                        + "Make sure that your ElasticSearch server is running.");
-                System.exit(1);
-            }
-
-            indexCheckIntervalCount++;
-            try {
-                Thread.sleep(INDEX_CHECK_INTERVAL_SEC * 1000);
-            } catch (InterruptedException e) { }
-        }
-
-        savePidFile(commandLineArguments.getPidFile());
-
-        // Statically set timeout for LogglyForwarder.
-        // TODO: This is a code smell and needs to be fixed.
-        LogglyForwarder.setTimeout(configuration.getForwarderLogglyTimeout());
-
-        scheduler = Executors.newScheduledThreadPool(SCHEDULED_THREADS_POOL_SIZE);
-
-        initializeMongoConnection(configuration);
-        initializeRulesEngine(configuration.getDroolsRulesFile());
-        initializeSyslogServer(configuration.getSyslogProtocol(), configuration.getSyslogListenPort());
-        initializeHostCounterCache(scheduler);
-
-        // Start message counter thread.
-        initializeMessageCounters(scheduler);
-
-        // Inizialize message queue.
-        initializeMessageQueue(scheduler, configuration);
-
-        // Write initial ServerValue information.
-        writeInitialServerValues(configuration);
-
-        // Start GELF threads
-        if (configuration.isUseGELF()) {
-            initializeGELFThreads(configuration.getGelfListenAddress(), configuration.getGelfListenPort(), scheduler);
-        }
-
-        // Initialize AMQP Broker if enabled
-        if (configuration.isAmqpEnabled()) {
-            initializeAMQP(configuration);
-        }
-
-        // Start server value writer thread. (writes for example msg throughout and pings)
-        initializeServerValueWriter(scheduler);
-
-        // Start thread that automatically removes messages older than retention time.
-        if (commandLineArguments.performRetention()) {
-            initializeMessageRetentionThread(scheduler);
-        } else {
-            LOG.info("Not initializing retention time cleanup thread because --no-retention was passed.");
-        }
-
-        // Add a shutdown hook that tries to flush the message queue.
-	Runtime.getRuntime().addShutdownHook(new MessageQueueFlusher());
-
-        LOG.info("Graylog2 up and running.");
-    }
-
-    private static void initializeHostCounterCache(ScheduledExecutorService scheduler) {
-
-        scheduler.scheduleAtFixedRate(new HostCounterCacheWriterThread(), HostCounterCacheWriterThread.INITIAL_DELAY, HostCounterCacheWriterThread.PERIOD, TimeUnit.SECONDS);
-
-        LOG.info("Host count cache is up.");
-    }
-
-    private static void initializeMessageQueue(ScheduledExecutorService scheduler, Configuration configuration) {
-        // Set the maximum size if it was configured to something else than 0 (= UNLIMITED)
-        if (configuration.getMessageQueueMaximumSize() != MessageQueue.SIZE_LIMIT_UNLIMITED) {
-            MessageQueue.getInstance().setMaximumSize(configuration.getMessageQueueMaximumSize());
-=======
         // Are we in debug mode?
         if (commandLineArguments.isDebug()) {
             LOG.info("Running in Debug mode");
             org.apache.log4j.Logger.getRootLogger().setLevel(Level.ALL);
             org.apache.log4j.Logger.getLogger(Main.class.getPackage().getName()).setLevel(Level.ALL);
->>>>>>> ee395ea7
         }
 
         LOG.info("Graylog2 {} starting up. (JRE: {})", Core.GRAYLOG2_VERSION, Tools.getSystemInformation());
@@ -359,33 +251,4 @@
         }
     }
 
-<<<<<<< HEAD
-    public static void writeInitialServerValues(Configuration configuration) {
-        ServerValue.setStartupTime(Tools.getUTCTimestamp());
-        ServerValue.setPID(Integer.parseInt(Tools.getPID()));
-        ServerValue.setJREInfo(Tools.getSystemInformation());
-        ServerValue.setGraylog2Version(GRAYLOG2_VERSION);
-        ServerValue.setAvailableProcessors(HostSystem.getAvailableProcessors());
-        ServerValue.setLocalHostname(Tools.getLocalHostname());
-        ServerValue.writeMessageQueueMaximumSize(configuration.getMessageQueueMaximumSize());
-        ServerValue.writeMessageQueueBatchSize(configuration.getMessageQueueBatchSize());
-        ServerValue.writeMessageQueuePollFrequency(configuration.getMessageQueuePollFrequency());
-    }
-
-    public static boolean checkAndCreateIndex() throws IOException {
-        if (Indexer.indexExists()) {
-            LOG.info("Index exists. Not creating it.");
-            return true;
-        } else {
-            LOG.info("Index does not exist! Trying to create it ...");
-            if (Indexer.createIndex()) {
-                LOG.info("Successfully created index.");
-                return true;
-            } else {
-                return false;
-            }
-        }
-    }
-=======
->>>>>>> ee395ea7
 }