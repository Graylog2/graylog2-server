--- conflicted
+++ resolved
@@ -63,11 +63,7 @@
 public final class Main {
 
     private static final Logger LOG = Logger.getLogger(Main.class);
-<<<<<<< HEAD
-    private static final String GRAYLOG2_VERSION = "0.9.6-beta";
-=======
     private static final String GRAYLOG2_VERSION = "0.9.6";
->>>>>>> 425b7dd0
 
     public static RulesEngine drools = null;
     private static final int SCHEDULED_THREADS_POOL_SIZE = 7;
