--- conflicted
+++ resolved
@@ -30,11 +30,8 @@
 import org.apache.log4j.Logger;
 import org.graylog2.database.MongoConnection;
 import org.graylog2.forwarders.forwarders.LogglyForwarder;
-<<<<<<< HEAD
 import org.graylog2.messagehandlers.scribe.ScribeServer;
-=======
 import org.graylog2.indexer.Indexer;
->>>>>>> 32e3b9bc
 import org.graylog2.messagehandlers.amqp.AMQPBroker;
 import org.graylog2.messagehandlers.amqp.AMQPSubscribedQueue;
 import org.graylog2.messagehandlers.amqp.AMQPSubscriberThread;
@@ -190,7 +187,6 @@
             LOG.info("Not initializing retention time cleanup thread because --no-retention was passed.");
         }
 
-<<<<<<< HEAD
         // Initialize Scribe if enabled
         if (configuration.getBoolean("scribe_enabled")) {
             initializeScribe(configuration);
@@ -199,10 +195,9 @@
         // Start thread that stores throughput info.
         ThroughputWriterThread throughputThread = new ThroughputWriterThread();
         throughputThread.start();
-=======
+
         // Add a shutdown hook that tries to flush the message queue.
-	Runtime.getRuntime().addShutdownHook(new MessageQueueFlusher());
->>>>>>> 32e3b9bc
+        Runtime.getRuntime().addShutdownHook(new MessageQueueFlusher());
 
         LOG.info("Graylog2 up and running.");
     }
