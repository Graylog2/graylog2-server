/**
 * Copyright 2010, 2011 Lennart Koopmann <lennart@socketfeed.com>
 * 
 * This file is part of Graylog2.
 *
 * Graylog2 is free software: you can redistribute it and/or modify
 * it under the terms of the GNU General Public License as published by
 * the Free Software Foundation, either version 3 of the License, or
 * (at your option) any later version.
 *
 * Graylog2 is distributed in the hope that it will be useful,
 * but WITHOUT ANY WARRANTY; without even the implied warranty of
 * MERCHANTABILITY or FITNESS FOR A PARTICULAR PURPOSE.  See the
 * GNU General Public License for more details.
 *
 * You should have received a copy of the GNU General Public License
 * along with Graylog2.  If not, see <http://www.gnu.org/licenses/>.
 *
 */

package org.graylog2.messagehandlers.syslog;

import java.net.SocketAddress;
import org.graylog2.Log;
import org.graylog2.Main;
import org.graylog2.Tools;
import org.graylog2.database.MongoBridge;
import org.graylog2.messagehandlers.common.HostUpsertHook;
import org.graylog2.messagehandlers.common.MessageCounterHook;
import org.graylog2.messagehandlers.common.ReceiveHookManager;
import org.productivity.java.syslog4j.server.SyslogServerEventIF;
import org.productivity.java.syslog4j.server.SyslogServerIF;
<<<<<<< HEAD
import org.productivity.java.syslog4j.server.SyslogServerSessionlessEventHandlerIF;
=======
>>>>>>> e46cba7e

/**
 * SyslogEventHandler.java: May 17, 2010 8:58:18 PM
 *
 * Handles incoming Syslog messages
 *
 * @author: Lennart Koopmann <lennart@socketfeed.com>
 */
<<<<<<< HEAD
public class SyslogEventHandler implements SyslogServerSessionlessEventHandlerIF {
    
=======
public class SyslogEventHandler implements SyslogServerEventHandlerIF {

    private static String amqpQueue = null;

>>>>>>> e46cba7e
    /**
     * Handle an incoming syslog message: Output if in debug mode, store in MongoDB, ReceiveHooks
     *
     * @param syslogServer The syslog server
     * @param event The event to handle
     */
    public void event(SyslogServerIF syslogServer, SocketAddress socketAddress, SyslogServerEventIF event) {

        // Print out debug information.
        if (Main.debugMode) {
            Log.info("Received syslog message (via AMQP): " + event.getMessage());
            Log.info("Host: " + event.getHost());
            Log.info("Facility: " + event.getFacility() + " (" + Tools.syslogFacilityToReadable(event.getFacility()) + ")");
            Log.info("Level: " + event.getLevel() + " (" + Tools.syslogLevelToReadable(event.getLevel()) + ")");
            Log.info("Raw: " + new String(event.getRaw()));
            Log.info("=======");
        }

        // Insert into database.
        try {
            // Connect to database.
            MongoBridge m = new MongoBridge();

            m.insert(event);

            // This is doing the upcounting for statistics.
            ReceiveHookManager.postProcess(new MessageCounterHook(), event);

            // Counts up host in hosts collection.
            ReceiveHookManager.postProcess(new HostUpsertHook(), event);
        } catch (Exception e) {
            Log.crit("Could not insert syslog event into database: " + e.toString());
        }

    }

    public void exception(SyslogServerIF syslogServer, SocketAddress socketAddress, Exception exception) {
        throw new UnsupportedOperationException("Not supported yet.");
    }

    public void initialize(SyslogServerIF syslogServer) {
        throw new UnsupportedOperationException("Not supported yet.");
    }

    public void destroy(SyslogServerIF syslogServer) {
        throw new UnsupportedOperationException("Not supported yet.");
    }

}<|MERGE_RESOLUTION|>--- conflicted
+++ resolved
@@ -30,10 +30,7 @@
 import org.graylog2.messagehandlers.common.ReceiveHookManager;
 import org.productivity.java.syslog4j.server.SyslogServerEventIF;
 import org.productivity.java.syslog4j.server.SyslogServerIF;
-<<<<<<< HEAD
 import org.productivity.java.syslog4j.server.SyslogServerSessionlessEventHandlerIF;
-=======
->>>>>>> e46cba7e
 
 /**
  * SyslogEventHandler.java: May 17, 2010 8:58:18 PM
@@ -42,15 +39,8 @@
  *
  * @author: Lennart Koopmann <lennart@socketfeed.com>
  */
-<<<<<<< HEAD
 public class SyslogEventHandler implements SyslogServerSessionlessEventHandlerIF {
     
-=======
-public class SyslogEventHandler implements SyslogServerEventHandlerIF {
-
-    private static String amqpQueue = null;
-
->>>>>>> e46cba7e
     /**
      * Handle an incoming syslog message: Output if in debug mode, store in MongoDB, ReceiveHooks
      *
