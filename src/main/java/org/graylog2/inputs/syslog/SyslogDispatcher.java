--- conflicted
+++ resolved
@@ -22,13 +22,6 @@
 
 import com.yammer.metrics.Metrics;
 import com.yammer.metrics.core.Meter;
-<<<<<<< HEAD
-import java.net.InetSocketAddress;
-import java.util.concurrent.TimeUnit;
-import java.util.concurrent.ExecutorService;
-import java.util.concurrent.Executors;
-=======
->>>>>>> 68ffb6e1
 import org.apache.log4j.Logger;
 import org.graylog2.Core;
 import org.jboss.netty.buffer.ChannelBuffer;
@@ -40,6 +33,7 @@
 
 import java.net.InetSocketAddress;
 import java.util.concurrent.TimeUnit;
+import java.util.concurrent.ExecutorService;
 
 /**
  * @author Lennart Koopmann <lennart@socketfeed.com>
@@ -48,7 +42,6 @@
 
     private static final Logger LOG = Logger.getLogger(SyslogDispatcher.class);
     protected final ExecutorService executor = new ThreadPool(SyslogDispatcher.class.getName(), 128, 15000*10);
-    protected static final Meter receivedMessagesMeter = Metrics.newMeter(SyslogDispatcher.class, "ReceivedMessages", "messages", TimeUnit.SECONDS);
 
     private SyslogProcessor processor;
     private final Meter receivedMessages = Metrics.newMeter(SyslogDispatcher.class, "ReceivedMessages", "messages", TimeUnit.SECONDS);
@@ -58,16 +51,11 @@
     }
 
     @Override
-<<<<<<< HEAD
     public void messageReceived(ChannelHandlerContext ctx, final MessageEvent e) throws Exception {
         executor.execute(new Runnable() {
             public void run() {
                 try {
-                    receivedMessagesMeter.mark();
-=======
-    public void messageReceived(ChannelHandlerContext ctx, MessageEvent e) throws Exception {
-        receivedMessages.mark();
->>>>>>> 68ffb6e1
+                    receivedMessages.mark();
 
                     InetSocketAddress remoteAddress = (InetSocketAddress) e.getRemoteAddress();
 
