--- conflicted
+++ resolved
@@ -41,14 +41,10 @@
 public class SyslogProcessor {
 
     private static final Logger LOG = Logger.getLogger(SyslogProcessor.class);
-<<<<<<< HEAD
-    private GraylogServer server;
     protected static final Meter incomingMessagesMeter = Metrics.newMeter(SyslogProcessor.class, "IncomingMessages", "messages", TimeUnit.SECONDS);
     protected static final Meter processedMessagesMeter = Metrics.newMeter(SyslogProcessor.class, "ProcessedMessages", "messages", TimeUnit.SECONDS);
     protected static final Timer parsedTimer = Metrics.newTimer(SyslogProcessor.class, "SyslogParsedTime", TimeUnit.MICROSECONDS, TimeUnit.SECONDS);
-=======
     private Core server;
->>>>>>> 5fb8bab2
 
     public SyslogProcessor(Core server) {
         this.server = server;
@@ -84,13 +80,8 @@
         server.getProcessBuffer().insert(lm);
     }
 
-<<<<<<< HEAD
-    private LogMessage parse(String msg, InetAddress remoteAddress) throws UnknownHostException {
+    private LogMessageImpl parse(String msg, InetAddress remoteAddress) throws UnknownHostException {
         TimerContext tcx = parsedTimer.time();
-=======
-    private LogMessageImpl parse(String msg, InetAddress remoteAddress) throws UnknownHostException {
-        TimerContext tcx = Metrics.newTimer(SyslogProcessor.class, "SyslogParsedTime", TimeUnit.MICROSECONDS, TimeUnit.SECONDS).time();
->>>>>>> 5fb8bab2
 
         LogMessageImpl lm = new LogMessageImpl();
 
