/**
 * Copyright 2010 Lennart Koopmann <lennart@socketfeed.com>
 *
 * This file is part of Graylog2.
 *
 * Graylog2 is free software: you can redistribute it and/or modify
 * it under the terms of the GNU General Public License as published by
 * the Free Software Foundation, either version 3 of the License, or
 * (at your option) any later version.
 *
 * Graylog2 is distributed in the hope that it will be useful,
 * but WITHOUT ANY WARRANTY; without even the implied warranty of
 * MERCHANTABILITY or FITNESS FOR A PARTICULAR PURPOSE.  See the
 * GNU General Public License for more details.
 *
 * You should have received a copy of the GNU General Public License
 * along with Graylog2.  If not, see <http://www.gnu.org/licenses/>.
 *
 */

package org.graylog2;

import com.github.joschi.jadconfig.Parameter;
import com.github.joschi.jadconfig.ValidationException;
import com.github.joschi.jadconfig.ValidatorMethod;
import com.github.joschi.jadconfig.converters.StringListConverter;
import com.github.joschi.jadconfig.validators.InetPortValidator;
import com.github.joschi.jadconfig.validators.PositiveIntegerValidator;
import com.github.joschi.jadconfig.validators.PositiveLongValidator;
import com.mongodb.ServerAddress;
import org.apache.log4j.Logger;
import org.graylog2.messagehandlers.amqp.AMQPSubscribedQueue;
import org.graylog2.messagehandlers.amqp.InvalidQueueTypeException;

import java.net.UnknownHostException;
import java.util.ArrayList;
import java.util.Arrays;
import java.util.List;

/**
 * Helper class to hold configuration of Graylog2
 *
 * @author Lennart Koopmann <lennart@socketfeed.com>
 * @author Jochen Schalanda <jochen@schalanda.name>
 */
public class Configuration {

    private static final Logger LOG = Logger.getLogger(Configuration.class);

<<<<<<< HEAD
    // Define required configuration fields.
    private static final String[] requiredProperties = {
            "syslog_listen_port",
            "syslog_protocol",
            "mongodb_useauth",
            "mongodb_user",
            "mongodb_password",
            "mongodb_database",
            "mongodb_port",
            "messages_collection_size",
            "use_gelf",
            "gelf_listen_port",
    };

    private static final String[] allowedSyslogProtocols = { "tcp", "udp" };
    private static final String[] deprecatedProperties = { "rrd_storage_dir" };
    private static final String[] numericalPositiveProperties = {
            "mongodb_port",
            "mongodb_max_connections",
            "mongodb_threads_allowed_to_block_multiplier",
            "messages_collection_size",
            "gelf_listen_port",
            "syslog_listen_port",
            "amqp_port",
            "forwarder_loggly_timeout",
            "scribe_port",
            "scribe_rpc_timeout",
            "scribe_thrift_length",
            "scribe_min_threads",
            "scribe_max_threads"
    };


    private Properties properties;

    public Configuration(Properties properties) {

        if(properties == null) {
            throw new IllegalArgumentException("Properties must not be null");
=======
    @Parameter(value = "syslog_listen_port", required = true, validator = InetPortValidator.class)
    private int syslogListenPort = 514;

    @Parameter(value = "syslog_protocol", required = true)
    private String syslogProtocol = "udp";

    @Parameter(value = "mongodb_useauth", required = true)
    private boolean mongoUseAuth = false;

    @Parameter(value = "elasticsearch_url", required = true)
    private String elasticsearchUrl = "http://localhost:9200/";

    @Parameter(value = "elasticsearch_index_name", required = true)
    private String elasticsearchIndexName = "graylog2";

    @Parameter(value = "mongodb_user")
    private String mongoUser;

    @Parameter(value = "mongodb_password")
    private String mongoPassword;

    @Parameter(value = "mongodb_database", required = true)
    private String mongoDatabase = "graylog2";

    @Parameter(value = "mongodb_host", required = true)
    private String mongoHost = "localhost";

    @Parameter(value = "mongodb_port", required = true, validator = InetPortValidator.class)
    private int mongoPort = 27017;

    @Parameter(value = "mongodb_max_connections", validator = PositiveIntegerValidator.class)
    private int mongoMaxConnections = 1000;

    @Parameter(value = "mongodb_threads_allowed_to_block_multiplier", validator = PositiveIntegerValidator.class)
    private int mongoThreadsAllowedToBlockMultiplier = 5;

    @Parameter(value = "mongodb_replica_set", converter = StringListConverter.class)
    private List<String> mongoReplicaSet;

    @Parameter(value = "messages_collection_size", required = true, validator = PositiveLongValidator.class)
    private long messagesCollectionSize = 50 * 1000 * 1000;

    @Parameter(value = "mq_batch_size", required = true, validator = PositiveIntegerValidator.class)
    private int mqBatchSize = 500;

    @Parameter(value = "mq_poll_freq", required = true, validator = PositiveIntegerValidator.class)
    private int mqPollFreq = 1;

    @Parameter(value = "mq_max_size", required = false, validator = PositiveIntegerValidator.class)
    private int mqMaxSize = 0;

    @Parameter(value = "use_gelf", required = true)
    private boolean useGELF = false;

    @Parameter(value = "gelf_listen_address")
    private String gelfListenAddress = "0.0.0.0";

    @Parameter(value = "gelf_listen_port", required = true, validator = InetPortValidator.class)
    private int gelfListenPort = 12201;

    @Parameter("amqp_enabled")
    private boolean amqpEnabled = false;

    @Parameter("amqp_host")
    private String amqpHost = "localhost";

    @Parameter(value = "amqp_port", validator = InetPortValidator.class)
    private int amqpPort = 5672;

    @Parameter(value = "amqp_subscribed_queues", converter = StringListConverter.class)
    private List<String> amqpSubscribedQueues;

    @Parameter("amqp_username")
    private String amqpUsername = "guest";

    @Parameter("amqp_password")
    private String amqpPassword = "guest";

    @Parameter("amqp_virtualhost")
    private String amqpVirtualhost = "/";

    @Parameter(value = "forwarder_loggly_timeout", validator = PositiveIntegerValidator.class)
    private int forwarderLogglyTimeout = 3;

    @Parameter("rules_file")
    private String droolsRulesFile;

    public int getSyslogListenPort() {
        return syslogListenPort;
    }

    public String getSyslogProtocol() {
        return syslogProtocol;
    }

    public String getElasticSearchUrl() {
        String ret = elasticsearchUrl;

        // Possibly add the required trailing slash if omitted.
        if (!elasticsearchUrl.endsWith("/")) {
           ret = elasticsearchUrl + "/";
>>>>>>> 32e3b9bc
        }

        return ret;
    }

    public String getElasticSearchIndexName() {
        return this.elasticsearchIndexName;
    }

    public boolean isMongoUseAuth() {
        return mongoUseAuth;
    }

    public String getMongoUser() {
        return mongoUser;
    }

    public String getMongoPassword() {
        return mongoPassword;
    }

    public String getMongoDatabase() {
        return mongoDatabase;
    }

    public int getMongoPort() {
        return mongoPort;
    }

    public String getMongoHost() {
        return mongoHost;
    }

    public int getMongoMaxConnections() {
        return mongoMaxConnections;
    }

    public int getMongoThreadsAllowedToBlockMultiplier() {
        return mongoThreadsAllowedToBlockMultiplier;
    }

    public long getMessagesCollectionSize() {
        return messagesCollectionSize;
    }

    public int getMessageQueueBatchSize() {
        return mqBatchSize;
    }

    public int getMessageQueuePollFrequency() {
        return mqPollFreq;
    }

    public int getMessageQueueMaximumSize() {
        return mqMaxSize;
    }

    public boolean isUseGELF() {
        return useGELF;
    }

    public String getGelfListenAddress() {
        return gelfListenAddress;
    }

    public int getGelfListenPort() {
        return gelfListenPort;
    }

    public boolean isAmqpEnabled() {
        return amqpEnabled;
    }

    public String getAmqpHost() {
        return amqpHost;
    }

    public int getAmqpPort() {
        return amqpPort;
    }

    public String getAmqpUsername() {
        return amqpUsername;
    }

    public String getAmqpPassword() {
        return amqpPassword;
    }

    public String getAmqpVirtualhost() {
        return amqpVirtualhost;
    }

    public int getForwarderLogglyTimeout() {
        return forwarderLogglyTimeout * 1000;
    }

    public String getDroolsRulesFile() {
        return droolsRulesFile;
    }

    public List<ServerAddress> getMongoReplicaSet() {
        List<ServerAddress> replicaServers = new ArrayList<ServerAddress>();

        List<String> rawSet = mongoReplicaSet;

        if (rawSet == null || rawSet.isEmpty()) {
            return null;
        }

        for (String host : rawSet) {
            // Split host:port.
            String[] replicaTarget = host.split(":");

            // Check if valid.
            if (replicaTarget == null || replicaTarget.length != 2) {
                LOG.error("Malformed mongodb_replica_set configuration.");
                return null;
            }

            // Get host and port.
            try {
                replicaServers.add(new ServerAddress(replicaTarget[0], Integer.parseInt(replicaTarget[1])));
            } catch (UnknownHostException e) {
                LOG.error("Unknown host in mongodb_replica_set: " + e.getMessage(), e);
                return null;
            }
        }

        return replicaServers;
    }

    public List<AMQPSubscribedQueue> getAmqpSubscribedQueues() {
        List<AMQPSubscribedQueue> queueList = new ArrayList<AMQPSubscribedQueue>();

        List<String> rawQueues = amqpSubscribedQueues;

        if (rawQueues == null || rawQueues.isEmpty()) {
            return null;
        }

        // Get every queue.
        for (String queue : rawQueues) {
            String[] queueDefinition = queue.split(":");

            // Check if valid.
            if (queueDefinition == null || queueDefinition.length != 2) {
                LOG.error("Malformed amqp_subscribed_queues configuration.");
                return null;
            }
            try {
                queueList.add(new AMQPSubscribedQueue(queueDefinition[0], queueDefinition[1]));
            } catch (InvalidQueueTypeException e) {
                LOG.error("Invalid queue type in amqp_subscribed_queues");
                return null;
            }
        }

        return queueList;
    }

    @ValidatorMethod
    public void validate() throws ValidationException {

        if (isMongoUseAuth() && (null == getMongoUser() || null == getMongoPassword())) {

            throw new ValidationException("mongodb_user and mongodb_password have to be set if mongodb_useauth is true");
        }

        // Is the syslog_procotol valid?
        if (!Arrays.asList("tcp", "udp").contains(getSyslogProtocol())) {
            throw new ValidationException("Invalid syslog_protocol: " + getSyslogProtocol());
        }
    }
}<|MERGE_RESOLUTION|>--- conflicted
+++ resolved
@@ -47,47 +47,6 @@
 
     private static final Logger LOG = Logger.getLogger(Configuration.class);
 
-<<<<<<< HEAD
-    // Define required configuration fields.
-    private static final String[] requiredProperties = {
-            "syslog_listen_port",
-            "syslog_protocol",
-            "mongodb_useauth",
-            "mongodb_user",
-            "mongodb_password",
-            "mongodb_database",
-            "mongodb_port",
-            "messages_collection_size",
-            "use_gelf",
-            "gelf_listen_port",
-    };
-
-    private static final String[] allowedSyslogProtocols = { "tcp", "udp" };
-    private static final String[] deprecatedProperties = { "rrd_storage_dir" };
-    private static final String[] numericalPositiveProperties = {
-            "mongodb_port",
-            "mongodb_max_connections",
-            "mongodb_threads_allowed_to_block_multiplier",
-            "messages_collection_size",
-            "gelf_listen_port",
-            "syslog_listen_port",
-            "amqp_port",
-            "forwarder_loggly_timeout",
-            "scribe_port",
-            "scribe_rpc_timeout",
-            "scribe_thrift_length",
-            "scribe_min_threads",
-            "scribe_max_threads"
-    };
-
-
-    private Properties properties;
-
-    public Configuration(Properties properties) {
-
-        if(properties == null) {
-            throw new IllegalArgumentException("Properties must not be null");
-=======
     @Parameter(value = "syslog_listen_port", required = true, validator = InetPortValidator.class)
     private int syslogListenPort = 514;
 
@@ -168,6 +127,21 @@
 
     @Parameter("amqp_virtualhost")
     private String amqpVirtualhost = "/";
+
+    @Parameter(value = "scribe_port", validator = InetPortValidator.class)
+    private int scribePort = 5672;
+    
+    @Parameter(value = "scribe_rpc_timeout", validator = PositiveIntegerValidator.class)
+    private int scribeRpcTimeout = 15000;
+
+    @Parameter(value = "scribe_thrift_length", validator = PositiveIntegerValidator.class)
+    private int scribeThriftLength = 150000;
+    
+    @Parameter(value = "scribe_min_threads", validator = PositiveIntegerValidator.class)
+    private int scribeMinThreads = 5;
+    
+    @Parameter(value = "scribe_max_threads", validator = PositiveIntegerValidator.class)
+    private int scribeMinThreads = 10;
 
     @Parameter(value = "forwarder_loggly_timeout", validator = PositiveIntegerValidator.class)
     private int forwarderLogglyTimeout = 3;
@@ -189,7 +163,6 @@
         // Possibly add the required trailing slash if omitted.
         if (!elasticsearchUrl.endsWith("/")) {
            ret = elasticsearchUrl + "/";
->>>>>>> 32e3b9bc
         }
 
         return ret;
