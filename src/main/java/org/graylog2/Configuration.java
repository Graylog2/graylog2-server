/**
 * Copyright 2010, 2011, 2012 Lennart Koopmann <lennart@socketfeed.com>
 *
 * This file is part of Graylog2.
 *
 * Graylog2 is free software: you can redistribute it and/or modify
 * it under the terms of the GNU General Public License as published by
 * the Free Software Foundation, either version 3 of the License, or
 * (at your option) any later version.
 *
 * Graylog2 is distributed in the hope that it will be useful,
 * but WITHOUT ANY WARRANTY; without even the implied warranty of
 * MERCHANTABILITY or FITNESS FOR A PARTICULAR PURPOSE.  See the
 * GNU General Public License for more details.
 *
 * You should have received a copy of the GNU General Public License
 * along with Graylog2.  If not, see <http://www.gnu.org/licenses/>.
 *
 */

package org.graylog2;

import com.github.joschi.jadconfig.Parameter;
import com.github.joschi.jadconfig.ValidationException;
import com.github.joschi.jadconfig.ValidatorMethod;
import com.github.joschi.jadconfig.converters.StringListConverter;
import com.github.joschi.jadconfig.validators.FileReadableValidator;
import com.github.joschi.jadconfig.validators.InetPortValidator;
import com.github.joschi.jadconfig.validators.PositiveIntegerValidator;
import com.google.common.collect.Lists;
import com.google.common.collect.Maps;
import com.lmax.disruptor.BlockingWaitStrategy;
import com.lmax.disruptor.BusySpinWaitStrategy;
import com.lmax.disruptor.SleepingWaitStrategy;
import com.lmax.disruptor.WaitStrategy;
import com.lmax.disruptor.YieldingWaitStrategy;
import com.mongodb.ServerAddress;
import org.slf4j.Logger;
import org.slf4j.LoggerFactory;
import org.graylog2.indexer.EmbeddedElasticSearchClient;

import java.net.UnknownHostException;
import java.util.Arrays;
import java.util.List;
import java.util.Map;
import org.graylog2.inputs.amqp.AMQPInput;
import org.graylog2.inputs.gelf.GELFTCPInput;
import org.graylog2.inputs.gelf.GELFUDPInput;
import org.graylog2.inputs.http.GELFHttpInput;
import org.graylog2.inputs.syslog.SyslogTCPInput;
import org.graylog2.inputs.syslog.SyslogUDPInput;

/**
 * Helper class to hold configuration of Graylog2
 *
 * @author Lennart Koopmann <lennart@socketfeed.com>
 * @author Jochen Schalanda <jochen@schalanda.name>
 */
public class Configuration {

    private static final Logger LOG = LoggerFactory.getLogger(Configuration.class);

    @Parameter(value = "is_master", required = true)
    private boolean isMaster = true;
    
    @Parameter(value = "syslog_listen_port", required = true, validator = InetPortValidator.class)
    private int syslogListenPort = 514;
    
    @Parameter(value = "syslog_listen_address")
    private String syslogListenAddress = "0.0.0.0";

    @Parameter(value = "syslog_enable_udp", required = true)
    private boolean syslogEnableUdp = true;

    @Parameter(value = "syslog_enable_tcp", required = true)
    private boolean syslogEnableTcp = false;
    
    @Parameter(value = "syslog_use_nul_delimiter", required = false)
    private boolean syslogUseNulDelimiter = false;
    
    @Parameter(value = "syslog_store_full_message", required = false)
    private boolean syslogStoreFullMessage = true;
    
    @Parameter(value = "udp_recvbuffer_sizes", required = true, validator = PositiveIntegerValidator.class)
    private int udpRecvBufferSizes = 1048576;
    
    @Parameter(value = "force_syslog_rdns", required = true)
    private boolean forceSyslogRdns = false;

    @Parameter(value = "mongodb_useauth", required = true)
    private boolean mongoUseAuth = false;

    @Parameter(value = "allow_override_syslog_date", required = true)
    private boolean allowOverrideSyslogDate = true;
<<<<<<< HEAD

    @Parameter(value = "elasticsearch_url", required = true)
    private String elasticsearchUrl = "http://localhost:9200/";

    @Parameter(value = "elasticsearch_index_name", required = true)
    private String elasticsearchIndexName = "graylog2";

=======
    
    @Parameter(value = "recent_index_ttl_minutes", required = true, validator = PositiveIntegerValidator.class)
    private int recentIndexTtlMinutes = 60;
    
    @Parameter(value = "recent_index_store_type")
    private String recentIndexStoreType = EmbeddedElasticSearchClient.STANDARD_RECENT_INDEX_STORE_TYPE;

    @Parameter(value = "no_retention")
    private boolean noRetention;
    
    @Parameter(value = "elasticsearch_max_number_of_indices", required = true, validator = PositiveIntegerValidator.class)
    private int maxNumberOfIndices = 20;

    @Parameter(value = "output_batch_size", required = true, validator = PositiveIntegerValidator.class)
    private int outputBatchSize = 5000;
    
    @Parameter(value = "processbuffer_processors", required = true, validator = PositiveIntegerValidator.class)
    private int processBufferProcessors = 5;
    
    @Parameter(value = "outputbuffer_processors", required = true, validator = PositiveIntegerValidator.class)
    private int outputBufferProcessors = 5;
    
    @Parameter(value = "outputbuffer_processor_threads_max_pool_size", required = true, validator = PositiveIntegerValidator.class)
    private int outputBufferProcessorThreadsMaxPoolSize = 30;
    
    @Parameter(value = "outputbuffer_processor_threads_core_pool_size", required = true, validator = PositiveIntegerValidator.class)
    private int outputBufferProcessorThreadsCorePoolSize = 3;
    
    @Parameter(value = "processor_wait_strategy", required = true)
    private String processorWaitStrategy = "sleeping";
    
    @Parameter(value = "ring_size", required = true, validator = PositiveIntegerValidator.class)
    private int ringSize = 1024;

    @Parameter(value = "elasticsearch_config_file", required = true, validator = FileReadableValidator.class)
    private String elasticSearchConfigFile = "/etc/graylog2-elasticsearch.yml";

    @Parameter(value = "elasticsearch_index_prefix", required = true)
    private String elasticsearchIndexPrefix = "graylog2";
    
    @Parameter(value = "elasticsearch_max_docs_per_index", validator = PositiveIntegerValidator.class, required = true)
    private int elasticsearchMaxDocsPerIndex = 80000000;
    
    @Parameter(value = "elasticsearch_shards", validator = PositiveIntegerValidator.class, required = true)
    private int elasticsearchShards = 4;
    
    @Parameter(value = "elasticsearch_replicas", validator = PositiveIntegerValidator.class, required = true)
    private int elasticsearchReplicas = 0;
    
    @Parameter(value = "elasticsearch_analyzer", required = true)
    private String elasticsearchAnalyzer = "standard";
    
>>>>>>> ee395ea7
    @Parameter(value = "mongodb_user")
    private String mongoUser;

    @Parameter(value = "mongodb_password")
    private String mongoPassword;

    @Parameter(value = "mongodb_database", required = true)
    private String mongoDatabase = "graylog2";

    @Parameter(value = "mongodb_host", required = true)
    private String mongoHost = "127.0.0.1";

    @Parameter(value = "mongodb_port", required = true, validator = InetPortValidator.class)
    private int mongoPort = 27017;

    @Parameter(value = "mongodb_max_connections", validator = PositiveIntegerValidator.class)
    private int mongoMaxConnections = 1000;

    @Parameter(value = "mongodb_threads_allowed_to_block_multiplier", validator = PositiveIntegerValidator.class)
    private int mongoThreadsAllowedToBlockMultiplier = 5;

    @Parameter(value = "mongodb_replica_set", converter = StringListConverter.class)
    private List<String> mongoReplicaSet;

    @Parameter(value = "use_gelf", required = true)
    private boolean useGELF = false;

    @Parameter(value = "gelf_listen_address")
    private String gelfListenAddress = "0.0.0.0";

    @Parameter(value = "gelf_listen_port", required = true, validator = InetPortValidator.class)
    private int gelfListenPort = 12201;

    @Parameter("amqp_enabled")
    private boolean amqpEnabled = false;

    @Parameter("amqp_host")
    private String amqpHost = "localhost";

    @Parameter(value = "amqp_port", validator = InetPortValidator.class)
    private int amqpPort = 5672;

    @Parameter("amqp_username")
    private String amqpUsername = "guest";

    @Parameter("amqp_password")
    private String amqpPassword = "guest";

    @Parameter("amqp_virtualhost")
    private String amqpVirtualhost = "/";

    @Parameter("rules_file")
    private String droolsRulesFile;

    @Parameter(value = "enable_tokenizer_filter", required = true)
    private boolean enableTokenizerFilter = true;

    @Parameter(value = "enable_graphite_output", required = false)
    private boolean enableGraphiteOutput = false;

    @Parameter(value = "graphite_carbon_host", required = false)
    private String graphiteCarbonHost = "127.0.0.1";

    @Parameter(value = "graphite_carbon_tcp_port", validator = InetPortValidator.class, required = false)
    private int graphiteCarbonTcpPort = 2003;
    
    @Parameter(value = "graphite_prefix", required = false)
    private String graphitePrefix = "graylog2-server";

    @Parameter(value = "enable_libratometrics_output", required = false)
    private boolean enableLibratoMetricsOutput = false;
    
    @Parameter(value = "enable_libratometrics_system_metrics", required = false)
    private boolean enableLibratoSystemMetrics = false;

    @Parameter(value = "libratometrics_api_user", required = false)
    private String libratometricsApiUser;

    @Parameter(value = "libratometrics_api_token", required = false)
    private String libratometricsApiToken;

    @Parameter(value = "libratometrics_stream_filter", required = false)
    private String libratometricsStreamFilter = "";

    @Parameter(value = "libratometrics_host_filter", required = false)
    private String libratometricsHostFilter = "";

    @Parameter(value = "libratometrics_interval", validator = PositiveIntegerValidator.class, required = false)
    private int libratometricsInterval = 10;

    @Parameter(value = "libratometrics_prefix", required = false)
    private String libratometricsPrefix = "gl2-";

    @Parameter(value = "plugin_dir", required = false)
    private String pluginDir = "plugin";
    
    // Transport: Email
    @Parameter(value = "transport_email_enabled", required = false)
    private boolean emailTransportEnabled = false;
    
    @Parameter(value = "transport_email_hostname", required = false)
    private String emailTransportHostname;
    
    @Parameter(value = "transport_email_port", validator = InetPortValidator.class, required = false)
    private int emailTransportPort;
    
    @Parameter(value = "transport_email_use_auth", required = false)
    private boolean emailTransportUseAuth = false;
    
    @Parameter(value = "transport_email_use_tls", required = false)
    private boolean emailTransportUseTls = false;
    
    @Parameter(value = "transport_email_auth_username", required = false)
    private String emailTransportUsername;
    
    @Parameter(value = "transport_email_auth_password", required = false)
    private String emailTransportPassword;
    
    @Parameter(value = "transport_email_subject_prefix", required = false)
    private String emailTransportSubjectPrefix;
    
    @Parameter(value = "transport_email_from_email", required = false)
    private String emailTransportFromEmail;
    
    @Parameter(value = "transport_email_from_name", required = false)
    private String emailTransportFromName;
    
    // Transport: Jabber
    @Parameter(value = "transport_jabber_enabled", required = false)
    private boolean jabberTransportEnabled = false;
    
    @Parameter(value = "transport_jabber_hostname", required = false)
    private String jabberTransportHostname;
    
    @Parameter(value = "transport_jabber_port", validator = InetPortValidator.class, required = false)
    private int jabberTransportPort = 5222;
    
    @Parameter(value = "transport_jabber_use_sasl_auth", required = false)
    private boolean jabberTransportUseSASLAuth = true;
    
    @Parameter(value = "transport_jabber_allow_selfsigned_certs", required = false)
    private boolean jabberTransportAllowSelfsignedCerts = false;
    
    @Parameter(value = "transport_jabber_auth_username", required = false)
    private String jabberTransportUsername;
    
    @Parameter(value = "transport_jabber_auth_password", required = false)
    private String jabberTransportPassword;
    
    @Parameter(value = "transport_jabber_message_prefix", required = false)
    private String jabberTransportMessagePrefix;

    @Parameter("http_enabled")
    private boolean httpEnabled = false;

    @Parameter("http_listen_address")
    private String httpListenAddress = "0.0.0.0";

    @Parameter(value = "http_listen_port", validator = InetPortValidator.class, required = false)
    private int httpListenPort = 12202;

    public boolean isMaster() {
        return isMaster;
    }
    
    public void setIsMaster(boolean is) {
        isMaster = is;
    }
    
    public int getSyslogListenPort() {
        return syslogListenPort;
    }

    public String getSyslogListenAddress() {
        return syslogListenAddress;
    }

    public boolean isSyslogUdpEnabled() {
        return syslogEnableUdp;
    }
    
    public boolean isSyslogTcpEnabled() {
        return syslogEnableTcp;
    }
    
    public boolean isSyslogUseNulDelimiterEnabled() {
        return syslogUseNulDelimiter;
    }
    
    public boolean isSyslogStoreFullMessageEnabled() {
        return syslogStoreFullMessage;
    }
    
    public void setISyslogStoreFullMessageEnabled(boolean b) {
        syslogStoreFullMessage = b;
    }

    public boolean getForceSyslogRdns() {
        return forceSyslogRdns;
    }

<<<<<<< HEAD
    public boolean getAllowOverrideSyslogDate() {
        return allowOverrideSyslogDate;
    }

    public String getElasticSearchUrl() {
        String ret = elasticsearchUrl;
=======
    public void setForceSyslogRdns(boolean b) {
        forceSyslogRdns = b;
    }
>>>>>>> ee395ea7

    public boolean getAllowOverrideSyslogDate() {
        return allowOverrideSyslogDate;
    }
    
    public int getRecentIndexTtlMinutes() {
        return recentIndexTtlMinutes;
    }
    
    public String getRecentIndexStoreType() {
        if (!EmbeddedElasticSearchClient.ALLOWED_RECENT_INDEX_STORE_TYPES.contains(recentIndexStoreType)) {
            LOG.error("Invalid recent index store type configured. Falling back to <{}>", EmbeddedElasticSearchClient.STANDARD_RECENT_INDEX_STORE_TYPE);
            return EmbeddedElasticSearchClient.STANDARD_RECENT_INDEX_STORE_TYPE;
        }
        return recentIndexStoreType;
    }

    public boolean performRetention() {
        return !noRetention;
    }
    
    public int getMaxNumberOfIndices() {
        return maxNumberOfIndices;
    }

    public int getOutputBatchSize() {
        return outputBatchSize;
    }
    
    public int getProcessBufferProcessors() {
        return processBufferProcessors;
    }
    
    public int getOutputBufferProcessors() {
        return outputBufferProcessors;
    }
    
    public int getOutputBufferProcessorThreadsCorePoolSize() {
        return outputBufferProcessorThreadsCorePoolSize;
    }
    
    public int getOutputBufferProcessorThreadsMaxPoolSize() {
        return outputBufferProcessorThreadsMaxPoolSize;
    }
    
    public int getUdpRecvBufferSizes() {
        return udpRecvBufferSizes;
    }
    
    public WaitStrategy getProcessorWaitStrategy() {
        if (processorWaitStrategy.equals("sleeping")) {
            return new SleepingWaitStrategy();
        }
        
        if (processorWaitStrategy.equals("yielding")) {
            return new YieldingWaitStrategy();
        }
        
        if (processorWaitStrategy.equals("blocking")) {
            return new BlockingWaitStrategy();
        }
        
        if (processorWaitStrategy.equals("busy_spinning")) {
            return new BusySpinWaitStrategy();
        }
        
        LOG.warn("Invalid setting for [processor_wait_strategy]:"
                + " Falling back to default: SleepingWaitStrategy.");
        return new SleepingWaitStrategy();
    }

    public int getRingSize() {
        return ringSize;
    }
    
    public String getElasticSearchConfigFile() {
        return elasticSearchConfigFile;
    }

    public String getElasticSearchIndexPrefix() {
        return this.elasticsearchIndexPrefix;
    }
    
    public int getElasticSearchMaxDocsPerIndex() {
        return this.elasticsearchMaxDocsPerIndex;
    }
    
    public int getElasticSearchShards() {
        return this.elasticsearchShards;
    }
    
    public int getElasticSearchReplicas() {
        return this.elasticsearchReplicas;
    }
    
    public String getElasticSearchAnalyzer() {
        return elasticsearchAnalyzer;
    }
   
    public boolean isMongoUseAuth() {
        return mongoUseAuth;
    }

    public String getMongoUser() {
        return mongoUser;
    }

    public String getMongoPassword() {
        return mongoPassword;
    }

    public String getMongoDatabase() {
        return mongoDatabase;
    }

    public int getMongoPort() {
        return mongoPort;
    }

    public String getMongoHost() {
        return mongoHost;
    }

    public int getMongoMaxConnections() {
        return mongoMaxConnections;
    }

    public int getMongoThreadsAllowedToBlockMultiplier() {
        return mongoThreadsAllowedToBlockMultiplier;
    }

    public boolean isUseGELF() {
        return useGELF;
    }

    public String getGelfListenAddress() {
        return gelfListenAddress;
    }

    public int getGelfListenPort() {
        return gelfListenPort;
    }

    public boolean isAmqpEnabled() {
        return amqpEnabled;
    }

    public String getAmqpHost() {
        return amqpHost;
    }

    public int getAmqpPort() {
        return amqpPort;
    }

    public String getAmqpUsername() {
        return amqpUsername;
    }

    public String getAmqpPassword() {
        return amqpPassword;
    }

    public String getAmqpVirtualhost() {
        return amqpVirtualhost;
    }

    public String getDroolsRulesFile() {
        return droolsRulesFile;
    }

    public List<ServerAddress> getMongoReplicaSet() {
        List<ServerAddress> replicaServers = Lists.newArrayList();

        List<String> rawSet = mongoReplicaSet;

        if (rawSet == null || rawSet.isEmpty()) {
            return null;
        }

        for (String host : rawSet) {
            // Split host:port.
            String[] replicaTarget = host.split(":");

            // Check if valid.
            if (replicaTarget == null || replicaTarget.length != 2) {
                LOG.error("Malformed mongodb_replica_set configuration.");
                return null;
            }

            // Get host and port.
            try {
                replicaServers.add(new ServerAddress(replicaTarget[0], Integer.parseInt(replicaTarget[1])));
            } catch (UnknownHostException e) {
                LOG.error("Unknown host in mongodb_replica_set: " + e.getMessage(), e);
                return null;
            }
        }

        return replicaServers;
    }

    public boolean isEnableTokenizerFilter() {
        return enableTokenizerFilter;
    }

    public boolean isEnableGraphiteOutput() {
        return enableGraphiteOutput;
    }

    public String getGraphiteCarbonHost() {
        return graphiteCarbonHost;
    }

    public int getGraphiteCarbonTcpPort() {
        return graphiteCarbonTcpPort;
    }
    
    public String getGraphitePrefix() {
        return graphitePrefix;
    }

    public boolean isEnableLibratoMetricsOutput() {
        return enableLibratoMetricsOutput;
    }

    public boolean isEnableLibratoSystemMetrics() {
        return enableLibratoSystemMetrics;
    }
    
    public String getLibratoMetricsAPIUser() {
        return libratometricsApiUser;
    }

    public String getLibratoMetricsAPIToken() {
        return libratometricsApiToken;
    }

    public List<String> getLibratoMetricsStreamFilter() {
        List<String> r = Lists.newArrayList();
        r.addAll(Arrays.asList(libratometricsStreamFilter.split(",")));

        return r;
    }

    public String getLibratoMetricsHostsFilter() {
        return libratometricsHostFilter;
    }

    public int getLibratoMetricsInterval() {
        return libratometricsInterval;
    }

    public String getLibratoMetricsPrefix() {
        return libratometricsPrefix;
    }

    public String getPluginDir() {
        return pluginDir;
    }
    
    public boolean isTransportEmailEnabled() {
        return emailTransportEnabled;
    }
    
    public Map<String, String> getEmailTransportConfiguration() {
        Map<String, String> c = Maps.newHashMap();
        
        c.put("hostname", emailTransportHostname);
        c.put("port", String.valueOf(emailTransportPort));
        c.put("use_auth", String.valueOf(emailTransportUseAuth));
        c.put("username", emailTransportUsername);
        c.put("password", emailTransportPassword);
        c.put("use_tls", String.valueOf(emailTransportUseTls));
        c.put("subject_prefix", emailTransportSubjectPrefix);
        c.put("from_email", emailTransportFromEmail);
        c.put("from_name", emailTransportFromName);
        
        return c;
    }
    
    public boolean isTransportJabberEnabled() {
        return jabberTransportEnabled;
    }
    
    public Map<String, String> getJabberTransportConfiguration() {
        Map<String, String> c = Maps.newHashMap();
        
        c.put("hostname", jabberTransportHostname);
        c.put("port", String.valueOf(jabberTransportPort));
        c.put("sasl_auth", String.valueOf(jabberTransportUseSASLAuth));
        c.put("allow_selfsigned_certs", String.valueOf(jabberTransportAllowSelfsignedCerts));
        c.put("username", jabberTransportUsername);
        c.put("password", jabberTransportPassword);
        c.put("message_prefix", jabberTransportMessagePrefix);
        
        return c;
    }
    
    public Map<String, String> getInputConfig(Class input) {
        if (input.equals(GELFTCPInput.class) || input.equals(GELFUDPInput.class)) {
            return getGELFInputConfig();
        }
        
        if (input.equals(SyslogTCPInput.class) || input.equals(SyslogUDPInput.class)) {
            return getSyslogInputConfig();
        }
        
        if (input.equals(GELFHttpInput.class)) {
            return getGELFHttpInputConfig();
        }
        
        if (input.equals(AMQPInput.class)) {
            // AMQP has no special config needs for now.
            return Maps.newHashMap();
        }
            
        LOG.error("No standard configuration for input <{}> found.", input.getCanonicalName());
        return Maps.newHashMap();
    }
    
    @ValidatorMethod
    public void validate() throws ValidationException {

        if (isMongoUseAuth() && (null == getMongoUser() || null == getMongoPassword())) {

            throw new ValidationException("mongodb_user and mongodb_password have to be set if mongodb_useauth is true");
        }
    }

    public boolean isHttpEnabled() {
        return httpEnabled;
    }

    public String getHttpListenAddress() {
        return httpListenAddress;
    }

    public int getHttpListenPort() {
        return httpListenPort;
    }
    
    private Map<String, String> getGELFInputConfig() {
        Map<String, String> c = Maps.newHashMap();
        
        c.put("listen_address", getGelfListenAddress());
        c.put("listen_port", String.valueOf(getGelfListenPort()));
        
        return c;
    }
    
    private Map<String, String> getSyslogInputConfig() {
        Map<String, String> c = Maps.newHashMap();
        
        c.put("listen_address", getSyslogListenAddress());
        c.put("listen_port", String.valueOf(getSyslogListenPort()));
        
        return c;
    }
    
    private Map<String, String> getGELFHttpInputConfig() {
        Map<String, String> c = Maps.newHashMap();
        
        c.put("listen_address", getHttpListenAddress());
        c.put("listen_port", String.valueOf(getHttpListenPort()));
        
        return c;
    }
}<|MERGE_RESOLUTION|>--- conflicted
+++ resolved
@@ -92,15 +92,6 @@
 
     @Parameter(value = "allow_override_syslog_date", required = true)
     private boolean allowOverrideSyslogDate = true;
-<<<<<<< HEAD
-
-    @Parameter(value = "elasticsearch_url", required = true)
-    private String elasticsearchUrl = "http://localhost:9200/";
-
-    @Parameter(value = "elasticsearch_index_name", required = true)
-    private String elasticsearchIndexName = "graylog2";
-
-=======
     
     @Parameter(value = "recent_index_ttl_minutes", required = true, validator = PositiveIntegerValidator.class)
     private int recentIndexTtlMinutes = 60;
@@ -153,7 +144,6 @@
     @Parameter(value = "elasticsearch_analyzer", required = true)
     private String elasticsearchAnalyzer = "standard";
     
->>>>>>> ee395ea7
     @Parameter(value = "mongodb_user")
     private String mongoUser;
 
@@ -355,18 +345,9 @@
         return forceSyslogRdns;
     }
 
-<<<<<<< HEAD
-    public boolean getAllowOverrideSyslogDate() {
-        return allowOverrideSyslogDate;
-    }
-
-    public String getElasticSearchUrl() {
-        String ret = elasticsearchUrl;
-=======
     public void setForceSyslogRdns(boolean b) {
         forceSyslogRdns = b;
     }
->>>>>>> ee395ea7
 
     public boolean getAllowOverrideSyslogDate() {
         return allowOverrideSyslogDate;
