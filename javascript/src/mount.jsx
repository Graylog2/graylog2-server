--- conflicted
+++ resolved
@@ -20,13 +20,10 @@
     require('./components/streams/mount');
     require('./components/node/mount');
     require('./components/navigation/mount');
-<<<<<<< HEAD
-    require('./components/agents/mount');
-=======
     require('./components/inputs/mount');
     require('./components/outputs/mount');
     require('./components/alarmcallbacks/mount');
->>>>>>> e9a35335
+    require('./components/agents/mount');
     if (userPreferences.enableSmartSearch) {
         require('./components/search/mount');
     }
