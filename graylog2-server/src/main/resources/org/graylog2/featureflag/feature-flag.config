--- conflicted
+++ resolved
@@ -73,17 +73,5 @@
 # Enable data node migration
 data_node_migration=on
 
-<<<<<<< HEAD
-<<<<<<< Updated upstream
-=======
 # Threat coverage widget
-threat_coverage=off
-
-vulnerability_scanning=on
-asset_source_sync=on
-entity_groups=on
->>>>>>> Stashed changes
-=======
-# Threat coverage widget
-threat_coverage=off
->>>>>>> 096e9039
+threat_coverage=off