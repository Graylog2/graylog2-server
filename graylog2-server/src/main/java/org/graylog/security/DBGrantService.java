--- conflicted
+++ resolved
@@ -108,21 +108,14 @@
                 DBQuery.in(GrantDTO.FIELD_GRANTEE, grantees))).toArray();
     }
 
-<<<<<<< HEAD
     public GrantDTO create(GrantDTO grantDTO, @Nullable User currentUser) {
         return create(grantDTO, requireNonNull(currentUser, "currentUser cannot be null").getName());
     }
 
     public GrantDTO create(GrantDTO grantDTO, String creatorUsername) {
-        checkArgument(creatorUsername != null && !creatorUsername.trim().isEmpty(), "creatorUsername cannot be empty");
-
+        checkArgument(isNotBlank(creatorUsername), "creatorUsername cannot be null or empty");
         final ZonedDateTime now = ZonedDateTime.now(ZoneOffset.UTC);
 
-=======
-    public GrantDTO create(GrantDTO grantDTO, String userName) {
-        final ZonedDateTime now = ZonedDateTime.now(ZoneOffset.UTC);
-        checkArgument(isNotBlank(userName), "userName cannot be null or empty");
->>>>>>> db93ac12
         return super.save(grantDTO.toBuilder()
                 .createdBy(creatorUsername)
                 .createdAt(now)
@@ -131,19 +124,12 @@
                 .build());
     }
 
-<<<<<<< HEAD
     public GrantDTO create(GRN grantee, Capability capability, GRN target, String creatorUsername) {
         checkArgument(grantee != null, "grantee cannot be null");
         checkArgument(capability != null, "capability cannot be null");
         checkArgument(target != null, "target cannot be null");
 
         return create(GrantDTO.of(grantee, capability, target), creatorUsername);
-=======
-    public GrantDTO create(GrantDTO grantDTO, @Nullable User currentUser) {
-        final String userName = requireNonNull(currentUser, "currentUser cannot be null").getName();
-
-        return create(grantDTO, userName);
->>>>>>> db93ac12
     }
 
     public GrantDTO update(GrantDTO updatedGrant, @Nullable User currentUser) {
