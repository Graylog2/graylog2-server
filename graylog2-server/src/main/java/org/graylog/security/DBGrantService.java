/**
 * This file is part of Graylog.
 *
 * Graylog is free software: you can redistribute it and/or modify
 * it under the terms of the GNU General Public License as published by
 * the Free Software Foundation, either version 3 of the License, or
 * (at your option) any later version.
 *
 * Graylog is distributed in the hope that it will be useful,
 * but WITHOUT ANY WARRANTY; without even the implied warranty of
 * MERCHANTABILITY or FITNESS FOR A PARTICULAR PURPOSE.  See the
 * GNU General Public License for more details.
 *
 * You should have received a copy of the GNU General Public License
 * along with Graylog.  If not, see <http://www.gnu.org/licenses/>.
 */
package org.graylog.security;

import com.google.common.base.Preconditions;
import com.google.common.collect.ImmutableSet;
import com.mongodb.BasicDBObject;
import com.mongodb.client.MongoCollection;
import com.mongodb.client.model.Filters;
import com.mongodb.client.model.Updates;
import org.bson.Document;
import org.graylog.grn.GRN;
import org.graylog.grn.GRNRegistry;
import org.graylog2.bindings.providers.MongoJackObjectMapperProvider;
import org.graylog2.database.MongoConnection;
import org.graylog2.database.PaginatedDbService;
import org.graylog2.plugin.database.users.User;
import org.mongojack.DBQuery;

import javax.annotation.Nullable;
import javax.inject.Inject;
import java.time.ZoneOffset;
import java.time.ZonedDateTime;
import java.util.Collection;
import java.util.List;
import java.util.Map;
import java.util.Set;
import java.util.stream.Collectors;
import java.util.stream.Stream;

import static com.google.common.base.Preconditions.checkArgument;
import static java.util.Objects.requireNonNull;
import static org.apache.commons.lang3.StringUtils.isNotBlank;

public class DBGrantService extends PaginatedDbService<GrantDTO> {
    public static final String COLLECTION_NAME = "grants";

    private final GRNRegistry grnRegistry;

    @Inject
    public DBGrantService(MongoConnection mongoConnection,
                          MongoJackObjectMapperProvider mapper,
                          GRNRegistry grnRegistry) {
        super(mongoConnection, mapper, GrantDTO.class, COLLECTION_NAME);
        this.grnRegistry = grnRegistry;

        db.createIndex(new BasicDBObject(GrantDTO.FIELD_GRANTEE, 1));
        db.createIndex(new BasicDBObject(GrantDTO.FIELD_TARGET, 1));
        db.createIndex(
                new BasicDBObject(GrantDTO.FIELD_GRANTEE, 1)
                        .append(GrantDTO.FIELD_CAPABILITY, 1)
                        .append(GrantDTO.FIELD_TARGET, 1),
                new BasicDBObject("unique", true));
        db.createIndex(
                new BasicDBObject(GrantDTO.FIELD_GRANTEE, 1)
                        .append(GrantDTO.FIELD_TARGET, 1),
                new BasicDBObject("unique", true));
        // TODO: Add more indices

        // TODO: Inline migration for development. Must be removed before shipping 4.0 GA!
        final MongoCollection<Document> collection = mongoConnection.getMongoDatabase().getCollection(COLLECTION_NAME);
        collection.updateMany(
                Filters.eq(GrantDTO.FIELD_CAPABILITY, "grn::::capability:54e3deadbeefdeadbeef0000"),
                Updates.set(GrantDTO.FIELD_CAPABILITY, Capability.VIEW.toId())
        );
        collection.updateMany(
                Filters.eq(GrantDTO.FIELD_CAPABILITY, "grn::::capability:54e3deadbeefdeadbeef0001"),
                Updates.set(GrantDTO.FIELD_CAPABILITY, Capability.MANAGE.toId())
        );
        collection.updateMany(
                Filters.eq(GrantDTO.FIELD_CAPABILITY, "grn::::capability:54e3deadbeefdeadbeef0002"),
                Updates.set(GrantDTO.FIELD_CAPABILITY, Capability.OWN.toId())
        );
    }

    public ImmutableSet<GrantDTO> getForGranteesOrGlobal(Set<GRN> grantees) {
        return streamQuery(DBQuery.or(
                DBQuery.in(GrantDTO.FIELD_GRANTEE, grantees),
                DBQuery.is(GrantDTO.FIELD_GRANTEE, GRNRegistry.GLOBAL_USER_GRN.toString())
        )).collect(ImmutableSet.toImmutableSet());
    }

    public ImmutableSet<GrantDTO> getForGrantee(GRN grantee) {
        return streamQuery(DBQuery.is(GrantDTO.FIELD_GRANTEE, grantee))
                .collect(ImmutableSet.toImmutableSet());
    }

    public ImmutableSet<GrantDTO> getForGranteeWithCapability(GRN grantee, Capability capability) {
        return streamQuery(DBQuery.and(
                DBQuery.is(GrantDTO.FIELD_GRANTEE, grantee),
                DBQuery.is(GrantDTO.FIELD_CAPABILITY, capability)
        )).collect(ImmutableSet.toImmutableSet());
    }

    public List<GrantDTO> getForTargetAndGrantee(GRN target, GRN grantee) {
        return getForTargetAndGrantees(target, ImmutableSet.of(grantee));
    }

    public List<GrantDTO> getForTargetAndGrantees(GRN target, Set<GRN> grantees) {
        return db.find(DBQuery.and(
                DBQuery.is(GrantDTO.FIELD_TARGET, target),
                DBQuery.in(GrantDTO.FIELD_GRANTEE, grantees))).toArray();
    }

    public GrantDTO create(GrantDTO grantDTO, @Nullable User currentUser) {
        return create(grantDTO, requireNonNull(currentUser, "currentUser cannot be null").getName());
    }

    public GrantDTO create(GrantDTO grantDTO, String creatorUsername) {
        checkArgument(isNotBlank(creatorUsername), "creatorUsername cannot be null or empty");
        final ZonedDateTime now = ZonedDateTime.now(ZoneOffset.UTC);

        return save(grantDTO.toBuilder()
                .createdBy(creatorUsername)
                .createdAt(now)
                .updatedBy(creatorUsername)
                .updatedAt(now)
                .build());
    }

    public GrantDTO create(GRN grantee, Capability capability, GRN target, String creatorUsername) {
        checkArgument(grantee != null, "grantee cannot be null");
        checkArgument(capability != null, "capability cannot be null");
        checkArgument(target != null, "target cannot be null");

        return create(GrantDTO.of(grantee, capability, target), creatorUsername);
    }

    /**
     * Ensure that a grant with the requested or a higher capability exists.
     *
     * @return the created, updated or existing grant
     */
    public GrantDTO ensure(GRN grantee, Capability capability, GRN target, String creatorUsername) {
        final List<GrantDTO> existingGrants = getForTargetAndGrantee(target, grantee);
        if (existingGrants.isEmpty()) {
            return create(grantee, capability, target, creatorUsername);
        }
        // This should never happen
        Preconditions.checkState(existingGrants.size() == 1);

        final GrantDTO grantDTO = existingGrants.get(0);
        // Only upgrade capabilities: VIEW < MANAGE < OWNER
        if (capability.priority() > grantDTO.capability().priority()) {
            final GrantDTO grantUpdate = grantDTO.toBuilder().capability(capability).build();
            return save(grantUpdate);
        }
        return grantDTO;
    }

    public GrantDTO update(GrantDTO updatedGrant, @Nullable User currentUser) {
        final GrantDTO existingGrant = get(updatedGrant.id())
                .orElseThrow(() -> new IllegalArgumentException("Couldn't find grant with ID " + updatedGrant.id()));

        return save(existingGrant.toBuilder()
                .grantee(updatedGrant.grantee())
                .capability(updatedGrant.capability())
                .target(updatedGrant.target())
                .updatedBy(requireNonNull(currentUser, "currentUser cannot be null").getName())
                .updatedAt(ZonedDateTime.now(ZoneOffset.UTC))
                .build());
    }

    public ImmutableSet<GrantDTO> getAll() {
        try (final Stream<GrantDTO> stream = streamAll()) {
            return stream.collect(ImmutableSet.toImmutableSet());
        }
    }

    public List<GrantDTO> getForTarget(GRN target) {
        return db.find(DBQuery.is(GrantDTO.FIELD_TARGET, target.toString())).toArray();
    }

<<<<<<< HEAD
    public int deleteForTarget(GRN target) {
        return db.remove(DBQuery.is(GrantDTO.FIELD_TARGET, target.toString())).getN();
=======
    public long deleteForGrantee(GRN grantee) {
        final Bson filter = Filters.eq(GrantDTO.FIELD_GRANTEE, grantee.toString());
        return deleteForFilter(filter);
    }

    public long deleteForTarget(GRN target) {
        final Bson filter = Filters.eq(GrantDTO.FIELD_TARGET, target.toString());
        return deleteForFilter(filter);
    }

    private long deleteForFilter(Bson filter) {
        final Set<String> deletedIds = StreamSupport.stream(dbCollection.find(filter).projection(Projections.include()).spliterator(), false)
                .map(doc -> {
                    final Object o = doc.get("_id");
                    if (o instanceof ObjectId) {
                        return ((ObjectId) o).toHexString();
                    }
                    return null;
                }).filter(Objects::nonNull).collect(Collectors.toSet());
        final DeleteResult deleteResult = dbCollection.deleteMany(filter);

        final long deletedCount = deleteResult.getDeletedCount();
        if (deletedCount > 0) {
            clusterEventBus.post(GrantChangedEvent.create(deletedIds));
        }
        return deletedCount;
>>>>>>> 86ee06cb
    }

    public List<GrantDTO> getForTargetExcludingGrantee(GRN target, GRN grantee) {
        return db.find(DBQuery.and(
                DBQuery.is(GrantDTO.FIELD_TARGET, target.toString()),
                DBQuery.notEquals(GrantDTO.FIELD_GRANTEE, grantee.toString())
        )).toArray();
    }

    public Map<GRN, Set<GRN>> getOwnersForTargets(Collection<GRN> targets) {
        return db.find(DBQuery.and(
                DBQuery.in(GrantDTO.FIELD_TARGET, targets),
                DBQuery.is(GrantDTO.FIELD_CAPABILITY, Capability.OWN)
        )).toArray()
                .stream()
                .collect(Collectors.groupingBy(
                        GrantDTO::target,
                        Collectors.mapping(GrantDTO::grantee, Collectors.toSet())
                ));
    }

    public boolean hasGrantFor(GRN grantee, Capability capability, GRN target) {
        return db.findOne(DBQuery.and(
                DBQuery.is(GrantDTO.FIELD_GRANTEE, grantee),
                DBQuery.is(GrantDTO.FIELD_CAPABILITY, capability),
                DBQuery.is(GrantDTO.FIELD_TARGET, target)
        )) != null;
    }
}<|MERGE_RESOLUTION|>--- conflicted
+++ resolved
@@ -185,37 +185,12 @@
         return db.find(DBQuery.is(GrantDTO.FIELD_TARGET, target.toString())).toArray();
     }
 
-<<<<<<< HEAD
+    public int deleteForGrantee(GRN grantee) {
+        return db.remove(DBQuery.is(GrantDTO.FIELD_GRANTEE, grantee.toString())).getN();
+    }
+
     public int deleteForTarget(GRN target) {
         return db.remove(DBQuery.is(GrantDTO.FIELD_TARGET, target.toString())).getN();
-=======
-    public long deleteForGrantee(GRN grantee) {
-        final Bson filter = Filters.eq(GrantDTO.FIELD_GRANTEE, grantee.toString());
-        return deleteForFilter(filter);
-    }
-
-    public long deleteForTarget(GRN target) {
-        final Bson filter = Filters.eq(GrantDTO.FIELD_TARGET, target.toString());
-        return deleteForFilter(filter);
-    }
-
-    private long deleteForFilter(Bson filter) {
-        final Set<String> deletedIds = StreamSupport.stream(dbCollection.find(filter).projection(Projections.include()).spliterator(), false)
-                .map(doc -> {
-                    final Object o = doc.get("_id");
-                    if (o instanceof ObjectId) {
-                        return ((ObjectId) o).toHexString();
-                    }
-                    return null;
-                }).filter(Objects::nonNull).collect(Collectors.toSet());
-        final DeleteResult deleteResult = dbCollection.deleteMany(filter);
-
-        final long deletedCount = deleteResult.getDeletedCount();
-        if (deletedCount > 0) {
-            clusterEventBus.post(GrantChangedEvent.create(deletedIds));
-        }
-        return deletedCount;
->>>>>>> 86ee06cb
     }
 
     public List<GrantDTO> getForTargetExcludingGrantee(GRN target, GRN grantee) {
