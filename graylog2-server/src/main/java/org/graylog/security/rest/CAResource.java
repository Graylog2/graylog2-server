/*
 * Copyright (C) 2020 Graylog, Inc.
 *
 * This program is free software: you can redistribute it and/or modify
 * it under the terms of the Server Side Public License, version 1,
 * as published by MongoDB, Inc.
 *
 * This program is distributed in the hope that it will be useful,
 * but WITHOUT ANY WARRANTY; without even the implied warranty of
 * MERCHANTABILITY or FITNESS FOR A PARTICULAR PURPOSE. See the
 * Server Side Public License for more details.
 *
 * You should have received a copy of the Server Side Public License
 * along with this program. If not, see
 * <http://www.mongodb.com/licensing/server-side-public-license>.
 */
package org.graylog.security.rest;

import io.swagger.annotations.Api;
import io.swagger.annotations.ApiOperation;
import io.swagger.annotations.ApiParam;
import jakarta.inject.Inject;
import jakarta.inject.Named;
import jakarta.validation.Valid;
import jakarta.validation.constraints.NotNull;
import jakarta.ws.rs.Consumes;
import jakarta.ws.rs.GET;
import jakarta.ws.rs.POST;
import jakarta.ws.rs.Path;
import jakarta.ws.rs.Produces;
import jakarta.ws.rs.core.MediaType;
import jakarta.ws.rs.core.Response;
import org.apache.shiro.authz.annotation.RequiresAuthentication;
import org.apache.shiro.authz.annotation.RequiresPermissions;
import org.glassfish.jersey.media.multipart.FormDataBodyPart;
import org.glassfish.jersey.media.multipart.FormDataParam;
import org.graylog.security.certutil.CaKeystore;
import org.graylog.security.certutil.CaKeystoreException;
import org.graylog.security.certutil.audit.CaAuditEventTypes;
import org.graylog.security.certutil.ca.exceptions.KeyStoreStorageException;
import org.graylog2.audit.jersey.AuditEvent;
import org.graylog2.bootstrap.preflight.web.resources.model.CertificateAuthorityInformation;
import org.graylog2.bootstrap.preflight.web.resources.model.CreateCARequest;
import org.graylog2.plugin.rest.ApiError;
import org.graylog2.shared.rest.resources.RestResource;
import org.graylog2.shared.security.RestPermissions;

import java.net.URI;
import java.util.List;

import static org.graylog2.shared.rest.documentation.generator.Generator.CLOUD_VISIBLE;

@Path("/ca")
@Produces(MediaType.APPLICATION_JSON)
@RequiresAuthentication
@Api(value = "CA", description = "Certificate Authority", tags = {CLOUD_VISIBLE})
public class CAResource extends RestResource {
    private final CaKeystore caKeystore;
    private final String passwordSecret;

    @Inject
<<<<<<< HEAD
    public CAResource(CaKeystore caKeystore,
                      final @Named("password_secret") String passwordSecret,
                      final ClientCertGenerator clientCertGenerator) {
        this.caKeystore = caKeystore;
=======
    public CAResource(final CaService caService,
                      final @Named("password_secret") String passwordSecret) {
        this.caService = caService;
>>>>>>> b4f1c5b2
        this.passwordSecret = passwordSecret;
    }

    @GET
    @ApiOperation("Returns the CA")
    @RequiresPermissions(RestPermissions.GRAYLOG_CA_READ)
    public CertificateAuthorityInformation get() throws KeyStoreStorageException {
        return caKeystore.getInformation().orElse(null);
    }

    @POST
    @Path("create")
    @AuditEvent(type = CaAuditEventTypes.CA_CREATE)
    @ApiOperation("Creates a CA")
    @RequiresPermissions(RestPermissions.GRAYLOG_CA_CREATE)
    public Response createCA(@ApiParam(name = "request", required = true) @NotNull @Valid CreateCARequest request) {
        final CertificateAuthorityInformation ca = caKeystore.createSelfSigned(request.organization());
        final URI caUri = getUriBuilderToSelf()
                .path(CAResource.class)
                .build();
        return Response.created(caUri).entity(ca).build();
    }

    @POST
    @Consumes(MediaType.MULTIPART_FORM_DATA)
    @Path("upload")
    @AuditEvent(type = CaAuditEventTypes.CA_UPLOAD)
    @ApiOperation("Upload a CA")
    @Produces(MediaType.APPLICATION_JSON)
    @RequiresPermissions(RestPermissions.GRAYLOG_CA_CREATE)
    public Response uploadCA(@ApiParam(name = "password") @FormDataParam("password") String password, @ApiParam(name = "files") @FormDataParam("files") List<FormDataBodyPart> files) {
        try {
            caKeystore.createFromUpload(password, files);
            return Response.ok().build();
        } catch (CaKeystoreException e) {
            return Response.status(Response.Status.BAD_REQUEST).entity(ApiError.create(e.getMessage())).build();
        }
    }

}<|MERGE_RESOLUTION|>--- conflicted
+++ resolved
@@ -20,7 +20,6 @@
 import io.swagger.annotations.ApiOperation;
 import io.swagger.annotations.ApiParam;
 import jakarta.inject.Inject;
-import jakarta.inject.Named;
 import jakarta.validation.Valid;
 import jakarta.validation.constraints.NotNull;
 import jakarta.ws.rs.Consumes;
@@ -37,6 +36,7 @@
 import org.graylog.security.certutil.CaKeystore;
 import org.graylog.security.certutil.CaKeystoreException;
 import org.graylog.security.certutil.audit.CaAuditEventTypes;
+import org.graylog.security.certutil.ca.exceptions.CACreationException;
 import org.graylog.security.certutil.ca.exceptions.KeyStoreStorageException;
 import org.graylog2.audit.jersey.AuditEvent;
 import org.graylog2.bootstrap.preflight.web.resources.model.CertificateAuthorityInformation;
@@ -46,6 +46,7 @@
 import org.graylog2.shared.security.RestPermissions;
 
 import java.net.URI;
+import java.security.KeyStoreException;
 import java.util.List;
 
 import static org.graylog2.shared.rest.documentation.generator.Generator.CLOUD_VISIBLE;
@@ -56,20 +57,10 @@
 @Api(value = "CA", description = "Certificate Authority", tags = {CLOUD_VISIBLE})
 public class CAResource extends RestResource {
     private final CaKeystore caKeystore;
-    private final String passwordSecret;
 
     @Inject
-<<<<<<< HEAD
-    public CAResource(CaKeystore caKeystore,
-                      final @Named("password_secret") String passwordSecret,
-                      final ClientCertGenerator clientCertGenerator) {
+    public CAResource(final CaKeystore caKeystore) {
         this.caKeystore = caKeystore;
-=======
-    public CAResource(final CaService caService,
-                      final @Named("password_secret") String passwordSecret) {
-        this.caService = caService;
->>>>>>> b4f1c5b2
-        this.passwordSecret = passwordSecret;
     }
 
     @GET
@@ -84,7 +75,8 @@
     @AuditEvent(type = CaAuditEventTypes.CA_CREATE)
     @ApiOperation("Creates a CA")
     @RequiresPermissions(RestPermissions.GRAYLOG_CA_CREATE)
-    public Response createCA(@ApiParam(name = "request", required = true) @NotNull @Valid CreateCARequest request) {
+    public Response createCA(@ApiParam(name = "request", required = true) @NotNull @Valid CreateCARequest request) throws CACreationException, KeyStoreStorageException, KeyStoreException {
+
         final CertificateAuthorityInformation ca = caKeystore.createSelfSigned(request.organization());
         final URI caUri = getUriBuilderToSelf()
                 .path(CAResource.class)
