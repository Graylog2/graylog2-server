--- conflicted
+++ resolved
@@ -16,15 +16,15 @@
  */
 package org.graylog.security.certutil.csr;
 
-<<<<<<< HEAD
+import org.bouncycastle.asn1.pkcs.PKCSObjectIdentifiers;
+import org.bouncycastle.asn1.pkcs.Attribute;
 import org.bouncycastle.asn1.pkcs.PKCSObjectIdentifiers;
 import org.bouncycastle.asn1.x500.X500Name;
 import org.bouncycastle.asn1.pkcs.Attribute;
-=======
-import org.bouncycastle.asn1.pkcs.Attribute;
-import org.bouncycastle.asn1.pkcs.PKCSObjectIdentifiers;
-import org.bouncycastle.asn1.x500.X500Name;
->>>>>>> 34d5b47d
+import org.bouncycastle.asn1.x509.Extension;
+import org.bouncycastle.asn1.x509.Extensions;
+import org.bouncycastle.asn1.x509.GeneralName;
+import org.bouncycastle.asn1.x509.GeneralNames;
 import org.bouncycastle.asn1.x509.Extension;
 import org.bouncycastle.asn1.x509.Extensions;
 import org.bouncycastle.asn1.x509.GeneralName;
@@ -42,10 +42,8 @@
 import java.time.Duration;
 import java.time.Instant;
 import java.util.ArrayList;
-<<<<<<< HEAD
-=======
+import java.util.ArrayList;
 import java.util.Arrays;
->>>>>>> 34d5b47d
 import java.util.Date;
 
 import static org.bouncycastle.asn1.x509.GeneralName.dNSName;
@@ -77,29 +75,6 @@
                 Date.from(validFrom), Date.from(validUntil),
                 csr.getSubject(), csr.getSubjectPublicKeyInfo());
 
-<<<<<<< HEAD
-
-        // see if we have the dns/rfc822/ip address extensions specified in the csr
-
-        ArrayList<GeneralName> altNames = new ArrayList<>();
-        var certAttributes = csr.getAttributes(PKCSObjectIdentifiers.pkcs_9_at_extensionRequest);
-        if (certAttributes != null && certAttributes.length > 0) {
-            for (Attribute attribute : certAttributes) {
-                Extensions extensions = Extensions.getInstance(attribute.getAttrValues().getObjectAt(0));
-                GeneralNames gns = GeneralNames.fromExtensions(extensions, Extension.subjectAlternativeName);
-                if (gns == null) {
-                    continue;
-                }
-                GeneralName[] names = gns.getNames();
-                for (int i = 0; i < names.length; i++) {
-                    switch (names[i].getTagNo()) {
-                        case GeneralName.dNSName:
-                        case GeneralName.iPAddress:
-                        case GeneralName.rfc822Name:
-                            altNames.add(names[i]);
-                            break;
-                    }
-=======
         var certAttributes = csr.getAttributes(PKCSObjectIdentifiers.pkcs_9_at_extensionRequest);
         if (certAttributes != null && certAttributes.length > 0) {
             ArrayList<GeneralName> altNames = new ArrayList<>();
@@ -109,7 +84,6 @@
                 GeneralNames gns = GeneralNames.fromExtensions(extensions, Extension.subjectAlternativeName);
                 if (gns != null && gns.getNames() != null) {
                     Arrays.stream(gns.getNames()).filter(n -> isValidName(n.getTagNo())).forEach(altNames::add);
->>>>>>> 34d5b47d
                 }
             }
             if (!altNames.isEmpty()) {
@@ -118,10 +92,6 @@
             }
         }
 
-<<<<<<< HEAD
-
-=======
->>>>>>> 34d5b47d
         ContentSigner signer = new JcaContentSignerBuilder(SIGNING_ALGORITHM).build(issuerKey);
         X509CertificateHolder certHolder = builder.build(signer);
         X509Certificate cert = new JcaX509CertificateConverter().getCertificate(certHolder);
