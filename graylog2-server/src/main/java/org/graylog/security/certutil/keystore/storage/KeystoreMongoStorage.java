/*
 * Copyright (C) 2020 Graylog, Inc.
 *
 * This program is free software: you can redistribute it and/or modify
 * it under the terms of the Server Side Public License, version 1,
 * as published by MongoDB, Inc.
 *
 * This program is distributed in the hope that it will be useful,
 * but WITHOUT ANY WARRANTY; without even the implied warranty of
 * MERCHANTABILITY or FITNESS FOR A PARTICULAR PURPOSE. See the
 * Server Side Public License for more details.
 *
 * You should have received a copy of the Server Side Public License
 * along with this program. If not, see
 * <http://www.mongodb.com/licensing/server-side-public-license>.
 */
package org.graylog.security.certutil.keystore.storage;

import org.graylog.security.certutil.ca.exceptions.KeyStoreStorageException;
import org.graylog2.cluster.certificates.CertificatesService;
import org.graylog2.plugin.system.NodeId;

import javax.inject.Inject;
import java.io.ByteArrayInputStream;
import java.io.ByteArrayOutputStream;
import java.security.KeyStore;
import java.util.Base64;
import java.util.Optional;

import static org.graylog.security.certutil.CertConstants.PKCS12;

public class KeystoreMongoStorage {

    private final CertificatesService certificatesService;

    @Inject
    public KeystoreMongoStorage(final CertificatesService certificatesService) {
        this.certificatesService = certificatesService;
    }

    public void writeKeyStore(NodeId nodeId, KeyStore keyStore, char[] password) throws KeyStoreStorageException {

        final String nodeIdValue = nodeId.getNodeId();
        try (ByteArrayOutputStream baos = new ByteArrayOutputStream()) {
            keyStore.store(baos, password);
            final String keystoreDataAsString = Base64.getEncoder().encodeToString(baos.toByteArray());
            certificatesService.writeCert(nodeIdValue, keystoreDataAsString);
        } catch (Exception ex) {
            throw new KeyStoreStorageException("Failed to save keystore to Mongo collection for node " + nodeIdValue, ex);
        }
    }

    public Optional<KeyStore> readKeyStore(NodeId nodeId, char[] password) throws KeyStoreStorageException {

        final String nodeIdValue = nodeId.getNodeId();
        final Optional<String> keystoreAsString = certificatesService.readCert(nodeIdValue);
        if (keystoreAsString.isPresent()) {
            try (ByteArrayInputStream bais = new ByteArrayInputStream(Base64.getDecoder().decode(keystoreAsString.get()))) {
<<<<<<< HEAD
                KeyStore keyStore = KeyStore.getInstance("PKCS12");
=======
                KeyStore keyStore = KeyStore.getInstance(PKCS12);
>>>>>>> 380ee7c7
                keyStore.load(bais, password);
                return Optional.of(keyStore);
            } catch (Exception ex) {
                throw new KeyStoreStorageException("Failed to load keystore from Mongo collection for node " + nodeIdValue, ex);
            }
        }
        return Optional.empty();
    }
}<|MERGE_RESOLUTION|>--- conflicted
+++ resolved
@@ -56,11 +56,7 @@
         final Optional<String> keystoreAsString = certificatesService.readCert(nodeIdValue);
         if (keystoreAsString.isPresent()) {
             try (ByteArrayInputStream bais = new ByteArrayInputStream(Base64.getDecoder().decode(keystoreAsString.get()))) {
-<<<<<<< HEAD
-                KeyStore keyStore = KeyStore.getInstance("PKCS12");
-=======
                 KeyStore keyStore = KeyStore.getInstance(PKCS12);
->>>>>>> 380ee7c7
                 keyStore.load(bais, password);
                 return Optional.of(keyStore);
             } catch (Exception ex) {
