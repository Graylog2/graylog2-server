--- conflicted
+++ resolved
@@ -66,12 +66,12 @@
         return info;
     }
 
-<<<<<<< HEAD
     // This class does not authenticate at all
     @Override
     public boolean supports(AuthenticationToken token) {
         return false;
-=======
+    }
+
     private Optional<GRN> getUserPrincipal(PrincipalCollection principals) {
         final String userName = Iterables.getFirst(principals.byType(String.class), null);
         if (isNullOrEmpty(userName)) {
@@ -86,7 +86,6 @@
             return Optional.empty();
         }
         return Optional.of(principal);
->>>>>>> fac46d43
     }
 
     @Override
