/*
 * Copyright (C) 2020 Graylog, Inc.
 *
 * This program is free software: you can redistribute it and/or modify
 * it under the terms of the Server Side Public License, version 1,
 * as published by MongoDB, Inc.
 *
 * This program is distributed in the hope that it will be useful,
 * but WITHOUT ANY WARRANTY; without even the implied warranty of
 * MERCHANTABILITY or FITNESS FOR A PARTICULAR PURPOSE. See the
 * Server Side Public License for more details.
 *
 * You should have received a copy of the Server Side Public License
 * along with this program. If not, see
 * <http://www.mongodb.com/licensing/server-side-public-license>.
 */
package org.graylog.security.authzroles;

import com.codahale.metrics.annotation.Timed;
import com.google.common.collect.ImmutableMap;
import com.google.common.collect.ImmutableSet;
import io.swagger.v3.oas.annotations.Operation;
import io.swagger.v3.oas.annotations.Parameter;
import io.swagger.v3.oas.annotations.media.Schema;
import io.swagger.v3.oas.annotations.tags.Tag;
import jakarta.inject.Inject;
import jakarta.validation.constraints.NotBlank;
import jakarta.validation.constraints.NotEmpty;
import jakarta.ws.rs.BadRequestException;
import jakarta.ws.rs.DELETE;
import jakarta.ws.rs.DefaultValue;
import jakarta.ws.rs.GET;
import jakarta.ws.rs.NotAllowedException;
import jakarta.ws.rs.NotFoundException;
import jakarta.ws.rs.PUT;
import jakarta.ws.rs.Path;
import jakarta.ws.rs.PathParam;
import jakarta.ws.rs.Produces;
import jakarta.ws.rs.QueryParam;
import jakarta.ws.rs.core.Context;
import jakarta.ws.rs.core.MediaType;
import org.apache.shiro.authz.annotation.RequiresAuthentication;
import org.graylog.security.UserContext;
import org.graylog2.audit.AuditActor;
import org.graylog2.audit.AuditEventSender;
import org.graylog2.audit.AuditEventTypes;
import org.graylog2.audit.jersey.AuditEvent;
import org.graylog2.audit.jersey.NoAuditEvent;
import org.graylog2.database.PaginatedList;
import org.graylog2.plugin.database.ValidationException;
import org.graylog2.plugin.database.users.User;
import org.graylog2.rest.models.PaginatedResponse;
import org.graylog2.rest.models.SortOrder;
import org.graylog2.search.SearchQuery;
import org.graylog2.search.SearchQueryField;
import org.graylog2.search.SearchQueryParser;
import org.graylog2.shared.rest.PublicCloudAPI;
import org.graylog2.shared.rest.resources.RestResource;
import org.graylog2.shared.security.RestPermissions;
import org.graylog2.shared.users.UserService;
import org.graylog2.users.PaginatedUserService;
import org.graylog2.users.UserOverviewDTO;
import org.slf4j.Logger;
import org.slf4j.LoggerFactory;

import java.util.HashMap;
import java.util.List;
import java.util.Map;
import java.util.Objects;
import java.util.Optional;
import java.util.Set;
import java.util.function.Predicate;
import java.util.stream.Collectors;

import static org.graylog2.shared.security.RestPermissions.USERS_ROLESEDIT;

@RequiresAuthentication
@PublicCloudAPI
@Tag(name = "Authorization/Roles", description = "Manage roles")
@Path("/authz/roles")
@Produces(MediaType.APPLICATION_JSON)
public class AuthzRolesResource extends RestResource {
    private static final Logger LOG = LoggerFactory.getLogger(AuthzRolesResource.class);

    protected static final ImmutableMap<String, SearchQueryField> SEARCH_FIELD_MAPPING = ImmutableMap.<String, SearchQueryField>builder()
            .put(AuthzRoleDTO.FIELD_ID, SearchQueryField.create("_id", SearchQueryField.Type.OBJECT_ID))
            .put(AuthzRoleDTO.FIELD_NAME, SearchQueryField.create(AuthzRoleDTO.FIELD_NAME))
            .put(AuthzRoleDTO.FIELD_DESCRIPTION, SearchQueryField.create(AuthzRoleDTO.FIELD_DESCRIPTION))
            .build();

    protected static final ImmutableMap<String, SearchQueryField> USER_SEARCH_FIELD_MAPPING = ImmutableMap.<String, SearchQueryField>builder()
            .put(UserOverviewDTO.FIELD_USERNAME, SearchQueryField.create(UserOverviewDTO.FIELD_USERNAME))
            .put(UserOverviewDTO.FIELD_FULL_NAME, SearchQueryField.create(UserOverviewDTO.FIELD_FULL_NAME))
            .put(UserOverviewDTO.FIELD_EMAIL, SearchQueryField.create(UserOverviewDTO.FIELD_EMAIL))
            .build();

    private final PaginatedAuthzRolesService authzRolesService;
    private final PaginatedUserService paginatedUserService;
    private final UserService userService;
    private final SearchQueryParser searchQueryParser;
    private final SearchQueryParser userSearchQueryParser;
    private final AuditEventSender auditEventSender;

    @Inject
    public AuthzRolesResource(
            PaginatedAuthzRolesService authzRolesService,
            PaginatedUserService paginatedUserService,
            UserService userService,
            AuditEventSender auditEventSender) {
        this.auditEventSender = auditEventSender;
        this.authzRolesService = authzRolesService;
        this.paginatedUserService = paginatedUserService;
        this.userService = userService;

        this.searchQueryParser = new SearchQueryParser(AuthzRoleDTO.FIELD_NAME, SEARCH_FIELD_MAPPING);
        this.userSearchQueryParser = new SearchQueryParser(UserOverviewDTO.FIELD_USERNAME, USER_SEARCH_FIELD_MAPPING);
    }

    @GET
    @Timed
    @Operation(summary = "Get a paginated list of all roles")
    public PaginatedResponse<AuthzRoleDTO> getList(
            @Parameter(name = "page") @QueryParam("page") @DefaultValue("1") int page,
            @Parameter(name = "per_page") @QueryParam("per_page") @DefaultValue("50") int perPage,
            @Parameter(name = "query") @QueryParam("query") @DefaultValue("") String query,
            @Parameter(name = "sort",
                      description = "The field to sort the result on",
                      required = true,
                      schema = @Schema(allowableValues = {"id", "name", "description"}))
            @DefaultValue(AuthzRoleDTO.FIELD_NAME) @QueryParam("sort") String sort,
            @Parameter(name = "order", description = "The sort direction",
                      schema = @Schema(allowableValues = {"asc", "desc"}))
            @DefaultValue("asc") @QueryParam("order") SortOrder order) {

        SearchQuery searchQuery;
        try {
            searchQuery = searchQueryParser.parse(query);
        } catch (IllegalArgumentException e) {
            throw new BadRequestException("Invalid argument in search query: " + e.getMessage());
        }
        final Predicate<String> roleNamePermissionPredicate = getRoleNamePermissionPredicate();
        final PaginatedList<AuthzRoleDTO> result = authzRolesService.findPaginated(roleNamePermissionPredicate, searchQuery, page, perPage, sort, order);
        final Map<String, Set<Map<String, String>>> userRoleMap = userRoleContext(result);

        return PaginatedResponse.create("roles", result, query, ImmutableMap.of("users", userRoleMap));
    }

    @GET
    @Operation(summary = "Get a paginated list of users for a role")
    @Path("/{roleId}/assignees")
    @Produces(MediaType.APPLICATION_JSON)
    public PaginatedResponse<UserOverviewDTO> getUsersForRole(
            @Parameter(name = "roleId") @PathParam("roleId") @NotEmpty String roleId,
            @Parameter(name = "page") @QueryParam("page") @DefaultValue("1") int page,
            @Parameter(name = "per_page") @QueryParam("per_page") @DefaultValue("50") int perPage,
            @Parameter(name = "query") @QueryParam("query") @DefaultValue("") String query,
            @Parameter(name = "sort",
                      description = "The field to sort the result on",
                      required = true,
                      schema = @Schema(allowableValues = {"id", "name", "description"}))
            @DefaultValue(AuthzRoleDTO.FIELD_NAME) @QueryParam("sort") String sort,
            @Parameter(name = "order", description = "The sort direction",
                      schema = @Schema(allowableValues = {"asc", "desc"}))
            @DefaultValue("asc") @QueryParam("order") SortOrder order) {

        SearchQuery searchQuery;
        try {
            searchQuery = userSearchQueryParser.parse(query);
        } catch (IllegalArgumentException e) {
            throw new BadRequestException("Invalid argument in search query: " + e.getMessage());
        }

        final Predicate<String> userNamePermissionPredicate = roleName -> isPermitted(RestPermissions.USERS_READ, roleName);
        final Predicate<String> roleNamePermissionPredicate = getRoleNamePermissionPredicate();

        final PaginatedList<UserOverviewDTO> result = paginatedUserService.findPaginatedByRole(userNamePermissionPredicate, searchQuery, page, perPage, sort, order, ImmutableSet.of(roleId));
        final Set<String> roleIds = result.stream().flatMap(u -> u.roles().stream()).collect(Collectors.toSet());
        final Map<String, String> rolesMap = authzRolesService.findPaginatedByIds(roleNamePermissionPredicate,
                        new SearchQuery(""), 0, 0, AuthzRoleDTO.FIELD_NAME, SortOrder.ASCENDING, roleIds)
                .stream().collect(Collectors.toMap(AuthzRoleDTO::id, AuthzRoleDTO::name));
        final List<UserOverviewDTO> users = result.stream().map(u -> {
            final Set<String> roleNames = u.roles().stream().map(rolesMap::get).collect(Collectors.toSet());
            return u.toBuilder().roles(roleNames).build();
        }).collect(Collectors.toList());

        final PaginatedList<UserOverviewDTO> enrichedResult = new PaginatedList<>(users, result.pagination().total(),
                result.pagination().page(), result.pagination().perPage());
        return PaginatedResponse.create("users", enrichedResult, query);
    }

    private Predicate<String> getRoleNamePermissionPredicate() {
        return roleName -> isPermitted(RestPermissions.ROLES_READ, roleName);
    }

    @GET
    @Operation(summary = "Get a single role")
    @Path("{roleId}")
    @Produces(MediaType.APPLICATION_JSON)
    public AuthzRoleDTO get(@Parameter(name = "roleId") @PathParam("roleId") @NotBlank String roleId) {
        AuthzRoleDTO authzRoleDTO = authzRolesService.get(roleId).orElseThrow(
                () -> new NotFoundException("Could not find role with id: " + roleId));
        checkPermission(RestPermissions.ROLES_READ, authzRoleDTO.name());
        return authzRoleDTO;
    }

    @GET
    @Operation(summary = "Get a paginated list roles for a user")
    @Path("/user/{username}")
    public PaginatedResponse<AuthzRoleDTO> getListForUser(
            @Parameter(name = "username") @PathParam("username") @NotEmpty String username,
            @Parameter(name = "page") @QueryParam("page") @DefaultValue("1") int page,
            @Parameter(name = "per_page") @QueryParam("per_page") @DefaultValue("50") int perPage,
            @Parameter(name = "query") @QueryParam("query") @DefaultValue("") String query,
            @Parameter(name = "sort",
                      description = "The field to sort the result on",
                      required = true,
                      schema = @Schema(allowableValues = {"id", "name", "description"}))
            @DefaultValue(AuthzRoleDTO.FIELD_NAME) @QueryParam("sort") String sort,
            @Parameter(name = "order", description = "The sort direction",
                      schema = @Schema(allowableValues = {"asc", "desc"}))
            @DefaultValue("asc") @QueryParam("order") SortOrder order) {

        SearchQuery searchQuery;
        try {
            searchQuery = searchQueryParser.parse(query);
        } catch (IllegalArgumentException e) {
            throw new BadRequestException("Invalid argument in search query: " + e.getMessage());
        }

        checkPermission(RestPermissions.USERS_READ, username);
        final User user = Optional.ofNullable(userService.load(username))
                .orElseThrow(() -> new NotFoundException("Couldn't find user: " + username));
        final Predicate<String> roleNamePermissionPredicate = getRoleNamePermissionPredicate();
        final PaginatedList<AuthzRoleDTO> result = authzRolesService.findPaginatedByIds(roleNamePermissionPredicate,
                searchQuery, page, perPage, sort, order, user.getRoleIds());
        return PaginatedResponse.create("roles", result, query);
    }

    @PUT
    @Produces(MediaType.APPLICATION_JSON)
<<<<<<< HEAD
    @Operation(summary = "Add user to role")
    @AuditEvent(type = AuditEventTypes.ROLE_MEMBERSHIP_UPDATE)
=======
    @ApiOperation("Add user to role")
>>>>>>> 3ca316ac
    @Path("{roleId}/assignees")
    @NoAuditEvent("Has custom audit events")
    public void addUser(
<<<<<<< HEAD
            @Parameter(name = "roleId") @PathParam("roleId") @NotBlank String roleId,
            @Parameter(name = "usernames") Set<String> usernames) throws ValidationException {
        updateUserRole(roleId, usernames, Set::add);
=======
            @ApiParam(name = "roleId") @PathParam("roleId") @NotBlank String roleId,
            @ApiParam(name = "usernames") Set<String> usernames,
            @Context UserContext userContext) {
        updateUserRole(userContext, AuditEventTypes.ROLE_AUTHZ_UPDATE, roleId, usernames, Set::add);
>>>>>>> 3ca316ac
    }

    @DELETE
    @Operation(summary = "Remove user from role")
    @Path("{roleId}/assignee/{username}")
    @NoAuditEvent("Has custom audit events")
    public void removeUser(
<<<<<<< HEAD
            @Parameter(name = "roleId") @PathParam("roleId") @NotBlank String roleId,
            @Parameter(name = "username") @PathParam("username") @NotBlank String username) throws ValidationException {
        updateUserRole(roleId, ImmutableSet.of(username), Set::remove);
=======
            @ApiParam(name = "roleId") @PathParam("roleId") @NotBlank String roleId,
            @ApiParam(name = "username") @PathParam("username") @NotBlank String username,
            @Context UserContext userContext) {
        updateUserRole(userContext, AuditEventTypes.ROLE_AUTHZ_DELETE, roleId, ImmutableSet.of(username), Set::remove);
>>>>>>> 3ca316ac
    }

    interface UpdateRoles {
        boolean update(Set<String> roles, String roleId);
    }

    private void updateUserRole(UserContext userContext, String auditEventType, String roleId, Set<String> usernames, UpdateRoles rolesUpdater) {
        usernames.forEach(username -> {
            checkPermission(USERS_ROLESEDIT, username);

            final User user = userService.load(username);
            if (user == null) {
                throw new NotFoundException("Cannot find user with name: " + username);
            }
            String roleName;
            final Optional<AuthzRoleDTO> authzRoleDTO = authzRolesService.get(roleId);
            if (authzRoleDTO.isEmpty()) {
                throw new NotFoundException("Cannot find role with id: " + roleId);
            } else {
                roleName = authzRoleDTO.get().name();
                checkPermission(RestPermissions.ROLES_ASSIGN, roleName);
            }
            Set<String> roles = user.getRoleIds();
            rolesUpdater.update(roles, roleId);
            user.setRoleIds(roles);
            try {
                userService.save(user);
            } catch (ValidationException e) {
                LOG.warn("Could not update user: {}", username);
            }

            auditEventSender.success(AuditActor.user(userContext.getUser().getName()),
                    auditEventType,
                    ImmutableMap.of("roleName", roleName, "userName", username));

        });
    }

    @DELETE
    @Path("{roleId}")
    @AuditEvent(type = AuditEventTypes.ROLE_DELETE)
    @Produces(MediaType.APPLICATION_JSON)
    @Operation(summary = "Delete a role")
    public void delete(@Parameter(name = "roleId") @PathParam("roleId") @NotBlank String roleId) {
        checkPermission(RestPermissions.ROLES_EDIT);
        final AuthzRoleDTO roleDTO = authzRolesService.get(roleId).orElseThrow(
                () -> new NotFoundException("Could not delete role with id: " + roleId));
        if (roleDTO.readOnly()) {
            throw new NotAllowedException("Cannot delete read only role with id: " + roleId);
        }
        authzRolesService.delete(roleId);
    }


    private Map<String, Set<Map<String, String>>> userRoleContext(PaginatedList<AuthzRoleDTO> roles) {
        final Predicate<String> userNamePermissionPredicate = roleName -> isPermitted(RestPermissions.USERS_READ, roleName);
        final PaginatedList<UserOverviewDTO> users = paginatedUserService.findPaginatedByRole(userNamePermissionPredicate, new SearchQuery(""),
                1, 0, UserOverviewDTO.FIELD_USERNAME, SortOrder.ASCENDING,
                roles.stream().map(AuthzRoleDTO::id).collect(Collectors.toSet()));
        final Map<String, Set<Map<String, String>>> userRoleMap = new HashMap<>(roles.size());
        roles.forEach(authzRoleDTO -> {
            final Set<Map<String, String>> userMap = users.stream().filter(u -> u.roles().contains(authzRoleDTO.id()))
                    .map(u -> ImmutableMap.of(UserOverviewDTO.FIELD_ID, Objects.requireNonNull(u.id()),
                            UserOverviewDTO.FIELD_USERNAME, u.username())).collect(Collectors.toSet());
            userRoleMap.put(authzRoleDTO.id(), userMap);
        });
        return userRoleMap;
    }
}<|MERGE_RESOLUTION|>--- conflicted
+++ resolved
@@ -238,25 +238,14 @@
 
     @PUT
     @Produces(MediaType.APPLICATION_JSON)
-<<<<<<< HEAD
     @Operation(summary = "Add user to role")
-    @AuditEvent(type = AuditEventTypes.ROLE_MEMBERSHIP_UPDATE)
-=======
-    @ApiOperation("Add user to role")
->>>>>>> 3ca316ac
     @Path("{roleId}/assignees")
     @NoAuditEvent("Has custom audit events")
     public void addUser(
-<<<<<<< HEAD
             @Parameter(name = "roleId") @PathParam("roleId") @NotBlank String roleId,
-            @Parameter(name = "usernames") Set<String> usernames) throws ValidationException {
-        updateUserRole(roleId, usernames, Set::add);
-=======
-            @ApiParam(name = "roleId") @PathParam("roleId") @NotBlank String roleId,
-            @ApiParam(name = "usernames") Set<String> usernames,
+            @Parameter(name = "usernames") Set<String> usernames,
             @Context UserContext userContext) {
         updateUserRole(userContext, AuditEventTypes.ROLE_AUTHZ_UPDATE, roleId, usernames, Set::add);
->>>>>>> 3ca316ac
     }
 
     @DELETE
@@ -264,16 +253,10 @@
     @Path("{roleId}/assignee/{username}")
     @NoAuditEvent("Has custom audit events")
     public void removeUser(
-<<<<<<< HEAD
             @Parameter(name = "roleId") @PathParam("roleId") @NotBlank String roleId,
-            @Parameter(name = "username") @PathParam("username") @NotBlank String username) throws ValidationException {
-        updateUserRole(roleId, ImmutableSet.of(username), Set::remove);
-=======
-            @ApiParam(name = "roleId") @PathParam("roleId") @NotBlank String roleId,
-            @ApiParam(name = "username") @PathParam("username") @NotBlank String username,
+            @Parameter(name = "username") @PathParam("username") @NotBlank String username,
             @Context UserContext userContext) {
         updateUserRole(userContext, AuditEventTypes.ROLE_AUTHZ_DELETE, roleId, ImmutableSet.of(username), Set::remove);
->>>>>>> 3ca316ac
     }
 
     interface UpdateRoles {
