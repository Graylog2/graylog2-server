--- conflicted
+++ resolved
@@ -68,11 +68,7 @@
         return Builder.create();
     }
 
-<<<<<<< HEAD
     public abstract Builder toBuilder();
-=======
-    public abstract EntityShareResponse.Builder toBuilder();
->>>>>>> 216b7921
 
     @AutoValue.Builder
     public abstract static class Builder {
