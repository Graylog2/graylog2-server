--- conflicted
+++ resolved
@@ -61,8 +61,8 @@
     private final GRNRegistry grnRegistry;
     private final GranteeService granteeService;
     private final EventBus serverEventBus;
-<<<<<<< HEAD
     private final Set<DependentEntitiesResolver> entitiesResolvers;
+    private final BuiltinCapabilities builtinCapabilities;
 
     @Inject
     public EntitySharesService(DBGrantService grantService,
@@ -71,30 +71,16 @@
                                GRNRegistry grnRegistry,
                                GranteeService granteeService,
                                EventBus serverEventBus,
-                               Set<DependentEntitiesResolver> entitiesResolvers) {
-=======
-    private final BuiltinCapabilities builtinCapabilities;
-
-    @Inject
-    public EntitySharesService(final DBGrantService grantService,
-                               final EntityDependencyResolver entityDependencyResolver,
-                               final EntityDependencyPermissionChecker entityDependencyPermissionChecker,
-                               final GRNRegistry grnRegistry,
-                               final GranteeService granteeService,
-                               final EventBus serverEventBus,
+                               Set<DependentEntitiesResolver> entitiesResolvers,
                                final BuiltinCapabilities builtinCapabilities) {
->>>>>>> 66ccf036
         this.grantService = grantService;
         this.entityDependencyResolver = entityDependencyResolver;
         this.entityDependencyPermissionChecker = entityDependencyPermissionChecker;
         this.grnRegistry = grnRegistry;
         this.granteeService = granteeService;
         this.serverEventBus = serverEventBus;
-<<<<<<< HEAD
         this.entitiesResolvers = entitiesResolvers;
-=======
         this.builtinCapabilities = builtinCapabilities;
->>>>>>> 66ccf036
     }
 
     /**
