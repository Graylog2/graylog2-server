--- conflicted
+++ resolved
@@ -260,7 +260,6 @@
     }
 
     /**
-<<<<<<< HEAD
      * Applies the share request to dependent entities, that we want to keep in sync.
      *
      * @param ownedEntity the parent entity
@@ -275,7 +274,9 @@
 
         grantDtos.forEach(dto ->
                 updateOnlyEntityShares(dto.target(), EntityShareRequest.create(capabilities), sharingUser));
-=======
+    }
+  
+    /**
      * Add all grants of the original entity to the cloned entity, if they are visible to the sharing user.
      */
     public EntityShareResponse cloneEntityGrants(GRNType grnType, String idOrigin, String idClone, User sharingUser) {
@@ -296,7 +297,6 @@
         );
 
         return updateEntityShares(grnClone, shareRequest, sharingUser);
->>>>>>> 4af10294
     }
 
     private void postUpdateEvent(EntitySharesUpdateEvent updateEvent) {
