/*
 * Copyright (C) 2020 Graylog, Inc.
 *
 * This program is free software: you can redistribute it and/or modify
 * it under the terms of the Server Side Public License, version 1,
 * as published by MongoDB, Inc.
 *
 * This program is distributed in the hope that it will be useful,
 * but WITHOUT ANY WARRANTY; without even the implied warranty of
 * MERCHANTABILITY or FITNESS FOR A PARTICULAR PURPOSE. See the
 * Server Side Public License for more details.
 *
 * You should have received a copy of the Server Side Public License
 * along with this program. If not, see
 * <http://www.mongodb.com/licensing/server-side-public-license>.
 */
package org.graylog.plugins.pipelineprocessor.db.mongodb;

import com.mongodb.MongoException;
import com.mongodb.client.MongoCollection;
import com.mongodb.client.model.Filters;
import com.mongodb.client.model.IndexOptions;
import com.mongodb.client.model.Indexes;
import com.mongodb.client.model.ReplaceOptions;
import com.swrve.ratelimitedlogger.RateLimitedLog;
import jakarta.inject.Inject;
import org.bson.conversions.Bson;
import org.graylog.plugins.pipelineprocessor.db.PipelineDao;
import org.graylog.plugins.pipelineprocessor.db.PipelineService;
import org.graylog.plugins.pipelineprocessor.db.PipelineStreamConnectionsService;
import org.graylog.plugins.pipelineprocessor.events.PipelinesChangedEvent;
import org.graylog2.database.MongoCollections;
import org.graylog2.database.NotFoundException;
import org.graylog2.database.entities.EntityScopeService;
import org.graylog2.database.utils.MongoUtils;
import org.graylog2.database.utils.ScopedEntityMongoUtils;
import org.graylog2.events.ClusterEventBus;

import java.util.ArrayList;
import java.util.Collection;
import java.util.Collections;
import java.util.LinkedHashSet;
import java.util.Set;
import java.util.stream.Collectors;

import static com.mongodb.client.model.Filters.eq;
import static org.graylog.plugins.pipelineprocessor.db.PipelineDao.FIELD_SOURCE;
import static org.graylog.plugins.pipelineprocessor.processors.PipelineInterpreter.getRateLimitedLog;
import static org.graylog2.database.utils.MongoUtils.idEq;
import static org.graylog2.database.utils.MongoUtils.insertedIdAsString;
import static org.graylog2.database.utils.MongoUtils.stringIdsIn;

public class MongoDbPipelineService implements PipelineService {
    private static final RateLimitedLog log = getRateLimitedLog(MongoDbPipelineService.class);

    public static final String COLLECTION = "pipeline_processor_pipelines";

    private final MongoCollection<PipelineDao> collection;
    private final ClusterEventBus clusterBus;
    private final MongoUtils<PipelineDao> mongoUtils;
    private final ScopedEntityMongoUtils<PipelineDao> scopedEntityMongoUtils;
    private final MongoDbRuleService ruleService;
<<<<<<< HEAD
=======
    private final PipelineStreamConnectionsService pipelineStreamConnectionsService;
>>>>>>> e0e6033c

    @Inject
    public MongoDbPipelineService(MongoCollections mongoCollections,
                                  EntityScopeService entityScopeService,
                                  ClusterEventBus clusterBus,
<<<<<<< HEAD
                                  MongoDbRuleService ruleService) {
=======
                                  MongoDbRuleService ruleService,
                                  PipelineStreamConnectionsService pipelineStreamConnectionsService) {
>>>>>>> e0e6033c
        this.collection = mongoCollections.collection(COLLECTION, PipelineDao.class);
        this.clusterBus = clusterBus;
        this.mongoUtils = mongoCollections.utils(collection);
        this.scopedEntityMongoUtils = mongoCollections.scopedEntityUtils(collection, entityScopeService);
        this.ruleService = ruleService;
<<<<<<< HEAD
=======
        this.pipelineStreamConnectionsService = pipelineStreamConnectionsService;
>>>>>>> e0e6033c

        collection.createIndex(Indexes.ascending("title"), new IndexOptions().unique(true));
    }

    @Override
    public PipelineDao save(PipelineDao pipeline, boolean checkMutability) {
        scopedEntityMongoUtils.ensureValidScope(pipeline);

        final var pipelineId = pipeline.id();
        final PipelineDao savedPipeline;
        if (pipelineId != null) {
            if (checkMutability) {
                scopedEntityMongoUtils.ensureMutability(pipeline);
            }
            collection.replaceOne(idEq(pipelineId), pipeline, new ReplaceOptions().upsert(true));
            savedPipeline = pipeline;
        } else {
            final var insertedId = insertedIdAsString(collection.insertOne(pipeline));
            savedPipeline = pipeline.toBuilder().id(insertedId).build();
        }

        clusterBus.post(PipelinesChangedEvent.updatedPipelineId(savedPipeline.id()));

        return savedPipeline;
    }

    @Override
    public PipelineDao load(String id) throws NotFoundException {
        return mongoUtils.getById(id).orElseThrow(() ->
                new NotFoundException("No pipeline with id " + id)
        );
    }

    @Override
    public PipelineDao loadByName(String name) throws NotFoundException {
        final PipelineDao pipeline = collection.find(eq("title", name)).first();
        if (pipeline == null) {
            throw new NotFoundException("No pipeline with name " + name);
        }
        return pipeline;
    }

    @Override
    public Collection<PipelineDao> loadBySourcePattern(String sourcePattern) {
        try {
            return ruleService.loadBySourcePattern(sourcePattern).stream()
                    .flatMap(rule ->
<<<<<<< HEAD
                            collection.find(Filters.regex(FIELD_SOURCE, sourcePattern)).into(new ArrayList<>()).stream()
                    )
=======
                            collection.find(Filters.regex(FIELD_SOURCE, rule.title())).into(new ArrayList<>()).stream()
                    )
                    .filter(pipelineDao -> !pipelineStreamConnectionsService.loadByPipelineId(pipelineDao.id()).isEmpty())
>>>>>>> e0e6033c
                    .collect(Collectors.toSet());
        } catch (MongoException e) {
            log.error("Unable to load pipelines", e);
            return Collections.emptySet();
        }
    }

    @Override
    public Collection<PipelineDao> loadAll() {
        try {
            return collection.find().into(new LinkedHashSet<>());
        } catch (MongoException e) {
            log.error("Unable to load pipelines", e);
            return Collections.emptySet();
        }
    }

    @Override
    public void delete(String id) {
        scopedEntityMongoUtils.deleteById(id);
        clusterBus.post(PipelinesChangedEvent.deletedPipelineId(id));
    }

    @Override
    public Set<PipelineDao> loadByIds(Set<String> pipelineIds) {
        return MongoUtils.stream(collection.find(stringIdsIn(pipelineIds))).collect(Collectors.toSet());
    }

    public long count(Bson filter) {
        return collection.countDocuments(filter);
    }
}<|MERGE_RESOLUTION|>--- conflicted
+++ resolved
@@ -60,30 +60,20 @@
     private final MongoUtils<PipelineDao> mongoUtils;
     private final ScopedEntityMongoUtils<PipelineDao> scopedEntityMongoUtils;
     private final MongoDbRuleService ruleService;
-<<<<<<< HEAD
-=======
     private final PipelineStreamConnectionsService pipelineStreamConnectionsService;
->>>>>>> e0e6033c
 
     @Inject
     public MongoDbPipelineService(MongoCollections mongoCollections,
                                   EntityScopeService entityScopeService,
                                   ClusterEventBus clusterBus,
-<<<<<<< HEAD
-                                  MongoDbRuleService ruleService) {
-=======
                                   MongoDbRuleService ruleService,
                                   PipelineStreamConnectionsService pipelineStreamConnectionsService) {
->>>>>>> e0e6033c
         this.collection = mongoCollections.collection(COLLECTION, PipelineDao.class);
         this.clusterBus = clusterBus;
         this.mongoUtils = mongoCollections.utils(collection);
         this.scopedEntityMongoUtils = mongoCollections.scopedEntityUtils(collection, entityScopeService);
         this.ruleService = ruleService;
-<<<<<<< HEAD
-=======
         this.pipelineStreamConnectionsService = pipelineStreamConnectionsService;
->>>>>>> e0e6033c
 
         collection.createIndex(Indexes.ascending("title"), new IndexOptions().unique(true));
     }
@@ -131,14 +121,9 @@
         try {
             return ruleService.loadBySourcePattern(sourcePattern).stream()
                     .flatMap(rule ->
-<<<<<<< HEAD
-                            collection.find(Filters.regex(FIELD_SOURCE, sourcePattern)).into(new ArrayList<>()).stream()
-                    )
-=======
                             collection.find(Filters.regex(FIELD_SOURCE, rule.title())).into(new ArrayList<>()).stream()
                     )
                     .filter(pipelineDao -> !pipelineStreamConnectionsService.loadByPipelineId(pipelineDao.id()).isEmpty())
->>>>>>> e0e6033c
                     .collect(Collectors.toSet());
         } catch (MongoException e) {
             log.error("Unable to load pipelines", e);
