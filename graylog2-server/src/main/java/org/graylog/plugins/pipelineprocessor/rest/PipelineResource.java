--- conflicted
+++ resolved
@@ -244,11 +244,7 @@
         return PaginatedResponse.create("pipelines", pipelines);
     }
 
-<<<<<<< HEAD
-    @Operation(summary = "Get a processing pipeline", description = "It can take up to a second until the change is applied")
-=======
-    @ApiOperation(value = "Get a processing pipeline")
->>>>>>> 6ac4cd5e
+    @Operation(summary = "Get a processing pipeline")
     @Path("/{id}")
     @GET
     public PipelineSource get(@Parameter(name = "id") @PathParam("id") String id) throws NotFoundException {
@@ -257,19 +253,16 @@
         return PipelineSource.fromDao(pipelineRuleParser, dao);
     }
 
-<<<<<<< HEAD
-    @Operation(summary = "Modify a processing pipeline", description = "It can take up to a second until the change is applied")
-=======
-    @ApiOperation(value = "Get rules metadata of a processing pipeline")
+    @Operation(summary = "Get rules metadata of a processing pipeline")
     @Path("/{id}/meta/rules")
     @GET
-    public PipelineRulesMetadataDao getRulesMetadata(@ApiParam(name = "id") @PathParam("id") String id) throws NotFoundException {
+    public PipelineRulesMetadataDao getRulesMetadata(@Parameter(name = "id") @PathParam("id") String id) throws NotFoundException {
         checkPermission(PipelineRestPermissions.PIPELINE_READ, id);
         return metadataService.get(id);
     }
 
-    @ApiOperation(value = "Modify a processing pipeline", notes = "It can take up to a second until the change is applied")
->>>>>>> 6ac4cd5e
+
+    @Operation(summary = "Modify a processing pipeline", description = "It can take up to a second until the change is applied")
     @Path("/{id}")
     @PUT
     @AuditEvent(type = PipelineProcessorAuditEventTypes.PIPELINE_UPDATE)
