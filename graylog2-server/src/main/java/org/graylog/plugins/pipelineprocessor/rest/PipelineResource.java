--- conflicted
+++ resolved
@@ -48,11 +48,8 @@
 import org.graylog.plugins.pipelineprocessor.db.PipelineService;
 import org.graylog.plugins.pipelineprocessor.db.PipelineStreamConnectionsService;
 import org.graylog.plugins.pipelineprocessor.db.RuleDao;
-<<<<<<< HEAD
 import org.graylog.plugins.pipelineprocessor.db.RuleService;
 import org.graylog.plugins.pipelineprocessor.db.SystemPipelineRuleScope;
-=======
->>>>>>> e7ed2ec1
 import org.graylog.plugins.pipelineprocessor.parser.ParseException;
 import org.graylog.plugins.pipelineprocessor.parser.PipelineRuleParser;
 import org.graylog2.audit.jersey.AuditEvent;
@@ -318,7 +315,6 @@
         connectionsService.save(pipelineConnections);
     }
 
-<<<<<<< HEAD
     private RuleDao createRoutingRule(RoutingRequest request, boolean removeFromDefault, String streamName) {
         String ruleName = "route_" + request.inputId() + "_to_" + streamName;
         final Optional<RuleDao> ruleDaoOpt = ruleService.findByName(ruleName);
@@ -360,8 +356,6 @@
         return result.toString();
     }
 
-=======
->>>>>>> e7ed2ec1
     @ApiOperation(value = "Delete a processing pipeline", notes = "It can take up to a second until the change is applied")
     @Path("/{id}")
     @DELETE
