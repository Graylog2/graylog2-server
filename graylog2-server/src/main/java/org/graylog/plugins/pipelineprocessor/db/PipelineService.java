/*
 * Copyright (C) 2020 Graylog, Inc.
 *
 * This program is free software: you can redistribute it and/or modify
 * it under the terms of the Server Side Public License, version 1,
 * as published by MongoDB, Inc.
 *
 * This program is distributed in the hope that it will be useful,
 * but WITHOUT ANY WARRANTY; without even the implied warranty of
 * MERCHANTABILITY or FITNESS FOR A PARTICULAR PURPOSE. See the
 * Server Side Public License for more details.
 *
 * You should have received a copy of the Server Side Public License
 * along with this program. If not, see
 * <http://www.mongodb.com/licensing/server-side-public-license>.
 */
package org.graylog.plugins.pipelineprocessor.db;

import org.graylog2.database.NotFoundException;

import java.util.Collection;
import java.util.Set;
import java.util.stream.Collectors;
import java.util.stream.Stream;

public interface PipelineService {
    default PipelineDao save(PipelineDao pipeline) {
        return save(pipeline, true);
    }

    PipelineDao save(PipelineDao pipeline, boolean checkMutability);

    PipelineDao load(String id) throws NotFoundException;

    PipelineDao loadByName(String name) throws NotFoundException;

    /**
<<<<<<< HEAD
     * Returns all pipelines with given source pattern.
=======
     * Returns all pipelines that include rules with the given source pattern, ignoring pipelines
     * that are not connected to any streams.
     *
>>>>>>> e0e6033c
     * This method is only implemented in the MongoDB implementation.
     */
    default Collection<PipelineDao> loadBySourcePattern(String sourcePattern) {
        throw new UnsupportedOperationException("loadBySourcePattern is not implemented");
    }

    Collection<PipelineDao> loadAll();

    void delete(String id);

    default Set<PipelineDao> loadByIds(Set<String> pipelineIds) {
        return pipelineIds.stream().flatMap(id -> {
            try {
                return Stream.of(load(id));
            } catch (NotFoundException e) {
                return Stream.empty();
            }
        }).collect(Collectors.toSet());
    }
}<|MERGE_RESOLUTION|>--- conflicted
+++ resolved
@@ -35,13 +35,9 @@
     PipelineDao loadByName(String name) throws NotFoundException;
 
     /**
-<<<<<<< HEAD
-     * Returns all pipelines with given source pattern.
-=======
      * Returns all pipelines that include rules with the given source pattern, ignoring pipelines
      * that are not connected to any streams.
      *
->>>>>>> e0e6033c
      * This method is only implemented in the MongoDB implementation.
      */
     default Collection<PipelineDao> loadBySourcePattern(String sourcePattern) {
