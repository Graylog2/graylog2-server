--- conflicted
+++ resolved
@@ -57,11 +57,7 @@
     public abstract String description();
 
     public static <T, R> Builder<T, R> param() {
-<<<<<<< HEAD
-        return ParameterDescriptor.<T, R>builder().optional(false).primary(false).allowNegatives(false);
-=======
-        return new AutoValue_ParameterDescriptor.Builder<T, R>().optional(false).ruleBuilderVariable(false).allowNegatives(false);
->>>>>>> 753e3294
+        return ParameterDescriptor.<T, R>builder().optional(false).ruleBuilderVariable(false).allowNegatives(false);
     }
 
     public static Builder<String, String> string(String name) {
