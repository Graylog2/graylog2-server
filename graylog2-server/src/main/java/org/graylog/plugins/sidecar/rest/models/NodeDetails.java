--- conflicted
+++ resolved
@@ -54,16 +54,12 @@
     public abstract CollectorStatusList statusList();
 
     @JsonProperty("tags")
-<<<<<<< HEAD
-    public abstract List<String> tags();
-=======
     @Nullable
     public abstract Set<String> tags();
 
     @JsonProperty("collector_configuration_directory")
     @Nullable
     public abstract String collectorConfigurationDirectory();
->>>>>>> 57e75d0a
 
     @JsonCreator
     public static NodeDetails create(@JsonProperty("operating_system") String operatingSystem,
@@ -71,13 +67,8 @@
                                      @JsonProperty("metrics") @Nullable NodeMetrics metrics,
                                      @JsonProperty("log_file_list") @Nullable List<NodeLogFile> logFileList,
                                      @JsonProperty("status") @Nullable CollectorStatusList statusList,
-<<<<<<< HEAD
-                                     @JsonProperty("tags") @Nullable List<String> tags) {
-        return new AutoValue_NodeDetails(operatingSystem, ip, metrics, logFileList, statusList, tags == null ? List.of() : tags);
-=======
                                      @JsonProperty("tags") @Nullable Set<String> tags,
                                      @JsonProperty("collector_configuration_directory") @Nullable String configDir) {
-        return new AutoValue_NodeDetails(operatingSystem, ip, metrics, logFileList, statusList, tags, configDir);
->>>>>>> 57e75d0a
+        return new AutoValue_NodeDetails(operatingSystem, ip, metrics, logFileList, statusList, tags == null ? Set.of() : tags, configDir);
     }
 }