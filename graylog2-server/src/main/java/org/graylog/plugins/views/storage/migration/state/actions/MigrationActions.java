/*
 * Copyright (C) 2020 Graylog, Inc.
 *
 * This program is free software: you can redistribute it and/or modify
 * it under the terms of the Server Side Public License, version 1,
 * as published by MongoDB, Inc.
 *
 * This program is distributed in the hope that it will be useful,
 * but WITHOUT ANY WARRANTY; without even the implied warranty of
 * MERCHANTABILITY or FITNESS FOR A PARTICULAR PURPOSE. See the
 * Server Side Public License for more details.
 *
 * You should have received a copy of the Server Side Public License
 * along with this program. If not, see
 * <http://www.mongodb.com/licensing/server-side-public-license>.
 */
package org.graylog.plugins.views.storage.migration.state.actions;

import org.graylog.plugins.views.storage.migration.state.machine.MigrationStateMachineContext;

/**
 * Set of callbacks used during the migration in different states.
 */
public interface MigrationActions {
    boolean runDirectoryCompatibilityCheck();

    boolean isOldClusterStopped();

    void rollingUpgradeSelected();

    boolean directoryCompatibilityCheckOk();

    void reindexUpgradeSelected();

    boolean reindexingFinished();

    void reindexOldData();

    void stopMessageProcessing();

    void startMessageProcessing();
    boolean caDoesNotExist();
    boolean removalPolicyDoesNotExist();
    boolean caAndRemovalPolicyExist();

    void provisionDataNodes();

    boolean provisioningFinished();

    void resetMigration();

<<<<<<< HEAD
    void setAuthorizationToken(String authorizationToken);
=======
    void setStateMachineContext(MigrationStateMachineContext context);

    MigrationStateMachineContext getStateMachineContext();
>>>>>>> f0024562
}<|MERGE_RESOLUTION|>--- conflicted
+++ resolved
@@ -49,11 +49,9 @@
 
     void resetMigration();
 
-<<<<<<< HEAD
     void setAuthorizationToken(String authorizationToken);
-=======
+
     void setStateMachineContext(MigrationStateMachineContext context);
 
     MigrationStateMachineContext getStateMachineContext();
->>>>>>> f0024562
 }