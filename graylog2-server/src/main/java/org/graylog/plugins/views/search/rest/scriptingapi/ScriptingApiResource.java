--- conflicted
+++ resolved
@@ -139,29 +139,6 @@
         }
     }
 
-<<<<<<< HEAD
-=======
-    @GET
-    @ApiOperation(value = "Execute aggregation specified by query parameters",
-                  response = TabularResponse.class)
-    @Path("aggregate")
-    @NoAuditEvent("Creating audit event manually in method body.")
-    @Produces(MediaType.TEXT_PLAIN)
-    public String executeQueryAsciiOutput(@QueryParam("query") String query,
-                                          @QueryParam("streams") Set<String> streams,
-                                          @QueryParam("timerange") String timerangeKeyword,
-                                          @QueryParam("groups") List<String> groups,
-                                          @QueryParam("metrics") List<String> metrics,
-                                          @Context SearchUser searchUser) {
-        try {
-            SearchRequestSpec searchRequestSpec = queryParamsToFullRequestSpecificationMapper.simpleQueryParamsToFullRequestSpecification(query, streams, timerangeKeyword, groups, metrics);
-            return executeQueryAsciiOutput(searchRequestSpec, searchUser);
-        } catch (IllegalArgumentException ex) {
-            throw new BadRequestException(ex.getMessage(), ex);
-        }
-    }
-
->>>>>>> b1a3914d
     private void postAuditEvent(SearchJob searchJob) {
         final SearchJobExecutionEvent searchJobExecutionEvent = SearchJobExecutionEvent.create(getCurrentUser(), searchJob, DateTime.now(DateTimeZone.UTC));
         this.serverEventBus.post(searchJobExecutionEvent);
