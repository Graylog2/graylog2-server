/*
 * Copyright (C) 2020 Graylog, Inc.
 *
 * This program is free software: you can redistribute it and/or modify
 * it under the terms of the Server Side Public License, version 1,
 * as published by MongoDB, Inc.
 *
 * This program is distributed in the hope that it will be useful,
 * but WITHOUT ANY WARRANTY; without even the implied warranty of
 * MERCHANTABILITY or FITNESS FOR A PARTICULAR PURPOSE. See the
 * Server Side Public License for more details.
 *
 * You should have received a copy of the Server Side Public License
 * along with this program. If not, see
 * <http://www.mongodb.com/licensing/server-side-public-license>.
 */
package org.graylog.plugins.views.search.engine;

import com.google.common.util.concurrent.ThreadFactoryBuilder;
import io.opentelemetry.instrumentation.annotations.WithSpan;
import jakarta.inject.Inject;
import jakarta.inject.Singleton;
<<<<<<< HEAD
import org.graylog.plugins.views.search.ExplainResults;
=======
>>>>>>> 694c4ffa
import org.graylog.plugins.views.search.Query;
import org.graylog.plugins.views.search.QueryMetadata;
import org.graylog.plugins.views.search.QueryMetadataDecorator;
import org.graylog.plugins.views.search.QueryResult;
import org.graylog.plugins.views.search.Search;
import org.graylog.plugins.views.search.SearchJob;
import org.graylog.plugins.views.search.errors.QueryError;
import org.graylog.plugins.views.search.errors.SearchError;
import org.graylog.plugins.views.search.errors.SearchException;
import org.joda.time.DateTimeZone;
import org.slf4j.Logger;
import org.slf4j.LoggerFactory;

import java.util.Collection;
import java.util.Map;
import java.util.Objects;
import java.util.Set;
import java.util.concurrent.CompletableFuture;
import java.util.concurrent.Executor;
import java.util.concurrent.Executors;
import java.util.stream.Collectors;

import static org.apache.commons.lang3.StringUtils.defaultIfEmpty;

@Singleton
public class QueryEngine {
    private static final Logger LOG = LoggerFactory.getLogger(QueryEngine.class);

    private final Set<QueryMetadataDecorator> queryMetadataDecorators;
    private final QueryParser queryParser;

    // TODO proper thread pool with tunable settings
    private final Executor queryPool = Executors.newFixedThreadPool(4, new ThreadFactoryBuilder().setNameFormat("query-engine-%d").build());
    private final QueryBackend<? extends GeneratedQueryContext> backend;

    @Inject
    public QueryEngine(QueryBackend<? extends GeneratedQueryContext> backend,
                       Set<QueryMetadataDecorator> queryMetadataDecorators,
                       QueryParser queryParser) {
        this.backend = backend;
        this.queryMetadataDecorators = queryMetadataDecorators;
        this.queryParser = queryParser;
    }

    public QueryMetadata parse(Search search, Query query) {
        final QueryMetadata parsedMetadata = queryParser.parse(query);

        return this.queryMetadataDecorators.stream()
                .reduce((decorator1, decorator2) -> (s, q, metadata) -> decorator1.decorate(s, q, decorator2.decorate(s, q, metadata)))
                .map(decorator -> decorator.decorate(search, query, parsedMetadata))
                .orElse(parsedMetadata);
    }

    public ExplainResults explain(SearchJob searchJob, Set<SearchError> validationErrors) {
        final Map<String, ExplainResults.QueryExplainResult> queries = searchJob.getSearch().queries().stream()
                .collect(Collectors.toMap(Query::id, q -> {
                    final GeneratedQueryContext generatedQueryContext = backend.generate(q, Set.of());

                    return backend.explain(searchJob, q, generatedQueryContext);
                }));

        return new ExplainResults(searchJob.getSearchId(), new ExplainResults.SearchResult(queries), validationErrors);
    }

    @WithSpan
    public SearchJob execute(SearchJob searchJob, Set<SearchError> validationErrors, DateTimeZone timezone) {
        final Set<Query> validQueries = searchJob.getSearch().queries()
                .stream()
                .filter(query -> !isQueryWithError(validationErrors, query))
                .collect(Collectors.toSet());

        validQueries.forEach(query -> searchJob.addQueryResultFuture(query.id(),
                // generate and run each query, making sure we never let an exception escape
                // if need be we default to an empty result with a failed state and the wrapped exception
                CompletableFuture.supplyAsync(() -> prepareAndRun(searchJob, query, validationErrors, timezone), queryPool)
                        .handle((queryResult, throwable) -> {
                            if (throwable != null) {
                                final Throwable cause = throwable.getCause();
                                final SearchError error;
                                if (cause instanceof SearchException) {
                                    error = ((SearchException) cause).error();
                                } else {
                                    error = new QueryError(query, cause);
                                }
                                LOG.debug("Running query {} failed: {}", query.id(), cause);
                                searchJob.addError(error);
                                return QueryResult.failedQueryWithError(query, error);
                            }
                            return queryResult;
                        })
        ));

        validQueries.forEach(query -> {
            final CompletableFuture<QueryResult> queryResultFuture = searchJob.getQueryResultFuture(query.id());
            if (!queryResultFuture.isDone()) {
                // this is not going to throw an exception, because we will always replace it with a placeholder "FAILED" result above
                final QueryResult result = queryResultFuture.join();

            } else {
                LOG.debug("[{}] Not generating query for query {}", defaultIfEmpty(query.id(), "root"), query);
            }
        });

        LOG.debug("Search job {} executing", searchJob.getId());
        return searchJob.seal();
    }

    private QueryResult prepareAndRun(SearchJob searchJob, Query query, Set<SearchError> validationErrors, DateTimeZone timezone) {
        LOG.debug("[{}] Using {} to generate query", query.id(), backend);
        // with all the results done, we can execute the current query and eventually complete our own result
        // if any of this throws an exception, the handle in #execute will convert it to an error and return a "failed" result instead
        // if the backend already returns a "failed result" then nothing special happens here
        final GeneratedQueryContext generatedQueryContext = backend.generate(query, validationErrors, timezone);
        LOG.trace("[{}] Generated query {}, running it on backend {}", query.id(), generatedQueryContext, backend);
        final QueryResult result = backend.run(searchJob, query, generatedQueryContext);
        LOG.debug("[{}] Query returned {}", query.id(), result);
        if (!generatedQueryContext.errors().isEmpty()) {
            generatedQueryContext.errors().forEach(searchJob::addError);
        }
        return result;
    }

    private boolean isQueryWithError(Collection<SearchError> validationErrors, Query query) {
        return validationErrors.stream()
                .filter(q -> q instanceof QueryError)
                .map(q -> (QueryError) q)
                .map(QueryError::queryId)
                .anyMatch(id -> Objects.equals(id, query.id()));
    }
}<|MERGE_RESOLUTION|>--- conflicted
+++ resolved
@@ -20,10 +20,7 @@
 import io.opentelemetry.instrumentation.annotations.WithSpan;
 import jakarta.inject.Inject;
 import jakarta.inject.Singleton;
-<<<<<<< HEAD
 import org.graylog.plugins.views.search.ExplainResults;
-=======
->>>>>>> 694c4ffa
 import org.graylog.plugins.views.search.Query;
 import org.graylog.plugins.views.search.QueryMetadata;
 import org.graylog.plugins.views.search.QueryMetadataDecorator;
@@ -77,10 +74,10 @@
                 .orElse(parsedMetadata);
     }
 
-    public ExplainResults explain(SearchJob searchJob, Set<SearchError> validationErrors) {
+    public ExplainResults explain(SearchJob searchJob, Set<SearchError> validationErrors, DateTimeZone timezone) {
         final Map<String, ExplainResults.QueryExplainResult> queries = searchJob.getSearch().queries().stream()
                 .collect(Collectors.toMap(Query::id, q -> {
-                    final GeneratedQueryContext generatedQueryContext = backend.generate(q, Set.of());
+                    final GeneratedQueryContext generatedQueryContext = backend.generate(q, Set.of(), timezone);
 
                     return backend.explain(searchJob, q, generatedQueryContext);
                 }));
