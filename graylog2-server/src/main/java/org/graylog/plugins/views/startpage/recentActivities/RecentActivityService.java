--- conflicted
+++ resolved
@@ -65,12 +65,7 @@
                         .add("capped", true)
                         .add("size", maximum * 1024)
                         .add("max", maximum)
-<<<<<<< HEAD
                         .get());
-=======
-                        .get(),
-                null);
->>>>>>> b38a7dc5
         this.grnRegistry = grnRegistry;
         this.permissionAndRoleResolver = permissionAndRoleResolver;
         this.eventBus = eventBus;
