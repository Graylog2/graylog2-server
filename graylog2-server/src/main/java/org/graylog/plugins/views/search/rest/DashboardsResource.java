--- conflicted
+++ resolved
@@ -57,12 +57,7 @@
     private final SearchQueryParser searchQueryParser;
 
     @Inject
-<<<<<<< HEAD
     public DashboardsResource(ViewService dbService) {
-=======
-    public DashboardsResource(ViewService dbService,
-                              ViewPermissionChecks permissionChecks) {
->>>>>>> 4275d461
         this.dbService = dbService;
         this.permissionChecks = permissionChecks;
         this.searchQueryParser = new SearchQueryParser(ViewDTO.FIELD_TITLE, SEARCH_FIELD_MAPPING);
@@ -89,12 +84,8 @@
             final PaginatedList<ViewDTO> result = dbService.searchPaginatedByType(
                     ViewDTO.Type.DASHBOARD,
                     searchQuery,
-<<<<<<< HEAD
                     view -> isPermitted(ViewsRestPermissions.VIEW_READ, view.id())
                             || isPermitted(RestPermissions.DASHBOARDS_READ, view.id()),
-=======
-                    view -> permissionChecks.allowedToSeeDashboard(getCurrentUser(), view, this::isPermitted),
->>>>>>> 4275d461
                     order,
                     sortField,
                     page,
