/*
 * Copyright (C) 2020 Graylog, Inc.
 *
 * This program is free software: you can redistribute it and/or modify
 * it under the terms of the Server Side Public License, version 1,
 * as published by MongoDB, Inc.
 *
 * This program is distributed in the hope that it will be useful,
 * but WITHOUT ANY WARRANTY; without even the implied warranty of
 * MERCHANTABILITY or FITNESS FOR A PARTICULAR PURPOSE. See the
 * Server Side Public License for more details.
 *
 * You should have received a copy of the Server Side Public License
 * along with this program. If not, see
 * <http://www.mongodb.com/licensing/server-side-public-license>.
 */
package org.graylog.plugins.views.search.rest;

import com.google.common.eventbus.EventBus;
import com.google.common.util.concurrent.Uninterruptibles;
import io.swagger.annotations.Api;
import io.swagger.annotations.ApiOperation;
import io.swagger.annotations.ApiParam;
import jakarta.inject.Inject;
import jakarta.validation.constraints.NotNull;
import jakarta.ws.rs.Consumes;
<<<<<<< HEAD
=======
import jakarta.ws.rs.DELETE;
>>>>>>> 5a09d3c4
import jakarta.ws.rs.DefaultValue;
import jakarta.ws.rs.GET;
import jakarta.ws.rs.NotFoundException;
import jakarta.ws.rs.POST;
import jakarta.ws.rs.Path;
import jakarta.ws.rs.PathParam;
import jakarta.ws.rs.Produces;
import jakarta.ws.rs.QueryParam;
import jakarta.ws.rs.core.Context;
import jakarta.ws.rs.core.MediaType;
import jakarta.ws.rs.core.Response;
import org.apache.shiro.authz.annotation.RequiresAuthentication;
import org.graylog.plugins.views.audit.ViewsAuditEventTypes;
import org.graylog.plugins.views.search.ExplainResults;
import org.graylog.plugins.views.search.Search;
import org.graylog.plugins.views.search.SearchDomain;
import org.graylog.plugins.views.search.SearchJob;
import org.graylog.plugins.views.search.db.SearchJobService;
import org.graylog.plugins.views.search.engine.SearchExecutor;
import org.graylog.plugins.views.search.events.SearchJobExecutionEvent;
import org.graylog.plugins.views.search.permissions.SearchUser;
import org.graylog2.audit.jersey.AuditEvent;
import org.graylog2.audit.jersey.NoAuditEvent;
import org.graylog2.indexer.searches.SearchesClusterConfig;
import org.graylog2.plugin.cluster.ClusterConfigService;
import org.graylog2.plugin.rest.PluginRestResource;
import org.graylog2.shared.rest.resources.RestResource;
import org.joda.time.DateTime;
import org.joda.time.DateTimeZone;
import org.slf4j.Logger;
import org.slf4j.LoggerFactory;

import java.net.URI;
import java.util.List;
import java.util.concurrent.ExecutionException;
import java.util.concurrent.TimeUnit;
import java.util.concurrent.TimeoutException;
import java.util.stream.Collectors;

import static org.graylog2.shared.rest.documentation.generator.Generator.CLOUD_VISIBLE;

@Api(value = "Search", tags = {CLOUD_VISIBLE})
@Path("/views/search")
@Produces(MediaType.APPLICATION_JSON)
@Consumes({MediaType.APPLICATION_JSON})
@RequiresAuthentication
public class SearchResource extends RestResource implements PluginRestResource {
    private static final Logger LOG = LoggerFactory.getLogger(SearchResource.class);
    private static final String BASE_PATH = "views/search";
    public static final String SEARCH_FORMAT_V1 = "application/vnd.graylog.search.v1+json";
    public static final String SEARCH_FORMAT_V2 = "application/vnd.graylog.search.v2+json";

    private final SearchDomain searchDomain;
    private final SearchExecutor searchExecutor;
    private final SearchJobService searchJobService;
    private final EventBus serverEventBus;

    private final ClusterConfigService clusterConfigService;

    @Inject
    public SearchResource(final SearchDomain searchDomain,
                          final SearchExecutor searchExecutor,
                          final SearchJobService searchJobService,
                          final EventBus serverEventBus,
                          final ClusterConfigService clusterConfigService) {
        this.searchDomain = searchDomain;
        this.searchExecutor = searchExecutor;
        this.searchJobService = searchJobService;
        this.serverEventBus = serverEventBus;
        this.clusterConfigService = clusterConfigService;
    }

    @POST
    @ApiOperation(value = "Create a search query", response = SearchDTO.class, code = 201)
    @AuditEvent(type = ViewsAuditEventTypes.SEARCH_CREATE)
    @Consumes({MediaType.APPLICATION_JSON, SEARCH_FORMAT_V1})
    @Produces({MediaType.APPLICATION_JSON, SEARCH_FORMAT_V1})
    public Response createSearch(@ApiParam SearchDTO searchRequest, @Context SearchUser searchUser) {
        final Search search = searchRequest.toSearch();

        final Search saved = searchDomain.saveForUser(search, searchUser);
        final SearchDTO result = SearchDTO.fromSearch(saved);
        if (result == null || result.id() == null) {
            return Response.serverError().build();
        }
        LOG.debug("Created new search object {}", result.id());
        return Response.created(URI.create(result.id())).entity(result).build();
    }

    @POST
    @ApiOperation(value = "Create a search query", response = SearchDTOv2.class, code = 201)
    @AuditEvent(type = ViewsAuditEventTypes.SEARCH_CREATE)
    @Consumes({SEARCH_FORMAT_V2})
    @Produces({SEARCH_FORMAT_V2})
    public Response createSearchV2(@ApiParam SearchDTOv2 searchRequest, @Context SearchUser searchUser) {
        final Search search = searchRequest.toSearch();

        final Search saved = searchDomain.saveForUser(search, searchUser);
        final SearchDTOv2 result = SearchDTOv2.fromSearch(saved);
        if (result == null || result.id() == null) {
            return Response.serverError().build();
        }
        LOG.debug("Created new search object {}", result.id());
        return Response.created(URI.create(result.id())).entity(result).build();
    }

    @GET
    @ApiOperation(value = "Retrieve a search query")
    @Path("{id}")
    @Produces({MediaType.APPLICATION_JSON, SEARCH_FORMAT_V1})
    public SearchDTO getSearch(@ApiParam(name = "id") @PathParam("id") String searchId, @Context SearchUser searchUser) {
        final Search search = searchDomain.getForUser(searchId, searchUser)
                .orElseThrow(() -> new NotFoundException("Search with id " + searchId + " does not exist"));
        return SearchDTO.fromSearch(search);
    }

    @GET
    @ApiOperation(value = "Get all searches which the user may see")
    @Produces({MediaType.APPLICATION_JSON, SEARCH_FORMAT_V1})
    public List<SearchDTO> getAllSearches(@Context SearchUser searchUser) {
        // TODO should be paginated
        final List<Search> searches = searchDomain.getAllForUser(searchUser, searchUser::canReadView);
        return searches.stream()
                .map(SearchDTO::fromSearch)
                .collect(Collectors.toList());
    }

    @POST
    @ApiOperation(value = "Execute the referenced search query asynchronously",
                  notes = "Starts a new search, irrespective whether or not another is already running",
                  response = SearchJobDTO.class)
    @Path("{id}/execute")
    @NoAuditEvent("Creating audit event manually in method body.")
    @Produces({MediaType.APPLICATION_JSON, SEARCH_FORMAT_V1})
    public Response executeQuery(@ApiParam(name = "id") @PathParam("id") String id,
                                 @ApiParam ExecutionState executionState,
                                 @Context SearchUser searchUser) {

<<<<<<< HEAD

        final SearchesClusterConfig searchesClusterConfig = clusterConfigService.get(SearchesClusterConfig.class);
        final ExecutionState enrichedExecutionState = executionState == null ?
                ExecutionState.empty().withDefaultQueryCancellationIfNotSpecified(searchesClusterConfig) : executionState.withDefaultQueryCancellationIfNotSpecified(searchesClusterConfig);
        final SearchJob searchJob = searchExecutor.execute(id, searchUser, enrichedExecutionState);
=======
        final SearchJob searchJob = searchExecutor.executeAsync(id, searchUser, executionState);
>>>>>>> 5a09d3c4

        postAuditEvent(searchJob);

        final SearchJobDTO searchJobDTO = SearchJobDTO.fromSearchJob(searchJob);

        return Response.created(URI.create(BASE_PATH + "/status/" + searchJobDTO.searchJobIdentifier().id()))
                .entity(searchJob)
                .build();
    }

    @POST
    @ApiOperation(value = "Explains how the referenced search would be executed", response = ExplainResults.class)
    @Path("{id}/explain")
    @NoAuditEvent("Does not return any actual data")
    public ExplainResults explainQuery(@ApiParam(name = "id") @PathParam("id") String id,
                                       @ApiParam ExecutionState executionState,
                                       @Context SearchUser searchUser) {
        return searchExecutor.explain(id, searchUser, executionState);
    }

    @POST
    @ApiOperation(value = "Execute a new synchronous search", notes = "Executes a new search and waits for its result", response = SearchJobDTO.class)
    @Path("sync")
    @NoAuditEvent("Creating audit event manually in method body.")
    @Consumes({MediaType.APPLICATION_JSON, SEARCH_FORMAT_V1})
    @Produces({MediaType.APPLICATION_JSON, SEARCH_FORMAT_V1})
    public Response executeSyncJob(@ApiParam @NotNull(message = "Search body is mandatory") SearchDTO searchRequest,
                                   @ApiParam(name = "timeout", defaultValue = "60000")
                                   @QueryParam("timeout") @DefaultValue("60000") @Deprecated long timeout,
                                   @Context SearchUser searchUser) {
        final Search search = searchRequest.toSearch();
<<<<<<< HEAD
        return executeSyncJobInner(search, searchUser);
=======
        final SearchJob searchJob = searchExecutor.executeSync(search, searchUser, ExecutionState.empty());

        postAuditEvent(searchJob);

        final SearchJobDTO searchJobDTO = SearchJobDTO.fromSearchJob(searchJob);

        return Response.ok(searchJobDTO).build();
>>>>>>> 5a09d3c4
    }

    @POST
    @ApiOperation(value = "Execute a new synchronous search", notes = "Executes a new search and waits for its result", response = SearchJobDTO.class)
    @Path("sync")
    @NoAuditEvent("Creating audit event manually in method body.")
    @Consumes({SEARCH_FORMAT_V2})
    @Produces({SEARCH_FORMAT_V2})
    public Response executeSyncJobv2(@ApiParam @NotNull(message = "Search body is mandatory") SearchDTOv2 searchRequest,
                                     @ApiParam(name = "timeout", defaultValue = "60000")
                                     @QueryParam("timeout") @DefaultValue("60000") @Deprecated long timeout,
                                     @Context SearchUser searchUser) {
        final Search search = searchRequest.toSearch();
<<<<<<< HEAD
        return executeSyncJobInner(search, searchUser);
    }

    private Response executeSyncJobInner(final Search search, final SearchUser searchUser) {
        final SearchesClusterConfig searchesClusterConfig = clusterConfigService.get(SearchesClusterConfig.class);
        final ExecutionState enrichedExecutionState = ExecutionState.empty().withDefaultQueryCancellationIfNotSpecified(searchesClusterConfig);
        final SearchJob searchJob = searchExecutor.execute(search, searchUser, enrichedExecutionState);
=======
        final SearchJob searchJob = searchExecutor.executeSync(search, searchUser, ExecutionState.empty());
>>>>>>> 5a09d3c4

        postAuditEvent(searchJob);

        final SearchJobDTO searchJobDTO = SearchJobDTO.fromSearchJob(searchJob);

        return Response.ok(searchJobDTO).build();
    }

    @GET
    @ApiOperation(value = "Retrieve the status of an executed query")
    @Path("status/{jobId}")
    @Produces({MediaType.APPLICATION_JSON, SEARCH_FORMAT_V1})
    public Response jobStatus(@ApiParam(name = "jobId") @PathParam("jobId") String jobId, @Context SearchUser searchUser) {
        final SearchJob searchJob = searchJobService.load(jobId, searchUser).orElseThrow(NotFoundException::new);
        if (searchJob.getResultFuture() != null) {
            try {
                // force a "conditional join", to catch fast responses without having to poll
                Uninterruptibles.getUninterruptibly(searchJob.getResultFuture(), 5, TimeUnit.MILLISECONDS);
            } catch (ExecutionException | TimeoutException ignore) {
            }
        }
        return Response
                .ok(SearchJobDTO.fromSearchJob(searchJob))
                .build();
    }

    @DELETE
    @Path("cancel/{jobId}")
    @NoAuditEvent("To be decided if we want to have cancellation of jobs in audit log")
    @Produces({MediaType.APPLICATION_JSON})
    public Response cancelJob(@PathParam("jobId") String jobId,
                              @Context SearchUser searchUser) {
        final SearchJob searchJob = searchJobService.load(jobId, searchUser).orElseThrow(NotFoundException::new);
        searchJob.cancel();
        return Response.ok().build();
    }

    private void postAuditEvent(SearchJob searchJob) {
        final SearchJobExecutionEvent searchJobExecutionEvent = SearchJobExecutionEvent.create(getCurrentUser(), searchJob, DateTime.now(DateTimeZone.UTC));
        this.serverEventBus.post(searchJobExecutionEvent);
    }

}<|MERGE_RESOLUTION|>--- conflicted
+++ resolved
@@ -24,10 +24,7 @@
 import jakarta.inject.Inject;
 import jakarta.validation.constraints.NotNull;
 import jakarta.ws.rs.Consumes;
-<<<<<<< HEAD
-=======
 import jakarta.ws.rs.DELETE;
->>>>>>> 5a09d3c4
 import jakarta.ws.rs.DefaultValue;
 import jakarta.ws.rs.GET;
 import jakarta.ws.rs.NotFoundException;
@@ -166,15 +163,11 @@
                                  @ApiParam ExecutionState executionState,
                                  @Context SearchUser searchUser) {
 
-<<<<<<< HEAD
-
         final SearchesClusterConfig searchesClusterConfig = clusterConfigService.get(SearchesClusterConfig.class);
         final ExecutionState enrichedExecutionState = executionState == null ?
                 ExecutionState.empty().withDefaultQueryCancellationIfNotSpecified(searchesClusterConfig) : executionState.withDefaultQueryCancellationIfNotSpecified(searchesClusterConfig);
-        final SearchJob searchJob = searchExecutor.execute(id, searchUser, enrichedExecutionState);
-=======
-        final SearchJob searchJob = searchExecutor.executeAsync(id, searchUser, executionState);
->>>>>>> 5a09d3c4
+
+        final SearchJob searchJob = searchExecutor.executeAsync(id, searchUser, enrichedExecutionState);
 
         postAuditEvent(searchJob);
 
@@ -206,17 +199,7 @@
                                    @QueryParam("timeout") @DefaultValue("60000") @Deprecated long timeout,
                                    @Context SearchUser searchUser) {
         final Search search = searchRequest.toSearch();
-<<<<<<< HEAD
         return executeSyncJobInner(search, searchUser);
-=======
-        final SearchJob searchJob = searchExecutor.executeSync(search, searchUser, ExecutionState.empty());
-
-        postAuditEvent(searchJob);
-
-        final SearchJobDTO searchJobDTO = SearchJobDTO.fromSearchJob(searchJob);
-
-        return Response.ok(searchJobDTO).build();
->>>>>>> 5a09d3c4
     }
 
     @POST
@@ -230,17 +213,13 @@
                                      @QueryParam("timeout") @DefaultValue("60000") @Deprecated long timeout,
                                      @Context SearchUser searchUser) {
         final Search search = searchRequest.toSearch();
-<<<<<<< HEAD
         return executeSyncJobInner(search, searchUser);
     }
 
     private Response executeSyncJobInner(final Search search, final SearchUser searchUser) {
         final SearchesClusterConfig searchesClusterConfig = clusterConfigService.get(SearchesClusterConfig.class);
         final ExecutionState enrichedExecutionState = ExecutionState.empty().withDefaultQueryCancellationIfNotSpecified(searchesClusterConfig);
-        final SearchJob searchJob = searchExecutor.execute(search, searchUser, enrichedExecutionState);
-=======
-        final SearchJob searchJob = searchExecutor.executeSync(search, searchUser, ExecutionState.empty());
->>>>>>> 5a09d3c4
+        final SearchJob searchJob = searchExecutor.executeSync(search, searchUser, enrichedExecutionState);
 
         postAuditEvent(searchJob);
 
