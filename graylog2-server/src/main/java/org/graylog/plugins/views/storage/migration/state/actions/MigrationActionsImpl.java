/*
 * Copyright (C) 2020 Graylog, Inc.
 *
 * This program is free software: you can redistribute it and/or modify
 * it under the terms of the Server Side Public License, version 1,
 * as published by MongoDB, Inc.
 *
 * This program is distributed in the hope that it will be useful,
 * but WITHOUT ANY WARRANTY; without even the implied warranty of
 * MERCHANTABILITY or FITNESS FOR A PARTICULAR PURPOSE. See the
 * Server Side Public License for more details.
 *
 * You should have received a copy of the Server Side Public License
 * along with this program. If not, see
 * <http://www.mongodb.com/licensing/server-side-public-license>.
 */
package org.graylog.plugins.views.storage.migration.state.actions;

import com.codahale.metrics.Counter;
import com.codahale.metrics.MetricRegistry;
import com.fasterxml.jackson.databind.ObjectMapper;
import com.google.inject.assistedinject.Assisted;
import jakarta.inject.Inject;
import jakarta.inject.Named;
import jakarta.ws.rs.core.MultivaluedHashMap;
import org.graylog.plugins.views.storage.migration.state.machine.MigrationStateMachineContext;
import org.graylog.security.certutil.CaKeystore;
import org.graylog2.bootstrap.preflight.PreflightConfigResult;
import org.graylog2.bootstrap.preflight.PreflightConfigService;
import org.graylog2.cluster.NodeNotFoundException;
import org.graylog2.cluster.nodes.DataNodeDto;
import org.graylog2.cluster.nodes.DataNodeStatus;
import org.graylog2.cluster.nodes.NodeService;
import org.graylog2.datanode.DataNodeCommandService;
import org.graylog2.datanode.DatanodeStartType;
import org.graylog2.indexer.datanode.ProxyRequestAdapter;
import org.graylog2.indexer.datanode.RemoteReindexRequest;
import org.graylog2.indexer.datanode.RemoteReindexingMigrationAdapter;
import org.graylog2.plugin.GlobalMetricNames;
import org.graylog2.plugin.Version;
import org.graylog2.plugin.certificates.RenewalPolicy;
import org.graylog2.plugin.cluster.ClusterConfigService;
import org.graylog2.rest.resources.datanodes.DatanodeRestApiProxy;
import org.graylog2.shared.utilities.StringUtils;
import org.graylog2.storage.providers.ElasticsearchVersionProvider;
import org.graylog2.system.processing.control.ClusterProcessingControl;
import org.graylog2.system.processing.control.ClusterProcessingControlFactory;
import org.graylog2.system.processing.control.RemoteProcessingControlResource;
import org.slf4j.Logger;
import org.slf4j.LoggerFactory;

import java.io.IOException;
import java.net.URI;
import java.util.Collections;
import java.util.List;
import java.util.Map;
import java.util.Objects;
import java.util.Optional;
import java.util.stream.Collectors;

public class MigrationActionsImpl implements MigrationActions {
    private static final Logger LOG = LoggerFactory.getLogger(MigrationActionsImpl.class);

    private final ClusterConfigService clusterConfigService;
    private final ClusterProcessingControlFactory clusterProcessingControlFactory;
    private final NodeService<DataNodeDto> nodeService;
    private final CaKeystore caKeystore;
    private final PreflightConfigService preflightConfigService;

    private final MigrationStateMachineContext stateMachineContext;
    private final DataNodeCommandService dataNodeCommandService;

    private final RemoteReindexingMigrationAdapter migrationService;
    private final MetricRegistry metricRegistry;

    private final DatanodeRestApiProxy datanodeProxy;
    private final ElasticsearchVersionProvider searchVersionProvider;
    private final List<URI> elasticsearchHosts;
    private final ObjectMapper objectMapper;

    private final Version graylogVersion = Version.CURRENT_CLASSPATH;

    @Inject
    public MigrationActionsImpl(@Assisted MigrationStateMachineContext stateMachineContext,
                                final ClusterConfigService clusterConfigService, NodeService<DataNodeDto> nodeService,
                                final CaKeystore caKeystore, DataNodeCommandService dataNodeCommandService,
                                RemoteReindexingMigrationAdapter migrationService,
                                final ClusterProcessingControlFactory clusterProcessingControlFactory,
                                final PreflightConfigService preflightConfigService,
                                final MetricRegistry metricRegistry,
                                final DatanodeRestApiProxy datanodeProxy,
                                ElasticsearchVersionProvider searchVersionProvider,
                                @Named("elasticsearch_hosts") List<URI> elasticsearchHosts,
                                final ObjectMapper objectMapper) {
        this.stateMachineContext = stateMachineContext;
        this.clusterConfigService = clusterConfigService;
        this.nodeService = nodeService;
        this.caKeystore = caKeystore;
        this.dataNodeCommandService = dataNodeCommandService;
        this.clusterProcessingControlFactory = clusterProcessingControlFactory;
        this.migrationService = migrationService;
        this.preflightConfigService = preflightConfigService;
        this.metricRegistry = metricRegistry;
        this.datanodeProxy = datanodeProxy;
        this.searchVersionProvider = searchVersionProvider;
        this.elasticsearchHosts = elasticsearchHosts;
        this.objectMapper = objectMapper;
    }


    @Override
    public void runDirectoryCompatibilityCheck() {
        List<CompatibilityResult> results = nodeService.allActive().values().stream().map(node -> {
            final ProxyRequestAdapter.ProxyRequest request = new ProxyRequestAdapter.ProxyRequest(
                    "GET", "indices-directory/compatibility", null, node.getHostname(), new MultivaluedHashMap<>());
            try {
                ProxyRequestAdapter.ProxyResponse response = datanodeProxy.request(request);
                return objectMapper.readValue(response.response(), CompatibilityResult.class);
            } catch (IOException e) {
                return new CompatibilityResult(node.getHostname(), "unknown", new CompatibilityResult.IndexerDirectoryInformation(List.of(), "unknown"), List.of(e.getMessage()));
            }
        }).collect(Collectors.toList());
        stateMachineContext.addExtendedState(MigrationStateMachineContext.KEY_COMPATIBILITY_CHECK_PASSED,
                results.stream().allMatch(r -> r.compatibilityErrors().isEmpty()));
        stateMachineContext.setResponse(results);
    }

    @Override
    public boolean isOldClusterStopped() {
        // TODO: add real test
        return true;
    }

    @Override
    public void rollingUpgradeSelected() {
        Counter traffic = (Counter) metricRegistry.getMetrics().get(GlobalMetricNames.INPUT_TRAFFIC);
        stateMachineContext.addExtendedState(TrafficSnapshot.TRAFFIC_SNAPSHOT, new TrafficSnapshot(traffic.getCount()));
    }

    @Override
    public boolean directoryCompatibilityCheckOk() {
        return stateMachineContext.getExtendedState(MigrationStateMachineContext.KEY_COMPATIBILITY_CHECK_PASSED, Boolean.class).orElse(false);
    }

    @Override
    public void reindexUpgradeSelected() {

    }

    @Override
    public void stopMessageProcessing() {
        final String authToken = (String) stateMachineContext.getExtendedState(MigrationStateMachineContext.AUTH_TOKEN_KEY);
        final ClusterProcessingControl<RemoteProcessingControlResource> control = clusterProcessingControlFactory.create(authToken);
        LOG.info("Attempting to pause processing on all nodes...");
        control.pauseProcessing();
        LOG.info("Done pausing processing on all nodes.");
        LOG.info("Waiting for output buffer to drain on all nodes...");
        control.waitForEmptyBuffers();
        LOG.info("Done waiting for output buffer to drain on all nodes.");
    }

    @Override
    public void startMessageProcessing() {
        final String authToken = (String) stateMachineContext.getExtendedState(MigrationStateMachineContext.AUTH_TOKEN_KEY);
        final ClusterProcessingControl<RemoteProcessingControlResource> control = clusterProcessingControlFactory.create(authToken);
        LOG.info("Resuming message processing.");
        control.resumeGraylogMessageProcessing();
    }

    @Override
    public boolean caDoesNotExist() {
        return !caKeystore.exists();
    }

    @Override
    public boolean renewalPolicyDoesNotExist() {
        return this.clusterConfigService.get(RenewalPolicy.class) == null;
    }

    @Override
    public boolean caAndRenewalPolicyExist() {
        return !caDoesNotExist() && !renewalPolicyDoesNotExist();
    }

    @Override
    public boolean compatibleDatanodesRunning() {
        Map<String, DataNodeDto> nodes = nodeService.allActive();
        return !nodes.isEmpty() && nodes.values().stream()
                .allMatch(node -> node.getDatanodeVersion() != null &&
                        graylogVersion.compareTo(new Version(com.github.zafarkhaja.semver.Version.valueOf(node.getDatanodeVersion()))) == 0);
    }

    @Override
    public void provisionDataNodes() {
        // if we start provisioning DataNodes via the migration, Preflight is definitely done/no option anymore
        var preflight = preflightConfigService.getPreflightConfigResult();
        if (preflight == null || !preflight.equals(PreflightConfigResult.PREPARED)) {
            preflightConfigService.setConfigResult(PreflightConfigResult.PREPARED);
        }
        final Map<String, DataNodeDto> activeDataNodes = nodeService.allActive();
        activeDataNodes.values().stream()
                .filter(node -> node.getDataNodeStatus() != DataNodeStatus.AVAILABLE)
                .forEach(nodeDto -> triggerCSR(nodeDto, DatanodeStartType.MANUALLY));
    }

    private void triggerCSR(DataNodeDto nodeDto, DatanodeStartType startType) {
            try {
                dataNodeCommandService.triggerCertificateSigningRequest(nodeDto.getNodeId(), startType);
            } catch (NodeNotFoundException e) {
                throw new RuntimeException(e);
            }
    }

    @Override
    public void provisionAndStartDataNodes() {
        final Map<String, DataNodeDto> activeDataNodes = nodeService.allActive();
        activeDataNodes.values().stream()
                .filter(node -> node.getDataNodeStatus() != DataNodeStatus.AVAILABLE)
                .forEach(nodeDto -> triggerCSR(nodeDto, DatanodeStartType.AUTOMATICALLY));
    }

    @Override
    public boolean provisioningFinished() {
        return nodeService.allActive().values().stream().allMatch(node -> node.getDataNodeStatus() == DataNodeStatus.AVAILABLE);
    }

    @Override
    public boolean allDatanodesPrepared() {
        return nodeService.allActive().values().stream().allMatch(node -> node.getDataNodeStatus() == DataNodeStatus.PREPARED);
    }

    @Override
    public void startDataNodes() {
        final Map<String, DataNodeDto> activeDataNodes = nodeService.allActive();
        activeDataNodes.values().forEach(this::startDataNode);
    }

    private void startDataNode(DataNodeDto node) {
        try {
            dataNodeCommandService.startNode(node.getNodeId());
        } catch (NodeNotFoundException e) {
            throw new RuntimeException(e);
        }
    }

    @Override
    public boolean dataNodeStartupFinished() {
        boolean dataNodesAvailable = nodeService.allActive().values().stream().allMatch(node -> node.getDataNodeStatus() == DataNodeStatus.AVAILABLE);
        if (dataNodesAvailable) { // set preflight config to FINISHED to be sure that a Graylog restart will connect to the data nodes
            var preflight = preflightConfigService.getPreflightConfigResult();
            if (preflight == null || !preflight.equals(PreflightConfigResult.FINISHED)) {
                preflightConfigService.setConfigResult(PreflightConfigResult.FINISHED);
            }
        }
        return dataNodesAvailable;
    }

    @Override
    public void startRemoteReindex() {
<<<<<<< HEAD
        final String allowlist = stateMachineContext.getActionArgumentOpt("allowlist", String.class).orElse(null);
        final URI hostname = Objects.requireNonNull(URI.create(stateMachineContext.getActionArgument("hostname", String.class)), "hostname has to be provided");
        final String user = stateMachineContext.getActionArgumentOpt("user", String.class).orElse(null);
        final String password = stateMachineContext.getActionArgumentOpt("password", String.class).orElse(null);
        final List<String> indices = stateMachineContext.getActionArgumentOpt("indices", List.class).orElse(Collections.emptyList()); // todo: generics!
        final boolean trustUnknownCerts = stateMachineContext.getActionArgumentOpt("trust_unknown_certs", Boolean.class).orElse(false);
        final int threadsCount = stateMachineContext.getActionArgumentOpt("threads", Integer.class).orElse(4);
=======
        final String allowlist = getStateMachineContext().getActionArgumentOpt("allowlist", String.class).orElse(null);
        String host = StringUtils.requireNonBlank(getStateMachineContext().getActionArgument("hostname", String.class), "hostname has to be provided");
        if (host.endsWith("/")) {
            host = host.substring(0, host.length() - 1);
        }
        final URI hostname = URI.create(host);
        final String user = getStateMachineContext().getActionArgumentOpt("user", String.class).orElse(null);
        final String password = getStateMachineContext().getActionArgumentOpt("password", String.class).orElse(null);
        final List<String> indices = getStateMachineContext().getActionArgumentOpt("indices", List.class).orElse(Collections.emptyList()); // todo: generics!
        final boolean trustUnknownCerts = getStateMachineContext().getActionArgumentOpt("trust_unknown_certs", Boolean.class).orElse(false);
        final int threadsCount = getStateMachineContext().getActionArgumentOpt("threads", Integer.class).orElse(4);
>>>>>>> bc34f7ed
        final String migrationID = migrationService.start(new RemoteReindexRequest(allowlist, hostname, user, password, indices, threadsCount, trustUnknownCerts));
        stateMachineContext.addExtendedState(MigrationStateMachineContext.KEY_MIGRATION_ID, migrationID);
    }

    @Override
    public void requestMigrationStatus() {
        stateMachineContext.getExtendedState(MigrationStateMachineContext.KEY_MIGRATION_ID, String.class)
                .map(migrationService::status)
                .ifPresent(status -> stateMachineContext.setResponse(status));
    }

    @Override
    public void calculateTrafficEstimate() {
        Counter currentTraffic = (Counter) metricRegistry.getMetrics().get(GlobalMetricNames.INPUT_TRAFFIC);
        MigrationStateMachineContext context = stateMachineContext;
        if (context.getExtendedState(TrafficSnapshot.ESTIMATED_TRAFFIC_PER_MINUTE) == null) {
            context.getExtendedState(TrafficSnapshot.TRAFFIC_SNAPSHOT, TrafficSnapshot.class)
                    .ifPresent(traffic -> context.addExtendedState(TrafficSnapshot.ESTIMATED_TRAFFIC_PER_MINUTE, traffic.calculateEstimatedTrafficPerMinute(currentTraffic.getCount())));
        }
    }

    @Override
    public void verifyRemoteIndexerConnection() {
        final URI hostname = Objects.requireNonNull(URI.create(stateMachineContext.getActionArgument("hostname", String.class)), "hostname has to be provided");
        final String user = stateMachineContext.getActionArgumentOpt("user", String.class).orElse(null);
        final String password = stateMachineContext.getActionArgumentOpt("password", String.class).orElse(null);
        final boolean trustUnknownCerts = stateMachineContext.getActionArgumentOpt("trust_unknown_certs", Boolean.class).orElse(false);
        final String allowlist = stateMachineContext.getActionArgumentOpt("allowlist", String.class).orElse(null);
        stateMachineContext.setResponse(migrationService.checkConnection(hostname, user, password, allowlist, trustUnknownCerts));
    }

    @Override
    public boolean isCompatibleInPlaceMigrationVersion() {
        return !searchVersionProvider.get().isElasticsearch();
    }

    @Override
    public void getElasticsearchHosts() {
        stateMachineContext.setResponse(Map.of(
                "elasticsearch_hosts", elasticsearchHosts.stream().map(URI::toString).collect(Collectors.joining(",")),
                "allowlist_hosts", elasticsearchHosts.stream().map(host -> host.getHost() + ":" + host.getPort()).collect(Collectors.joining(","))
        ));
    }

    @Override
    public boolean isRemoteReindexingFinished() {
        return Optional.ofNullable(stateMachineContext)
                .flatMap(ctx -> ctx.getExtendedState(MigrationStateMachineContext.KEY_MIGRATION_ID, String.class))
                .map(migrationService::status)
                .filter(m -> m.status() == RemoteReindexingMigrationAdapter.Status.FINISHED)
                .isPresent();
    }
}<|MERGE_RESOLUTION|>--- conflicted
+++ resolved
@@ -257,27 +257,17 @@
 
     @Override
     public void startRemoteReindex() {
-<<<<<<< HEAD
         final String allowlist = stateMachineContext.getActionArgumentOpt("allowlist", String.class).orElse(null);
-        final URI hostname = Objects.requireNonNull(URI.create(stateMachineContext.getActionArgument("hostname", String.class)), "hostname has to be provided");
+        String host = StringUtils.requireNonBlank(stateMachineContext.getActionArgument("hostname", String.class), "hostname has to be provided");
+        if (host.endsWith("/")) {
+            host = host.substring(0, host.length() - 1);
+        }
+        final URI hostname = URI.create(host);
         final String user = stateMachineContext.getActionArgumentOpt("user", String.class).orElse(null);
         final String password = stateMachineContext.getActionArgumentOpt("password", String.class).orElse(null);
         final List<String> indices = stateMachineContext.getActionArgumentOpt("indices", List.class).orElse(Collections.emptyList()); // todo: generics!
         final boolean trustUnknownCerts = stateMachineContext.getActionArgumentOpt("trust_unknown_certs", Boolean.class).orElse(false);
         final int threadsCount = stateMachineContext.getActionArgumentOpt("threads", Integer.class).orElse(4);
-=======
-        final String allowlist = getStateMachineContext().getActionArgumentOpt("allowlist", String.class).orElse(null);
-        String host = StringUtils.requireNonBlank(getStateMachineContext().getActionArgument("hostname", String.class), "hostname has to be provided");
-        if (host.endsWith("/")) {
-            host = host.substring(0, host.length() - 1);
-        }
-        final URI hostname = URI.create(host);
-        final String user = getStateMachineContext().getActionArgumentOpt("user", String.class).orElse(null);
-        final String password = getStateMachineContext().getActionArgumentOpt("password", String.class).orElse(null);
-        final List<String> indices = getStateMachineContext().getActionArgumentOpt("indices", List.class).orElse(Collections.emptyList()); // todo: generics!
-        final boolean trustUnknownCerts = getStateMachineContext().getActionArgumentOpt("trust_unknown_certs", Boolean.class).orElse(false);
-        final int threadsCount = getStateMachineContext().getActionArgumentOpt("threads", Integer.class).orElse(4);
->>>>>>> bc34f7ed
         final String migrationID = migrationService.start(new RemoteReindexRequest(allowlist, hostname, user, password, indices, threadsCount, trustUnknownCerts));
         stateMachineContext.addExtendedState(MigrationStateMachineContext.KEY_MIGRATION_ID, migrationID);
     }
