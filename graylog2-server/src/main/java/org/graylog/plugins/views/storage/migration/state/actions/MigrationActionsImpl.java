--- conflicted
+++ resolved
@@ -30,22 +30,16 @@
 import org.graylog2.plugin.certificates.RenewalPolicy;
 import org.graylog2.plugin.cluster.ClusterConfigService;
 
-<<<<<<< HEAD
-@Singleton
-=======
 import java.util.Map;
 
->>>>>>> f3c12b81
+@Singleton
 public class MigrationActionsImpl implements MigrationActions {
 
     private final ClusterConfigService clusterConfigService;
     private final NodeService<DataNodeDto> nodeService;
     private final CaService caService;
-<<<<<<< HEAD
     private MigrationStateMachineContext stateMachineContext;
-=======
     private final DataNodeProvisioningService dataNodeProvisioningService;
->>>>>>> f3c12b81
 
     @Inject
     public MigrationActionsImpl(final ClusterConfigService clusterConfigService, NodeService<DataNodeDto> nodeService,
@@ -131,7 +125,17 @@
     }
 
     @Override
-<<<<<<< HEAD
+    public void provisionDataNodes() {
+        final Map<String, DataNodeDto> activeDataNodes = nodeService.allActive();
+        activeDataNodes.values().forEach(node -> dataNodeProvisioningService.changeState(node.getNodeId(), DataNodeProvisioningConfig.State.CONFIGURED));
+    }
+
+    @Override
+    public boolean provisioningFinished() {
+        return nodeService.allActive().values().stream().allMatch(node -> node.getDataNodeStatus() == DataNodeStatus.AVAILABLE);
+    }
+
+    @Override
     public void setStateMachineContext(MigrationStateMachineContext context) {
         this.stateMachineContext = context;
     }
@@ -141,15 +145,4 @@
         return stateMachineContext;
     }
 
-=======
-    public void provisionDataNodes() {
-        final Map<String, DataNodeDto> activeDataNodes = nodeService.allActive();
-        activeDataNodes.values().forEach(node -> dataNodeProvisioningService.changeState(node.getNodeId(), DataNodeProvisioningConfig.State.CONFIGURED));
-    }
-
-    @Override
-    public boolean provisioningFinished() {
-        return nodeService.allActive().values().stream().allMatch(node -> node.getDataNodeStatus() == DataNodeStatus.AVAILABLE);
-    }
->>>>>>> f3c12b81
 }