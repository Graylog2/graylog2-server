/*
 * Copyright (C) 2020 Graylog, Inc.
 *
 * This program is free software: you can redistribute it and/or modify
 * it under the terms of the Server Side Public License, version 1,
 * as published by MongoDB, Inc.
 *
 * This program is distributed in the hope that it will be useful,
 * but WITHOUT ANY WARRANTY; without even the implied warranty of
 * MERCHANTABILITY or FITNESS FOR A PARTICULAR PURPOSE. See the
 * Server Side Public License for more details.
 *
 * You should have received a copy of the Server Side Public License
 * along with this program. If not, see
 * <http://www.mongodb.com/licensing/server-side-public-license>.
 */
package org.graylog.plugins.views.storage.migration.state.actions;

import com.codahale.metrics.Counter;
import com.codahale.metrics.MetricRegistry;
import jakarta.inject.Inject;
import jakarta.inject.Singleton;
import org.graylog.plugins.views.storage.migration.state.machine.MigrationStateMachineContext;
import org.graylog.security.certutil.CaService;
import org.graylog.security.certutil.ca.exceptions.KeyStoreStorageException;
import org.graylog2.bootstrap.preflight.PreflightConfigResult;
import org.graylog2.bootstrap.preflight.PreflightConfigService;
import org.graylog2.cluster.nodes.DataNodeDto;
import org.graylog2.cluster.nodes.DataNodeStatus;
import org.graylog2.cluster.nodes.NodeService;
import org.graylog2.cluster.preflight.DataNodeProvisioningConfig;
import org.graylog2.cluster.preflight.DataNodeProvisioningService;
import org.graylog2.indexer.datanode.RemoteReindexRequest;
import org.graylog2.indexer.datanode.RemoteReindexingMigrationAdapter;
import org.graylog2.indexer.migration.RemoteReindexMigration;
import org.graylog2.plugin.GlobalMetricNames;
import org.graylog2.plugin.certificates.RenewalPolicy;
import org.graylog2.plugin.cluster.ClusterConfigService;
import org.graylog2.system.processing.control.ClusterProcessingControl;
import org.graylog2.system.processing.control.ClusterProcessingControlFactory;
import org.graylog2.system.processing.control.RemoteProcessingControlResource;
import org.slf4j.Logger;
import org.slf4j.LoggerFactory;

import java.net.MalformedURLException;
import java.net.URI;
import java.util.Collections;
import java.util.List;
import java.util.Map;
import java.util.Objects;
import java.util.Optional;

@Singleton
public class MigrationActionsImpl implements MigrationActions {
    private static final Logger LOG = LoggerFactory.getLogger(MigrationActionsImpl.class);

    private final ClusterConfigService clusterConfigService;
    private final ClusterProcessingControlFactory clusterProcessingControlFactory;
    private final NodeService<DataNodeDto> nodeService;
    private final CaService caService;
    private final PreflightConfigService preflightConfigService;

    private MigrationStateMachineContext stateMachineContext;
    private final DataNodeProvisioningService dataNodeProvisioningService;

    private final RemoteReindexingMigrationAdapter migrationService;
    private final MetricRegistry metricRegistry;

    @Inject
    public MigrationActionsImpl(final ClusterConfigService clusterConfigService, NodeService<DataNodeDto> nodeService,
                                final CaService caService, DataNodeProvisioningService dataNodeProvisioningService,
                                RemoteReindexingMigrationAdapter migrationService,
                                final ClusterProcessingControlFactory clusterProcessingControlFactory,
                                final PreflightConfigService preflightConfigService,
                                final MetricRegistry metricRegistry) {
        this.clusterConfigService = clusterConfigService;
        this.nodeService = nodeService;
        this.caService = caService;
        this.dataNodeProvisioningService = dataNodeProvisioningService;
        this.clusterProcessingControlFactory = clusterProcessingControlFactory;
        this.migrationService = migrationService;
        this.preflightConfigService = preflightConfigService;
        this.metricRegistry = metricRegistry;
    }


    @Override
    public boolean runDirectoryCompatibilityCheck() {
        // TODO: add real test
        return true;
    }

    @Override
    public boolean isOldClusterStopped() {
        // TODO: add real test
        return true;
    }

    @Override
    public void rollingUpgradeSelected() {
        Counter traffic = (Counter) metricRegistry.getMetrics().get(GlobalMetricNames.INPUT_TRAFFIC);
        getStateMachineContext().addExtendedState(TrafficSnapshot.TRAFFIC_SNAPSHOT, new TrafficSnapshot(traffic.getCount()));
    }

    @Override
    public boolean directoryCompatibilityCheckOk() {
        // TODO: add real test
        return true;
    }

    @Override
    public void reindexUpgradeSelected() {

    }

    @Override
    public void stopMessageProcessing() {
        final String authToken = (String) stateMachineContext.getExtendedState(MigrationStateMachineContext.AUTH_TOKEN_KEY);
        final ClusterProcessingControl<RemoteProcessingControlResource> control = clusterProcessingControlFactory.create(authToken);
        LOG.info("Attempting to pause processing on all nodes...");
        control.pauseProcessing();
        LOG.info("Done pausing processing on all nodes.");
        LOG.info("Waiting for output buffer to drain on all nodes...");
        control.waitForEmptyBuffers();
        LOG.info("Done waiting for output buffer to drain on all nodes.");
    }

    @Override
    public void startMessageProcessing() {
        final String authToken = (String) stateMachineContext.getExtendedState(MigrationStateMachineContext.AUTH_TOKEN_KEY);
        final ClusterProcessingControl<RemoteProcessingControlResource> control = clusterProcessingControlFactory.create(authToken);
        LOG.info("Resuming message processing.");
        control.resumeGraylogMessageProcessing();
    }

    @Override
    public boolean caDoesNotExist() {
        try {
            return this.caService.get() == null;
        } catch (KeyStoreStorageException e) {
            return true;
        }
    }

    @Override
    public boolean removalPolicyDoesNotExist() {
        return this.clusterConfigService.get(RenewalPolicy.class) == null;
    }

    @Override
    public boolean caAndRemovalPolicyExist() {
        return !caDoesNotExist() && !removalPolicyDoesNotExist();
    }

    @Override
    public void provisionDataNodes() {
        // if we start provisioning DataNodes via the migration, Preflight is definitely done/no option anymore
        var preflight = preflightConfigService.getPreflightConfigResult();
        if (preflight == null || !preflight.equals(PreflightConfigResult.PREPARED)) {
            preflightConfigService.setConfigResult(PreflightConfigResult.PREPARED);
        }
        final Map<String, DataNodeDto> activeDataNodes = nodeService.allActive();
        activeDataNodes.values().forEach(node -> dataNodeProvisioningService.changeState(node.getNodeId(), DataNodeProvisioningConfig.State.CONFIGURED));
    }

    @Override
    public void provisionAndStartDataNodes() {
        final Map<String, DataNodeDto> activeDataNodes = nodeService.allActive();
        activeDataNodes.values().forEach(node -> dataNodeProvisioningService.changeState(node.getNodeId(), DataNodeProvisioningConfig.State.CONFIGURED));
    }

    @Override
    public boolean provisioningFinished() {
        return nodeService.allActive().values().stream().allMatch(node -> dataNodeProvisioningService.getPreflightConfigFor(node.getNodeId())
                .map(dn -> dn.state() == DataNodeProvisioningConfig.State.STARTUP_PREPARED)
                .orElse(false));
    }

    @Override
    public void startDataNodes() {
        final Map<String, DataNodeDto> activeDataNodes = nodeService.allActive();
        activeDataNodes.values().forEach(node -> dataNodeProvisioningService.changeState(node.getNodeId(), DataNodeProvisioningConfig.State.STARTUP_TRIGGER));
    }

    @Override
    public boolean dataNodeStartupFinished() {
        boolean dataNodesAvailable = nodeService.allActive().values().stream().allMatch(node -> node.getDataNodeStatus() == DataNodeStatus.AVAILABLE);
        if (dataNodesAvailable) { // set preflight config to FINISHED to be sure that a Graylog restart will connect to the data nodes
            var preflight = preflightConfigService.getPreflightConfigResult();
            if (preflight == null || !preflight.equals(PreflightConfigResult.FINISHED)) {
                preflightConfigService.setConfigResult(PreflightConfigResult.FINISHED);
            }
        }
        return dataNodesAvailable;
    }

    @Override
    public void startRemoteReindex() {
        final String allowlist = getStateMachineContext().getActionArgumentOpt("allowlist", String.class).orElseThrow(() -> new NullPointerException("allowlist has tp be provided"));
        final URI hostname = Objects.requireNonNull(URI.create(getStateMachineContext().getActionArgument("hostname", String.class)), "hostname has to be provided");
        final String user = getStateMachineContext().getActionArgumentOpt("user", String.class).orElse(null);
        final String password = getStateMachineContext().getActionArgumentOpt("password", String.class).orElse(null);
        final List<String> indices = getStateMachineContext().getActionArgumentOpt("indices", List.class).orElse(Collections.emptyList()); // todo: generics!
        final int threadsCount = getStateMachineContext().getActionArgumentOpt("threads", Integer.class).orElse(4);
<<<<<<< HEAD
        final String migrationID = migrationService.start(new RemoteReindexRequest(hostname, user, password, indices, threadsCount));
=======
        final RemoteReindexMigration migration = migrationService.start(new RemoteReindexRequest(allowlist, hostname, user, password, indices, threadsCount));
        final String migrationID = migration.id();
>>>>>>> ff630ad1
        getStateMachineContext().addExtendedState(MigrationStateMachineContext.KEY_MIGRATION_ID, migrationID);
    }

    @Override
    public void requestMigrationStatus() {
        getStateMachineContext().getExtendedState(MigrationStateMachineContext.KEY_MIGRATION_ID, String.class)
                .map(migrationService::status)
                .ifPresent(status -> getStateMachineContext().setResponse(status));
    }

    @Override
    public void calculateTrafficEstimate() {
        Counter currentTraffic = (Counter) metricRegistry.getMetrics().get(GlobalMetricNames.INPUT_TRAFFIC);
        MigrationStateMachineContext context = getStateMachineContext();
        if (context.getExtendedState(TrafficSnapshot.ESTIMATED_TRAFFIC_PER_MINUTE) == null) {
            context.getExtendedState(TrafficSnapshot.TRAFFIC_SNAPSHOT, TrafficSnapshot.class)
                    .ifPresent(traffic -> context.addExtendedState(TrafficSnapshot.ESTIMATED_TRAFFIC_PER_MINUTE, traffic.calculateEstimatedTrafficPerMinute(currentTraffic.getCount())));
        }
    }

    @Override
    public void verifyRemoteIndexerConnection() {
        final URI hostname = Objects.requireNonNull(URI.create(getStateMachineContext().getActionArgument("hostname", String.class)), "hostname has to be provided");
        final String user = getStateMachineContext().getActionArgumentOpt("user", String.class).orElse(null);
        final String password = getStateMachineContext().getActionArgumentOpt("password", String.class).orElse(null);
        getStateMachineContext().setResponse(migrationService.checkConnection(hostname, user, password));
    }

    @Override
    public boolean isRemoteReindexingFinished() {
        return Optional.ofNullable(getStateMachineContext())
                .flatMap(ctx -> ctx.getExtendedState(MigrationStateMachineContext.KEY_MIGRATION_ID, String.class))
                .map(migrationService::status)
                .filter(m -> m.status() == RemoteReindexingMigrationAdapter.Status.FINISHED)
                .isPresent();
    }

    @Override
    public void setStateMachineContext(MigrationStateMachineContext context) {
        this.stateMachineContext = context;
    }

    @Override
    public MigrationStateMachineContext getStateMachineContext() {
        return stateMachineContext;
    }
}<|MERGE_RESOLUTION|>--- conflicted
+++ resolved
@@ -202,12 +202,7 @@
         final String password = getStateMachineContext().getActionArgumentOpt("password", String.class).orElse(null);
         final List<String> indices = getStateMachineContext().getActionArgumentOpt("indices", List.class).orElse(Collections.emptyList()); // todo: generics!
         final int threadsCount = getStateMachineContext().getActionArgumentOpt("threads", Integer.class).orElse(4);
-<<<<<<< HEAD
-        final String migrationID = migrationService.start(new RemoteReindexRequest(hostname, user, password, indices, threadsCount));
-=======
-        final RemoteReindexMigration migration = migrationService.start(new RemoteReindexRequest(allowlist, hostname, user, password, indices, threadsCount));
-        final String migrationID = migration.id();
->>>>>>> ff630ad1
+        final String migrationID = migrationService.start(new RemoteReindexRequest(allowlist, hostname, user, password, indices, threadsCount));
         getStateMachineContext().addExtendedState(MigrationStateMachineContext.KEY_MIGRATION_ID, migrationID);
     }
 
