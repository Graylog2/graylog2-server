--- conflicted
+++ resolved
@@ -38,29 +38,23 @@
 public class MigrationActionsImpl implements MigrationActions {
 
     private final ClusterConfigService clusterConfigService;
-<<<<<<< HEAD
     private final ClusterProcessingControlFactory clusterProcessingControlFactory;
+    private final NodeService<DataNodeDto> nodeService;
+    private final CaService caService;
+    private final DataNodeProvisioningService dataNodeProvisioningService;
+
+    private MigrationStateMachineContext stateMachineContext;
     private String authorizationToken;
 
     @Inject
-    public MigrationActionsImpl(ClusterConfigService clusterConfigService,
-                                ClusterProcessingControlFactory clusterProcessingControlFactory) {
-        this.clusterConfigService = clusterConfigService;
-        this.clusterProcessingControlFactory = clusterProcessingControlFactory;
-=======
-    private final NodeService<DataNodeDto> nodeService;
-    private final CaService caService;
-    private MigrationStateMachineContext stateMachineContext;
-    private final DataNodeProvisioningService dataNodeProvisioningService;
-
-    @Inject
     public MigrationActionsImpl(final ClusterConfigService clusterConfigService, NodeService<DataNodeDto> nodeService,
-                                final CaService caService, DataNodeProvisioningService dataNodeProvisioningService) {
+                                final CaService caService, DataNodeProvisioningService dataNodeProvisioningService,
+                                final ClusterProcessingControlFactory clusterProcessingControlFactory) {
         this.clusterConfigService = clusterConfigService;
         this.nodeService = nodeService;
         this.caService = caService;
         this.dataNodeProvisioningService = dataNodeProvisioningService;
->>>>>>> f0024562
+      this.clusterProcessingControlFactory = clusterProcessingControlFactory;
     }
 
     @Override
@@ -151,10 +145,9 @@
     }
 
     @Override
-<<<<<<< HEAD
     public void setAuthorizationToken(String authorizationToken) {
         this.authorizationToken = authorizationToken;
-=======
+
     public void setStateMachineContext(MigrationStateMachineContext context) {
         this.stateMachineContext = context;
     }
@@ -162,7 +155,6 @@
     @Override
     public MigrationStateMachineContext getStateMachineContext() {
         return stateMachineContext;
->>>>>>> f0024562
     }
 
 }