/*
 * Copyright (C) 2020 Graylog, Inc.
 *
 * This program is free software: you can redistribute it and/or modify
 * it under the terms of the Server Side Public License, version 1,
 * as published by MongoDB, Inc.
 *
 * This program is distributed in the hope that it will be useful,
 * but WITHOUT ANY WARRANTY; without even the implied warranty of
 * MERCHANTABILITY or FITNESS FOR A PARTICULAR PURPOSE. See the
 * Server Side Public License for more details.
 *
 * You should have received a copy of the Server Side Public License
 * along with this program. If not, see
 * <http://www.mongodb.com/licensing/server-side-public-license>.
 */
package org.graylog.plugins.views.search.rest.export.response;

import au.com.bytecode.opencsv.CSVWriter;
import com.fasterxml.jackson.databind.ObjectMapper;
import com.fasterxml.jackson.dataformat.xml.XmlMapper;
import com.fasterxml.jackson.dataformat.yaml.YAMLMapper;
import jakarta.inject.Inject;
import jakarta.ws.rs.Produces;
import jakarta.ws.rs.WebApplicationException;
import jakarta.ws.rs.core.MediaType;
import jakarta.ws.rs.core.MultivaluedMap;
import jakarta.ws.rs.ext.MessageBodyWriter;
import jakarta.ws.rs.ext.Provider;
import org.graylog.plugins.views.search.searchtypes.export.ExportTabularResultResponse;
import org.graylog2.rest.MoreMediaTypes;

import java.io.IOException;
import java.io.OutputStream;
import java.io.PrintWriter;
import java.lang.annotation.Annotation;
import java.lang.reflect.Type;
import java.nio.charset.StandardCharsets;

@Provider
<<<<<<< HEAD
@Produces({MoreMediaTypes.TEXT_CSV, MediaType.APPLICATION_JSON, MoreMediaTypes.APPLICATION_YAML})
public class AggregationWidgetExportResponseWriter implements MessageBodyWriter<ExportTabularResultResponse> {
=======
@Produces({MoreMediaTypes.TEXT_CSV,
        MediaType.APPLICATION_JSON,
        MoreMediaTypes.APPLICATION_YAML,
        MediaType.APPLICATION_XML})
public class AggregationWidgetExportResponseWriter implements MessageBodyWriter<AggregationWidgetExportResponse> {
>>>>>>> 35fe6cee

    private final ObjectMapper objectMapper;
    private final YAMLMapper yamlMapper;

    private final XmlMapper xmlMapper;

    @Inject
    public AggregationWidgetExportResponseWriter(final ObjectMapper objectMapper,
                                                 final YAMLMapper yamlMapper,
                                                 final XmlMapper xmlMapper) {
        this.objectMapper = objectMapper;
        this.yamlMapper = yamlMapper;
        this.xmlMapper = xmlMapper;
    }


    @Override
    public boolean isWriteable(Class<?> aClass, Type type, Annotation[] annotations, MediaType mediaType) {
        return aClass.equals(ExportTabularResultResponse.class);
    }

    @Override
    public void writeTo(ExportTabularResultResponse widgetExportResponse, Class<?> aClass, Type type, Annotation[] annotations, MediaType mediaType, MultivaluedMap<String, Object> multivaluedMap, OutputStream outputStream) throws IOException, WebApplicationException {
        switch (mediaType.toString()) {
            case MoreMediaTypes.TEXT_CSV -> writeCsv(widgetExportResponse, outputStream);
            case MediaType.APPLICATION_JSON -> objectMapper.writeValue(outputStream, widgetExportResponse);
            case MoreMediaTypes.APPLICATION_YAML -> yamlMapper.writeValue(outputStream, widgetExportResponse);
            case MediaType.APPLICATION_XML -> xmlMapper.writeValue(outputStream, widgetExportResponse);
            default -> throw new IllegalArgumentException("Media type " + mediaType + " not supported");
        }
    }

    public static void writeCsv(final ExportTabularResultResponse widgetExportResponse,
                          final OutputStream outputStream) throws IOException {
        try (final CSVWriter csvWriter = new CSVWriter(new PrintWriter(outputStream, true, StandardCharsets.UTF_8))) {

            csvWriter.writeNext(widgetExportResponse.header().toArray(new String[0]));
<<<<<<< HEAD
            for (List<Object> row : widgetExportResponse.dataRows()) {
                csvWriter.writeNext(row.stream().map(Object::toString).toList().toArray(new String[0]));
=======
            for (AggregationWidgetExportResponse.DataRow row : widgetExportResponse.dataRows()) {
                csvWriter.writeNext(row.row().toArray(new String[0]));
>>>>>>> 35fe6cee
            }

        }
    }
}<|MERGE_RESOLUTION|>--- conflicted
+++ resolved
@@ -38,16 +38,11 @@
 import java.nio.charset.StandardCharsets;
 
 @Provider
-<<<<<<< HEAD
-@Produces({MoreMediaTypes.TEXT_CSV, MediaType.APPLICATION_JSON, MoreMediaTypes.APPLICATION_YAML})
-public class AggregationWidgetExportResponseWriter implements MessageBodyWriter<ExportTabularResultResponse> {
-=======
 @Produces({MoreMediaTypes.TEXT_CSV,
         MediaType.APPLICATION_JSON,
         MoreMediaTypes.APPLICATION_YAML,
         MediaType.APPLICATION_XML})
-public class AggregationWidgetExportResponseWriter implements MessageBodyWriter<AggregationWidgetExportResponse> {
->>>>>>> 35fe6cee
+public class AggregationWidgetExportResponseWriter implements MessageBodyWriter<ExportTabularResultResponse> {
 
     private final ObjectMapper objectMapper;
     private final YAMLMapper yamlMapper;
@@ -85,13 +80,8 @@
         try (final CSVWriter csvWriter = new CSVWriter(new PrintWriter(outputStream, true, StandardCharsets.UTF_8))) {
 
             csvWriter.writeNext(widgetExportResponse.header().toArray(new String[0]));
-<<<<<<< HEAD
             for (List<Object> row : widgetExportResponse.dataRows()) {
                 csvWriter.writeNext(row.stream().map(Object::toString).toList().toArray(new String[0]));
-=======
-            for (AggregationWidgetExportResponse.DataRow row : widgetExportResponse.dataRows()) {
-                csvWriter.writeNext(row.row().toArray(new String[0]));
->>>>>>> 35fe6cee
             }
 
         }
