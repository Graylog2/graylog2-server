/*
 * Copyright (C) 2020 Graylog, Inc.
 *
 * This program is free software: you can redistribute it and/or modify
 * it under the terms of the Server Side Public License, version 1,
 * as published by MongoDB, Inc.
 *
 * This program is distributed in the hope that it will be useful,
 * but WITHOUT ANY WARRANTY; without even the implied warranty of
 * MERCHANTABILITY or FITNESS FOR A PARTICULAR PURPOSE. See the
 * Server Side Public License for more details.
 *
 * You should have received a copy of the Server Side Public License
 * along with this program. If not, see
 * <http://www.mongodb.com/licensing/server-side-public-license>.
 */
package org.graylog.plugins.views.search.rest;

import com.codahale.metrics.annotation.Timed;
import com.fasterxml.jackson.databind.ObjectMapper;
import com.google.common.collect.ImmutableMap;
import com.google.common.collect.Sets;
import io.swagger.annotations.Api;
import io.swagger.annotations.ApiOperation;
import io.swagger.annotations.ApiParam;
import jakarta.inject.Inject;
import jakarta.validation.Valid;
import jakarta.validation.constraints.NotEmpty;
import jakarta.validation.constraints.NotNull;
import jakarta.ws.rs.BadRequestException;
import jakarta.ws.rs.Consumes;
import jakarta.ws.rs.DELETE;
import jakarta.ws.rs.DefaultValue;
import jakarta.ws.rs.ForbiddenException;
import jakarta.ws.rs.GET;
import jakarta.ws.rs.NotFoundException;
import jakarta.ws.rs.POST;
import jakarta.ws.rs.PUT;
import jakarta.ws.rs.Path;
import jakarta.ws.rs.PathParam;
import jakarta.ws.rs.Produces;
import jakarta.ws.rs.QueryParam;
import jakarta.ws.rs.core.Context;
import jakarta.ws.rs.core.MediaType;
import jakarta.ws.rs.core.Response;
import org.apache.shiro.authz.annotation.RequiresAuthentication;
import org.graylog.grn.GRNTypes;
import org.graylog.plugins.views.audit.ViewsAuditEventTypes;
import org.graylog.plugins.views.search.Query;
import org.graylog.plugins.views.search.Search;
import org.graylog.plugins.views.search.SearchDomain;
import org.graylog.plugins.views.search.SearchType;
import org.graylog.plugins.views.search.permissions.SearchUser;
import org.graylog.plugins.views.search.searchfilters.ReferencedSearchFiltersHelper;
import org.graylog.plugins.views.search.searchfilters.db.SearchFilterVisibilityCheckStatus;
import org.graylog.plugins.views.search.searchfilters.db.SearchFilterVisibilityChecker;
import org.graylog.plugins.views.search.searchfilters.model.UsesSearchFilters;
import org.graylog.plugins.views.search.views.ViewDTO;
import org.graylog.plugins.views.search.views.ViewResolver;
import org.graylog.plugins.views.search.views.ViewResolverDecoder;
import org.graylog.plugins.views.search.views.ViewService;
import org.graylog.plugins.views.search.views.WidgetDTO;
import org.graylog.plugins.views.startpage.StartPageService;
import org.graylog.plugins.views.startpage.recentActivities.RecentActivityService;
import org.graylog.security.UserContext;
import org.graylog.security.shares.CreateEntityRequest;
import org.graylog.security.shares.EntitySharesService;
import org.graylog2.audit.AuditEventSender;
import org.graylog2.audit.jersey.AuditEvent;
import org.graylog2.audit.jersey.NoAuditEvent;
import org.graylog2.dashboards.events.DashboardDeletedEvent;
import org.graylog2.database.PaginatedList;
import org.graylog2.events.ClusterEventBus;
import org.graylog2.plugin.database.users.User;
import org.graylog2.plugin.rest.PluginRestResource;
import org.graylog2.rest.bulk.AuditParams;
import org.graylog2.rest.bulk.BulkExecutor;
import org.graylog2.rest.bulk.SequentialBulkExecutor;
import org.graylog2.rest.bulk.model.BulkOperationRequest;
import org.graylog2.rest.bulk.model.BulkOperationResponse;
import org.graylog2.rest.models.PaginatedResponse;
import org.graylog2.rest.models.SortOrder;
import org.graylog2.search.SearchQuery;
import org.graylog2.search.SearchQueryField;
import org.graylog2.search.SearchQueryParser;
import org.graylog2.shared.rest.resources.RestResource;
import org.graylog2.shared.security.RestPermissions;

import java.util.Collection;
import java.util.HashSet;
import java.util.Locale;
import java.util.Map;
import java.util.Set;
import java.util.stream.Collectors;

import static java.util.Locale.ENGLISH;
import static org.graylog2.shared.rest.documentation.generator.Generator.CLOUD_VISIBLE;

@Api(value = "Views", tags = {CLOUD_VISIBLE})
@Path("/views")
@Produces(MediaType.APPLICATION_JSON)
@RequiresAuthentication
public class ViewsResource extends RestResource implements PluginRestResource {
    private static final ImmutableMap<String, SearchQueryField> SEARCH_FIELD_MAPPING = ImmutableMap.<String, SearchQueryField>builder()
            .put("id", SearchQueryField.create(ViewDTO.FIELD_ID))
            .put("title", SearchQueryField.create(ViewDTO.FIELD_TITLE))
            .put("summary", SearchQueryField.create(ViewDTO.FIELD_DESCRIPTION))
            .build();

    private final ViewService dbService;
    private final SearchQueryParser searchQueryParser;
    private final ClusterEventBus clusterEventBus;
    private final SearchDomain searchDomain;
    private final Map<String, ViewResolver> viewResolvers;
    private final SearchFilterVisibilityChecker searchFilterVisibilityChecker;
    private final ReferencedSearchFiltersHelper referencedSearchFiltersHelper;
    private final StartPageService startPageService;
    private final RecentActivityService recentActivityService;
    private final BulkExecutor<ViewDTO, SearchUser> bulkExecutor;
    private final EntitySharesService entitySharesService;

    @Inject
    public ViewsResource(ViewService dbService,
                         StartPageService startPageService,
                         RecentActivityService recentActivityService,
                         ClusterEventBus clusterEventBus, SearchDomain searchDomain,
                         Map<String, ViewResolver> viewResolvers,
                         SearchFilterVisibilityChecker searchFilterVisibilityChecker,
                         ReferencedSearchFiltersHelper referencedSearchFiltersHelper,
                         AuditEventSender auditEventSender,
                         ObjectMapper objectMapper,
                         EntitySharesService entitySharesService) {
        this.dbService = dbService;
        this.startPageService = startPageService;
        this.recentActivityService = recentActivityService;
        this.clusterEventBus = clusterEventBus;
        this.searchDomain = searchDomain;
        this.viewResolvers = viewResolvers;
        this.searchQueryParser = new SearchQueryParser(ViewDTO.FIELD_TITLE, SEARCH_FIELD_MAPPING);
        this.searchFilterVisibilityChecker = searchFilterVisibilityChecker;
        this.referencedSearchFiltersHelper = referencedSearchFiltersHelper;
        this.bulkExecutor = new SequentialBulkExecutor<>(this::delete, auditEventSender, objectMapper);
        this.entitySharesService = entitySharesService;
    }

    @GET
    @ApiOperation("Get a list of all views")
    public PaginatedResponse<ViewDTO> views(@ApiParam(name = "page") @QueryParam("page") @DefaultValue("1") int page,
                                            @ApiParam(name = "per_page") @QueryParam("per_page") @DefaultValue("50") int perPage,
                                            @ApiParam(name = "sort",
                                                      value = "The field to sort the result on",
                                                      required = true,
                                                      allowableValues = "id,title,created_at") @DefaultValue(ViewDTO.FIELD_TITLE) @QueryParam("sort") String sortField,
                                            @ApiParam(name = "order", value = "The sort direction", allowableValues = "asc, desc") @DefaultValue("asc") @QueryParam("order") SortOrder order,
                                            @ApiParam(name = "query") @QueryParam("query") String query,
                                            @Context SearchUser searchUser) {

        if (!ViewDTO.SORT_FIELDS.contains(sortField.toLowerCase(ENGLISH))) {
            sortField = ViewDTO.FIELD_TITLE;
        }

        try {
            final SearchQuery searchQuery = searchQueryParser.parse(query);
            final PaginatedList<ViewDTO> result = dbService.searchPaginated(
                    searchUser,
                    searchQuery,
                    searchUser::canReadView,
                    order,
                    sortField,
                    page,
                    perPage);

            return PaginatedResponse.create("views", result, query);
        } catch (IllegalArgumentException e) {
            throw new BadRequestException(e.getMessage(), e);
        }
    }

    @GET
    @Path("{id}")
    @ApiOperation("Get a single view")
    public ViewDTO get(@ApiParam(name = "id") @PathParam("id") @NotEmpty String id, @Context SearchUser searchUser) {
        if ("default".equals(id)) {
            // If the user is not permitted to access the default view, return a 404
            return dbService.getDefault()
                    .filter(searchUser::canReadView)
                    .orElseThrow(() -> new NotFoundException("Default view doesn't exist"));
        }

        // Attempt to resolve the view from optional view resolvers before using the default database lookup.
        // The view resolvers must be used first, because the ID may not be a valid hex ID string.
        return resolveView(searchUser, id);
    }

    /**
     * Resolve (find) view from either the corresponding view resolver, or from the database.
     *
     * @param id The id of a view. If an ID matching the resolver format is provided (e.g. resolver_name:id)
     *           then a view will be looked up from the corresponding resolver, otherwise, it will be looked
     *           up in the database.
     * @return An optional view.
     */
    ViewDTO resolveView(SearchUser searchUser, String id) {
        final ViewResolverDecoder decoder = new ViewResolverDecoder(id);
        if (decoder.isResolverViewId()) {
            final ViewResolver viewResolver = viewResolvers.get(decoder.getResolverName());
            if (viewResolver != null) {
                ViewDTO view = viewResolver.get(decoder.getViewId()).orElseThrow(() -> new NotFoundException("Failed to resolve view:" + id));
                if (searchUser.canReadView(view)) {
                    startPageService.addLastOpenedFor(view, searchUser);
                    return view;
                } else {
                    throw viewNotFoundException(id);
                }
            } else {
                throw new NotFoundException("Failed to find view resolver: " + decoder.getResolverName());
            }
        } else {
            ViewDTO view = loadViewIncludingFavorite(searchUser, id);
            if (searchUser.canReadView(view)) {
                startPageService.addLastOpenedFor(view, searchUser);
                return view;
            } else {
                throw viewNotFoundException(id);
            }
        }
    }

    @POST
    @ApiOperation("Create a new view")
    @AuditEvent(type = ViewsAuditEventTypes.VIEW_CREATE)
    public ViewDTO create(@ApiParam @Valid @NotNull(message = "View is mandatory") ViewDTO dto,
                          @Context UserContext userContext,
<<<<<<< HEAD
                          @Context SearchUser searchUser) throws ValidationException {
        if (!searchUser.canCreateView(dto)) {
            throw new ForbiddenException("User is not allowed to create view of type " + dto.type());
=======
                          @Context SearchUser searchUser) {
        if (dto.type().equals(ViewDTO.Type.DASHBOARD) && !searchUser.canCreateDashboards()) {
            throw new ForbiddenException("User is not allowed to create new dashboards.");
>>>>>>> 65618fce
        }

        validateIntegrity(dto, searchUser, true);

        final User user = userContext.getUser();
        var result = dbService.saveWithOwner(dto.toBuilder().owner(searchUser.username()).build(), user);
        recentActivityService.create(result.id(), result.type().equals(ViewDTO.Type.DASHBOARD) ? GRNTypes.DASHBOARD : GRNTypes.SEARCH, searchUser);
        return result;
    }

    @POST
    @Path("/with-request")
    @ApiOperation("Create a new view with sharing request")
    @AuditEvent(type = ViewsAuditEventTypes.VIEW_CREATE)
    public ViewDTO createWithRequest(@ApiParam @Valid @NotNull(message = "View request is mandatory") CreateEntityRequest<ViewDTO> request,
                                     @Context UserContext userContext,
                                     @Context SearchUser searchUser) {
        final var dto = create(request.entity(), userContext, searchUser);

        if (request.shareRequest().isPresent()) {
            final var grnType = dto.type().equals(ViewDTO.Type.DASHBOARD) ? GRNTypes.DASHBOARD : GRNTypes.SEARCH;
            entitySharesService.updateEntityShares(grnType, dto.id(), request.shareRequest().get(), searchUser.getUser());
        }

        return dto;
    }

    private void validateIntegrity(ViewDTO dto, SearchUser searchUser, boolean newCreation) {
        final Search search = searchDomain.getForUser(dto.searchId(), searchUser)
                .orElseThrow(() -> new BadRequestException("Search " + dto.searchId() + " not available"));

        validateSearchProperties(dto, search);

        if (!newCreation) {
            final ViewDTO originalView = dbService.get(dto.id()).orElseThrow(() -> new BadRequestException("Cannot update a view that does not exist : id = " + dto.id()));
            final String originalViewSearchId = originalView.searchId();
            final Search originalSearch = searchDomain.getForUser(originalViewSearchId, searchUser)
                    .orElseThrow(() -> new BadRequestException("Search " + originalViewSearchId + " not available"));

            final Set<UsesSearchFilters> originalSearchFilterUsages = getSearchFiltersUsages(originalView, originalSearch);
            final Set<String> originalReferencedSearchFiltersIds = referencedSearchFiltersHelper.getReferencedSearchFiltersIds(originalSearchFilterUsages);
            final Set<UsesSearchFilters> newSearchFilterUsages = getSearchFiltersUsages(dto, search);
            final Set<String> newReferencedSearchFiltersIds = referencedSearchFiltersHelper.getReferencedSearchFiltersIds(newSearchFilterUsages);

            final SearchFilterVisibilityCheckStatus searchFilterVisibilityCheckStatus = searchFilterVisibilityChecker.checkSearchFilterVisibility(
                    filterID -> isPermitted(RestPermissions.SEARCH_FILTERS_READ, filterID), newReferencedSearchFiltersIds);
            if (!searchFilterVisibilityCheckStatus.allSearchFiltersVisible(originalReferencedSearchFiltersIds)) {
                throw new BadRequestException(searchFilterVisibilityCheckStatus.toMessage(originalReferencedSearchFiltersIds));
            }

        } else {
            final Set<UsesSearchFilters> newSearchFilterUsages = getSearchFiltersUsages(dto, search);
            final Set<String> newReferencedSearchFiltersIds = referencedSearchFiltersHelper.getReferencedSearchFiltersIds(newSearchFilterUsages);
            final SearchFilterVisibilityCheckStatus searchFilterVisibilityCheckStatus = searchFilterVisibilityChecker.checkSearchFilterVisibility(
                    filterID -> isPermitted(RestPermissions.SEARCH_FILTERS_READ, filterID), newReferencedSearchFiltersIds);
            if (!searchFilterVisibilityCheckStatus.allSearchFiltersVisible()) {
                throw new BadRequestException(searchFilterVisibilityCheckStatus.toMessage());
            }
        }

    }

    protected void validateSearchProperties(ViewDTO dto, Search search) {
        final Set<String> searchQueries = search.queries().stream()
                .map(Query::id)
                .collect(Collectors.toSet());

        final Set<String> stateQueries = dto.state().keySet();

        if (!searchQueries.containsAll(stateQueries)) {
            final Sets.SetView<String> diff = Sets.difference(stateQueries, searchQueries);
            final String message = String.format(Locale.ROOT,
                    "Search queries do not correspond to view/state queries, missing query IDs: %s; search queries: %s; state queries: %s",
                    diff, searchQueries, stateQueries);
            throw new BadRequestException(message);
        }

        final Set<String> searchTypes = search.queries().stream()
                .flatMap(q -> q.searchTypes().stream())
                .map(SearchType::id)
                .collect(Collectors.toSet());


        final Set<String> stateTypes = dto.state().values().stream()
                .flatMap(v -> v.widgetMapping().values().stream())
                .flatMap(Collection::stream)
                .collect(Collectors.toSet());

        if (!searchTypes.containsAll(stateTypes)) {
            final Sets.SetView<String> diff = Sets.difference(stateTypes, searchTypes);
            final String message = String.format(Locale.ROOT,
                    "Search types do not correspond to view/search types, missing searches %s; search types: %s; state types: %s",
                    diff, searchTypes, stateTypes);
            throw new BadRequestException(message);
        }

        final Set<String> widgetIds = dto.state().values().stream()
                .flatMap(v -> v.widgets().stream())
                .map(WidgetDTO::id)
                .collect(Collectors.toSet());

        final Set<String> widgetPositions = dto.state().values().stream()
                .flatMap(v -> v.widgetPositions().keySet().stream()).collect(Collectors.toSet());

        if (!widgetPositions.containsAll(widgetIds)) {
            final Sets.SetView<String> diff = Sets.difference(widgetIds, widgetPositions);
            final String message = String.format(Locale.ROOT,
                    "Widget positions don't correspond to widgets, missing widget positions %s; widget IDs: %s; widget positions: %s",
                    diff, widgetIds, widgetPositions);
            throw new BadRequestException(message);

        }
    }

    private Set<UsesSearchFilters> getSearchFiltersUsages(final ViewDTO view, final Search referencedSearch) {
        final Set<UsesSearchFilters> searchFilterUsages = new HashSet<>(referencedSearch.queries());
        if (view.type() == ViewDTO.Type.DASHBOARD) {
            searchFilterUsages.addAll(view.getAllWidgets());
        }
        return searchFilterUsages;
    }

    @PUT
    @Path("{id}")
    @ApiOperation("Update view")
    @AuditEvent(type = ViewsAuditEventTypes.VIEW_UPDATE)
    public ViewDTO update(@ApiParam(name = "id") @PathParam("id") @NotEmpty String id,
                          @ApiParam @Valid ViewDTO dto,
                          @Context SearchUser searchUser) {
        final ViewDTO updatedDTO = dto.toBuilder().id(id).build();
        validateDto(updatedDTO, searchUser);

        var result = dbService.update(updatedDTO);
        recentActivityService.update(result.id(), result.type().equals(ViewDTO.Type.DASHBOARD) ? GRNTypes.DASHBOARD : GRNTypes.SEARCH, searchUser);
        return result;
    }

    @PUT
    @Path("{id}/with-request")
    @ApiOperation("Update view, including sharing request")
    @AuditEvent(type = ViewsAuditEventTypes.VIEW_UPDATE)
    @Consumes(MediaType.APPLICATION_JSON)
    public ViewDTO updateWithRequest(@ApiParam(name = "id") @PathParam("id") @NotEmpty String id,
                                     @ApiParam @Valid @NotNull(message = "Share request is mandatory") CreateEntityRequest<ViewDTO> request,
                                     @Context SearchUser searchUser) {
        final ViewDTO updatedDTO = request.entity().toBuilder().id(id).build();
        validateDto(updatedDTO, searchUser);

        if (request.shareRequest().isPresent()) {
            final var grnType = updatedDTO.type().equals(ViewDTO.Type.DASHBOARD) ? GRNTypes.DASHBOARD : GRNTypes.SEARCH;
            entitySharesService.updateEntityShares(grnType, updatedDTO.id(), request.shareRequest().get(), searchUser.getUser());
        }

        var result = dbService.update(updatedDTO);
        recentActivityService.update(result.id(), result.type().equals(ViewDTO.Type.DASHBOARD) ? GRNTypes.DASHBOARD : GRNTypes.SEARCH, searchUser);
        return result;
    }

    private void validateDto(ViewDTO dto, SearchUser searchUser) {
        if (!searchUser.canUpdateView(dto)) {
            throw new ForbiddenException("Not allowed to edit " + summarize(dto) + ".");
        }
        validateIntegrity(dto, searchUser, false);
    }

    @PUT
    @Path("{id}/default")
    @ApiOperation("Configures the view as default view")
    @AuditEvent(type = ViewsAuditEventTypes.DEFAULT_VIEW_SET)
    public void setDefault(@ApiParam(name = "id") @PathParam("id") @NotEmpty String id) {
        checkPermission(ViewsRestPermissions.VIEW_READ, id);
        checkPermission(ViewsRestPermissions.DEFAULT_VIEW_SET);
        dbService.saveDefault(loadView(id));
    }

    @DELETE
    @Path("{id}")
    @ApiOperation("Delete view")
    @AuditEvent(type = ViewsAuditEventTypes.VIEW_DELETE)
    public ViewDTO delete(@ApiParam(name = "id") @PathParam("id") @NotEmpty String id,
                          @Context SearchUser searchUser) {
        final ViewDTO view = loadView(id);
        if (!searchUser.canDeleteView(view)) {
            throw new ForbiddenException("Unable to delete " + summarize(view) + ".");
        }

        dbService.delete(id);
        triggerDeletedEvent(view);
        recentActivityService.delete(view.id(), view.type().equals(ViewDTO.Type.DASHBOARD) ? GRNTypes.DASHBOARD : GRNTypes.SEARCH, view.title(), searchUser);
        return view;
    }

    @POST
    @Path("/bulk_delete")
    @Consumes(MediaType.APPLICATION_JSON)
    @Timed
    @ApiOperation(value = "Delete a bulk of views", response = BulkOperationResponse.class)
    @NoAuditEvent("Audit events triggered manually")
    public Response bulkDelete(@ApiParam(name = "Entities to remove", required = true) final BulkOperationRequest bulkOperationRequest,
                               @Context final SearchUser searchUser) {

        final BulkOperationResponse response = bulkExecutor.executeBulkOperation(bulkOperationRequest,
                searchUser,
                new AuditParams(ViewsAuditEventTypes.VIEW_DELETE, "id", ViewDTO.class));

        return Response.status(Response.Status.OK)
                .entity(response)
                .build();
    }

    private String summarize(ViewDTO view) {
        return view.type().toString().toLowerCase(Locale.ROOT) + " <" + view.id() + ">";
    }

    private void triggerDeletedEvent(ViewDTO dto) {
        if (dto != null && dto.type() != null && dto.type().equals(ViewDTO.Type.DASHBOARD)) {
            final DashboardDeletedEvent dashboardDeletedEvent = DashboardDeletedEvent.create(dto.id());
            //noinspection UnstableApiUsage
            clusterEventBus.post(dashboardDeletedEvent);
        }
    }

    private ViewDTO loadView(String id) {
        try {
            return dbService.get(id).orElseThrow(() -> viewNotFoundException(id));
        } catch (IllegalArgumentException ignored) {
            throw viewNotFoundException(id);
        }
    }

    private ViewDTO loadViewIncludingFavorite(SearchUser searchUser, String id) {
        try {
            return dbService.get(searchUser, id).orElseThrow(() -> viewNotFoundException(id));
        } catch (IllegalArgumentException ignored) {
            throw viewNotFoundException(id);
        }
    }

    private NotFoundException viewNotFoundException(String id) {
        return new NotFoundException("View " + id + " doesn't exist");
    }
}<|MERGE_RESOLUTION|>--- conflicted
+++ resolved
@@ -231,15 +231,9 @@
     @AuditEvent(type = ViewsAuditEventTypes.VIEW_CREATE)
     public ViewDTO create(@ApiParam @Valid @NotNull(message = "View is mandatory") ViewDTO dto,
                           @Context UserContext userContext,
-<<<<<<< HEAD
-                          @Context SearchUser searchUser) throws ValidationException {
+                          @Context SearchUser searchUser) {
         if (!searchUser.canCreateView(dto)) {
             throw new ForbiddenException("User is not allowed to create view of type " + dto.type());
-=======
-                          @Context SearchUser searchUser) {
-        if (dto.type().equals(ViewDTO.Type.DASHBOARD) && !searchUser.canCreateDashboards()) {
-            throw new ForbiddenException("User is not allowed to create new dashboards.");
->>>>>>> 65618fce
         }
 
         validateIntegrity(dto, searchUser, true);
