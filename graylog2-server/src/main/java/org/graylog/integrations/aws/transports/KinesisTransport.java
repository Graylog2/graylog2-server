--- conflicted
+++ resolved
@@ -53,11 +53,7 @@
 import org.slf4j.LoggerFactory;
 import software.amazon.awssdk.regions.Region;
 
-<<<<<<< HEAD
-import java.net.URL;
-=======
 import java.net.URI;
->>>>>>> badac50e
 import java.util.Locale;
 import java.util.Objects;
 import java.util.concurrent.ExecutorService;
@@ -172,7 +168,6 @@
             try {
                 var ignored = new URI(endpoint).toURL();
             } catch (Exception e) {
-                System.out.println(e.getClass().getSimpleName());
                 // Re-throw the exception to fail the input start attempt
                 throw new MisfireException(String.format(Locale.ROOT, "The specified [%s] Override Endpoint [%s] is invalid.",
                         endpointName, endpoint), e);
