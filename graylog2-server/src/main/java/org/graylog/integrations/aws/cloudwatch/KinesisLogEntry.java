/*
 * Copyright (C) 2020 Graylog, Inc.
 *
 * This program is free software: you can redistribute it and/or modify
 * it under the terms of the Server Side Public License, version 1,
 * as published by MongoDB, Inc.
 *
 * This program is distributed in the hope that it will be useful,
 * but WITHOUT ANY WARRANTY; without even the implied warranty of
 * MERCHANTABILITY or FITNESS FOR A PARTICULAR PURPOSE. See the
 * Server Side Public License for more details.
 *
 * You should have received a copy of the Server Side Public License
 * along with this program. If not, see
 * <http://www.mongodb.com/licensing/server-side-public-license>.
 */
package org.graylog.integrations.aws.cloudwatch;

import com.fasterxml.jackson.annotation.JsonAutoDetect;
import com.fasterxml.jackson.annotation.JsonCreator;
import com.fasterxml.jackson.annotation.JsonProperty;
import com.google.auto.value.AutoValue;
import org.graylog.autovalue.WithBeanGetter;
import org.joda.time.DateTime;

<<<<<<< HEAD
import java.util.List;
import java.util.Map;
=======
import javax.annotation.Nullable;
import java.util.List;
>>>>>>> ac27178d

@JsonAutoDetect
@AutoValue
@WithBeanGetter
public abstract class KinesisLogEntry {

    private static final String KINESIS_STREAM = "kinesis_stream";
    private static final String LOG_GROUP = "log_group";
    private static final String LOG_STREAM = "log_stream";
    private static final String TIMESTAMP = "timestamp";
    private static final String MESSAGE = "message";
    private static final String OWNER = "owner";
<<<<<<< HEAD
    private static final String STREAM_ARN = "stream_arn";
=======
>>>>>>> ac27178d
    private static final String MESSAGE_TYPE = "message_type";
    private static final String SUBSCRIPTION_FILTERS = "subscription_filters";

    @JsonProperty(KINESIS_STREAM)
    public abstract String kinesisStream();

    /**
     * CloudWatch Log Group and Log Stream are optional, since messages may have been written directly to Kinesis
     * without using CloudWatch. Only CloudWatch messages written VIA Kinesis CloudWatch subscriptions will
     * contain a log group and stream.
     */
    @JsonProperty(LOG_GROUP)
    public abstract String logGroup();

    @JsonProperty(LOG_STREAM)
    public abstract String logStream();

    @JsonProperty(TIMESTAMP)
    public abstract DateTime timestamp();

    @JsonProperty(MESSAGE)
    public abstract String message();

    @JsonProperty(OWNER)
    public abstract String owner();

<<<<<<< HEAD
    @JsonProperty(STREAM_ARN)
    public abstract String streamArn();

    @JsonProperty(MESSAGE_TYPE)
    public abstract String messageType();

=======
    @Nullable
    @JsonProperty(MESSAGE_TYPE)
    public abstract String messageType();

    @Nullable
>>>>>>> ac27178d
    @JsonProperty(SUBSCRIPTION_FILTERS)
    public abstract List<String> subscriptionFilters();

    @JsonCreator
    public static KinesisLogEntry create(@JsonProperty(KINESIS_STREAM) String kinesisStream,
                                         @JsonProperty(LOG_GROUP) String logGroup,
                                         @JsonProperty(LOG_STREAM) String logStream,
                                         @JsonProperty(TIMESTAMP) DateTime timestamp,
                                         @JsonProperty(MESSAGE) String message,
                                         @JsonProperty(OWNER) String owner,
<<<<<<< HEAD
                                         @JsonProperty(STREAM_ARN) String streamArn,
                                         @JsonProperty(MESSAGE_TYPE) String messageType,
                                         @JsonProperty(SUBSCRIPTION_FILTERS) List<String> subscriptionFilters) {
        return new AutoValue_KinesisLogEntry(kinesisStream, logGroup, logStream, timestamp, message,
                owner, streamArn, messageType, subscriptionFilters);
=======
                                         @JsonProperty(MESSAGE_TYPE) String messageType,
                                         @JsonProperty(SUBSCRIPTION_FILTERS) List<String> subscriptionFilters) {
        return new AutoValue_KinesisLogEntry(kinesisStream, logGroup, logStream, timestamp, message,
                owner, messageType, subscriptionFilters);
>>>>>>> ac27178d
    }
}<|MERGE_RESOLUTION|>--- conflicted
+++ resolved
@@ -23,13 +23,8 @@
 import org.graylog.autovalue.WithBeanGetter;
 import org.joda.time.DateTime;
 
-<<<<<<< HEAD
-import java.util.List;
-import java.util.Map;
-=======
 import javax.annotation.Nullable;
 import java.util.List;
->>>>>>> ac27178d
 
 @JsonAutoDetect
 @AutoValue
@@ -42,10 +37,6 @@
     private static final String TIMESTAMP = "timestamp";
     private static final String MESSAGE = "message";
     private static final String OWNER = "owner";
-<<<<<<< HEAD
-    private static final String STREAM_ARN = "stream_arn";
-=======
->>>>>>> ac27178d
     private static final String MESSAGE_TYPE = "message_type";
     private static final String SUBSCRIPTION_FILTERS = "subscription_filters";
 
@@ -72,20 +63,11 @@
     @JsonProperty(OWNER)
     public abstract String owner();
 
-<<<<<<< HEAD
-    @JsonProperty(STREAM_ARN)
-    public abstract String streamArn();
-
-    @JsonProperty(MESSAGE_TYPE)
-    public abstract String messageType();
-
-=======
     @Nullable
     @JsonProperty(MESSAGE_TYPE)
     public abstract String messageType();
 
     @Nullable
->>>>>>> ac27178d
     @JsonProperty(SUBSCRIPTION_FILTERS)
     public abstract List<String> subscriptionFilters();
 
@@ -96,17 +78,9 @@
                                          @JsonProperty(TIMESTAMP) DateTime timestamp,
                                          @JsonProperty(MESSAGE) String message,
                                          @JsonProperty(OWNER) String owner,
-<<<<<<< HEAD
-                                         @JsonProperty(STREAM_ARN) String streamArn,
-                                         @JsonProperty(MESSAGE_TYPE) String messageType,
-                                         @JsonProperty(SUBSCRIPTION_FILTERS) List<String> subscriptionFilters) {
-        return new AutoValue_KinesisLogEntry(kinesisStream, logGroup, logStream, timestamp, message,
-                owner, streamArn, messageType, subscriptionFilters);
-=======
                                          @JsonProperty(MESSAGE_TYPE) String messageType,
                                          @JsonProperty(SUBSCRIPTION_FILTERS) List<String> subscriptionFilters) {
         return new AutoValue_KinesisLogEntry(kinesisStream, logGroup, logStream, timestamp, message,
                 owner, messageType, subscriptionFilters);
->>>>>>> ac27178d
     }
 }