--- conflicted
+++ resolved
@@ -86,10 +86,7 @@
 import javax.ws.rs.core.MediaType;
 import javax.ws.rs.core.Response;
 import java.util.List;
-<<<<<<< HEAD
-=======
 import java.util.Locale;
->>>>>>> 21e55cbc
 import java.util.Map;
 import java.util.Optional;
 import java.util.Set;
@@ -128,14 +125,10 @@
     private final EventProcessorEngine engine;
     private final SearchQueryParser searchQueryParser;
     private final RecentActivityService recentActivityService;
-<<<<<<< HEAD
-    private final BulkExecutor<EventDefinitionDto, UserContext> bulkExecutor;
-    private final EventResolver eventResolver;
-=======
     private final BulkExecutor<EventDefinitionDto, UserContext> bulkDeletionExecutor;
     private final BulkExecutor<EventDefinitionDto, UserContext> bulkScheduleExecutor;
     private final BulkExecutor<EventDefinitionDto, UserContext> bulkUnscheduleExecutor;
->>>>>>> 21e55cbc
+    private final EventResolver eventResolver;
 
     @Inject
     public EventDefinitionsResource(DBEventDefinitionService dbService,
@@ -153,13 +146,10 @@
         this.engine = engine;
         this.searchQueryParser = new SearchQueryParser(EventDefinitionDto.FIELD_TITLE, SEARCH_FIELD_MAPPING);
         this.recentActivityService = recentActivityService;
-<<<<<<< HEAD
-        this.bulkExecutor = new SequentialBulkExecutor<>(this::delete, auditEventSender, objectMapper);
-        this.eventResolver = eventResolver;
-=======
         this.bulkDeletionExecutor = new SequentialBulkExecutor<>(this::delete, auditEventSender, objectMapper);
         this.bulkScheduleExecutor = new SequentialBulkExecutor<>(this::schedule, auditEventSender, objectMapper);
         this.bulkUnscheduleExecutor = new SequentialBulkExecutor<>(this::unschedule, auditEventSender, objectMapper);
+        this.eventResolver = eventResolver;
     }
 
 
@@ -207,7 +197,8 @@
 
         return PageListResponse.create(query, definitionDtos.pagination(),
                 result.grandTotal().orElse(0L), sort, order, eventDefinitionDtos, attributes, settings);
->>>>>>> 21e55cbc
+        this.bulkExecutor = new SequentialBulkExecutor<>(this::delete, auditEventSender, objectMapper);
+        this.eventResolver = eventResolver;
     }
 
     @GET
@@ -464,13 +455,4 @@
             throw new ForbiddenException("Condition type not changeable");
         }
     }
-
-    public static class IllegalDependencyException extends RuntimeException {
-        private List<String> dependencies;
-
-        public IllegalDependencyException(String message, List<String> dependencies) {
-            super(message);
-            this.dependencies = dependencies;
-        }
-    }
 }