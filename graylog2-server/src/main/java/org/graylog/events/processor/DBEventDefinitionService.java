--- conflicted
+++ resolved
@@ -23,11 +23,7 @@
 import org.graylog2.database.MongoConnection;
 import org.graylog2.database.PaginatedList;
 import org.graylog2.database.entities.EntityScopeService;
-<<<<<<< HEAD
-import org.graylog2.database.entities.ScopedEntityPaginatedDbService;
-=======
 import org.graylog2.database.entities.ScopedDbService;
->>>>>>> 48cbb425
 import org.graylog2.plugin.database.users.User;
 import org.graylog2.search.SearchQuery;
 import org.mongojack.DBQuery;
@@ -40,11 +36,7 @@
 import java.util.function.Predicate;
 import java.util.function.Supplier;
 
-<<<<<<< HEAD
-public class DBEventDefinitionService extends ScopedEntityPaginatedDbService<EventDefinitionDto> {
-=======
 public class DBEventDefinitionService extends ScopedDbService<EventDefinitionDto> {
->>>>>>> 48cbb425
     private static final Logger LOG = LoggerFactory.getLogger(DBEventDefinitionService.class);
 
     private static final String COLLECTION_NAME = "event_definitions";
@@ -75,12 +67,9 @@
     }
 
     public int deleteUnregister(String id) {
-<<<<<<< HEAD
-=======
         // Must ensure mutability before deleting, so that de-registration is only performed if entity exists
         // and is not mutable.
         ensureMutability(get(id).orElseThrow(() -> new IllegalArgumentException("Event Definition not found.")));
->>>>>>> 48cbb425
         return doDeleteUnregister(id, () -> super.delete(id));
     }
 
@@ -89,13 +78,6 @@
     }
 
     private int doDeleteUnregister(String id, Supplier<Integer> deleteSupplier) {
-<<<<<<< HEAD
-        // Must ensure mutability before deleting, so that de-registration is only performed if entity exists
-        // and is not mutable.
-        ensureMutability(get(id).orElseThrow(() -> new IllegalArgumentException("Event Definition not found.")));
-
-=======
->>>>>>> 48cbb425
         // Deregister event definition.
         try {
             stateService.deleteByEventDefinitionId(id);
