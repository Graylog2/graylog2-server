--- conflicted
+++ resolved
@@ -34,13 +34,8 @@
 import java.util.stream.Stream;
 
 /**
-<<<<<<< HEAD
- * The purpose of this service is to consume/process failure batches submitted via {@link FailureSubmissionQueue}.
- * The processing is done in a dedicated service thread, the lifecycle of the service is managed
-=======
- * A service consuming and processing failure batches submitted via {@link FailureSubmissionService}.
+ * A service consuming and processing failure batches submitted via {@link FailureSubmissionQueue}.
  * The processing is done in a dedicated thread, the lifecycle of this service is managed
->>>>>>> c9ab8d9d
  * by {@link com.google.common.util.concurrent.ServiceManager}.
  *
  * This service is designed with an idea of extensibility, so that Graylog plugins can inject
