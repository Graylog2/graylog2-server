/**
 * This file is part of Graylog.
 *
 * Graylog is free software: you can redistribute it and/or modify
 * it under the terms of the GNU General Public License as published by
 * the Free Software Foundation, either version 3 of the License, or
 * (at your option) any later version.
 *
 * Graylog is distributed in the hope that it will be useful,
 * but WITHOUT ANY WARRANTY; without even the implied warranty of
 * MERCHANTABILITY or FITNESS FOR A PARTICULAR PURPOSE.  See the
 * GNU General Public License for more details.
 *
 * You should have received a copy of the GNU General Public License
 * along with Graylog.  If not, see <http://www.gnu.org/licenses/>.
 */
package org.graylog.schema;

public class VendorFields {
    public static final String VENDOR_ALERT_SEVERITY = "vendor_alert_severity";
    public static final String VENDOR_ALERT_SEVERITY_LEVEL = "vendor_alert_severity_level";
<<<<<<< HEAD
=======
    public static final String VENDOR_AUTHENTICATION_PROVIDER = "vendor_authentication_provider";
    public static final String VENDOR_CREDENTIAL_TYPE = "vendor_credential_type";
>>>>>>> 1091f88f
    public static final String VENDOR_EVENT_ACTION = "vendor_event_action";
    public static final String VENDOR_EVENT_DESCRIPTION = "vendor_event_description";
    public static final String VENDOR_EVENT_OUTCOME = "vendor_event_outcome";
    public static final String VENDOR_EVENT_OUTCOME_REASON = "vendor_event_outcome_reason";
    public static final String VENDOR_EVENT_SEVERITY = "vendor_event_severity";
    public static final String VENDOR_EVENT_SEVERITY_LEVEL = "vendor_event_severity_level";
    public static final String VENDOR_PRIVATE_IP = "vendor_private_ip";
    public static final String VENDOR_PRIVATE_IPV6 = "vendor_private_ipv6";
    public static final String VENDOR_PUBLIC_IP = "vendor_public_ip";
    public static final String VENDOR_PUBLIC_IPV6 = "vendor_public_ipv6";
    public static final String VENDOR_SIGNIN_PROTOCOL = "vendor_signin_protocol";
    public static final String VENDOR_THREAT_SUSPECTED = "vendor_threat_suspected";
    public static final String VENDOR_TRANSACTION_ID = "vendor_transaction_id";
    public static final String VENDOR_TRANSACTION_TYPE = "vendor_transaction_type";
    public static final String VENDOR_USER_TYPE = "vendor_user_type";
}<|MERGE_RESOLUTION|>--- conflicted
+++ resolved
@@ -19,11 +19,8 @@
 public class VendorFields {
     public static final String VENDOR_ALERT_SEVERITY = "vendor_alert_severity";
     public static final String VENDOR_ALERT_SEVERITY_LEVEL = "vendor_alert_severity_level";
-<<<<<<< HEAD
-=======
     public static final String VENDOR_AUTHENTICATION_PROVIDER = "vendor_authentication_provider";
     public static final String VENDOR_CREDENTIAL_TYPE = "vendor_credential_type";
->>>>>>> 1091f88f
     public static final String VENDOR_EVENT_ACTION = "vendor_event_action";
     public static final String VENDOR_EVENT_DESCRIPTION = "vendor_event_description";
     public static final String VENDOR_EVENT_OUTCOME = "vendor_event_outcome";
