/*
 * Copyright (C) 2020 Graylog, Inc.
 *
 * This program is free software: you can redistribute it and/or modify
 * it under the terms of the Server Side Public License, version 1,
 * as published by MongoDB, Inc.
 *
 * This program is distributed in the hope that it will be useful,
 * but WITHOUT ANY WARRANTY; without even the implied warranty of
 * MERCHANTABILITY or FITNESS FOR A PARTICULAR PURPOSE. See the
 * Server Side Public License for more details.
 *
 * You should have received a copy of the Server Side Public License
 * along with this program. If not, see
 * <http://www.mongodb.com/licensing/server-side-public-license>.
 */
package org.graylog2.telemetry;

import com.google.inject.multibindings.Multibinder;
import org.graylog2.plugin.PluginModule;
import org.graylog2.telemetry.scheduler.TelemetrySubmissionPeriodical;
<<<<<<< HEAD
import org.graylog2.telemetry.suppliers.ShardsMetricsSupplier;
=======
import org.graylog2.telemetry.suppliers.InputsMetricsSupplier;
import org.graylog2.telemetry.suppliers.OutputsMetricsSupplier;
>>>>>>> 0e6d1a55

public class TelemetryModule extends PluginModule {
    @Override
    protected void configure() {
        // Initializing binder so it can be injected with no actual bindings
        telemetryMetricSupplierBinder();

        addPeriodical(TelemetrySubmissionPeriodical.class);
        Multibinder.newSetBinder(binder(), TelemetryDataProvider.class);

<<<<<<< HEAD
        addTelemetryMetricProvider("Shards Metrics", ShardsMetricsSupplier.class);
=======
        addTelemetryMetricProvider("Inputs Metrics", InputsMetricsSupplier.class);
        addTelemetryMetricProvider("Outputs Metrics", OutputsMetricsSupplier.class);
>>>>>>> 0e6d1a55
    }
}<|MERGE_RESOLUTION|>--- conflicted
+++ resolved
@@ -19,12 +19,9 @@
 import com.google.inject.multibindings.Multibinder;
 import org.graylog2.plugin.PluginModule;
 import org.graylog2.telemetry.scheduler.TelemetrySubmissionPeriodical;
-<<<<<<< HEAD
-import org.graylog2.telemetry.suppliers.ShardsMetricsSupplier;
-=======
 import org.graylog2.telemetry.suppliers.InputsMetricsSupplier;
 import org.graylog2.telemetry.suppliers.OutputsMetricsSupplier;
->>>>>>> 0e6d1a55
+import org.graylog2.telemetry.suppliers.ShardsMetricsSupplier;
 
 public class TelemetryModule extends PluginModule {
     @Override
@@ -35,11 +32,8 @@
         addPeriodical(TelemetrySubmissionPeriodical.class);
         Multibinder.newSetBinder(binder(), TelemetryDataProvider.class);
 
-<<<<<<< HEAD
-        addTelemetryMetricProvider("Shards Metrics", ShardsMetricsSupplier.class);
-=======
         addTelemetryMetricProvider("Inputs Metrics", InputsMetricsSupplier.class);
         addTelemetryMetricProvider("Outputs Metrics", OutputsMetricsSupplier.class);
->>>>>>> 0e6d1a55
+        addTelemetryMetricProvider("Shards Metrics", ShardsMetricsSupplier.class);
     }
 }