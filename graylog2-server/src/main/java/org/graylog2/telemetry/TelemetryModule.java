--- conflicted
+++ resolved
@@ -31,10 +31,7 @@
         addPeriodical(TelemetrySubmissionPeriodical.class);
         Multibinder.newSetBinder(binder(), TelemetryDataProvider.class);
 
-<<<<<<< HEAD
+        addTelemetryMetricProvider("Inputs Metrics", InputsMetricsSupplier.class);
         addTelemetryMetricProvider("Outputs Metrics", OutputsMetricsSupplier.class);
-=======
-        addTelemetryMetricProvider("Inputs Metrics", InputsMetricsSupplier.class);
->>>>>>> cea75cf7
     }
 }