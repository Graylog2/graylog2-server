--- conflicted
+++ resolved
@@ -387,14 +387,9 @@
             @ApiResponse(responseCode = "400", description = "Missing or invalid user details.")
     })
     @AuditEvent(type = AuditEventTypes.USER_CREATE)
-<<<<<<< HEAD
     public Response create(@RequestBody(description = "Must contain username, full_name, email, password and a list of permissions.", required = true)
-                           @Valid @NotNull CreateUserRequest cr) throws ValidationException {
-=======
-    public Response create(@ApiParam(name = "JSON body", value = "Must contain username, full_name, email, password and a list of permissions.", required = true)
                                @Valid @NotNull CreateUserRequest cr,
                            @Context UserContext userContext) throws ValidationException {
->>>>>>> 3ca316ac
         if (isUserNameInUse(cr.username())) {
             final String msg = "Cannot create user " + cr.username() + ". Username is already taken.";
             LOG.error(msg);
@@ -544,14 +539,9 @@
     @AuditEvent(type = AuditEventTypes.USER_UPDATE)
     public void changeUser(@Parameter(name = "userId", description = "The ID of the user to modify.", required = true)
                            @PathParam("userId") String userId,
-<<<<<<< HEAD
                            @RequestBody(description = "Updated user information.", required = true)
-                           @Valid @NotNull ChangeUserRequest cr) throws ValidationException {
-=======
-                           @ApiParam(name = "JSON body", value = "Updated user information.", required = true)
                            @Valid @NotNull ChangeUserRequest cr,
                            @Context UserContext userContext) throws ValidationException {
->>>>>>> 3ca316ac
 
         final User user = loadUserById(userId);
         final String username = user.getName();
