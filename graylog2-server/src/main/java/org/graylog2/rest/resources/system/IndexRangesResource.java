/*
 * Copyright (C) 2020 Graylog, Inc.
 *
 * This program is free software: you can redistribute it and/or modify
 * it under the terms of the Server Side Public License, version 1,
 * as published by MongoDB, Inc.
 *
 * This program is distributed in the hope that it will be useful,
 * but WITHOUT ANY WARRANTY; without even the implied warranty of
 * MERCHANTABILITY or FITNESS FOR A PARTICULAR PURPOSE. See the
 * Server Side Public License for more details.
 *
 * You should have received a copy of the Server Side Public License
 * along with this program. If not, see
 * <http://www.mongodb.com/licensing/server-side-public-license>.
 */
package org.graylog2.rest.resources.system;

import com.codahale.metrics.annotation.Timed;
import com.google.common.collect.Lists;
import io.swagger.annotations.Api;
import io.swagger.annotations.ApiOperation;
import io.swagger.annotations.ApiParam;
import io.swagger.annotations.ApiResponse;
import io.swagger.annotations.ApiResponses;
import jakarta.inject.Inject;
import jakarta.validation.constraints.NotBlank;
import jakarta.validation.constraints.NotEmpty;
import jakarta.ws.rs.BadRequestException;
<<<<<<< HEAD
=======
import jakarta.ws.rs.ForbiddenException;
>>>>>>> 1341f06f
import jakarta.ws.rs.GET;
import jakarta.ws.rs.POST;
import jakarta.ws.rs.Path;
import jakarta.ws.rs.PathParam;
import jakarta.ws.rs.Produces;
import jakarta.ws.rs.core.MediaType;
import jakarta.ws.rs.core.Response;
import org.apache.shiro.authz.annotation.RequiresAuthentication;
import org.apache.shiro.authz.annotation.RequiresPermissions;
import org.graylog2.audit.AuditEventTypes;
import org.graylog2.audit.jersey.AuditEvent;
import org.graylog2.database.NotFoundException;
<<<<<<< HEAD
import org.graylog2.indexer.IndexSet;
import org.graylog2.indexer.IndexSetRegistry;
import org.graylog2.indexer.indices.jobs.IndexJobsService;
=======
import org.graylog2.indexer.indexset.IndexSet;
import org.graylog2.indexer.indexset.registry.IndexSetRegistry;
import org.graylog2.indexer.indexset.basic.BasicIndexSet;
import org.graylog2.indexer.ranges.CreateNewSingleIndexRangeJob;
>>>>>>> 1341f06f
import org.graylog2.indexer.ranges.IndexRange;
import org.graylog2.indexer.ranges.IndexRangeService;
import org.graylog2.rest.models.system.indexer.responses.IndexRangeSummary;
import org.graylog2.rest.models.system.indexer.responses.IndexRangesResponse;
import org.graylog2.shared.rest.resources.RestResource;
import org.graylog2.shared.security.RestPermissions;
import org.slf4j.Logger;
import org.slf4j.LoggerFactory;

import java.util.Collections;
import java.util.List;
import java.util.SortedSet;

import static org.graylog2.shared.rest.documentation.generator.Generator.CLOUD_VISIBLE;

@RequiresAuthentication
@Api(value = "System/IndexRanges", description = "Index timeranges", tags = {CLOUD_VISIBLE})
@Path("/system/indices/ranges")
public class IndexRangesResource extends RestResource {
    private static final Logger LOG = LoggerFactory.getLogger(IndexRangesResource.class);

    private final IndexRangeService indexRangeService;
    private final IndexJobsService indexJobsService;
    private final IndexSetRegistry indexSetRegistry;

    @Inject
    public IndexRangesResource(IndexRangeService indexRangeService,
                               IndexSetRegistry indexSetRegistry,
                               final IndexJobsService indexJobsService) {
        this.indexRangeService = indexRangeService;
        this.indexSetRegistry = indexSetRegistry;
        this.indexJobsService = indexJobsService;
    }

    @GET
    @Timed
    @ApiOperation(value = "Get a list of all index ranges")
    @Produces(MediaType.APPLICATION_JSON)
    public IndexRangesResponse list() {
        final SortedSet<IndexRange> all = indexRangeService.findAll();
        final List<IndexRangeSummary> ranges = Lists.newArrayListWithCapacity(all.size());
        for (IndexRange range : all) {
            if (!isPermitted(RestPermissions.INDEXRANGES_READ, range.indexName())) {
                continue;
            }
            final IndexRangeSummary indexRange = IndexRangeSummary.create(
                    range.indexName(),
                    range.begin(),
                    range.end(),
                    range.calculatedAt(),
                    range.calculationDuration()
            );
            ranges.add(indexRange);
        }

        return IndexRangesResponse.create(ranges.size(), ranges);
    }

    @GET
    @Path("/{index: [a-z_0-9]+}")
    @Timed
    @ApiOperation(value = "Show single index range")
    @Produces(MediaType.APPLICATION_JSON)
    public IndexRangeSummary show(
            @ApiParam(name = "index", value = "The name of the Graylog-managed Elasticsearch index", required = true)
            @PathParam("index") @NotEmpty String index) throws NotFoundException {
        if (!indexSetRegistry.isManagedIndex(index)) {
            throw new BadRequestException(index + " is not a Graylog-managed Elasticsearch index.");
        }
        checkPermission(RestPermissions.INDEXRANGES_READ, index);

        final IndexRange indexRange = indexRangeService.get(index);
        return IndexRangeSummary.create(
                indexRange.indexName(),
                indexRange.begin(),
                indexRange.end(),
                indexRange.calculatedAt(),
                indexRange.calculationDuration()
        );
    }

    @POST
    @Timed
    @Path("/rebuild")
    @RequiresPermissions(RestPermissions.INDEXRANGES_REBUILD)
    @ApiOperation(value = "Rebuild/sync index range information.",
                  notes = "This triggers a systemjob that scans every index and stores meta information " +
                          "about what indices contain messages in what timeranges. It atomically overwrites " +
                          "already existing meta information.")
    @ApiResponses(value = {
            @ApiResponse(code = 202, message = "Rebuild/sync systemjob triggered.")
    })
    @Produces(MediaType.APPLICATION_JSON)
    @AuditEvent(type = AuditEventTypes.ES_INDEX_RANGE_UPDATE_JOB)
    public Response rebuild() {
<<<<<<< HEAD
        indexJobsService.submitIndexRangesCleanupJob();
        indexJobsService.submitRebuildIndexRangesJob(indexSetRegistry.getAll());
=======
        submitIndexRangesCleanupJob();
        submitIndexRangesJob(indexSetRegistry.getAllBasicIndexSets());
>>>>>>> 1341f06f

        return Response.accepted().build();
    }

    @POST
    @Timed
    @Path("/index_set/{indexSetId}/rebuild")
    @RequiresPermissions(RestPermissions.INDEXRANGES_REBUILD)
    @ApiOperation(value = "Rebuild/sync index range information for the given index set.",
                  notes = "This triggers a systemjob that scans every index in the given index set and stores meta information " +
                          "about what indices contain messages in what timeranges. It atomically overwrites " +
                          "already existing meta information.")
    @ApiResponses(value = {
            @ApiResponse(code = 202, message = "Rebuild/sync systemjob triggered.")
    })
    @Produces(MediaType.APPLICATION_JSON)
    @AuditEvent(type = AuditEventTypes.ES_INDEX_RANGE_UPDATE_JOB)
    public Response rebuildIndexSet(@ApiParam(name = "indexSetId") @PathParam("indexSetId") @NotBlank final String indexSetId) {
        final IndexSet indexSet = indexSetRegistry.get(indexSetId)
                .orElseThrow(() -> new jakarta.ws.rs.NotFoundException("Index set <" + indexSetId + "> not found!"));
        indexJobsService.submitRebuildIndexRangesJob(Collections.singleton(indexSet));
        return Response.accepted().build();
    }

    @POST
    @Timed
    @Path("/{index: [a-z_0-9-]+}/rebuild")
    @ApiOperation(value = "Rebuild/sync index range information.",
                  notes = "This triggers a system job that scans an index and stores meta information " +
                          "about what indices contain messages in what time ranges. It atomically overwrites " +
                          "already existing meta information.")
    @ApiResponses(value = {
            @ApiResponse(code = 202, message = "Rebuild/sync system job triggered.")
    })
    @Produces(MediaType.APPLICATION_JSON)
    @AuditEvent(type = AuditEventTypes.ES_INDEX_RANGE_UPDATE_JOB)
    public Response rebuildIndex(
            @ApiParam(name = "index", value = "The name of the Graylog-managed Elasticsearch index", required = true)
            @PathParam("index") @NotEmpty String index) {
        if (!indexSetRegistry.isManagedIndex(index)) {
            throw new BadRequestException(index + " is not a Graylog-managed Elasticsearch index.");
        }
        checkPermission(RestPermissions.INDEXRANGES_REBUILD, index);
<<<<<<< HEAD
        indexJobsService.submitCreateNewSingleIndexRangeJob(index);
        return Response.accepted().build();
    }
=======

        final SystemJob rebuildJob = singleIndexRangeJobFactory.create(index);
        try {
            this.systemJobManager.submit(rebuildJob);
        } catch (SystemJobConcurrencyException e) {
            final String msg = "Concurrency level of this job reached: " + e.getMessage();
            LOG.error(msg);
            throw new ForbiddenException(msg, e);
        }

        return Response.accepted().build();
    }

    public void submitIndexRangesJob(final Set<BasicIndexSet> indexSets) {
        final SystemJob rebuildJob = rebuildIndexRangesJobFactory.create(indexSets);
        try {
            this.systemJobManager.submit(rebuildJob);
        } catch (SystemJobConcurrencyException e) {
            final String errorMsg = "Concurrency level of this job reached: " + e.getMessage();
            LOG.info(errorMsg, e);
            throw new ForbiddenException(errorMsg);
        }
    }

    private void submitIndexRangesCleanupJob() {
        this.indexRangesCleanupPeriodical.doRun();
    }
>>>>>>> 1341f06f
}<|MERGE_RESOLUTION|>--- conflicted
+++ resolved
@@ -27,10 +27,7 @@
 import jakarta.validation.constraints.NotBlank;
 import jakarta.validation.constraints.NotEmpty;
 import jakarta.ws.rs.BadRequestException;
-<<<<<<< HEAD
-=======
 import jakarta.ws.rs.ForbiddenException;
->>>>>>> 1341f06f
 import jakarta.ws.rs.GET;
 import jakarta.ws.rs.POST;
 import jakarta.ws.rs.Path;
@@ -43,16 +40,10 @@
 import org.graylog2.audit.AuditEventTypes;
 import org.graylog2.audit.jersey.AuditEvent;
 import org.graylog2.database.NotFoundException;
-<<<<<<< HEAD
-import org.graylog2.indexer.IndexSet;
-import org.graylog2.indexer.IndexSetRegistry;
-import org.graylog2.indexer.indices.jobs.IndexJobsService;
-=======
 import org.graylog2.indexer.indexset.IndexSet;
 import org.graylog2.indexer.indexset.registry.IndexSetRegistry;
 import org.graylog2.indexer.indexset.basic.BasicIndexSet;
-import org.graylog2.indexer.ranges.CreateNewSingleIndexRangeJob;
->>>>>>> 1341f06f
+import org.graylog2.indexer.indices.jobs.IndexJobsService;
 import org.graylog2.indexer.ranges.IndexRange;
 import org.graylog2.indexer.ranges.IndexRangeService;
 import org.graylog2.rest.models.system.indexer.responses.IndexRangeSummary;
@@ -148,13 +139,8 @@
     @Produces(MediaType.APPLICATION_JSON)
     @AuditEvent(type = AuditEventTypes.ES_INDEX_RANGE_UPDATE_JOB)
     public Response rebuild() {
-<<<<<<< HEAD
         indexJobsService.submitIndexRangesCleanupJob();
-        indexJobsService.submitRebuildIndexRangesJob(indexSetRegistry.getAll());
-=======
-        submitIndexRangesCleanupJob();
-        submitIndexRangesJob(indexSetRegistry.getAllBasicIndexSets());
->>>>>>> 1341f06f
+        indexJobsService.submitRebuildIndexRangesJob(indexSetRegistry.getAllBasicIndexSets());
 
         return Response.accepted().build();
     }
@@ -198,37 +184,7 @@
             throw new BadRequestException(index + " is not a Graylog-managed Elasticsearch index.");
         }
         checkPermission(RestPermissions.INDEXRANGES_REBUILD, index);
-<<<<<<< HEAD
         indexJobsService.submitCreateNewSingleIndexRangeJob(index);
         return Response.accepted().build();
     }
-=======
-
-        final SystemJob rebuildJob = singleIndexRangeJobFactory.create(index);
-        try {
-            this.systemJobManager.submit(rebuildJob);
-        } catch (SystemJobConcurrencyException e) {
-            final String msg = "Concurrency level of this job reached: " + e.getMessage();
-            LOG.error(msg);
-            throw new ForbiddenException(msg, e);
-        }
-
-        return Response.accepted().build();
-    }
-
-    public void submitIndexRangesJob(final Set<BasicIndexSet> indexSets) {
-        final SystemJob rebuildJob = rebuildIndexRangesJobFactory.create(indexSets);
-        try {
-            this.systemJobManager.submit(rebuildJob);
-        } catch (SystemJobConcurrencyException e) {
-            final String errorMsg = "Concurrency level of this job reached: " + e.getMessage();
-            LOG.info(errorMsg, e);
-            throw new ForbiddenException(errorMsg);
-        }
-    }
-
-    private void submitIndexRangesCleanupJob() {
-        this.indexRangesCleanupPeriodical.doRun();
-    }
->>>>>>> 1341f06f
 }