--- conflicted
+++ resolved
@@ -18,20 +18,13 @@
 
 import com.codahale.metrics.annotation.Timed;
 import com.eaio.uuid.UUID;
-<<<<<<< HEAD
+import com.google.common.collect.ImmutableMap;
 import io.swagger.v3.oas.annotations.Operation;
 import io.swagger.v3.oas.annotations.Parameter;
+import io.swagger.v3.oas.annotations.media.Schema;
 import io.swagger.v3.oas.annotations.responses.ApiResponse;
 import io.swagger.v3.oas.annotations.responses.ApiResponses;
 import io.swagger.v3.oas.annotations.tags.Tag;
-=======
-import com.google.common.collect.ImmutableMap;
-import io.swagger.annotations.Api;
-import io.swagger.annotations.ApiOperation;
-import io.swagger.annotations.ApiParam;
-import io.swagger.annotations.ApiResponse;
-import io.swagger.annotations.ApiResponses;
->>>>>>> 6ac4cd5e
 import jakarta.inject.Inject;
 import jakarta.validation.constraints.NotEmpty;
 import jakarta.ws.rs.DefaultValue;
@@ -156,16 +149,17 @@
     @GET
     @Path("/nodes/paginated")
     @Timed
-    @ApiOperation(value = "Get a paginated list of all server nodes in this cluster")
-    public PageListResponse<ServerNodeDto> nodes(@ApiParam(name = "page") @QueryParam("page") @DefaultValue("1") int page,
-                                                 @ApiParam(name = "per_page") @QueryParam("per_page") @DefaultValue("50") int perPage,
-                                                 @ApiParam(name = "query") @QueryParam("query") @DefaultValue("") String query,
-                                                 @ApiParam(name = "sort",
-                                                           value = "The field to sort the result on",
+    @Operation(summary = "Get a paginated list of all server nodes in this cluster")
+    public PageListResponse<ServerNodeDto> nodes(@Parameter(name = "page") @QueryParam("page") @DefaultValue("1") int page,
+                                                 @Parameter(name = "per_page") @QueryParam("per_page") @DefaultValue("50") int perPage,
+                                                 @Parameter(name = "query") @QueryParam("query") @DefaultValue("") String query,
+                                                 @Parameter(name = "sort",
+                                                           description = "The field to sort the result on",
                                                            required = true,
-                                                           allowableValues = "title,description,type")
+                                                           schema = @Schema(allowableValues = {"hostname", "node_id", "short_node_id", "transport_address"}))
                                                  @DefaultValue(DEFAULT_SORT_FIELD) @QueryParam("sort") String sort,
-                                                 @ApiParam(name = "order", value = "The sort direction", allowableValues = "asc, desc")
+                                                 @Parameter(name = "order", description = "The sort direction",
+                                                           schema = @Schema(allowableValues = {"asc", "desc"}))
                                                  @DefaultValue(DEFAULT_SORT_DIRECTION) @QueryParam("order") SortOrder order
 
     ) {
