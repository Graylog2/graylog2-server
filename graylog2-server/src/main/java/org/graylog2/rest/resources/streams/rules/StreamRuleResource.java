/*
 * Copyright (C) 2020 Graylog, Inc.
 *
 * This program is free software: you can redistribute it and/or modify
 * it under the terms of the Server Side Public License, version 1,
 * as published by MongoDB, Inc.
 *
 * This program is distributed in the hope that it will be useful,
 * but WITHOUT ANY WARRANTY; without even the implied warranty of
 * MERCHANTABILITY or FITNESS FOR A PARTICULAR PURPOSE. See the
 * Server Side Public License for more details.
 *
 * You should have received a copy of the Server Side Public License
 * along with this program. If not, see
 * <http://www.mongodb.com/licensing/server-side-public-license>.
 */
package org.graylog2.rest.resources.streams.rules;

import com.codahale.metrics.annotation.Timed;
import io.swagger.annotations.Api;
import io.swagger.annotations.ApiOperation;
import io.swagger.annotations.ApiParam;
import io.swagger.annotations.ApiResponse;
import io.swagger.annotations.ApiResponses;
import org.apache.shiro.authz.annotation.RequiresAuthentication;
import org.graylog2.audit.AuditEventTypes;
import org.graylog2.audit.jersey.AuditEvent;
import org.graylog2.database.NotFoundException;
import org.graylog2.plugin.database.ValidationException;
import org.graylog2.plugin.streams.Stream;
import org.graylog2.plugin.streams.StreamRule;
import org.graylog2.plugin.streams.StreamRuleType;
import org.graylog2.rest.resources.streams.responses.SingleStreamRuleSummaryResponse;
import org.graylog2.rest.resources.streams.responses.StreamRuleListResponse;
import org.graylog2.rest.resources.streams.responses.StreamRuleTypeResponse;
import org.graylog2.rest.resources.streams.rules.requests.CreateStreamRuleRequest;
import org.graylog2.shared.rest.resources.RestResource;
import org.graylog2.shared.security.RestPermissions;
import org.graylog2.streams.StreamRuleService;
import org.graylog2.streams.StreamService;

import javax.inject.Inject;
import javax.validation.Valid;
import javax.validation.constraints.NotEmpty;
import javax.validation.constraints.NotNull;
import javax.ws.rs.BadRequestException;
import javax.ws.rs.Consumes;
import javax.ws.rs.DELETE;
import javax.ws.rs.GET;
import javax.ws.rs.POST;
import javax.ws.rs.PUT;
import javax.ws.rs.Path;
import javax.ws.rs.PathParam;
import javax.ws.rs.Produces;
import javax.ws.rs.core.MediaType;
import javax.ws.rs.core.Response;
import java.net.URI;
import java.util.ArrayList;
import java.util.List;

@RequiresAuthentication
@Api(value = "StreamRules", description = "Manage stream rules")
@Path("/streams/{streamid}/rules")
public class StreamRuleResource extends RestResource {
    private final StreamRuleService streamRuleService;
    private final StreamService streamService;

    @Inject
    public StreamRuleResource(StreamRuleService streamRuleService,
                              StreamService streamService) {
        this.streamRuleService = streamRuleService;
        this.streamService = streamService;
    }

    @POST
    @Timed
    @ApiOperation(value = "Create a stream rule")
    @Consumes(MediaType.APPLICATION_JSON)
    @Produces(MediaType.APPLICATION_JSON)
    @AuditEvent(type = AuditEventTypes.STREAM_RULE_CREATE)
    public Response create(@ApiParam(name = "streamid", value = "The stream id this new rule belongs to.", required = true)
                           @PathParam("streamid") String streamId,
                           @ApiParam(name = "JSON body", required = true)
                           @Valid @NotNull CreateStreamRuleRequest cr) throws NotFoundException, ValidationException {
        checkPermission(RestPermissions.STREAMS_EDIT, streamId);
<<<<<<< HEAD
        checkNotEditable(streamId, "Cannot add stream rules to non editable streams.");
=======
        checkNotEditable(streamId, "Cannot add stream rules to non-editable streams.");
>>>>>>> dd13876f

        // Check if stream exists
        streamService.load(streamId);

        final StreamRule streamRule = streamRuleService.create(streamId, cr);
        final String id = streamRuleService.save(streamRule);

        final SingleStreamRuleSummaryResponse response = SingleStreamRuleSummaryResponse.create(id);

        final URI streamRuleUri = getUriBuilderToSelf().path(StreamRuleResource.class)
                .path("{streamRuleId}")
                .build(streamId, id);

        return Response.created(streamRuleUri).entity(response).build();
    }

    @PUT
    @Path("/{streamRuleId}")
    @Timed
    @ApiOperation(value = "Update a stream rule")
    @ApiResponses(value = {
            @ApiResponse(code = 404, message = "Stream or stream rule not found."),
            @ApiResponse(code = 400, message = "Invalid JSON Body.")
    })
    @Consumes(MediaType.APPLICATION_JSON)
    @Produces(MediaType.APPLICATION_JSON)
    @AuditEvent(type = AuditEventTypes.STREAM_RULE_UPDATE)
    public SingleStreamRuleSummaryResponse update(@ApiParam(name = "streamid", value = "The stream id this rule belongs to.", required = true)
                                                  @PathParam("streamid") String streamid,
                                                  @ApiParam(name = "streamRuleId", value = "The stream rule id we are updating", required = true)
                                                  @PathParam("streamRuleId") String streamRuleId,
                                                  @ApiParam(name = "JSON body", required = true)
                                                  @Valid @NotNull CreateStreamRuleRequest cr) throws NotFoundException, ValidationException {
        checkPermission(RestPermissions.STREAMS_EDIT, streamid);
        checkNotEditable(streamid, "Cannot update stream rules on non-editable streams.");

        final StreamRule streamRule;
        streamRule = streamRuleService.load(streamRuleId);

        if (!streamRule.getStreamId().equals(streamid)) {
            throw new NotFoundException("Couldn't update stream rule " + streamRuleId + "in stream " + streamid);
        }

        final StreamRuleType streamRuleType = StreamRuleType.fromInteger(cr.type());
        if (null == streamRuleType) {
            throw new BadRequestException("Unknown stream rule type " + cr.type());
        }

        streamRule.setField(cr.field());
        streamRule.setType(streamRuleType);
        streamRule.setInverted(cr.inverted());
        streamRule.setValue(cr.value());
        streamRule.setDescription(cr.description());

        streamRuleService.save(streamRule);

        return SingleStreamRuleSummaryResponse.create(streamRule.getId());
    }

    // TODO Remove after all consumers have been updated
    @POST
    @Path("/{streamRuleId}")
    @Timed
    @Consumes(MediaType.APPLICATION_JSON)
    @Produces(MediaType.APPLICATION_JSON)
    @AuditEvent(type = AuditEventTypes.STREAM_RULE_UPDATE)
    @Deprecated
    public SingleStreamRuleSummaryResponse updateDeprecated(@PathParam("streamid") String streamid,
                                                            @PathParam("streamRuleId") String streamRuleId,
                                                            @Valid @NotNull CreateStreamRuleRequest cr) throws NotFoundException, ValidationException {
        checkNotEditable(streamid, "Cannot remove stream rule on non-editable streams.");
        return update(streamid, streamRuleId, cr);
    }

    @GET
    @Timed
    @ApiOperation(value = "Get a list of all stream rules")
    @Produces(MediaType.APPLICATION_JSON)
    public StreamRuleListResponse get(@ApiParam(name = "streamid", value = "The id of the stream whose stream rules we want.", required = true)
                                      @PathParam("streamid") String streamid) throws NotFoundException {
        checkPermission(RestPermissions.STREAMS_READ, streamid);

        final Stream stream = streamService.load(streamid);
        final List<StreamRule> streamRules = streamRuleService.loadForStream(stream);

        return StreamRuleListResponse.create(streamRules.size(), streamRules);
    }

    @GET
    @Path("/{streamRuleId}")
    @Timed
    @ApiOperation(value = "Get a single stream rules")
    @Produces(MediaType.APPLICATION_JSON)
    public StreamRule get(@ApiParam(name = "streamid", value = "The id of the stream whose stream rule we want.", required = true) @PathParam("streamid") String streamid,
                          @ApiParam(name = "streamRuleId", value = "The stream rule id we are getting", required = true) @PathParam("streamRuleId") String streamRuleId) throws NotFoundException {
        checkPermission(RestPermissions.STREAMS_READ, streamid);

        return streamRuleService.load(streamRuleId);
    }

    @DELETE
    @Path("/{streamRuleId}")
    @Timed
    @ApiOperation(value = "Delete a stream rule")
    @ApiResponses(value = {
            @ApiResponse(code = 404, message = "Stream rule not found."),
            @ApiResponse(code = 400, message = "Invalid ObjectId.")
    })
    @AuditEvent(type = AuditEventTypes.STREAM_RULE_DELETE)
    public void delete(@ApiParam(name = "streamid", value = "The stream id this new rule belongs to.", required = true)
                       @PathParam("streamid") String streamid,
                       @ApiParam(name = "streamRuleId", required = true)
                       @PathParam("streamRuleId") @NotEmpty String streamRuleId) throws NotFoundException {
        checkPermission(RestPermissions.STREAMS_EDIT, streamid);
        checkNotEditable(streamid, "Cannot delete stream rule on non-editable streams.");

        final StreamRule streamRule = streamRuleService.load(streamRuleId);
        if (streamRule.getStreamId().equals(streamid)) {
            streamRuleService.destroy(streamRule);
        } else {
            throw new NotFoundException("Couldn't delete stream rule " + streamRuleId + "in stream " + streamid);
        }
    }

    @GET
    @Path("/types")
    @Timed
    @ApiOperation(value = "Get all available stream types")
    @Produces(MediaType.APPLICATION_JSON)
    // TODO: Move this to a better place. This method is not related to a context that is bound to the instance of a stream.
    public List<StreamRuleTypeResponse> types(@ApiParam(name = "streamid", value = "The stream id this new rule belongs to.", required = true)
                                          @PathParam("streamid") String streamid) {
        final List<StreamRuleTypeResponse> result = new ArrayList<>(StreamRuleType.values().length);
        for (StreamRuleType type : StreamRuleType.values()) {
            result.add(StreamRuleTypeResponse.create(type.getValue(), type.name(), type.getShortDesc(), type.getLongDesc()));
        }

        return result;
    }

    private void checkNotEditable(String streamId, String message) {
        if (Stream.DEFAULT_STREAM_ID.equals(streamId) || !Stream.streamIsEditable(streamId)) {
            throw new BadRequestException(message);
        }
    }
}<|MERGE_RESOLUTION|>--- conflicted
+++ resolved
@@ -83,11 +83,7 @@
                            @ApiParam(name = "JSON body", required = true)
                            @Valid @NotNull CreateStreamRuleRequest cr) throws NotFoundException, ValidationException {
         checkPermission(RestPermissions.STREAMS_EDIT, streamId);
-<<<<<<< HEAD
-        checkNotEditable(streamId, "Cannot add stream rules to non editable streams.");
-=======
         checkNotEditable(streamId, "Cannot add stream rules to non-editable streams.");
->>>>>>> dd13876f
 
         // Check if stream exists
         streamService.load(streamId);
