/*
 * Copyright (C) 2020 Graylog, Inc.
 *
 * This program is free software: you can redistribute it and/or modify
 * it under the terms of the Server Side Public License, version 1,
 * as published by MongoDB, Inc.
 *
 * This program is distributed in the hope that it will be useful,
 * but WITHOUT ANY WARRANTY; without even the implied warranty of
 * MERCHANTABILITY or FITNESS FOR A PARTICULAR PURPOSE. See the
 * Server Side Public License for more details.
 *
 * You should have received a copy of the Server Side Public License
 * along with this program. If not, see
 * <http://www.mongodb.com/licensing/server-side-public-license>.
 */
package org.graylog2.rest.resources.system.indexer;

import com.codahale.metrics.annotation.Timed;
import io.swagger.annotations.Api;
import io.swagger.annotations.ApiOperation;
import io.swagger.annotations.ApiParam;
import jakarta.inject.Inject;
import jakarta.ws.rs.Consumes;
import jakarta.ws.rs.DELETE;
import jakarta.ws.rs.DefaultValue;
import jakarta.ws.rs.GET;
import jakarta.ws.rs.NotFoundException;
import jakarta.ws.rs.POST;
import jakarta.ws.rs.PUT;
import jakarta.ws.rs.Path;
import jakarta.ws.rs.PathParam;
import jakarta.ws.rs.Produces;
import jakarta.ws.rs.QueryParam;
import jakarta.ws.rs.core.MediaType;
import org.apache.shiro.authz.annotation.RequiresAuthentication;
import org.graylog2.audit.jersey.AuditEvent;
import org.graylog2.audit.jersey.NoAuditEvent;
import org.graylog2.indexer.indexset.profile.IndexFieldTypeProfile;
import org.graylog2.indexer.indexset.profile.IndexFieldTypeProfileData;
import org.graylog2.indexer.indexset.profile.IndexFieldTypeProfileService;
import org.graylog2.indexer.indexset.profile.IndexFieldTypeProfileWithUsages;
import org.graylog2.rest.models.tools.responses.PageListResponse;
import org.graylog2.shared.rest.resources.RestResource;

<<<<<<< HEAD
=======
import javax.inject.Inject;
import javax.ws.rs.Consumes;
import javax.ws.rs.DELETE;
import javax.ws.rs.DefaultValue;
import javax.ws.rs.GET;
import javax.ws.rs.NotFoundException;
import javax.ws.rs.POST;
import javax.ws.rs.PUT;
import javax.ws.rs.Path;
import javax.ws.rs.PathParam;
import javax.ws.rs.Produces;
import javax.ws.rs.QueryParam;
import javax.ws.rs.core.MediaType;
import java.util.List;

>>>>>>> 3d124f5b
import static org.graylog2.audit.AuditEventTypes.INDEX_FIELD_TYPE_PROFILE_CREATE;
import static org.graylog2.audit.AuditEventTypes.INDEX_FIELD_TYPE_PROFILE_DELETE;
import static org.graylog2.audit.AuditEventTypes.INDEX_FIELD_TYPE_PROFILE_UPDATE;
import static org.graylog2.shared.rest.documentation.generator.Generator.CLOUD_VISIBLE;

@RequiresAuthentication
@Api(value = "System/IndexSets/FieldTypeProfiles", tags = {CLOUD_VISIBLE})
@Path("/system/indices/index_sets/profiles")
@Produces(MediaType.APPLICATION_JSON)
@Consumes(MediaType.APPLICATION_JSON)
public class IndexFieldTypeProfileResource extends RestResource {

    private final IndexFieldTypeProfileService profileService;

    @Inject
    public IndexFieldTypeProfileResource(final IndexFieldTypeProfileService profileService) {
        this.profileService = profileService;
    }

    @GET
    @Path("/{profile_id}")
    @Timed
    @NoAuditEvent("No change to the DB")
    @ApiOperation(value = "Gets profile by id")
    public IndexFieldTypeProfileWithUsages retrieveById(@ApiParam(name = "profile_id") @PathParam("profile_id") String profileId) {
        return profileService.getWithUsages(profileId)
                .orElseThrow(() -> new NotFoundException("No profile with id : " + profileId));
    }

    @GET
    @Path("/paginated")
    @Timed
    @NoAuditEvent("No change to the DB")
    @ApiOperation(value = "Gets profile by id")
    public PageListResponse<IndexFieldTypeProfileWithUsages> getPage(@ApiParam(name = "page") @QueryParam("page") @DefaultValue("1") int page,
                                                           @ApiParam(name = "per_page") @QueryParam("per_page") @DefaultValue("50") int perPage,
                                                           @ApiParam(name = "query") @QueryParam("query") @DefaultValue("") String query,
                                                           @ApiParam(name = "filters") @QueryParam("filters") List<String> filters,
                                                           @ApiParam(name = "sort",
                                                                     value = "The field to sort the result on",
                                                                     required = true,
                                                                     allowableValues = "name")
                                                           @DefaultValue(IndexFieldTypeProfile.NAME_FIELD_NAME) @QueryParam("sort") String sort,
                                                           @ApiParam(name = "order", value = "The sort direction", allowableValues = "asc, desc")
                                                           @DefaultValue("asc") @QueryParam("order") String order) {
        return profileService.getPaginated(query, filters, page, perPage, sort, order);
    }

    @POST
    @Timed
    @AuditEvent(type = INDEX_FIELD_TYPE_PROFILE_CREATE)
    @ApiOperation(value = "Creates a new profile")
    public IndexFieldTypeProfile create(@ApiParam(name = "profileData") IndexFieldTypeProfileData profileData) {
        return profileService.save(new IndexFieldTypeProfile(profileData));
    }

    @PUT
    @Timed
    @AuditEvent(type = INDEX_FIELD_TYPE_PROFILE_UPDATE)
    @ApiOperation(value = "Updates existing profile")
    public void update(@ApiParam(name = "profile") IndexFieldTypeProfile profile) {
        final boolean updated = profileService.update(profile.id(), profile);
        if (!updated) {
            throw new NotFoundException("Profile does not exist : " + profile.id());
        }
    }

    @DELETE
    @Path("/{profile_id}")
    @Timed
    @AuditEvent(type = INDEX_FIELD_TYPE_PROFILE_DELETE)
    @ApiOperation(value = "Removes a profile")
    public void delete(@ApiParam(name = "profile_id") @PathParam("profile_id") String profileId) {
        profileService.delete(profileId);
    }

}<|MERGE_RESOLUTION|>--- conflicted
+++ resolved
@@ -43,24 +43,8 @@
 import org.graylog2.rest.models.tools.responses.PageListResponse;
 import org.graylog2.shared.rest.resources.RestResource;
 
-<<<<<<< HEAD
-=======
-import javax.inject.Inject;
-import javax.ws.rs.Consumes;
-import javax.ws.rs.DELETE;
-import javax.ws.rs.DefaultValue;
-import javax.ws.rs.GET;
-import javax.ws.rs.NotFoundException;
-import javax.ws.rs.POST;
-import javax.ws.rs.PUT;
-import javax.ws.rs.Path;
-import javax.ws.rs.PathParam;
-import javax.ws.rs.Produces;
-import javax.ws.rs.QueryParam;
-import javax.ws.rs.core.MediaType;
 import java.util.List;
 
->>>>>>> 3d124f5b
 import static org.graylog2.audit.AuditEventTypes.INDEX_FIELD_TYPE_PROFILE_CREATE;
 import static org.graylog2.audit.AuditEventTypes.INDEX_FIELD_TYPE_PROFILE_DELETE;
 import static org.graylog2.audit.AuditEventTypes.INDEX_FIELD_TYPE_PROFILE_UPDATE;
@@ -96,16 +80,16 @@
     @NoAuditEvent("No change to the DB")
     @ApiOperation(value = "Gets profile by id")
     public PageListResponse<IndexFieldTypeProfileWithUsages> getPage(@ApiParam(name = "page") @QueryParam("page") @DefaultValue("1") int page,
-                                                           @ApiParam(name = "per_page") @QueryParam("per_page") @DefaultValue("50") int perPage,
-                                                           @ApiParam(name = "query") @QueryParam("query") @DefaultValue("") String query,
-                                                           @ApiParam(name = "filters") @QueryParam("filters") List<String> filters,
-                                                           @ApiParam(name = "sort",
-                                                                     value = "The field to sort the result on",
-                                                                     required = true,
-                                                                     allowableValues = "name")
-                                                           @DefaultValue(IndexFieldTypeProfile.NAME_FIELD_NAME) @QueryParam("sort") String sort,
-                                                           @ApiParam(name = "order", value = "The sort direction", allowableValues = "asc, desc")
-                                                           @DefaultValue("asc") @QueryParam("order") String order) {
+                                                                     @ApiParam(name = "per_page") @QueryParam("per_page") @DefaultValue("50") int perPage,
+                                                                     @ApiParam(name = "query") @QueryParam("query") @DefaultValue("") String query,
+                                                                     @ApiParam(name = "filters") @QueryParam("filters") List<String> filters,
+                                                                     @ApiParam(name = "sort",
+                                                                               value = "The field to sort the result on",
+                                                                               required = true,
+                                                                               allowableValues = "name")
+                                                                     @DefaultValue(IndexFieldTypeProfile.NAME_FIELD_NAME) @QueryParam("sort") String sort,
+                                                                     @ApiParam(name = "order", value = "The sort direction", allowableValues = "asc, desc")
+                                                                     @DefaultValue("asc") @QueryParam("order") String order) {
         return profileService.getPaginated(query, filters, page, perPage, sort, order);
     }
 
