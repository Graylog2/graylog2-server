--- conflicted
+++ resolved
@@ -164,11 +164,8 @@
         addSystemRestResource(DataNodeManagementResource.class);
         addSystemRestResource(RemoteReindexResource.class);
         addSystemRestResource(CAResource.class);
-<<<<<<< HEAD
-        addSystemRestResource(EntityGroupResource.class);
-=======
         addSystemRestResource(CAClientResource.class);
->>>>>>> 9d5ecd56
+	    addSystemRestResource(EntityGroupResource.class);
     }
 
     private void addDebugResources() {
