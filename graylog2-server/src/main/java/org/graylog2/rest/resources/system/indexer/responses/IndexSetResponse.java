--- conflicted
+++ resolved
@@ -19,35 +19,15 @@
 import com.fasterxml.jackson.annotation.JsonInclude;
 import com.fasterxml.jackson.annotation.JsonProperty;
 import com.google.auto.value.AutoValue;
-<<<<<<< HEAD
-=======
 import org.graylog2.indexer.indexset.IndexSetConfig;
 import org.graylog2.indexer.indexset.fields.ExtendedIndexSetFields;
 import org.graylog2.indexer.indexset.fields.FieldRestrictionsField;
 import org.graylog2.indexer.indexset.fields.UseLegacyRotationField;
 import org.graylog2.shared.fields.IdField;
->>>>>>> f0cb97d3
 
 import javax.annotation.Nullable;
 
 @AutoValue
-<<<<<<< HEAD
-public abstract class IndexSetResponse {
-    @JsonProperty("total")
-    public abstract int total();
-
-    @JsonProperty("index_sets")
-    public abstract List<IndexSetSummary> indexSets();
-
-    @JsonProperty("stats")
-    public abstract Map<String, IndexSetStats> stats();
-
-    @JsonCreator
-    public static IndexSetResponse create(@JsonProperty("total") int total,
-                                          @JsonProperty("index_sets") List<IndexSetSummary> ranges,
-                                          @JsonProperty("stats") Map<String, IndexSetStats> stats) {
-        return new AutoValue_IndexSetResponse(total, ranges, stats);
-=======
 public abstract class IndexSetResponse implements
         IdField,
         ExtendedIndexSetFields,
@@ -119,6 +99,5 @@
         public abstract Builder dataTieringStatus(@Nullable DataTieringStatus dataTieringStatus);
 
         public abstract IndexSetResponse build();
->>>>>>> f0cb97d3
     }
 }