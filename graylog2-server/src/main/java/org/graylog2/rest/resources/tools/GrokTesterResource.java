/**
 * This file is part of Graylog.
 *
 * Graylog is free software: you can redistribute it and/or modify
 * it under the terms of the GNU General Public License as published by
 * the Free Software Foundation, either version 3 of the License, or
 * (at your option) any later version.
 *
 * Graylog is distributed in the hope that it will be useful,
 * but WITHOUT ANY WARRANTY; without even the implied warranty of
 * MERCHANTABILITY or FITNESS FOR A PARTICULAR PURPOSE.  See the
 * GNU General Public License for more details.
 *
 * You should have received a copy of the GNU General Public License
 * along with Graylog.  If not, see <http://www.gnu.org/licenses/>.
 */
package org.graylog2.rest.resources.tools;

import com.codahale.metrics.annotation.Timed;
import com.google.common.collect.Lists;
import oi.thekraken.grok.api.Grok;
import oi.thekraken.grok.api.Match;
import oi.thekraken.grok.api.exception.GrokException;
import org.apache.shiro.authz.annotation.RequiresAuthentication;
import org.graylog2.grok.GrokPattern;
import org.graylog2.grok.GrokPatternService;
import org.graylog2.rest.resources.tools.requests.GrokTestRequest;
import org.graylog2.rest.resources.tools.responses.GrokTesterResponse;
import org.graylog2.shared.rest.resources.RestResource;
import org.hibernate.validator.constraints.NotEmpty;

import javax.inject.Inject;
import javax.validation.Valid;
import javax.validation.constraints.NotNull;
import javax.ws.rs.Consumes;
import javax.ws.rs.GET;
import javax.ws.rs.POST;
import javax.ws.rs.Path;
import javax.ws.rs.Produces;
import javax.ws.rs.QueryParam;
import javax.ws.rs.core.MediaType;
import java.util.Collections;
import java.util.List;
import java.util.Map;
import java.util.Set;

@RequiresAuthentication
@Path("/tools/grok_tester")
@Produces(MediaType.APPLICATION_JSON)
public class GrokTesterResource extends RestResource {

    private final GrokPatternService grokPatternService;

    @Inject
    public GrokTesterResource(GrokPatternService grokPatternService) {
        this.grokPatternService = grokPatternService;
    }

    @GET
    @Timed
    public GrokTesterResponse grokTest(@QueryParam("pattern") @NotEmpty String pattern,
<<<<<<< HEAD
                           @QueryParam("string") @NotNull String string) throws GrokException {
=======
                                       @QueryParam("string") @NotNull String string) throws GrokException {
>>>>>>> a44bae4a

        return doTestGrok(string, pattern);
    }

    @POST
    @Timed
    @Consumes(MediaType.APPLICATION_JSON)
    @Produces(MediaType.APPLICATION_JSON)
    public GrokTesterResponse testGrok(@Valid @NotNull GrokTestRequest grokTestRequest) throws GrokException {
        return doTestGrok(grokTestRequest.string(), grokTestRequest.pattern());
    }

    private GrokTesterResponse doTestGrok(String string, String pattern) throws GrokException {
        final Set<GrokPattern> grokPatterns = grokPatternService.loadAll();

        final Grok grok = new Grok();
        for (GrokPattern grokPattern : grokPatterns) {
            grok.addPattern(grokPattern.name, grokPattern.pattern);
        }

        grok.compile(pattern);
        final Match match = grok.match(string);
        match.captures();
        final Map<String, Object> matches = match.toMap();

        final GrokTesterResponse response;
        if (matches.isEmpty()) {
            response = GrokTesterResponse.create(false, Collections.<GrokTesterResponse.Match>emptyList(), pattern, string);
        } else {
            final List<GrokTesterResponse.Match> responseMatches = Lists.newArrayList();
            for (final Map.Entry<String, Object> entry : matches.entrySet()) {
                final Object value = entry.getValue();
                if (value != null) {
                    responseMatches.add(GrokTesterResponse.Match.create(entry.getKey(), value.toString()));
                }
            }

            response = GrokTesterResponse.create(true, responseMatches, pattern, string);
        }
        return response;
    }
}<|MERGE_RESOLUTION|>--- conflicted
+++ resolved
@@ -59,11 +59,7 @@
     @GET
     @Timed
     public GrokTesterResponse grokTest(@QueryParam("pattern") @NotEmpty String pattern,
-<<<<<<< HEAD
-                           @QueryParam("string") @NotNull String string) throws GrokException {
-=======
                                        @QueryParam("string") @NotNull String string) throws GrokException {
->>>>>>> a44bae4a
 
         return doTestGrok(string, pattern);
     }
