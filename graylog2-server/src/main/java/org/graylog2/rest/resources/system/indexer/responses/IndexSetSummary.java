--- conflicted
+++ resolved
@@ -37,15 +37,12 @@
 import java.util.Objects;
 import java.util.Optional;
 
-<<<<<<< HEAD
 import static org.graylog2.indexer.indexset.IndexSetConfig.FIELD_DATA_TIERING;
+import static org.graylog2.indexer.indexset.IndexSetConfig.FIELD_PROFILE_ID;
 import static org.graylog2.indexer.indexset.IndexSetConfig.FIELD_RETENTION_STRATEGY;
 import static org.graylog2.indexer.indexset.IndexSetConfig.FIELD_RETENTION_STRATEGY_CLASS;
 import static org.graylog2.indexer.indexset.IndexSetConfig.FIELD_ROTATION_STRATEGY;
 import static org.graylog2.indexer.indexset.IndexSetConfig.FIELD_ROTATION_STRATEGY_CLASS;
-=======
-import static org.graylog2.indexer.indexset.IndexSetConfig.FIELD_PROFILE_ID;
->>>>>>> 44aad481
 
 @AutoValue
 @WithBeanGetter
@@ -73,6 +70,7 @@
                                          @JsonProperty("index_optimization_disabled") boolean indexOptimizationDisabled,
                                          @JsonProperty("field_type_refresh_interval") Duration fieldTypeRefreshInterval,
                                          @JsonProperty("index_template_type") @Nullable String templateType,
+                                         @JsonProperty(FIELD_PROFILE_ID) @Nullable String fieldTypeProfile,
                                          @JsonProperty(FIELD_DATA_TIERING) @Nullable DataTieringConfig dataTiering,
                                          @JsonProperty(FIELD_USE_LEGACY_ROTATION) Boolean userLegacyRotation) {
         if (Objects.isNull(creationDate)) {
@@ -82,7 +80,7 @@
                 isWritable, indexPrefix, shards, replicas,
                 rotationStrategyClass, rotationStrategy, retentionStrategyClass, retentionStrategy, creationDate,
                 indexAnalyzer, indexOptimizationMaxNumSegments, indexOptimizationDisabled, fieldTypeRefreshInterval,
-                Optional.ofNullable(templateType), dataTiering, userLegacyRotation);
+                Optional.ofNullable(templateType), fieldTypeProfile, dataTiering, userLegacyRotation);
     }
 
     public static IndexSetSummary fromIndexSetConfig(IndexSetConfig indexSet, boolean isDefault) {
@@ -106,6 +104,7 @@
                 indexSet.indexOptimizationDisabled(),
                 indexSet.fieldTypeRefreshInterval(),
                 indexSet.indexTemplateType().orElse(null),
+                indexSet.fieldTypeProfile(),
                 indexSet.dataTiering(),
                 indexSet.dataTiering() == null);
 
@@ -182,70 +181,13 @@
     @JsonProperty("index_template_type")
     public abstract Optional<String> templateType();
 
-<<<<<<< HEAD
+    @JsonProperty(FIELD_PROFILE_ID)
+    @Nullable
+    public abstract String fieldTypeProfile();
+
     @Nullable
     @JsonProperty(FIELD_DATA_TIERING)
     public abstract DataTieringConfig dataTiering();
-=======
-    @JsonProperty(FIELD_PROFILE_ID)
-    @Nullable
-    public abstract String fieldTypeProfile();
-
-    @JsonCreator
-    public static IndexSetSummary create(@JsonProperty("id") @Nullable String id,
-                                         @JsonProperty("title") @NotBlank String title,
-                                         @JsonProperty("description") @Nullable String description,
-                                         @JsonProperty("default") boolean isDefault,
-                                         @JsonProperty("writable") boolean isWritable,
-                                         @JsonProperty("can_be_default") boolean canBeDefault,
-                                         @JsonProperty("index_prefix") @Pattern(regexp = IndexSetConfig.INDEX_PREFIX_REGEX) String indexPrefix,
-                                         @JsonProperty("shards") @Min(1) int shards,
-                                         @JsonProperty("replicas") @Min(0) int replicas,
-                                         @JsonProperty("rotation_strategy_class") @NotNull String rotationStrategyClass,
-                                         @JsonProperty("rotation_strategy") @NotNull RotationStrategyConfig rotationStrategy,
-                                         @JsonProperty("retention_strategy_class") @NotNull String retentionStrategyClass,
-                                         @JsonProperty("retention_strategy") @NotNull RetentionStrategyConfig retentionStrategy,
-                                         @JsonProperty("creation_date") @Nullable ZonedDateTime creationDate,
-                                         @JsonProperty("index_analyzer") @NotBlank String indexAnalyzer,
-                                         @JsonProperty("index_optimization_max_num_segments") @Min(1L) int indexOptimizationMaxNumSegments,
-                                         @JsonProperty("index_optimization_disabled") boolean indexOptimizationDisabled,
-                                         @JsonProperty("field_type_refresh_interval") Duration fieldTypeRefreshInterval,
-                                         @JsonProperty("index_template_type") @Nullable String templateType,
-                                         @JsonProperty(FIELD_PROFILE_ID) @Nullable String fieldTypeProfile) {
-        if (Objects.isNull(creationDate)) {
-            creationDate = ZonedDateTime.now();
-        }
-        return new AutoValue_IndexSetSummary(id, title, description, isDefault, canBeDefault,
-                isWritable, indexPrefix, shards, replicas,
-                rotationStrategyClass, rotationStrategy, retentionStrategyClass, retentionStrategy, creationDate,
-                indexAnalyzer, indexOptimizationMaxNumSegments, indexOptimizationDisabled, fieldTypeRefreshInterval,
-                Optional.ofNullable(templateType),
-                fieldTypeProfile);
-    }
-
-    public static IndexSetSummary fromIndexSetConfig(IndexSetConfig indexSet, boolean isDefault) {
-        return create(
-                indexSet.id(),
-                indexSet.title(),
-                indexSet.description(),
-                isDefault,
-                indexSet.isWritable(),
-                indexSet.isRegularIndex(),
-                indexSet.indexPrefix(),
-                indexSet.shards(),
-                indexSet.replicas(),
-                indexSet.rotationStrategyClass(),
-                indexSet.rotationStrategy(),
-                indexSet.retentionStrategyClass(),
-                indexSet.retentionStrategy(),
-                indexSet.creationDate(),
-                indexSet.indexAnalyzer(),
-                indexSet.indexOptimizationMaxNumSegments(),
-                indexSet.indexOptimizationDisabled(),
-                indexSet.fieldTypeRefreshInterval(),
-                indexSet.indexTemplateType().orElse(null),
-                indexSet.fieldTypeProfile());
->>>>>>> 44aad481
 
     @JsonProperty(FIELD_USE_LEGACY_ROTATION)
     public abstract Boolean useLegacyRotation();
@@ -270,11 +212,8 @@
                 .indexOptimizationMaxNumSegments(indexOptimizationMaxNumSegments())
                 .indexOptimizationDisabled(indexOptimizationDisabled())
                 .fieldTypeRefreshInterval(fieldTypeRefreshInterval())
-<<<<<<< HEAD
+                .fieldTypeProfile(fieldTypeProfile())
                 .dataTiering(Boolean.FALSE.equals(useLegacyRotation()) ? dataTiering() : null);
-=======
-                .fieldTypeProfile(fieldTypeProfile());
->>>>>>> 44aad481
 
         final IndexSetConfig.Builder builderWithTemplateType = templateType().map(builder::indexTemplateType).orElse(builder);
         return builderWithTemplateType.build();
