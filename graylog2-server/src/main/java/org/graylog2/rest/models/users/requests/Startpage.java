/*
 * Copyright (C) 2020 Graylog, Inc.
 *
 * This program is free software: you can redistribute it and/or modify
 * it under the terms of the Server Side Public License, version 1,
 * as published by MongoDB, Inc.
 *
 * This program is distributed in the hope that it will be useful,
 * but WITHOUT ANY WARRANTY; without even the implied warranty of
 * MERCHANTABILITY or FITNESS FOR A PARTICULAR PURPOSE. See the
 * Server Side Public License for more details.
 *
 * You should have received a copy of the Server Side Public License
 * along with this program. If not, see
 * <http://www.mongodb.com/licensing/server-side-public-license>.
 */
package org.graylog2.rest.models.users.requests;


<<<<<<< HEAD
import com.fasterxml.jackson.annotation.JsonAutoDetect;
import com.fasterxml.jackson.annotation.JsonCreator;
import com.fasterxml.jackson.annotation.JsonProperty;
import com.google.auto.value.AutoValue;

import javax.annotation.Nullable;

@JsonAutoDetect
@AutoValue
public abstract class Startpage {
    @JsonProperty
    @Nullable
    public abstract String type();

    @JsonProperty
    @Nullable
    public abstract String id();

    @JsonCreator
    public static Startpage create(@JsonProperty("type") @Nullable String type,
                                   @JsonProperty("id") @Nullable String id) {
        return new AutoValue_Startpage(type, id);
    }
=======
import com.fasterxml.jackson.annotation.JsonTypeInfo;

@JsonTypeInfo(use = JsonTypeInfo.Id.NAME,
              include = JsonTypeInfo.As.PROPERTY,
              property = "type")
public interface Startpage {
    String type();
>>>>>>> 931aa91f
}<|MERGE_RESOLUTION|>--- conflicted
+++ resolved
@@ -17,31 +17,6 @@
 package org.graylog2.rest.models.users.requests;
 
 
-<<<<<<< HEAD
-import com.fasterxml.jackson.annotation.JsonAutoDetect;
-import com.fasterxml.jackson.annotation.JsonCreator;
-import com.fasterxml.jackson.annotation.JsonProperty;
-import com.google.auto.value.AutoValue;
-
-import javax.annotation.Nullable;
-
-@JsonAutoDetect
-@AutoValue
-public abstract class Startpage {
-    @JsonProperty
-    @Nullable
-    public abstract String type();
-
-    @JsonProperty
-    @Nullable
-    public abstract String id();
-
-    @JsonCreator
-    public static Startpage create(@JsonProperty("type") @Nullable String type,
-                                   @JsonProperty("id") @Nullable String id) {
-        return new AutoValue_Startpage(type, id);
-    }
-=======
 import com.fasterxml.jackson.annotation.JsonTypeInfo;
 
 @JsonTypeInfo(use = JsonTypeInfo.Id.NAME,
@@ -49,5 +24,4 @@
               property = "type")
 public interface Startpage {
     String type();
->>>>>>> 931aa91f
 }