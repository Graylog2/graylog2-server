/*
 * Copyright (C) 2020 Graylog, Inc.
 *
 * This program is free software: you can redistribute it and/or modify
 * it under the terms of the Server Side Public License, version 1,
 * as published by MongoDB, Inc.
 *
 * This program is distributed in the hope that it will be useful,
 * but WITHOUT ANY WARRANTY; without even the implied warranty of
 * MERCHANTABILITY or FITNESS FOR A PARTICULAR PURPOSE. See the
 * Server Side Public License for more details.
 *
 * You should have received a copy of the Server Side Public License
 * along with this program. If not, see
 * <http://www.mongodb.com/licensing/server-side-public-license>.
 */
package org.graylog2.indexer;

import com.google.common.annotations.VisibleForTesting;
import com.google.common.collect.ComparisonChain;
import com.google.common.collect.ImmutableMap;
import com.google.common.collect.ImmutableSortedSet;
import com.google.inject.assistedinject.Assisted;
import org.graylog2.audit.AuditActor;
import org.graylog2.audit.AuditEventSender;
import org.graylog2.indexer.indexset.IndexSetConfig;
import org.graylog2.indexer.indices.HealthStatus;
import org.graylog2.indexer.indices.Indices;
import org.graylog2.indexer.indices.TooManyAliasesException;
import org.graylog2.indexer.indices.jobs.SetIndexReadOnlyAndCalculateRangeJob;
import org.graylog2.indexer.ranges.IndexRange;
import org.graylog2.indexer.ranges.IndexRangeService;
import org.graylog2.plugin.system.NodeId;
import org.graylog2.shared.system.activities.Activity;
import org.graylog2.shared.system.activities.ActivityWriter;
import org.graylog2.system.jobs.SystemJob;
import org.graylog2.system.jobs.SystemJobConcurrencyException;
import org.graylog2.system.jobs.SystemJobManager;
import org.slf4j.Logger;
import org.slf4j.LoggerFactory;

import javax.annotation.Nullable;

import jakarta.inject.Inject;

import java.util.List;
import java.util.Map;
import java.util.Objects;
import java.util.Optional;
import java.util.Set;
import java.util.SortedSet;
import java.util.concurrent.TimeUnit;
import java.util.regex.Pattern;
import java.util.stream.Collectors;

import static com.google.common.base.Strings.isNullOrEmpty;
import static java.util.Objects.requireNonNull;
import static org.graylog2.audit.AuditEventTypes.ES_WRITE_INDEX_UPDATE;
import static org.graylog2.indexer.indices.Indices.checkIfHealthy;

public class MongoIndexSet implements IndexSet {
    public static final String SEPARATOR = "_";
    public static final String DEFLECTOR_SUFFIX = "deflector";
    // TODO: Hardcoded archive suffix. See: https://github.com/Graylog2/graylog2-server/issues/2058
    // TODO 3.0: Remove this in 3.0, only used for pre 2.2 backwards compatibility.
    public static final String RESTORED_ARCHIVE_SUFFIX = "_restored_archive";
<<<<<<< HEAD
    public static final String WARM_INDEX_INFIX = "warm_";
    private static final Logger LOG = LoggerFactory.getLogger(MongoIndexSet.class);
=======

    public interface Factory {
        MongoIndexSet create(IndexSetConfig config);
    }

>>>>>>> b276952c
    private final IndexSetConfig config;
    private final String writeIndexAlias;
    private final Indices indices;
    private final Pattern indexPattern;
    private final Pattern deflectorIndexPattern;
    private final String indexWildcard;
    private final IndexRangeService indexRangeService;
    private final AuditEventSender auditEventSender;
    private final NodeId nodeId;
    private final SystemJobManager systemJobManager;
    private final SetIndexReadOnlyAndCalculateRangeJob.Factory jobFactory;
    private final ActivityWriter activityWriter;

    @Inject
    public MongoIndexSet(@Assisted final IndexSetConfig config,
                         final Indices indices,
                         final NodeId nodeId,
                         final IndexRangeService indexRangeService,
                         final AuditEventSender auditEventSender,
                         final SystemJobManager systemJobManager,
                         final SetIndexReadOnlyAndCalculateRangeJob.Factory jobFactory,
                         final ActivityWriter activityWriter
    ) {
        this.config = requireNonNull(config);
        this.writeIndexAlias = config.indexPrefix() + SEPARATOR + DEFLECTOR_SUFFIX;
        this.indices = requireNonNull(indices);
        this.nodeId = requireNonNull(nodeId);
        this.indexRangeService = requireNonNull(indexRangeService);
        this.auditEventSender = requireNonNull(auditEventSender);
        this.systemJobManager = requireNonNull(systemJobManager);
        this.jobFactory = requireNonNull(jobFactory);
        this.activityWriter = requireNonNull(activityWriter);

        // Part of the pattern can be configured in IndexSetConfig. If set we use the indexMatchPattern from the config.
        final String indexPattern = isNullOrEmpty(config.indexMatchPattern())
                ? Pattern.quote(config.indexPrefix())
                : config.indexMatchPattern();

        this.indexPattern = Pattern.compile("^" + indexPattern + SEPARATOR + "(?:" + WARM_INDEX_INFIX + ")?" + "\\d+(?:" + RESTORED_ARCHIVE_SUFFIX + ")?");
        this.deflectorIndexPattern = Pattern.compile("^" + indexPattern + SEPARATOR + "(?:" + WARM_INDEX_INFIX + ")?" + "\\d+");

        // The index wildcard can be configured in IndexSetConfig. If not set we use a default one based on the index
        // prefix.
        if (isNullOrEmpty(config.indexWildcard())) {
            this.indexWildcard = config.indexPrefix() + SEPARATOR + "*";
        } else {
            this.indexWildcard = config.indexWildcard();
        }
    }

    @Override
    public String[] getManagedIndices() {
        final Set<String> indexNames = indices.getIndexNamesAndAliases(getIndexWildcard()).keySet();
        // also allow restore archives to be returned
        final List<String> result = indexNames.stream()
                .filter(this::isManagedIndex)
                .collect(Collectors.toList());

        return result.toArray(new String[result.size()]);
    }

    @Override
    public String getWriteIndexAlias() {
        return writeIndexAlias;
    }

    @Override
    public String getIndexWildcard() {
        return indexWildcard;
    }

    @Override
    public String getNewestIndex() throws NoTargetIndexException {
        return buildIndexName(getNewestIndexNumber());
    }

    @VisibleForTesting
    int getNewestIndexNumber() throws NoTargetIndexException {
        final Set<String> indexNames = indices.getIndexNamesAndAliases(getIndexWildcard()).keySet();

        if (indexNames.isEmpty()) {
            throw new NoTargetIndexException("Couldn't find any indices for wildcard " + getIndexWildcard());
        }

        int highestIndexNumber = -1;
        for (String indexName : indexNames) {
            if (!isGraylogDeflectorIndex(indexName)) {
                continue;
            }

            final int currentHighest = highestIndexNumber;
            highestIndexNumber = extractIndexNumber(indexName)
                    .map(indexNumber -> Math.max(indexNumber, currentHighest))
                    .orElse(highestIndexNumber);
        }

        if (highestIndexNumber == -1) {
            throw new NoTargetIndexException("Couldn't get newest index number for indices " + indexNames);
        }

        return highestIndexNumber;
    }

    @Override
    public Optional<Integer> extractIndexNumber(final String indexName) {
        final int beginIndex = indexPrefixLength(indexName);
        if (indexName.length() < beginIndex) {
            return Optional.empty();
        }

        final String suffix = indexName.substring(beginIndex);
        try {
            return Optional.of(Integer.parseInt(suffix));
        } catch (NumberFormatException e) {
            return Optional.empty();
        }
    }

    private int indexPrefixLength(String indexName) {
        int length = config.indexPrefix().length() + 1;
        if (indexName.contains("_" + WARM_INDEX_INFIX)) {
            length += WARM_INDEX_INFIX.length();
        }
        return length;
    }

    @VisibleForTesting
    String buildIndexName(final int number) {
        return config.indexPrefix() + SEPARATOR + number;
    }

    @VisibleForTesting
    boolean isGraylogDeflectorIndex(final String indexName) {
        return !isNullOrEmpty(indexName) && !isWriteIndexAlias(indexName) && deflectorIndexPattern.matcher(indexName).matches();
    }

    @Override
    @Nullable
    public String getActiveWriteIndex() throws TooManyAliasesException {
        return indices.aliasTarget(getWriteIndexAlias()).orElse(null);
    }

    @Override
    public Map<String, Set<String>> getAllIndexAliases() {
        final Map<String, Set<String>> indexNamesAndAliases = indices.getIndexNamesAndAliases(getIndexWildcard());

        // filter out the restored archives from the result set
        return indexNamesAndAliases.entrySet().stream()
                .filter(e -> isGraylogDeflectorIndex(e.getKey()))
                .collect(Collectors.toMap(Map.Entry::getKey, Map.Entry::getValue));
    }

    @Override
    public String getIndexPrefix() {
        return config.indexPrefix();
    }

    @Override
    public boolean isUp() {
        return indices.aliasExists(getWriteIndexAlias());
    }

    @Override
    public boolean isWriteIndexAlias(String index) {
        return getWriteIndexAlias().equals(index);
    }

    @Override
    public boolean isManagedIndex(String index) {
        return !isNullOrEmpty(index) && !isWriteIndexAlias(index) && indexPattern.matcher(index).matches();
    }

    @Override
    public void setUp() {
        if (!getConfig().isWritable()) {
            LOG.debug("Not setting up non-writable index set <{}> ({})", getConfig().id(), getConfig().title());
            return;
        }

        // Check if there already is an deflector index pointing somewhere.
        if (isUp()) {
            LOG.info("Found deflector alias <{}>. Using it.", getWriteIndexAlias());
        } else {
            LOG.info("Did not find a deflector alias. Setting one up now.");

            // Do we have a target index to point to?
            try {
                final String currentTarget = getNewestIndex();
                LOG.info("Pointing to already existing index target <{}>", currentTarget);

                pointTo(currentTarget);
            } catch (NoTargetIndexException ex) {
                final String msg = "There is no index target to point to. Creating one now.";
                LOG.info(msg);
                activityWriter.write(new Activity(msg, IndexSet.class));

                cycle(); // No index, so automatically cycling to a new one.
            }
        }
    }

    @Override
    public void cycle() {
        if (!getConfig().isWritable()) {
            LOG.debug("Not cycling non-writable index set <{}> ({})", getConfig().id(), getConfig().title());
            return;
        }

        int oldTargetNumber;

        try {
            oldTargetNumber = getNewestIndexNumber();
        } catch (NoTargetIndexException ex) {
            oldTargetNumber = -1;
        }
        final int newTargetNumber = oldTargetNumber + 1;

        final String newTarget = buildIndexName(newTargetNumber);
        final String oldTarget = buildIndexName(oldTargetNumber);

        if (oldTargetNumber == -1) {
            LOG.info("Cycling from <none> to <{}>.", newTarget);
        } else {
            LOG.info("Cycling from <{}> to <{}>.", oldTarget, newTarget);
        }

        // Create new index.
        LOG.info("Creating target index <{}>.", newTarget);
        if (!indices.create(newTarget, this)) {
            throw new RuntimeException("Could not create new target index <" + newTarget + ">.");
        }

        LOG.info("Waiting for allocation of index <{}>.", newTarget);
        final HealthStatus healthStatus = indices.waitForRecovery(newTarget);
        checkIfHealthy(healthStatus, (status) -> new RuntimeException("New target index did not become healthy (target index: <" + newTarget + ">)"));
        LOG.debug("Health status of index <{}>: {}", newTarget, healthStatus);

        addDeflectorIndexRange(newTarget);
        LOG.info("Index <{}> has been successfully allocated.", newTarget);

        // Point deflector to new index.
        final String indexAlias = getWriteIndexAlias();
        LOG.info("Pointing index alias <{}> to new index <{}>.", indexAlias, newTarget);

        final Activity activity = new Activity(IndexSet.class);
        if (oldTargetNumber == -1) {
            // Only pointing, not cycling.
            pointTo(newTarget);
            activity.setMessage("Cycled index alias <" + indexAlias + "> from <none> to <" + newTarget + ">.");
        } else {
            // Re-pointing from existing old index to the new one.
            LOG.debug("Switching over index alias <{}>.", indexAlias);
            pointTo(newTarget, oldTarget);
            setIndexReadOnlyAndCalculateRange(oldTarget);
            activity.setMessage("Cycled index alias <" + indexAlias + "> from <" + oldTarget + "> to <" + newTarget + ">.");
        }

        LOG.info("Successfully pointed index alias <{}> to index <{}>.", indexAlias, newTarget);

        activityWriter.write(activity);
        auditEventSender.success(AuditActor.system(nodeId), ES_WRITE_INDEX_UPDATE, ImmutableMap.of("indexName", newTarget));
    }

    private void setIndexReadOnlyAndCalculateRange(String indexName) {
        // perform these steps after a delay, so we don't race with indexing into the alias
        // it can happen that an index request still writes to the old deflector target, while we cycled it above.
        // setting the index to readOnly would result in ClusterBlockExceptions in the indexing request.
        // waiting 30 seconds to perform the background task should completely get rid of these errors.
        final SystemJob setIndexReadOnlyAndCalculateRangeJob = jobFactory.create(indexName);
        try {
            systemJobManager.submitWithDelay(setIndexReadOnlyAndCalculateRangeJob, 30, TimeUnit.SECONDS);
        } catch (SystemJobConcurrencyException e) {
            LOG.error("Cannot set index <" + indexName + "> to read only and calculate its range. It won't be optimized.", e);
        }
    }

    private void addDeflectorIndexRange(String indexName) {
        final IndexRange deflectorRange = indexRangeService.createUnknownRange(indexName);
        indexRangeService.save(deflectorRange);
    }

    @Override
    public void cleanupAliases(Set<String> indexNames) {
        final SortedSet<String> sortedSet = ImmutableSortedSet
                .orderedBy(new IndexNameComparator(this))
                .addAll(indexNames)
                .build();

        indices.removeAliases(getWriteIndexAlias(), sortedSet.headSet(sortedSet.last()));
    }

    @Override
    public void pointTo(String newIndexName, String oldIndexName) {
        indices.cycleAlias(getWriteIndexAlias(), newIndexName, oldIndexName);
    }

    private void pointTo(final String indexName) {
        indices.cycleAlias(getWriteIndexAlias(), indexName);
    }

    @Override
    public IndexSetConfig getConfig() {
        return config;
    }

    @Override
    public int compareTo(IndexSet o) {
        return ComparisonChain.start()
                .compare(this.getConfig(), o.getConfig())
                .result();
    }

    @Override
    public boolean equals(Object o) {
        if (this == o) {
            return true;
        }
        if (o == null || getClass() != o.getClass()) {
            return false;
        }
        MongoIndexSet that = (MongoIndexSet) o;
        return Objects.equals(config, that.config);
    }

    @Override
    public int hashCode() {
        return config.hashCode();
    }

    @Override
    public String toString() {
        return "MongoIndexSet{" + "config=" + config + '}';
    }

    public interface Factory {
        MongoIndexSet create(IndexSetConfig config);
    }
}<|MERGE_RESOLUTION|>--- conflicted
+++ resolved
@@ -21,6 +21,7 @@
 import com.google.common.collect.ImmutableMap;
 import com.google.common.collect.ImmutableSortedSet;
 import com.google.inject.assistedinject.Assisted;
+import jakarta.inject.Inject;
 import org.graylog2.audit.AuditActor;
 import org.graylog2.audit.AuditEventSender;
 import org.graylog2.indexer.indexset.IndexSetConfig;
@@ -40,9 +41,6 @@
 import org.slf4j.LoggerFactory;
 
 import javax.annotation.Nullable;
-
-import jakarta.inject.Inject;
-
 import java.util.List;
 import java.util.Map;
 import java.util.Objects;
@@ -64,16 +62,8 @@
     // TODO: Hardcoded archive suffix. See: https://github.com/Graylog2/graylog2-server/issues/2058
     // TODO 3.0: Remove this in 3.0, only used for pre 2.2 backwards compatibility.
     public static final String RESTORED_ARCHIVE_SUFFIX = "_restored_archive";
-<<<<<<< HEAD
     public static final String WARM_INDEX_INFIX = "warm_";
     private static final Logger LOG = LoggerFactory.getLogger(MongoIndexSet.class);
-=======
-
-    public interface Factory {
-        MongoIndexSet create(IndexSetConfig config);
-    }
-
->>>>>>> b276952c
     private final IndexSetConfig config;
     private final String writeIndexAlias;
     private final Indices indices;
