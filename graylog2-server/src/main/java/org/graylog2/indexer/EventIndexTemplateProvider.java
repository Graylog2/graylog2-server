/*
 * Copyright (C) 2020 Graylog, Inc.
 *
 * This program is free software: you can redistribute it and/or modify
 * it under the terms of the Server Side Public License, version 1,
 * as published by MongoDB, Inc.
 *
 * This program is distributed in the hope that it will be useful,
 * but WITHOUT ANY WARRANTY; without even the implied warranty of
 * MERCHANTABILITY or FITNESS FOR A PARTICULAR PURPOSE. See the
 * Server Side Public License for more details.
 *
 * You should have received a copy of the Server Side Public License
 * along with this program. If not, see
 * <http://www.mongodb.com/licensing/server-side-public-license>.
 */
package org.graylog2.indexer;

import org.graylog2.indexer.indexset.IndexSetConfig;
import org.graylog2.storage.SearchVersion;

import javax.annotation.Nonnull;

import static org.graylog2.storage.SearchVersion.Distribution.ELASTICSEARCH;
import static org.graylog2.storage.SearchVersion.Distribution.OPENSEARCH;

public class EventIndexTemplateProvider implements IndexTemplateProvider {

    public static final String EVENT_TEMPLATE_TYPE = "events";

    @Override
    public IndexMappingTemplate create(@Nonnull SearchVersion elasticsearchVersion, @Nonnull IndexSetConfig indexSetConfig) {
<<<<<<< HEAD
        if (elasticsearchVersion.satisfies(ELASTICSEARCH, "^5.0.0 | ^6.0.0")) {
            return new EventsIndexMapping6();
        } else if (elasticsearchVersion.satisfies(ELASTICSEARCH, "^7.0.0") || elasticsearchVersion.satisfies(OPENSEARCH, "^1.0.0 | ^2.0.0")) {
=======
        if (elasticsearchVersion.satisfies(ELASTICSEARCH, "^7.0.0") || elasticsearchVersion.satisfies(OPENSEARCH, "^1.0.0")) {
>>>>>>> 9c2068c7
            return new EventsIndexMapping7();
        } else {
            throw new ElasticsearchException("Unsupported Search version: " + elasticsearchVersion);
        }
    }
}<|MERGE_RESOLUTION|>--- conflicted
+++ resolved
@@ -30,13 +30,7 @@
 
     @Override
     public IndexMappingTemplate create(@Nonnull SearchVersion elasticsearchVersion, @Nonnull IndexSetConfig indexSetConfig) {
-<<<<<<< HEAD
-        if (elasticsearchVersion.satisfies(ELASTICSEARCH, "^5.0.0 | ^6.0.0")) {
-            return new EventsIndexMapping6();
-        } else if (elasticsearchVersion.satisfies(ELASTICSEARCH, "^7.0.0") || elasticsearchVersion.satisfies(OPENSEARCH, "^1.0.0 | ^2.0.0")) {
-=======
-        if (elasticsearchVersion.satisfies(ELASTICSEARCH, "^7.0.0") || elasticsearchVersion.satisfies(OPENSEARCH, "^1.0.0")) {
->>>>>>> 9c2068c7
+        if (elasticsearchVersion.satisfies(ELASTICSEARCH, "^7.0.0") || elasticsearchVersion.satisfies(OPENSEARCH, "^1.0.0 | ^2.0.0")) {
             return new EventsIndexMapping7();
         } else {
             throw new ElasticsearchException("Unsupported Search version: " + elasticsearchVersion);
