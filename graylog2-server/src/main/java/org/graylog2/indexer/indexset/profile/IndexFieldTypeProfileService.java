/*
 * Copyright (C) 2020 Graylog, Inc.
 *
 * This program is free software: you can redistribute it and/or modify
 * it under the terms of the Server Side Public License, version 1,
 * as published by MongoDB, Inc.
 *
 * This program is distributed in the hope that it will be useful,
 * but WITHOUT ANY WARRANTY; without even the implied warranty of
 * MERCHANTABILITY or FITNESS FOR A PARTICULAR PURPOSE. See the
 * Server Side Public License for more details.
 *
 * You should have received a copy of the Server Side Public License
 * along with this program. If not, see
 * <http://www.mongodb.com/licensing/server-side-public-license>.
 */
package org.graylog2.indexer.indexset.profile;

import com.google.common.primitives.Ints;
import com.mongodb.BasicDBObject;
<<<<<<< HEAD
import jakarta.inject.Inject;
=======
import com.mongodb.client.MongoCollection;
import com.mongodb.client.model.Sorts;
import org.bson.conversions.Bson;
>>>>>>> 3d124f5b
import org.bson.types.ObjectId;
import org.graylog2.bindings.providers.MongoJackObjectMapperProvider;
import org.graylog2.database.MongoCollections;
import org.graylog2.database.MongoConnection;
import org.graylog2.database.PaginatedDbService;
import org.graylog2.database.PaginatedList;
import org.graylog2.database.filtering.DbQueryCreator;
import org.graylog2.indexer.indexset.IndexSetService;
import org.graylog2.rest.models.tools.responses.PageListResponse;
import org.graylog2.rest.resources.entities.EntityAttribute;
import org.graylog2.rest.resources.entities.EntityDefaults;
import org.graylog2.rest.resources.entities.Sorting;
import org.mongojack.WriteResult;

<<<<<<< HEAD
import jakarta.inject.Inject;
import jakarta.ws.rs.BadRequestException;
=======
import javax.inject.Inject;
import javax.ws.rs.BadRequestException;
import java.util.ArrayList;
>>>>>>> 3d124f5b
import java.util.List;
import java.util.Locale;
import java.util.Map;
import java.util.Optional;
import java.util.Set;
import java.util.stream.Collectors;

import static org.graylog2.indexer.indexset.profile.IndexFieldTypeProfile.CUSTOM_MAPPINGS_FIELD_NAME;
import static org.graylog2.indexer.indexset.profile.IndexFieldTypeProfile.DESCRIPTION_FIELD_NAME;
import static org.graylog2.indexer.indexset.profile.IndexFieldTypeProfile.ID_FIELD_NAME;
import static org.graylog2.indexer.indexset.profile.IndexFieldTypeProfile.NAME_FIELD_NAME;
import static org.graylog2.plugin.Message.FIELDS_UNCHANGEABLE_BY_CUSTOM_MAPPINGS;


public class IndexFieldTypeProfileService extends PaginatedDbService<IndexFieldTypeProfile> {

    static final String INDEX_FIELD_TYPE_PROFILE_MONGO_COLLECTION_NAME = "index_field_type_profiles";

    private static final List<EntityAttribute> ATTRIBUTES = List.of(
            EntityAttribute.builder().id(ID_FIELD_NAME).title("Profile Id").hidden(true).sortable(true).build(),
            EntityAttribute.builder().id(NAME_FIELD_NAME).title("Profile Name")
                    .sortable(true)
                    .filterable(true)
                    .searchable(true)
                    .build(),
            EntityAttribute.builder().id(DESCRIPTION_FIELD_NAME).title("Profile Description")
                    .sortable(false)
                    .filterable(true)
                    .searchable(true)
                    .build(),
            EntityAttribute.builder().id(CUSTOM_MAPPINGS_FIELD_NAME).title("Custom Field Mappings").sortable(false).build()
    );

    private static final EntityDefaults DEFAULTS = EntityDefaults.builder()
            .sort(Sorting.create(IndexFieldTypeProfile.NAME_FIELD_NAME, Sorting.Direction.valueOf("asc".toUpperCase(Locale.ROOT))))
            .build();

    private final MongoCollection<IndexFieldTypeProfile> profileCollection;
    private final DbQueryCreator dbQueryCreator;
    private final IndexFieldTypeProfileUsagesService indexFieldTypeProfileUsagesService;
    private final IndexSetService indexSetService;

    @Inject
    public IndexFieldTypeProfileService(final MongoConnection mongoConnection,
                                        final MongoJackObjectMapperProvider mapper,
                                        final MongoCollections mongoCollections,
                                        final IndexFieldTypeProfileUsagesService indexFieldTypeProfileUsagesService,
                                        final IndexSetService indexSetService) {
        super(mongoConnection, mapper, IndexFieldTypeProfile.class, INDEX_FIELD_TYPE_PROFILE_MONGO_COLLECTION_NAME);
        this.db.createIndex(new BasicDBObject(IndexFieldTypeProfile.NAME_FIELD_NAME, 1), new BasicDBObject("unique", false));
        this.profileCollection = mongoCollections.get(INDEX_FIELD_TYPE_PROFILE_MONGO_COLLECTION_NAME, IndexFieldTypeProfile.class);
        this.indexSetService = indexSetService;
        this.dbQueryCreator = new DbQueryCreator(IndexFieldTypeProfile.NAME_FIELD_NAME, ATTRIBUTES);
        this.indexFieldTypeProfileUsagesService = indexFieldTypeProfileUsagesService;
    }

    public Optional<IndexFieldTypeProfileWithUsages> getWithUsages(final String profileId) {
        final Optional<IndexFieldTypeProfile> indexFieldTypeProfile = this.get(profileId);

        return indexFieldTypeProfile.map(profile ->
                new IndexFieldTypeProfileWithUsages(
                        profile,
                        indexFieldTypeProfileUsagesService.usagesOfProfile(profile.id())
                )
        );
    }

    @Override
    public IndexFieldTypeProfile save(final IndexFieldTypeProfile indexFieldTypeProfile) {
        indexFieldTypeProfile.customFieldMappings().forEach(mapping -> checkFieldTypeCanBeChanged(mapping.fieldName()));
        return super.save(indexFieldTypeProfile);
    }

    @Override
    public int delete(final String id) {
        int numRemoved = super.delete(id);
        indexSetService.removeReferencesToProfile(id);
        return numRemoved;
    }

    public boolean update(final String profileId, final IndexFieldTypeProfile updatedProfile) {
        updatedProfile.customFieldMappings().forEach(mapping -> checkFieldTypeCanBeChanged(mapping.fieldName()));
        final WriteResult<IndexFieldTypeProfile, ObjectId> writeResult = db.updateById(new ObjectId(profileId), updatedProfile);
        return writeResult.getN() > 0;
    }

    public PageListResponse<IndexFieldTypeProfileWithUsages> getPaginated(final String query,
                                                                final List<String> filters,
                                                                final int page,
                                                                final int perPage,
                                                                final String sortField,
                                                                final String order) {

        final Bson dbQuery = dbQueryCreator.createDbQuery(filters, query);
        final Bson dbSort = "desc".equalsIgnoreCase(order) ? Sorts.descending(sortField) : Sorts.ascending(sortField);

        final long total = profileCollection.countDocuments(dbQuery);
        List<IndexFieldTypeProfile> singlePageOfProfiles = new ArrayList<>(perPage);
        profileCollection.find(dbQuery)
                .sort(dbSort)
                .limit(perPage)
                .skip(perPage * Math.max(0, page - 1))
                .into(singlePageOfProfiles);

        final Map<String, Set<String>> profileUsagesInIndexSets = indexFieldTypeProfileUsagesService.usagesOfProfiles(singlePageOfProfiles.stream().map(IndexFieldTypeProfile::id).collect(Collectors.toSet()));

        final PaginatedList<IndexFieldTypeProfileWithUsages> paginated = new PaginatedList<>(
                singlePageOfProfiles.stream()
                        .map(profile -> new IndexFieldTypeProfileWithUsages(profile, profileUsagesInIndexSets.get(profile.id())))
                        .collect(Collectors.toList()),
                Ints.saturatedCast(total),
                page,
                perPage);

        return PageListResponse.create(query,
                paginated,
                sortField,
                order,
                ATTRIBUTES,
                DEFAULTS);
    }

    private void checkFieldTypeCanBeChanged(final String fieldName) {
        if (FIELDS_UNCHANGEABLE_BY_CUSTOM_MAPPINGS.contains(fieldName)) {
            throw new BadRequestException("Unable to change field type of " + fieldName + ", not allowed to change type of these fields: " + FIELDS_UNCHANGEABLE_BY_CUSTOM_MAPPINGS);
        }
    }

}<|MERGE_RESOLUTION|>--- conflicted
+++ resolved
@@ -18,13 +18,11 @@
 
 import com.google.common.primitives.Ints;
 import com.mongodb.BasicDBObject;
-<<<<<<< HEAD
-import jakarta.inject.Inject;
-=======
 import com.mongodb.client.MongoCollection;
 import com.mongodb.client.model.Sorts;
+import jakarta.inject.Inject;
+import jakarta.ws.rs.BadRequestException;
 import org.bson.conversions.Bson;
->>>>>>> 3d124f5b
 import org.bson.types.ObjectId;
 import org.graylog2.bindings.providers.MongoJackObjectMapperProvider;
 import org.graylog2.database.MongoCollections;
@@ -39,14 +37,7 @@
 import org.graylog2.rest.resources.entities.Sorting;
 import org.mongojack.WriteResult;
 
-<<<<<<< HEAD
-import jakarta.inject.Inject;
-import jakarta.ws.rs.BadRequestException;
-=======
-import javax.inject.Inject;
-import javax.ws.rs.BadRequestException;
 import java.util.ArrayList;
->>>>>>> 3d124f5b
 import java.util.List;
 import java.util.Locale;
 import java.util.Map;
@@ -134,11 +125,11 @@
     }
 
     public PageListResponse<IndexFieldTypeProfileWithUsages> getPaginated(final String query,
-                                                                final List<String> filters,
-                                                                final int page,
-                                                                final int perPage,
-                                                                final String sortField,
-                                                                final String order) {
+                                                                          final List<String> filters,
+                                                                          final int page,
+                                                                          final int perPage,
+                                                                          final String sortField,
+                                                                          final String order) {
 
         final Bson dbQuery = dbQueryCreator.createDbQuery(filters, query);
         final Bson dbSort = "desc".equalsIgnoreCase(order) ? Sorts.descending(sortField) : Sorts.ascending(sortField);
