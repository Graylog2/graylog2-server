/*
 * Copyright (C) 2020 Graylog, Inc.
 *
 * This program is free software: you can redistribute it and/or modify
 * it under the terms of the Server Side Public License, version 1,
 * as published by MongoDB, Inc.
 *
 * This program is distributed in the hope that it will be useful,
 * but WITHOUT ANY WARRANTY; without even the implied warranty of
 * MERCHANTABILITY or FITNESS FOR A PARTICULAR PURPOSE. See the
 * Server Side Public License for more details.
 *
 * You should have received a copy of the Server Side Public License
 * along with this program. If not, see
 * <http://www.mongodb.com/licensing/server-side-public-license>.
 */
package org.graylog2.indexer.indexset;

import com.fasterxml.jackson.annotation.JsonAutoDetect;
import com.fasterxml.jackson.annotation.JsonCreator;
import com.fasterxml.jackson.annotation.JsonIgnore;
import com.fasterxml.jackson.annotation.JsonProperty;
import com.google.auto.value.AutoValue;
import com.google.common.collect.ComparisonChain;
import org.graylog.autovalue.WithBeanGetter;
import org.graylog2.database.DbEntity;
import org.graylog2.datatiering.DataTieringConfig;
import org.graylog2.indexer.MessageIndexTemplateProvider;
import org.graylog2.plugin.indexer.retention.RetentionStrategyConfig;
import org.graylog2.plugin.indexer.rotation.RotationStrategyConfig;
import org.graylog2.validation.SizeInBytes;
import org.joda.time.Duration;
import org.mongojack.Id;
import org.mongojack.ObjectId;

import javax.annotation.Nullable;
import javax.validation.constraints.Min;
import javax.validation.constraints.NotBlank;
import javax.validation.constraints.NotNull;
import javax.validation.constraints.Pattern;
import java.time.ZonedDateTime;
import java.util.Optional;

import static com.google.common.base.Strings.isNullOrEmpty;
import static org.graylog2.shared.security.RestPermissions.INDEXSETS_READ;

@AutoValue
@WithBeanGetter
@JsonAutoDetect
@DbEntity(collection = MongoIndexSetService.COLLECTION_NAME,
          readPermission = INDEXSETS_READ)
public abstract class IndexSetConfig implements Comparable<IndexSetConfig> {
    public static final String FIELD_INDEX_PREFIX = "index_prefix";
    public static final String FIELD_CREATION_DATE = "creation_date";
    public static final String FIELD_INDEX_TEMPLATE_TYPE = "index_template_type";
    public static final String FIELD_REGULAR = "regular";
    public static final String FIELD_ROTATION_STRATEGY_CLASS = "rotation_strategy_class";
    public static final String FIELD_ROTATION_STRATEGY = "rotation_strategy";
    public static final String FIELD_RETENTION_STRATEGY_CLASS = "retention_strategy_class";
    public static final String FIELD_RETENTION_STRATEGY = "retention_strategy";
    public static final String FIELD_DATA_TIERING = "data_tiering";
    public static final String INDEX_PREFIX_REGEX = "^[a-z0-9][a-z0-9_+-]*$";

    public static final String DEFAULT_INDEX_TEMPLATE_TYPE = MessageIndexTemplateProvider.MESSAGE_TEMPLATE_TYPE;

    public static final Duration DEFAULT_FIELD_TYPE_REFRESH_INTERVAL = Duration.standardSeconds(5L);

<<<<<<< HEAD
=======
    @JsonProperty("id")
    @Nullable
    @Id
    @ObjectId
    public abstract String id();

    @JsonProperty("title")
    @NotBlank
    public abstract String title();

    @JsonProperty("description")
    @Nullable
    public abstract String description();

    @JsonProperty("writable")
    public abstract boolean isWritable();

    /**
     * Indicates whether this index set is intended to
     * store messages ingested by user, not by the system
     */
    @JsonProperty(FIELD_REGULAR)
    public abstract Optional<Boolean> isRegular();

    @JsonProperty(FIELD_INDEX_PREFIX)
    @NotBlank
    @Pattern(regexp = INDEX_PREFIX_REGEX)
    @SizeInBytes(message = "Index prefix must have a length in bytes between {min} and {max}", min = 1, max = 250)
    public abstract String indexPrefix();

    @JsonProperty("index_match_pattern")
    @Nullable
    public abstract String indexMatchPattern();

    @JsonProperty("index_wildcard")
    @Nullable
    public abstract String indexWildcard();

    @JsonProperty("shards")
    @Min(1)
    public abstract int shards();

    @JsonProperty("replicas")
    @Min(0)
    public abstract int replicas();

    @JsonProperty("rotation_strategy_class")
    @Nullable
    public abstract String rotationStrategyClass();

    @JsonProperty("rotation_strategy")
    @NotNull
    public abstract RotationStrategyConfig rotationStrategy();

    @JsonProperty("retention_strategy_class")
    @Nullable
    public abstract String retentionStrategyClass();

    @JsonProperty("retention_strategy")
    @NotNull
    public abstract RetentionStrategyConfig retentionStrategy();

    @JsonProperty(FIELD_CREATION_DATE)
    @NotNull
    public abstract ZonedDateTime creationDate();

    @JsonProperty("index_analyzer")
    @NotBlank
    public abstract String indexAnalyzer();

    @JsonProperty("index_template_name")
    @NotBlank
    public abstract String indexTemplateName();

    @JsonProperty(FIELD_INDEX_TEMPLATE_TYPE)
    @NotBlank
    public abstract Optional<String> indexTemplateType();

    @JsonProperty("index_optimization_max_num_segments")
    @Min(1L)
    public abstract int indexOptimizationMaxNumSegments();

    @JsonProperty("index_optimization_disabled")
    public abstract boolean indexOptimizationDisabled();

    @JsonProperty("field_type_refresh_interval")
    public abstract Duration fieldTypeRefreshInterval();

    @JsonProperty("custom_field_mappings")
    public abstract CustomFieldMappings customFieldMappings();

    @JsonProperty("field_type_profile")
    @Nullable
    public abstract String fieldTypeProfile();

    @JsonIgnore
    public boolean isRegularIndex() {
        final String indexTemplate = indexTemplateType().orElse(null);
        return isWritable() && (indexTemplate == null || DEFAULT_INDEX_TEMPLATE_TYPE.equals(indexTemplate) ||
                isRegular().orElse(false));
    }

>>>>>>> 80a9e8e6
    @JsonCreator
    public static IndexSetConfig create(@Id @ObjectId @JsonProperty("_id") @Nullable String id,
                                        @JsonProperty("title") @NotBlank String title,
                                        @JsonProperty("description") @Nullable String description,
                                        @JsonProperty("writable") @Nullable Boolean isWritable,
                                        @JsonProperty(FIELD_REGULAR) @Nullable Boolean isRegular,
                                        @JsonProperty(FIELD_INDEX_PREFIX) @Pattern(regexp = INDEX_PREFIX_REGEX) String indexPrefix,
                                        @JsonProperty("index_match_pattern") @Nullable String indexMatchPattern,
                                        @JsonProperty("index_wildcard") @Nullable String indexWildcard,
                                        @JsonProperty("shards") @Min(1) int shards,
                                        @JsonProperty("replicas") @Min(0) int replicas,
                                        @JsonProperty(FIELD_ROTATION_STRATEGY_CLASS) @Nullable String rotationStrategyClass,
                                        @JsonProperty(FIELD_ROTATION_STRATEGY) @Nullable RotationStrategyConfig rotationStrategy,
                                        @JsonProperty(FIELD_RETENTION_STRATEGY_CLASS) @Nullable String retentionStrategyClass,
                                        @JsonProperty(FIELD_RETENTION_STRATEGY) @Nullable RetentionStrategyConfig retentionStrategy,
                                        @JsonProperty(FIELD_CREATION_DATE) @NotNull ZonedDateTime creationDate,
                                        @JsonProperty("index_analyzer") @Nullable String indexAnalyzer,
                                        @JsonProperty("index_template_name") @Nullable String indexTemplateName,
                                        @JsonProperty(FIELD_INDEX_TEMPLATE_TYPE) @Nullable String indexTemplateType,
                                        @JsonProperty("index_optimization_max_num_segments") @Nullable Integer maxNumSegments,
                                        @JsonProperty("index_optimization_disabled") @Nullable Boolean indexOptimizationDisabled,
                                        @JsonProperty("field_type_refresh_interval") @Nullable Duration fieldTypeRefreshInterval,
                                        @JsonProperty("custom_field_mappings") @Nullable CustomFieldMappings customFieldMappings,
<<<<<<< HEAD
                                        @JsonProperty(FIELD_DATA_TIERING) @Nullable DataTieringConfig dataTiering
=======
                                        @JsonProperty("field_type_profile") @Nullable String fieldTypeProfile
>>>>>>> 80a9e8e6
    ) {

        final boolean writableValue = isWritable == null || isWritable;

        Duration fieldTypeRefreshIntervalValue = fieldTypeRefreshInterval;
        if (fieldTypeRefreshIntervalValue == null) {
            // No need to periodically refresh the field types for a non-writable index set
            fieldTypeRefreshIntervalValue = writableValue ? DEFAULT_FIELD_TYPE_REFRESH_INTERVAL : Duration.ZERO;
        }

        return AutoValue_IndexSetConfig.builder()
                .id(id)
                .title(title)
                .description(description)
                .isWritable(writableValue)
                .isRegular(isRegular)
                .indexPrefix(indexPrefix)
                .indexMatchPattern(indexMatchPattern)
                .indexWildcard(indexWildcard)
                .shards(shards)
                .replicas(replicas)
                .rotationStrategyClass(rotationStrategyClass)
                .rotationStrategy(rotationStrategy)
                .retentionStrategyClass(retentionStrategyClass)
                .retentionStrategy(retentionStrategy)
                .creationDate(creationDate)
                .indexAnalyzer(isNullOrEmpty(indexAnalyzer) ? "standard" : indexAnalyzer)
                .indexTemplateName(isNullOrEmpty(indexTemplateName) ? indexPrefix + "-template" : indexTemplateName)
                .indexTemplateType(indexTemplateType)
                .indexOptimizationMaxNumSegments(maxNumSegments == null ? 1 : maxNumSegments)
                .indexOptimizationDisabled(indexOptimizationDisabled != null && indexOptimizationDisabled)
                .fieldTypeRefreshInterval(fieldTypeRefreshIntervalValue)
                .customFieldMappings(customFieldMappings == null ? new CustomFieldMappings() : customFieldMappings)
<<<<<<< HEAD
                .dataTiering(dataTiering)
=======
                .fieldTypeProfile(fieldTypeProfile)
>>>>>>> 80a9e8e6
                .build();
    }

    // Compatibility creator after field type refresh interval has been introduced
    public static IndexSetConfig create(String id,
                                        String title,
                                        String description,
                                        boolean isWritable,
                                        Boolean isRegular,
                                        String indexPrefix,
                                        int shards,
                                        int replicas,
                                        String rotationStrategyClass,
                                        RotationStrategyConfig rotationStrategy,
                                        String retentionStrategyClass,
                                        RetentionStrategyConfig retentionStrategy,
                                        ZonedDateTime creationDate,
                                        String indexAnalyzer,
                                        String indexTemplateName,
                                        String indexTemplateType,
                                        int indexOptimizationMaxNumSegments,
                                        boolean indexOptimizationDisabled) {
        return create(id, title, description, isWritable, isRegular, indexPrefix, null, null, shards, replicas,
                rotationStrategyClass, rotationStrategy, retentionStrategyClass, retentionStrategy, creationDate,
                indexAnalyzer, indexTemplateName, indexTemplateType, indexOptimizationMaxNumSegments, indexOptimizationDisabled,
                DEFAULT_FIELD_TYPE_REFRESH_INTERVAL, new CustomFieldMappings(), null);
    }

    // Compatibility creator after field type refresh interval has been introduced
    public static IndexSetConfig create(String title,
                                        String description,
                                        boolean isWritable,
                                        Boolean isRegular,
                                        String indexPrefix,
                                        int shards,
                                        int replicas,
                                        String rotationStrategyClass,
                                        RotationStrategyConfig rotationStrategy,
                                        String retentionStrategyClass,
                                        RetentionStrategyConfig retentionStrategy,
                                        ZonedDateTime creationDate,
                                        String indexAnalyzer,
                                        String indexTemplateName,
                                        String indexTemplateType,
                                        int indexOptimizationMaxNumSegments,
                                        boolean indexOptimizationDisabled) {
        return create(null, title, description, isWritable, isRegular, indexPrefix, null, null, shards, replicas,
                rotationStrategyClass, rotationStrategy, retentionStrategyClass, retentionStrategy, creationDate,
                indexAnalyzer, indexTemplateName, indexTemplateType, indexOptimizationMaxNumSegments, indexOptimizationDisabled,
                DEFAULT_FIELD_TYPE_REFRESH_INTERVAL, new CustomFieldMappings(), null);
    }

    /**
     * For non-UI originating instances, use {@link IndexSetConfigFactory} instead to create an instance with
     * appropriate defaults.
     */
    public static Builder builder() {
        return new AutoValue_IndexSetConfig.Builder()
                // Index sets are writable by default.
                .isWritable(true)
                .customFieldMappings(new CustomFieldMappings())
                .fieldTypeRefreshInterval(DEFAULT_FIELD_TYPE_REFRESH_INTERVAL);
    }

    @JsonProperty("id")
    @Nullable
    @Id
    @ObjectId
    public abstract String id();

    @JsonProperty("title")
    @NotBlank
    public abstract String title();

    @JsonProperty("description")
    @Nullable
    public abstract String description();

    @JsonProperty("writable")
    public abstract boolean isWritable();

    /**
     * Indicates whether this index set is intended to
     * store messages ingested by user, not by the system
     */
    @JsonProperty(FIELD_REGULAR)
    public abstract Optional<Boolean> isRegular();

    @JsonProperty(FIELD_INDEX_PREFIX)
    @NotBlank
    @Pattern(regexp = INDEX_PREFIX_REGEX)
    @SizeInBytes(message = "Index prefix must have a length in bytes between {min} and {max}", min = 1, max = 250)
    public abstract String indexPrefix();

    @JsonProperty("index_match_pattern")
    @Nullable
    public abstract String indexMatchPattern();

    @JsonProperty("index_wildcard")
    @Nullable
    public abstract String indexWildcard();

    @JsonProperty("shards")
    @Min(1)
    public abstract int shards();

    @JsonProperty("replicas")
    @Min(0)
    public abstract int replicas();

    @JsonProperty(FIELD_ROTATION_STRATEGY_CLASS)
    @Nullable
    public abstract String rotationStrategyClass();

    @JsonProperty(FIELD_ROTATION_STRATEGY)
    @Nullable
    public abstract RotationStrategyConfig rotationStrategy();

    @JsonProperty(FIELD_RETENTION_STRATEGY_CLASS)
    @Nullable
    public abstract String retentionStrategyClass();

    @JsonProperty(FIELD_RETENTION_STRATEGY)
    @Nullable
    public abstract RetentionStrategyConfig retentionStrategy();

    @JsonProperty(FIELD_CREATION_DATE)
    @NotNull
    public abstract ZonedDateTime creationDate();

    @JsonProperty("index_analyzer")
    @NotBlank
    public abstract String indexAnalyzer();

    @JsonProperty("index_template_name")
    @NotBlank
    public abstract String indexTemplateName();

    @JsonProperty(FIELD_INDEX_TEMPLATE_TYPE)
    @NotBlank
    public abstract Optional<String> indexTemplateType();

    @JsonProperty("index_optimization_max_num_segments")
    @Min(1L)
    public abstract int indexOptimizationMaxNumSegments();

    @JsonProperty("index_optimization_disabled")
    public abstract boolean indexOptimizationDisabled();

    @JsonProperty("field_type_refresh_interval")
    public abstract Duration fieldTypeRefreshInterval();

    @JsonProperty("custom_field_mappings")
    public abstract CustomFieldMappings customFieldMappings();

    @Nullable
    @JsonProperty(FIELD_DATA_TIERING)
    public abstract DataTieringConfig dataTiering();

    @JsonIgnore
    public boolean isRegularIndex() {
        final String indexTemplate = indexTemplateType().orElse(null);
        return isWritable() && (indexTemplate == null || DEFAULT_INDEX_TEMPLATE_TYPE.equals(indexTemplate) ||
                isRegular().orElse(false));
    }

    @Override
    public int compareTo(IndexSetConfig o) {
        return ComparisonChain.start()
                .compare(title(), o.title())
                .compare(indexPrefix(), o.indexPrefix())
                .compare(creationDate(), o.creationDate())
                .result();
    }

    public abstract Builder toBuilder();

    @AutoValue.Builder
    public abstract static class Builder {
        public abstract Builder id(String id);

        public abstract Builder title(String title);

        public abstract Builder description(String description);

        public abstract Builder isWritable(boolean isWritable);

        public abstract Builder isRegular(@Nullable Boolean isRegular);

        public abstract Builder indexPrefix(String indexPrefix);

        public abstract Builder indexMatchPattern(String indexMatchPattern);

        public abstract Builder indexWildcard(String indexWildcard);

        public abstract Builder shards(int shards);

        public abstract Builder replicas(int replicas);

        public abstract Builder rotationStrategyClass(@Nullable String rotationStrategyClass);

        public abstract Builder rotationStrategy(@Nullable RotationStrategyConfig rotationStrategy);

        public abstract Builder retentionStrategyClass(@Nullable String retentionStrategyClass);

        public abstract Builder retentionStrategy(@Nullable RetentionStrategyConfig retentionStrategy);

        public abstract Builder creationDate(ZonedDateTime creationDate);

        public abstract Builder indexAnalyzer(String analyzer);

        public abstract Builder indexTemplateName(String templateName);

        public abstract Builder indexTemplateType(@Nullable String templateType);

        public abstract Builder indexOptimizationMaxNumSegments(int indexOptimizationMaxNumSegments);

        public abstract Builder indexOptimizationDisabled(boolean indexOptimizationDisabled);

        public abstract Builder fieldTypeRefreshInterval(Duration fieldTypeRefreshInterval);

        public abstract Builder customFieldMappings(CustomFieldMappings customFieldMappings);

<<<<<<< HEAD
        public abstract Builder dataTiering(@Nullable DataTieringConfig dataTiering);
=======
        public abstract Builder fieldTypeProfile(String fieldTypeProfile);

>>>>>>> 80a9e8e6

        public abstract IndexSetConfig build();
    }
}<|MERGE_RESOLUTION|>--- conflicted
+++ resolved
@@ -65,111 +65,6 @@
 
     public static final Duration DEFAULT_FIELD_TYPE_REFRESH_INTERVAL = Duration.standardSeconds(5L);
 
-<<<<<<< HEAD
-=======
-    @JsonProperty("id")
-    @Nullable
-    @Id
-    @ObjectId
-    public abstract String id();
-
-    @JsonProperty("title")
-    @NotBlank
-    public abstract String title();
-
-    @JsonProperty("description")
-    @Nullable
-    public abstract String description();
-
-    @JsonProperty("writable")
-    public abstract boolean isWritable();
-
-    /**
-     * Indicates whether this index set is intended to
-     * store messages ingested by user, not by the system
-     */
-    @JsonProperty(FIELD_REGULAR)
-    public abstract Optional<Boolean> isRegular();
-
-    @JsonProperty(FIELD_INDEX_PREFIX)
-    @NotBlank
-    @Pattern(regexp = INDEX_PREFIX_REGEX)
-    @SizeInBytes(message = "Index prefix must have a length in bytes between {min} and {max}", min = 1, max = 250)
-    public abstract String indexPrefix();
-
-    @JsonProperty("index_match_pattern")
-    @Nullable
-    public abstract String indexMatchPattern();
-
-    @JsonProperty("index_wildcard")
-    @Nullable
-    public abstract String indexWildcard();
-
-    @JsonProperty("shards")
-    @Min(1)
-    public abstract int shards();
-
-    @JsonProperty("replicas")
-    @Min(0)
-    public abstract int replicas();
-
-    @JsonProperty("rotation_strategy_class")
-    @Nullable
-    public abstract String rotationStrategyClass();
-
-    @JsonProperty("rotation_strategy")
-    @NotNull
-    public abstract RotationStrategyConfig rotationStrategy();
-
-    @JsonProperty("retention_strategy_class")
-    @Nullable
-    public abstract String retentionStrategyClass();
-
-    @JsonProperty("retention_strategy")
-    @NotNull
-    public abstract RetentionStrategyConfig retentionStrategy();
-
-    @JsonProperty(FIELD_CREATION_DATE)
-    @NotNull
-    public abstract ZonedDateTime creationDate();
-
-    @JsonProperty("index_analyzer")
-    @NotBlank
-    public abstract String indexAnalyzer();
-
-    @JsonProperty("index_template_name")
-    @NotBlank
-    public abstract String indexTemplateName();
-
-    @JsonProperty(FIELD_INDEX_TEMPLATE_TYPE)
-    @NotBlank
-    public abstract Optional<String> indexTemplateType();
-
-    @JsonProperty("index_optimization_max_num_segments")
-    @Min(1L)
-    public abstract int indexOptimizationMaxNumSegments();
-
-    @JsonProperty("index_optimization_disabled")
-    public abstract boolean indexOptimizationDisabled();
-
-    @JsonProperty("field_type_refresh_interval")
-    public abstract Duration fieldTypeRefreshInterval();
-
-    @JsonProperty("custom_field_mappings")
-    public abstract CustomFieldMappings customFieldMappings();
-
-    @JsonProperty("field_type_profile")
-    @Nullable
-    public abstract String fieldTypeProfile();
-
-    @JsonIgnore
-    public boolean isRegularIndex() {
-        final String indexTemplate = indexTemplateType().orElse(null);
-        return isWritable() && (indexTemplate == null || DEFAULT_INDEX_TEMPLATE_TYPE.equals(indexTemplate) ||
-                isRegular().orElse(false));
-    }
-
->>>>>>> 80a9e8e6
     @JsonCreator
     public static IndexSetConfig create(@Id @ObjectId @JsonProperty("_id") @Nullable String id,
                                         @JsonProperty("title") @NotBlank String title,
@@ -193,11 +88,8 @@
                                         @JsonProperty("index_optimization_disabled") @Nullable Boolean indexOptimizationDisabled,
                                         @JsonProperty("field_type_refresh_interval") @Nullable Duration fieldTypeRefreshInterval,
                                         @JsonProperty("custom_field_mappings") @Nullable CustomFieldMappings customFieldMappings,
-<<<<<<< HEAD
+                                        @JsonProperty("field_type_profile") @Nullable String fieldTypeProfile,
                                         @JsonProperty(FIELD_DATA_TIERING) @Nullable DataTieringConfig dataTiering
-=======
-                                        @JsonProperty("field_type_profile") @Nullable String fieldTypeProfile
->>>>>>> 80a9e8e6
     ) {
 
         final boolean writableValue = isWritable == null || isWritable;
@@ -231,11 +123,8 @@
                 .indexOptimizationDisabled(indexOptimizationDisabled != null && indexOptimizationDisabled)
                 .fieldTypeRefreshInterval(fieldTypeRefreshIntervalValue)
                 .customFieldMappings(customFieldMappings == null ? new CustomFieldMappings() : customFieldMappings)
-<<<<<<< HEAD
+                .fieldTypeProfile(fieldTypeProfile)
                 .dataTiering(dataTiering)
-=======
-                .fieldTypeProfile(fieldTypeProfile)
->>>>>>> 80a9e8e6
                 .build();
     }
 
@@ -261,7 +150,7 @@
         return create(id, title, description, isWritable, isRegular, indexPrefix, null, null, shards, replicas,
                 rotationStrategyClass, rotationStrategy, retentionStrategyClass, retentionStrategy, creationDate,
                 indexAnalyzer, indexTemplateName, indexTemplateType, indexOptimizationMaxNumSegments, indexOptimizationDisabled,
-                DEFAULT_FIELD_TYPE_REFRESH_INTERVAL, new CustomFieldMappings(), null);
+                DEFAULT_FIELD_TYPE_REFRESH_INTERVAL, new CustomFieldMappings(), null, null);
     }
 
     // Compatibility creator after field type refresh interval has been introduced
@@ -285,7 +174,7 @@
         return create(null, title, description, isWritable, isRegular, indexPrefix, null, null, shards, replicas,
                 rotationStrategyClass, rotationStrategy, retentionStrategyClass, retentionStrategy, creationDate,
                 indexAnalyzer, indexTemplateName, indexTemplateType, indexOptimizationMaxNumSegments, indexOptimizationDisabled,
-                DEFAULT_FIELD_TYPE_REFRESH_INTERVAL, new CustomFieldMappings(), null);
+                DEFAULT_FIELD_TYPE_REFRESH_INTERVAL, new CustomFieldMappings(), null, null);
     }
 
     /**
@@ -391,6 +280,10 @@
     @JsonProperty("custom_field_mappings")
     public abstract CustomFieldMappings customFieldMappings();
 
+    @JsonProperty("field_type_profile")
+    @Nullable
+    public abstract String fieldTypeProfile();
+
     @Nullable
     @JsonProperty(FIELD_DATA_TIERING)
     public abstract DataTieringConfig dataTiering();
@@ -459,12 +352,9 @@
 
         public abstract Builder customFieldMappings(CustomFieldMappings customFieldMappings);
 
-<<<<<<< HEAD
+        public abstract Builder fieldTypeProfile(String fieldTypeProfile);
+
         public abstract Builder dataTiering(@Nullable DataTieringConfig dataTiering);
-=======
-        public abstract Builder fieldTypeProfile(String fieldTypeProfile);
-
->>>>>>> 80a9e8e6
 
         public abstract IndexSetConfig build();
     }
