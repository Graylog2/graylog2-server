/*
 * Copyright (C) 2020 Graylog, Inc.
 *
 * This program is free software: you can redistribute it and/or modify
 * it under the terms of the Server Side Public License, version 1,
 * as published by MongoDB, Inc.
 *
 * This program is distributed in the hope that it will be useful,
 * but WITHOUT ANY WARRANTY; without even the implied warranty of
 * MERCHANTABILITY or FITNESS FOR A PARTICULAR PURPOSE. See the
 * Server Side Public License for more details.
 *
 * You should have received a copy of the Server Side Public License
 * along with this program. If not, see
 * <http://www.mongodb.com/licensing/server-side-public-license>.
 */
package org.graylog2.indexer.indexset;

import com.fasterxml.jackson.annotation.JsonAutoDetect;
import com.fasterxml.jackson.annotation.JsonCreator;
import com.fasterxml.jackson.annotation.JsonIgnore;
import com.fasterxml.jackson.annotation.JsonProperty;
import com.google.auto.value.AutoValue;
import com.google.common.collect.ComparisonChain;
import jakarta.validation.constraints.Min;
import jakarta.validation.constraints.NotBlank;
import jakarta.validation.constraints.NotNull;
import jakarta.validation.constraints.Pattern;
import org.graylog.autovalue.WithBeanGetter;
import org.graylog2.database.DbEntity;
import org.graylog2.database.entities.DefaultEntityScope;
import org.graylog2.database.entities.NonDeletableSystemScope;
import org.graylog2.database.entities.ScopedEntity;
import org.graylog2.datatiering.DataTieringConfig;
import org.graylog2.indexer.IndexTemplateProvider;
import org.graylog2.indexer.MessageIndexTemplateProvider;
import org.graylog2.indexer.indexset.fields.ExtendedIndexSetFields;
import org.graylog2.indexer.indexset.fields.FieldRestrictionsField;
import org.graylog2.indexer.indexset.restrictions.IndexSetFieldRestriction;
import org.graylog2.plugin.indexer.retention.RetentionStrategyConfig;
import org.graylog2.plugin.indexer.rotation.RotationStrategyConfig;
import org.graylog2.validation.ValidObjectId;
import org.joda.time.Duration;
import org.mongojack.Id;
import org.mongojack.ObjectId;

import javax.annotation.Nullable;
import java.time.ZonedDateTime;
import java.util.Optional;
import java.util.Set;

import static com.google.common.base.Strings.isNullOrEmpty;
import static org.graylog2.indexer.EventIndexTemplateProvider.EVENT_TEMPLATE_TYPE;
import static org.graylog2.shared.security.RestPermissions.INDEXSETS_READ;

@AutoValue
@WithBeanGetter
@JsonAutoDetect
@DbEntity(collection = MongoIndexSetService.COLLECTION_NAME, readPermission = INDEXSETS_READ)
public abstract class IndexSetConfig extends ScopedEntity implements
        Comparable<IndexSetConfig>,
        ExtendedIndexSetFields,
        FieldRestrictionsField {
    public static final String DEFAULT_INDEX_TEMPLATE_TYPE = MessageIndexTemplateProvider.MESSAGE_TEMPLATE_TYPE;

    public static final String FIELD_REGULAR = "regular";
    public static final String FIELD_INDEX_MATCH_PATTERN = "index_match_pattern";
    public static final String FIELD_INDEX_WILDCARD = "index_wildcard";
    public static final String FIELD_INDEX_TEMPLATE_NAME = "index_template_name";
    public static final String FIELD_CUSTOM_FIELD_MAPPINGS = "custom_field_mappings";
    public static final Duration DEFAULT_FIELD_TYPE_REFRESH_INTERVAL = Duration.standardSeconds(5L);

    private static final Set<String> TEMPLATE_TYPES_FOR_INDEX_SETS_WITH_IMMUTABLE_FIELD_TYPES = Set.of(
            EVENT_TEMPLATE_TYPE,
            IndexTemplateProvider.FAILURE_TEMPLATE_TYPE,
            IndexTemplateProvider.ILLUMINATE_INDEX_TEMPLATE_TYPE
    );

    @JsonCreator
    public static IndexSetConfig create(@JsonProperty(FIELD_ID) @Id @ObjectId @Nullable String id,
                                        @JsonProperty(FIELD_SCOPE) @Nullable String scope,
                                        @JsonProperty(FIELD_TITLE) @NotBlank String title,
                                        @JsonProperty(FIELD_DESCRIPTION) @Nullable String description,
                                        @JsonProperty(FIELD_WRITABLE) @Nullable Boolean isWritable,
                                        @JsonProperty(FIELD_REGULAR) @Nullable Boolean isRegular,
                                        @JsonProperty(FIELD_INDEX_PREFIX) @Pattern(regexp = INDEX_PREFIX_REGEX) String indexPrefix,
                                        @JsonProperty(FIELD_INDEX_MATCH_PATTERN) @Nullable String indexMatchPattern,
                                        @JsonProperty(FIELD_INDEX_WILDCARD) @Nullable String indexWildcard,
                                        @JsonProperty(FIELD_SHARDS) @Min(1) int shards,
                                        @JsonProperty(FIELD_REPLICAS) @Min(0) int replicas,
                                        @JsonProperty(FIELD_ROTATION_STRATEGY_CLASS) @Nullable String rotationStrategyClass,
                                        @JsonProperty(FIELD_ROTATION_STRATEGY) @Nullable RotationStrategyConfig rotationStrategy,
                                        @JsonProperty(FIELD_RETENTION_STRATEGY_CLASS) @Nullable String retentionStrategyClass,
                                        @JsonProperty(FIELD_RETENTION_STRATEGY) @Nullable RetentionStrategyConfig retentionStrategy,
                                        @JsonProperty(FIELD_CREATION_DATE) @NotNull ZonedDateTime creationDate,
                                        @JsonProperty(FIELD_INDEX_ANALYZER) @Nullable String indexAnalyzer,
                                        @JsonProperty(FIELD_INDEX_TEMPLATE_NAME) @Nullable String indexTemplateName,
                                        @JsonProperty(FIELD_INDEX_TEMPLATE_TYPE) @Nullable String indexTemplateType,
                                        @JsonProperty(FIELD_INDEX_OPTIMIZATION_MAX_NUM_SEGMENTS) @Nullable Integer maxNumSegments,
                                        @JsonProperty(FIELD_INDEX_OPTIMIZATION_DISABLED) @Nullable Boolean indexOptimizationDisabled,
                                        @JsonProperty(FIELD_TYPE_REFRESH_INTERVAL) @Nullable Duration fieldTypeRefreshInterval,
                                        @JsonProperty(FIELD_CUSTOM_FIELD_MAPPINGS) @Nullable CustomFieldMappings customFieldMappings,
                                        @JsonProperty(FIELD_PROFILE_ID) @ValidObjectId @Nullable String fieldTypeProfile,
                                        @JsonProperty(FIELD_DATA_TIERING) @Nullable DataTieringConfig dataTiering,
                                        @JsonProperty(FIELD_RESTRICTIONS) @Nullable Set<IndexSetFieldRestriction> fieldRestrictions
    ) {

        final boolean writableValue = isWritable == null || isWritable;

        Duration fieldTypeRefreshIntervalValue = fieldTypeRefreshInterval;
        if (fieldTypeRefreshIntervalValue == null) {
            // No need to periodically refresh the field types for a non-writable index set
            fieldTypeRefreshIntervalValue = writableValue ? DEFAULT_FIELD_TYPE_REFRESH_INTERVAL : Duration.ZERO;
        }

        if (scope == null) {
            scope = Boolean.FALSE.equals(isRegular) ? NonDeletableSystemScope.NAME : DefaultEntityScope.NAME;
        }

        return AutoValue_IndexSetConfig.builder()
                .id(id)
                .title(title)
                .description(description)
                .isWritable(writableValue)
                .isRegular(isRegular)
                .indexPrefix(indexPrefix)
                .indexMatchPattern(indexMatchPattern)
                .indexWildcard(indexWildcard)
                .shards(shards)
                .replicas(replicas)
                .rotationStrategyClass(rotationStrategyClass)
                .rotationStrategyConfig(rotationStrategy)
                .retentionStrategyClass(retentionStrategyClass)
                .retentionStrategyConfig(retentionStrategy)
                .creationDate(creationDate)
                .indexAnalyzer(isNullOrEmpty(indexAnalyzer) ? "standard" : indexAnalyzer)
                .indexTemplateName(isNullOrEmpty(indexTemplateName) ? indexPrefix + "-template" : indexTemplateName)
                .indexTemplateType(indexTemplateType)
                .indexOptimizationMaxNumSegments(maxNumSegments == null ? 1 : maxNumSegments)
                .indexOptimizationDisabled(indexOptimizationDisabled != null && indexOptimizationDisabled)
                .fieldTypeRefreshInterval(fieldTypeRefreshIntervalValue)
                .customFieldMappings(customFieldMappings == null ? new CustomFieldMappings() : customFieldMappings)
                .fieldTypeProfile(fieldTypeProfile)
                .dataTieringConfig(dataTiering)
                .scope(scope)
                .fieldRestrictions(fieldRestrictions)
                .build();
    }

    // Compatibility creator after field type refresh interval has been introduced
    public static IndexSetConfig create(String id,
                                        String title,
                                        String description,
                                        boolean isWritable,
                                        Boolean isRegular,
                                        String indexPrefix,
                                        int shards,
                                        int replicas,
                                        String rotationStrategyClass,
                                        RotationStrategyConfig rotationStrategy,
                                        String retentionStrategyClass,
                                        RetentionStrategyConfig retentionStrategy,
                                        ZonedDateTime creationDate,
                                        String indexAnalyzer,
                                        String indexTemplateName,
                                        String indexTemplateType,
                                        int indexOptimizationMaxNumSegments,
                                        boolean indexOptimizationDisabled) {
        return create(id, null, title, description, isWritable, isRegular, indexPrefix, null, null, shards, replicas,
                rotationStrategyClass, rotationStrategy, retentionStrategyClass, retentionStrategy, creationDate,
                indexAnalyzer, indexTemplateName, indexTemplateType, indexOptimizationMaxNumSegments, indexOptimizationDisabled,
                DEFAULT_FIELD_TYPE_REFRESH_INTERVAL, new CustomFieldMappings(), null, null, null);
    }

    // Compatibility creator after field type refresh interval has been introduced
    public static IndexSetConfig create(String title,
                                        String description,
                                        boolean isWritable,
                                        Boolean isRegular,
                                        String indexPrefix,
                                        int shards,
                                        int replicas,
                                        String rotationStrategyClass,
                                        RotationStrategyConfig rotationStrategy,
                                        String retentionStrategyClass,
                                        RetentionStrategyConfig retentionStrategy,
                                        ZonedDateTime creationDate,
                                        String indexAnalyzer,
                                        String indexTemplateName,
                                        String indexTemplateType,
                                        int indexOptimizationMaxNumSegments,
                                        boolean indexOptimizationDisabled) {
        return create(null, DefaultEntityScope.NAME, title, description, isWritable, isRegular, indexPrefix, null, null, shards, replicas,
                rotationStrategyClass, rotationStrategy, retentionStrategyClass, retentionStrategy, creationDate,
                indexAnalyzer, indexTemplateName, indexTemplateType, indexOptimizationMaxNumSegments, indexOptimizationDisabled,
                DEFAULT_FIELD_TYPE_REFRESH_INTERVAL, new CustomFieldMappings(), null, null, null);
    }

    /**
     * For non-UI originating instances, use {@link IndexSetConfigFactory} instead to create an instance with
     * appropriate defaults.
     */
    public static Builder builder() {
        return new AutoValue_IndexSetConfig.Builder()
                // Index sets are writable by default.
                .isWritable(true)
                .customFieldMappings(new CustomFieldMappings())
                .fieldTypeRefreshInterval(DEFAULT_FIELD_TYPE_REFRESH_INTERVAL)
                .scope(DefaultEntityScope.NAME);
    }

<<<<<<< HEAD
=======
    @JsonProperty(FIELD_ID)
    @Nullable
    @Id
    @ObjectId
    public abstract String id();

    @JsonProperty(FIELD_TITLE)
    @NotBlank
    public abstract String title();

    @JsonProperty(FIELD_DESCRIPTION)
    @Nullable
    public abstract String description();

    @JsonProperty(FIELD_WRITABLE)
    public abstract boolean isWritable();

>>>>>>> 0387a62a
    /**
     * Indicates whether this index set is intended to
     * store messages ingested by user, not by the system
     */
    @JsonProperty(FIELD_REGULAR)
    public abstract Optional<Boolean> isRegular();

    @JsonProperty(FIELD_INDEX_MATCH_PATTERN)
    @Nullable
    public abstract String indexMatchPattern();

    @JsonProperty(FIELD_INDEX_WILDCARD)
    @Nullable
    public abstract String indexWildcard();

    @JsonProperty(FIELD_INDEX_TEMPLATE_NAME)
    @NotBlank
    public abstract String indexTemplateName();

    @JsonProperty(FIELD_CUSTOM_FIELD_MAPPINGS)
    public abstract CustomFieldMappings customFieldMappings();

    @JsonIgnore
    public boolean isRegularIndex() {
        final String indexTemplate = indexTemplateType().orElse(null);
        return isWritable() && (indexTemplate == null || DEFAULT_INDEX_TEMPLATE_TYPE.equals(indexTemplate) ||
                isRegular().orElse(false));
    }

    @JsonIgnore
    public boolean canHaveCustomFieldMappings() {
        return !this.indexTemplateType().map(TEMPLATE_TYPES_FOR_INDEX_SETS_WITH_IMMUTABLE_FIELD_TYPES::contains).orElse(false);
    }

    @JsonIgnore
    public boolean canHaveProfile() {
        return !this.indexTemplateType().map(TEMPLATE_TYPES_FOR_INDEX_SETS_WITH_IMMUTABLE_FIELD_TYPES::contains).orElse(false);
    }

    @Override
    public int compareTo(IndexSetConfig o) {
        return ComparisonChain.start()
                .compare(title(), o.title())
                .compare(indexPrefix(), o.indexPrefix())
                .compare(creationDate(), o.creationDate())
                .result();
    }

    public abstract Builder toBuilder();

    @AutoValue.Builder
    public abstract static class Builder extends ScopedEntity.AbstractBuilder<Builder> implements
            ExtendedIndexSetFieldsBuilder<Builder>,
            FieldRestrictionsFieldBuilder<Builder> {

        public abstract Builder isRegular(@Nullable Boolean isRegular);

        public abstract Builder indexMatchPattern(String indexMatchPattern);

        public abstract Builder indexWildcard(String indexWildcard);

        public abstract Builder indexTemplateName(String templateName);

        public abstract Builder customFieldMappings(CustomFieldMappings customFieldMappings);

        public abstract IndexSetConfig build();
    }
}<|MERGE_RESOLUTION|>--- conflicted
+++ resolved
@@ -209,8 +209,6 @@
                 .scope(DefaultEntityScope.NAME);
     }
 
-<<<<<<< HEAD
-=======
     @JsonProperty(FIELD_ID)
     @Nullable
     @Id
@@ -228,7 +226,6 @@
     @JsonProperty(FIELD_WRITABLE)
     public abstract boolean isWritable();
 
->>>>>>> 0387a62a
     /**
      * Indicates whether this index set is intended to
      * store messages ingested by user, not by the system
