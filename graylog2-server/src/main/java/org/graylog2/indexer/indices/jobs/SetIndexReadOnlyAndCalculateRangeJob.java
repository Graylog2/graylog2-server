/*
 * Copyright (C) 2020 Graylog, Inc.
 *
 * This program is free software: you can redistribute it and/or modify
 * it under the terms of the Server Side Public License, version 1,
 * as published by MongoDB, Inc.
 *
 * This program is distributed in the hope that it will be useful,
 * but WITHOUT ANY WARRANTY; without even the implied warranty of
 * MERCHANTABILITY or FITNESS FOR A PARTICULAR PURPOSE. See the
 * Server Side Public License for more details.
 *
 * You should have received a copy of the Server Side Public License
 * along with this program. If not, see
 * <http://www.mongodb.com/licensing/server-side-public-license>.
 */
package org.graylog2.indexer.indices.jobs;

import com.fasterxml.jackson.annotation.JsonCreator;
import com.fasterxml.jackson.annotation.JsonProperty;
import com.fasterxml.jackson.annotation.JsonTypeName;
import com.fasterxml.jackson.databind.annotation.JsonDeserialize;
import com.google.auto.value.AutoValue;
import jakarta.inject.Inject;
<<<<<<< HEAD
import org.graylog.scheduler.Job;
import org.graylog.scheduler.JobDefinitionConfig;
import org.graylog.scheduler.JobDefinitionDto;
import org.graylog.scheduler.JobExecutionContext;
import org.graylog.scheduler.JobExecutionException;
import org.graylog.scheduler.JobTriggerData;
import org.graylog.scheduler.JobTriggerDto;
import org.graylog.scheduler.JobTriggerStatus;
import org.graylog.scheduler.JobTriggerUpdate;
import org.graylog2.indexer.IndexSet;
import org.graylog2.indexer.IndexSetRegistry;
=======
import org.graylog2.indexer.indexset.IndexSet;
import org.graylog2.indexer.indexset.registry.IndexSetRegistry;
>>>>>>> 85959469
import org.graylog2.indexer.fieldtypes.IndexFieldTypePoller;
import org.graylog2.indexer.fieldtypes.IndexFieldTypesService;
import org.graylog2.indexer.indices.Indices;
import org.graylog2.indexer.ranges.IndexRangeService;
import org.graylog2.plugin.Tools;
import org.graylog2.shared.system.activities.Activity;
import org.graylog2.shared.system.activities.ActivityWriter;
import org.graylog2.system.jobs.SystemJobConcurrencyException;
import org.graylog2.system.jobs.SystemJobManager;
import org.slf4j.Logger;
import org.slf4j.LoggerFactory;

import java.util.Optional;

public class SetIndexReadOnlyAndCalculateRangeJob implements Job {
    private static final Logger LOG = LoggerFactory.getLogger(SetIndexReadOnlyAndCalculateRangeJob.class);

    public static final String TYPE_NAME = "set-index-read-only-and-calculate-range-v1";
    public static final String JOB_ID = "662a07ad68699718ec07b159";
    public static final JobDefinitionDto DEFINITION_INSTANCE = JobDefinitionDto.builder()
            .id(JOB_ID) // This is a system entity and the ID MUST NOT change!
            .title("Create Index Range")
            .description("Creates Index Range for a single index.")
            .config(SetIndexReadOnlyAndCalculateRangeJob.Config.empty())
            .build();

    private final Indices indices;
    private final IndexRangeService indexRangeService;
    private final OptimizeIndexJob.Factory optimizeIndexJobFactory;
    private final IndexSetRegistry indexSetRegistry;
    private final ActivityWriter activityWriter;
    private final IndexFieldTypesService indexFieldTypesService;
    private final IndexFieldTypePoller indexFieldTypePoller;
    private final SystemJobManager systemJobManager;


    @Inject
    public SetIndexReadOnlyAndCalculateRangeJob(final OptimizeIndexJob.Factory optimizeIndexJobFactory,
                                                final Indices indices,
                                                final IndexRangeService indexRangeService,
                                                final SystemJobManager systemJobManager,
                                                final ActivityWriter activityWriter,
                                                final IndexSetRegistry indexSetRegistry,
                                                final IndexFieldTypePoller indexFieldTypePoller,
                                                final IndexFieldTypesService indexFieldTypesService) {
        this.optimizeIndexJobFactory = optimizeIndexJobFactory;
        this.indices = indices;
        this.indexRangeService = indexRangeService;
        this.systemJobManager = systemJobManager;
        this.activityWriter = activityWriter;
        this.indexSetRegistry = indexSetRegistry;
        this.indexFieldTypePoller = indexFieldTypePoller;
        this.indexFieldTypesService = indexFieldTypesService;
    }

    public interface Factory extends Job.Factory<SetIndexReadOnlyAndCalculateRangeJob> {
        @Override
        SetIndexReadOnlyAndCalculateRangeJob create(JobDefinitionDto jobDefinition);
    }

    @Override
    public JobTriggerUpdate execute(JobExecutionContext ctx) throws JobExecutionException {
        final JobTriggerDto trigger = ctx.trigger();
        final SetIndexReadOnlyAndCalculateRangeJob.Data jobData = trigger.data()
                .map(d -> (SetIndexReadOnlyAndCalculateRangeJob.Data) d)
                .orElseThrow(() -> new IllegalArgumentException("SetIndexReadOnlyAndCalculateRangeJob job data not found"));

        final var indexName = jobData.indexName();

        if (!indices.exists(indexName)) {
            LOG.debug("Not running job for deleted index <{}>", indexName);
            return JobTriggerUpdate.withStatusAndNoNextTime(JobTriggerStatus.COMPLETE);
        }
        if (indices.isClosed(indexName)) {
            LOG.debug("Not running job for closed index <{}>", indexName);
            return JobTriggerUpdate.withStatusAndNoNextTime(JobTriggerStatus.COMPLETE);
        }
<<<<<<< HEAD
        setReadonly(indexName);
        indexRangeService.calculateRangeAndSave(indexName);

        // Update field type information again to make sure we got the latest state
        indexSetRegistry.getForIndex(indexName)
                .ifPresent(indexSet -> {
                    indexFieldTypePoller.pollIndex(indexName, indexSet.getConfig().id())
                            .ifPresent(indexFieldTypesService::upsert);
                });
=======
        setReadonly();
        final SystemJob createNewSingleIndexRangeJob = createNewSingleIndexRangeJobFactory.create(indexName);
        createNewSingleIndexRangeJob.execute();

        // Update field type information again to make sure we got the latest state
        indexSetRegistry.getForIndex(indexName)
                .flatMap(indexSet -> indexFieldTypePoller.pollIndex(indexName, indexSet.getConfig().id()))
                .ifPresent(indexFieldTypesService::upsert);
    }
>>>>>>> 85959469

        return JobTriggerUpdate.withStatusAndNoNextTime(JobTriggerStatus.COMPLETE);
    }

    public void setReadonly(final String indexName) {
        final Optional<IndexSet> indexSet = indexSetRegistry.getForIndex(indexName);

        if (indexSet.isEmpty()) {
            LOG.error("Couldn't find index set for index <{}>", indexName);
            return;
        }

        LOG.info("Flushing old index <{}>.", indexName);
        indices.flush(indexName);

        // Record the time an index was set read-only.
        // We call this the "closing date" because it denotes when we stopped writing to it.
        indices.setClosingDate(indexName, Tools.nowUTC());

        LOG.info("Setting old index <{}> to read-only.", indexName);
        indices.setReadOnly(indexName);

        activityWriter.write(new Activity("Flushed and set <" + indexName + "> to read-only.", SetIndexReadOnlyAndCalculateRangeJob.class));

        if (!indexSet.get().getConfig().indexOptimizationDisabled()) {
            try {
                systemJobManager.submit(optimizeIndexJobFactory.create(indexName, indexSet.get().getConfig().indexOptimizationMaxNumSegments()));
            } catch (SystemJobConcurrencyException e) {
                // The concurrency limit is very high. This should never happen.
                LOG.error("Cannot optimize index <" + indexName + ">.", e);
            }
        }
    }

    @AutoValue
    @JsonTypeName(TYPE_NAME)
    public static abstract class Config implements JobDefinitionConfig {
        @JsonCreator
        public static Config create(@JsonProperty("type") String type) {
            return new AutoValue_SetIndexReadOnlyAndCalculateRangeJob_Config(type);
        }

        public static Config empty() {
            return create(TYPE_NAME);
        }
    }

    @AutoValue
    @JsonTypeName(TYPE_NAME)
    @JsonDeserialize(builder = Data.Builder.class)
    public static abstract class Data implements JobTriggerData {
        private static final String FIELD_INDEX_NAME = "index_name";

        @JsonProperty(FIELD_INDEX_NAME)
        public abstract String indexName();

        public static Builder builder() {
            return Builder.create();
        }

        @AutoValue.Builder
        public static abstract class Builder implements JobTriggerData.Builder<Data.Builder> {
            @JsonCreator
            public static Builder create() {
                return new AutoValue_SetIndexReadOnlyAndCalculateRangeJob_Data.Builder()
                        .type(TYPE_NAME);
            }

            @JsonProperty(FIELD_INDEX_NAME)
            public abstract Builder indexName(String indexName);

            abstract Data autoBuild();

            public Data build() {
                type(TYPE_NAME);
                return autoBuild();
            }
        }
    }
}<|MERGE_RESOLUTION|>--- conflicted
+++ resolved
@@ -22,7 +22,6 @@
 import com.fasterxml.jackson.databind.annotation.JsonDeserialize;
 import com.google.auto.value.AutoValue;
 import jakarta.inject.Inject;
-<<<<<<< HEAD
 import org.graylog.scheduler.Job;
 import org.graylog.scheduler.JobDefinitionConfig;
 import org.graylog.scheduler.JobDefinitionDto;
@@ -32,12 +31,8 @@
 import org.graylog.scheduler.JobTriggerDto;
 import org.graylog.scheduler.JobTriggerStatus;
 import org.graylog.scheduler.JobTriggerUpdate;
-import org.graylog2.indexer.IndexSet;
-import org.graylog2.indexer.IndexSetRegistry;
-=======
 import org.graylog2.indexer.indexset.IndexSet;
 import org.graylog2.indexer.indexset.registry.IndexSetRegistry;
->>>>>>> 85959469
 import org.graylog2.indexer.fieldtypes.IndexFieldTypePoller;
 import org.graylog2.indexer.fieldtypes.IndexFieldTypesService;
 import org.graylog2.indexer.indices.Indices;
@@ -115,27 +110,14 @@
             LOG.debug("Not running job for closed index <{}>", indexName);
             return JobTriggerUpdate.withStatusAndNoNextTime(JobTriggerStatus.COMPLETE);
         }
-<<<<<<< HEAD
         setReadonly(indexName);
         indexRangeService.calculateRangeAndSave(indexName);
-
-        // Update field type information again to make sure we got the latest state
-        indexSetRegistry.getForIndex(indexName)
-                .ifPresent(indexSet -> {
-                    indexFieldTypePoller.pollIndex(indexName, indexSet.getConfig().id())
-                            .ifPresent(indexFieldTypesService::upsert);
-                });
-=======
-        setReadonly();
-        final SystemJob createNewSingleIndexRangeJob = createNewSingleIndexRangeJobFactory.create(indexName);
-        createNewSingleIndexRangeJob.execute();
 
         // Update field type information again to make sure we got the latest state
         indexSetRegistry.getForIndex(indexName)
                 .flatMap(indexSet -> indexFieldTypePoller.pollIndex(indexName, indexSet.getConfig().id()))
                 .ifPresent(indexFieldTypesService::upsert);
     }
->>>>>>> 85959469
 
         return JobTriggerUpdate.withStatusAndNoNextTime(JobTriggerStatus.COMPLETE);
     }
