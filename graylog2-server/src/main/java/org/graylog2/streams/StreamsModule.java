/*
 * Copyright (C) 2020 Graylog, Inc.
 *
 * This program is free software: you can redistribute it and/or modify
 * it under the terms of the Server Side Public License, version 1,
 * as published by MongoDB, Inc.
 *
 * This program is distributed in the hope that it will be useful,
 * but WITHOUT ANY WARRANTY; without even the implied warranty of
 * MERCHANTABILITY or FITNESS FOR A PARTICULAR PURPOSE. See the
 * Server Side Public License for more details.
 *
 * You should have received a copy of the Server Side Public License
 * along with this program. If not, see
 * <http://www.mongodb.com/licensing/server-side-public-license>.
 */
package org.graylog2.streams;

import com.google.inject.multibindings.Multibinder;
import org.graylog2.plugin.inject.Graylog2Module;
import org.graylog2.streams.input.StreamRuleInputsProvider;
import org.graylog2.streams.input.StreamRuleServerInputsProvider;

public class StreamsModule extends Graylog2Module {

    @Override
    protected void configure() {
        bind(StreamRuleService.class).to(StreamRuleServiceImpl.class);
        bind(StreamService.class).to(StreamServiceImpl.class);

        Multibinder<StreamRuleInputsProvider> uriBinder = Multibinder.newSetBinder(binder(), StreamRuleInputsProvider.class);
        uriBinder.addBinding().to(StreamRuleServerInputsProvider.class);

<<<<<<< HEAD
        Multibinder.newSetBinder(binder(), StreamDeletionGuard.class);
=======
        // The Set<StreamDeletionGuard> binder must be explicitly initialized to avoid an initialization error when
        // no values are bound.
        streamDeletionGuardBinder();
>>>>>>> 37473598
    }
}<|MERGE_RESOLUTION|>--- conflicted
+++ resolved
@@ -31,12 +31,8 @@
         Multibinder<StreamRuleInputsProvider> uriBinder = Multibinder.newSetBinder(binder(), StreamRuleInputsProvider.class);
         uriBinder.addBinding().to(StreamRuleServerInputsProvider.class);
 
-<<<<<<< HEAD
-        Multibinder.newSetBinder(binder(), StreamDeletionGuard.class);
-=======
         // The Set<StreamDeletionGuard> binder must be explicitly initialized to avoid an initialization error when
         // no values are bound.
         streamDeletionGuardBinder();
->>>>>>> 37473598
     }
 }