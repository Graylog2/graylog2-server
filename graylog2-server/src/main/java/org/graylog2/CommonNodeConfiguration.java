/*
 * Copyright (C) 2020 Graylog, Inc.
 *
 * This program is free software: you can redistribute it and/or modify
 * it under the terms of the Server Side Public License, version 1,
 * as published by MongoDB, Inc.
 *
 * This program is distributed in the hope that it will be useful,
 * but WITHOUT ANY WARRANTY; without even the implied warranty of
 * MERCHANTABILITY or FITNESS FOR A PARTICULAR PURPOSE. See the
 * Server Side Public License for more details.
 *
 * You should have received a copy of the Server Side Public License
 * along with this program. If not, see
 * <http://www.mongodb.com/licensing/server-side-public-license>.
 */
package org.graylog2;

<<<<<<< HEAD
import org.graylog2.shared.plugins.PluginLoader;
=======
import org.graylog2.plugin.ServerStatus;

import java.util.Set;
>>>>>>> 2cc4aa86

/**
 * Helper class to hold configuration shared by all Graylog node types
 */
public interface CommonNodeConfiguration extends GraylogNodeConfiguration {

    @Override
    default boolean withMongoDb() {
        return true;
    }

    @Override
    default boolean withScheduler() {
        return true;
    }

    @Override
    default boolean withEventBus() {
        return true;
    }

    @Override
    default boolean withPlugins() {
        return false;
    }

    @Override
<<<<<<< HEAD
    default PluginLoader.NodeType getPluginNodeType() {
        return null;
=======
    default boolean withNodeIdFile() {
        return true;
    }

    @Override
    default Set<ServerStatus.Capability> withCapabilities() {
        return Set.of(ServerStatus.Capability.SERVER);
    }

    @Override
    default boolean isMessageRecordingsEnabled() {
        return false;
>>>>>>> 2cc4aa86
    }

    @Override
    default String getEnvironmentVariablePrefix() {
        return "GRAYLOG_";
    };

    @Override
    default String getSystemPropertyPrefix() {
        return "graylog.";
    }

    @Override
    default boolean isCloud() {
        return false;
    };
}<|MERGE_RESOLUTION|>--- conflicted
+++ resolved
@@ -16,13 +16,11 @@
  */
 package org.graylog2;
 
-<<<<<<< HEAD
-import org.graylog2.shared.plugins.PluginLoader;
-=======
 import org.graylog2.plugin.ServerStatus;
 
 import java.util.Set;
->>>>>>> 2cc4aa86
+
+import org.graylog2.shared.plugins.PluginLoader;
 
 /**
  * Helper class to hold configuration shared by all Graylog node types
@@ -50,10 +48,6 @@
     }
 
     @Override
-<<<<<<< HEAD
-    default PluginLoader.NodeType getPluginNodeType() {
-        return null;
-=======
     default boolean withNodeIdFile() {
         return true;
     }
@@ -66,7 +60,11 @@
     @Override
     default boolean isMessageRecordingsEnabled() {
         return false;
->>>>>>> 2cc4aa86
+    }
+
+    @Override
+    default PluginLoader.NodeType getPluginNodeType() {
+        return null;
     }
 
     @Override
