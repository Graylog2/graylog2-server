--- conflicted
+++ resolved
@@ -16,15 +16,10 @@
  */
 package org.graylog2.bootstrap.preflight;
 
-<<<<<<< HEAD
 import org.graylog.security.certutil.CaService;
-import org.graylog.security.certutil.cert.storage.CertMongoStorage;
-import org.graylog.security.certutil.cert.storage.CertStorage;
-=======
 import org.graylog.security.certutil.cert.CertificateChain;
 import org.graylog.security.certutil.cert.storage.CertChainMongoStorage;
 import org.graylog.security.certutil.cert.storage.CertChainStorage;
->>>>>>> 8e6c0f3e
 import org.graylog.security.certutil.csr.CsrSigner;
 import org.graylog.security.certutil.csr.storage.CsrMongoStorage;
 import org.graylog2.cluster.preflight.NodePreflightConfig;
@@ -41,13 +36,10 @@
 import java.security.PrivateKey;
 import java.security.UnrecoverableKeyException;
 import java.security.cert.X509Certificate;
-<<<<<<< HEAD
+import java.util.List;
 import java.util.Optional;
 
 import static org.graylog.security.certutil.CaService.DEFAULT_VALIDITY;
-=======
-import java.util.List;
->>>>>>> 8e6c0f3e
 
 @Singleton
 public class GraylogPreflightGeneratePeriodical extends Periodical {
@@ -56,26 +48,14 @@
     private final NodePreflightConfigService nodePreflightConfigService;
 
     private final CsrMongoStorage csrStorage;
-<<<<<<< HEAD
-    private final CertStorage certMongoStorage;
+    private final CertChainStorage certMongoStorage;
     private final CaService caService;
-=======
-    private final CertChainStorage certMongoStorage;
-
-    private String caKeystoreFilename = "datanode-ca.p12";
-    private Integer DEFAULT_VALIDITY = 90;
-    private static final String DEFAULT_PASSWORD = "admin";
->>>>>>> 8e6c0f3e
 
     @Inject
     public GraylogPreflightGeneratePeriodical(final NodePreflightConfigService nodePreflightConfigService,
                                               final CsrMongoStorage csrStorage,
-<<<<<<< HEAD
-                                              final CertMongoStorage certMongoStorage,
+                                              final CertChainMongoStorage certMongoStorage,
                                               final CaService caService) {
-=======
-                                              final CertChainMongoStorage certMongoStorage) {
->>>>>>> 8e6c0f3e
         this.nodePreflightConfigService = nodePreflightConfigService;
         this.csrStorage = csrStorage;
         this.certMongoStorage = certMongoStorage;
@@ -96,10 +76,8 @@
             KeyStore caKeystore = optKey.get();
             var caPrivateKey = (PrivateKey) caKeystore.getKey("ca", new char[0]);
             var caCertificate = (X509Certificate) caKeystore.getCertificate("ca");
-<<<<<<< HEAD
-=======
+
             var rootCertificate = (X509Certificate) caKeystore.getCertificate("root");
->>>>>>> 8e6c0f3e
 
             nodePreflightConfigService.streamAll()
                     .filter(c -> NodePreflightConfig.State.CSR.equals(c.state()))
