--- conflicted
+++ resolved
@@ -46,11 +46,7 @@
         bind(ServiceManager.class).toProvider(ServiceManagerProvider.class).asEagerSingleton();
         bind(MongoConnection.class).toProvider(MongoConnectionProvider.class);
         bind(NodeService.class).to(NodeServiceImpl.class);
-<<<<<<< HEAD
-        bind(NodePreflightConfigService.class).asEagerSingleton();
         bind(KeystoreContentMover.class).to(PrivateKeyEntryOnlyKeystoreContentMover.class).asEagerSingleton();
-=======
->>>>>>> bc56d397
 
         bind(PreflightConfigService.class).to(PreflightConfigServiceImpl.class);
         bind(PreflightBoot.class).asEagerSingleton();
