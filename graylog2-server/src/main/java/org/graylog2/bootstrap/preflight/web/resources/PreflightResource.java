/*
 * Copyright (C) 2020 Graylog, Inc.
 *
 * This program is free software: you can redistribute it and/or modify
 * it under the terms of the Server Side Public License, version 1,
 * as published by MongoDB, Inc.
 *
 * This program is distributed in the hope that it will be useful,
 * but WITHOUT ANY WARRANTY; without even the implied warranty of
 * MERCHANTABILITY or FITNESS FOR A PARTICULAR PURPOSE. See the
 * Server Side Public License for more details.
 *
 * You should have received a copy of the Server Side Public License
 * along with this program. If not, see
 * <http://www.mongodb.com/licensing/server-side-public-license>.
 */
package org.graylog2.bootstrap.preflight.web.resources;

import org.glassfish.jersey.media.multipart.FormDataBodyPart;
import org.glassfish.jersey.media.multipart.FormDataParam;
import org.graylog.security.certutil.CaService;
import org.graylog.security.certutil.ca.exceptions.CACreationException;
import org.graylog.security.certutil.ca.exceptions.KeyStoreStorageException;
import org.graylog2.audit.jersey.NoAuditEvent;
import org.graylog2.bootstrap.preflight.PreflightConstants;
import org.graylog2.bootstrap.preflight.web.resources.model.CA;
import org.graylog2.bootstrap.preflight.web.resources.model.CertParameters;
import org.graylog2.bootstrap.preflight.web.resources.model.CreateCARequest;
<<<<<<< HEAD
import org.graylog2.bootstrap.preflight.web.resources.model.RemoteReindexRequest;
import org.graylog2.cluster.Node;
import org.graylog2.cluster.NodeService;
=======
import org.graylog2.cluster.nodes.DataNodeDto;
import org.graylog2.cluster.nodes.DataNodeEntity;
import org.graylog2.cluster.nodes.NodeService;
>>>>>>> 101c2843
import org.graylog2.cluster.preflight.DataNodeProvisioningConfig;
import org.graylog2.cluster.preflight.DataNodeProvisioningService;
import org.graylog2.indexer.datanode.RemoteReindexingMigrationAdapter;
import org.graylog2.plugin.certificates.RenewalPolicy;
import org.graylog2.plugin.cluster.ClusterConfigService;
import org.graylog2.plugin.rest.ApiError;

import javax.inject.Inject;
import javax.inject.Named;
import javax.validation.Valid;
import javax.validation.constraints.NotNull;
import javax.ws.rs.Consumes;
import javax.ws.rs.DELETE;
import javax.ws.rs.GET;
import javax.ws.rs.POST;
import javax.ws.rs.Path;
import javax.ws.rs.PathParam;
import javax.ws.rs.Produces;
import javax.ws.rs.core.MediaType;
import javax.ws.rs.core.Response;
import java.security.KeyStoreException;
import java.security.NoSuchAlgorithmException;
import java.util.List;
import java.util.Map;
import java.util.function.Function;
import java.util.stream.Collectors;

@Path(PreflightConstants.API_PREFIX)
@Produces(MediaType.APPLICATION_JSON)
public class PreflightResource {

    private final NodeService<DataNodeDto> nodeService;
    private final DataNodeProvisioningService dataNodeProvisioningService;
    private final CaService caService;
    private final ClusterConfigService clusterConfigService;
    private final String passwordSecret;
    private final RemoteReindexingMigrationAdapter migrationService;

    @Inject
    public PreflightResource(final NodeService<DataNodeDto> nodeService,
                             final DataNodeProvisioningService dataNodeProvisioningService,
                             final CaService caService,
                             final ClusterConfigService clusterConfigService,
                             final RemoteReindexingMigrationAdapter migrationService,
                             final @Named("password_secret") String passwordSecret) {
        this.nodeService = nodeService;
        this.dataNodeProvisioningService = dataNodeProvisioningService;
        this.caService = caService;
        this.clusterConfigService = clusterConfigService;
        this.migrationService = migrationService;
        this.passwordSecret = passwordSecret;
    }

<<<<<<< HEAD
    record DataNode(String nodeId, Node.Type type, String transportAddress, DataNodeProvisioningConfig.State status,
                    String errorMsg, String hostname, String shortNodeId) {}
=======
    record DataNode(String nodeId, String transportAddress, DataNodeProvisioningConfig.State status, String errorMsg,
                    String hostname, String shortNodeId) {}
>>>>>>> 101c2843

    @GET
    @Path("/data_nodes")
    public List<DataNode> listDataNodes() {
        final Map<String, DataNodeDto> activeDataNodes = nodeService.allActive();
        final var preflightDataNodes = dataNodeProvisioningService.streamAll().collect(Collectors.toMap(DataNodeProvisioningConfig::nodeId, Function.identity()));

        return activeDataNodes.values().stream().map(n -> {
            final var preflight = preflightDataNodes.get(n.getNodeId());
            return new DataNode(n.getNodeId(),
                    n.getTransportAddress(),
                    preflight != null ? preflight.state() : null, preflight != null ? preflight.errorMsg() : null,
                    n.getHostname(),
                    n.getShortNodeId());
        }).collect(Collectors.toList());
    }

    @GET
    @Path("/ca")
    public CA get() throws KeyStoreStorageException {
        return caService.get();
    }

    @POST
    @Path("/ca/create")
    @NoAuditEvent("No Audit Event needed")
    public void createCA(@NotNull @Valid CreateCARequest request) throws CACreationException, KeyStoreStorageException, KeyStoreException, NoSuchAlgorithmException {
        // TODO: get validity from preflight UI
        caService.create(request.organization(), CaService.DEFAULT_VALIDITY, passwordSecret.toCharArray());
    }

    @POST
    @Consumes(MediaType.MULTIPART_FORM_DATA)
    @Path("/ca/upload")
    @NoAuditEvent("No Audit Event needed")
    public Response uploadCA(@FormDataParam("password") String password, @FormDataParam("files") List<FormDataBodyPart> bodyParts) {
        try {
            caService.upload(password, bodyParts);
            return Response.ok().build();
        } catch (CACreationException e) {
            return Response.status(Response.Status.BAD_REQUEST).entity(ApiError.create(e.getMessage())).build();
        }
    }

    @DELETE
    @Path("/startOver")
    @NoAuditEvent("No Audit Event needed")
    public void startOver() {
        caService.startOver();
        clusterConfigService.remove(RenewalPolicy.class);
        dataNodeProvisioningService.deleteAll();
    }

    @DELETE
    @Path("/startOver/{nodeID}")
    @NoAuditEvent("No Audit Event needed")
    public void startOver(@PathParam("nodeID") String nodeID) {
        //TODO:  reset a specific datanode
        dataNodeProvisioningService.delete(nodeID);
    }

    @POST
    @Path("/generate")
    @NoAuditEvent("No Audit Event needed")
    public void generate() {
        final Map<String, DataNodeDto> activeDataNodes = nodeService.allActive();
        activeDataNodes.values().forEach(node -> dataNodeProvisioningService.changeState(node.getNodeId(), DataNodeProvisioningConfig.State.CONFIGURED));
    }

    @POST
    @Path("/{nodeID}")
    @Consumes(MediaType.APPLICATION_JSON)
    @NoAuditEvent("No Audit Event needed")
    public void addParameters(@PathParam("nodeID") String nodeID,
                              @NotNull CertParameters params) {
        var cfg = dataNodeProvisioningService.getPreflightConfigFor(nodeID);
        var builder = cfg.map(DataNodeProvisioningConfig::toBuilder).orElse(DataNodeProvisioningConfig.builder().nodeId(nodeID));
        builder.altNames(params.altNames()).validFor(params.validFor());
        dataNodeProvisioningService.save(builder.build());

    }

    @POST
    @Path("/remoteReindex")
    @NoAuditEvent("No Audit Event needed")
    public void migrate(@NotNull @Valid RemoteReindexRequest request) {
        migrationService.start(request.hostname(), request.user(), request.password(), request.indices());
    }
}<|MERGE_RESOLUTION|>--- conflicted
+++ resolved
@@ -26,15 +26,10 @@
 import org.graylog2.bootstrap.preflight.web.resources.model.CA;
 import org.graylog2.bootstrap.preflight.web.resources.model.CertParameters;
 import org.graylog2.bootstrap.preflight.web.resources.model.CreateCARequest;
-<<<<<<< HEAD
 import org.graylog2.bootstrap.preflight.web.resources.model.RemoteReindexRequest;
-import org.graylog2.cluster.Node;
-import org.graylog2.cluster.NodeService;
-=======
 import org.graylog2.cluster.nodes.DataNodeDto;
 import org.graylog2.cluster.nodes.DataNodeEntity;
 import org.graylog2.cluster.nodes.NodeService;
->>>>>>> 101c2843
 import org.graylog2.cluster.preflight.DataNodeProvisioningConfig;
 import org.graylog2.cluster.preflight.DataNodeProvisioningService;
 import org.graylog2.indexer.datanode.RemoteReindexingMigrationAdapter;
@@ -88,13 +83,9 @@
         this.passwordSecret = passwordSecret;
     }
 
-<<<<<<< HEAD
-    record DataNode(String nodeId, Node.Type type, String transportAddress, DataNodeProvisioningConfig.State status,
-                    String errorMsg, String hostname, String shortNodeId) {}
-=======
-    record DataNode(String nodeId, String transportAddress, DataNodeProvisioningConfig.State status, String errorMsg,
+    record DataNode(String nodeId, String transportAddress, DataNodeProvisioningConfig.State status,
+                    String errorMsg,
                     String hostname, String shortNodeId) {}
->>>>>>> 101c2843
 
     @GET
     @Path("/data_nodes")
