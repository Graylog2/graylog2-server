/*
 * Copyright (C) 2020 Graylog, Inc.
 *
 * This program is free software: you can redistribute it and/or modify
 * it under the terms of the Server Side Public License, version 1,
 * as published by MongoDB, Inc.
 *
 * This program is distributed in the hope that it will be useful,
 * but WITHOUT ANY WARRANTY; without even the implied warranty of
 * MERCHANTABILITY or FITNESS FOR A PARTICULAR PURPOSE. See the
 * Server Side Public License for more details.
 *
 * You should have received a copy of the Server Side Public License
 * along with this program. If not, see
 * <http://www.mongodb.com/licensing/server-side-public-license>.
 */
package org.graylog2.bootstrap.preflight.web.resources;

import org.glassfish.jersey.media.multipart.FormDataBodyPart;
import org.glassfish.jersey.media.multipart.FormDataContentDisposition;
import org.glassfish.jersey.media.multipart.FormDataParam;
import org.graylog.security.certutil.CaService;
import org.graylog.security.certutil.ca.exceptions.CACreationException;
import org.graylog2.audit.jersey.NoAuditEvent;
import org.graylog2.bootstrap.preflight.PreflightConstants;
import org.graylog2.bootstrap.preflight.web.resources.model.CA;
import org.graylog2.bootstrap.preflight.web.resources.model.CertParameters;
import org.graylog2.cluster.Node;
import org.graylog2.cluster.NodePreflightConfig;
import org.graylog2.cluster.NodePreflightConfigService;
import org.graylog2.cluster.NodeService;

import javax.inject.Inject;
import javax.validation.constraints.NotNull;
import javax.ws.rs.Consumes;
import javax.ws.rs.DELETE;
import javax.ws.rs.FormParam;
import javax.ws.rs.GET;
import javax.ws.rs.POST;
import javax.ws.rs.Path;
import javax.ws.rs.PathParam;
import javax.ws.rs.Produces;
import javax.ws.rs.core.MediaType;
import java.io.InputStream;
import java.util.ArrayList;
import java.util.List;
import java.util.Map;

@Path(PreflightConstants.API_PREFIX)
@Produces(MediaType.APPLICATION_JSON)
public class PreflightResource {

    private final NodeService nodeService;
    private final NodePreflightConfigService nodePreflightConfigService;
    private final CaService caService;

    @Inject
    public PreflightResource(final NodeService nodeService,
                             final NodePreflightConfigService nodePreflightConfigService,
                             final CaService caService) {
        this.nodeService = nodeService;
        this.nodePreflightConfigService = nodePreflightConfigService;
        this.caService = caService;
    }

    @GET
    @Path("/data_nodes")
    public List<Node> listDataNodes() {
        final Map<String, Node> activeDataNodes = nodeService.allActive(Node.Type.DATANODE);
        return new ArrayList<>(activeDataNodes.values());
    }

    @GET
    @Path("/ca")
    public CA get() {
        return caService.get();
    }

    @POST
    @Path("/ca/create")
    @NoAuditEvent("No Audit Event needed")
    public void createCA(@FormParam("password") String password) throws CACreationException {
        // TODO: get validity from preflight UI
        caService.create(password, null);
    }

    @POST
    @Consumes(MediaType.MULTIPART_FORM_DATA)
    @Produces(MediaType.TEXT_PLAIN)
    @Path("/upload")
    public String uploadCA(@FormParam("password") String password, @FormDataParam("file") FormDataBodyPart body) throws CACreationException {
        caService.upload(password, body);
        return "Ok";
    }

    @DELETE
    @Path("/startOver")
    @NoAuditEvent("No Audit Event needed")
    public void startOver() {
        caService.startOver();
        nodePreflightConfigService.deleteAll();
    }

    @DELETE
    @Path("/startOver/{nodeID}")
    @NoAuditEvent("No Audit Event needed")
    public void startOver(@PathParam("nodeID") String nodeID) {
        //TODO:  reset a specific datanode
        nodePreflightConfigService.delete(nodeID);
    }

    @POST
    @Path("/generate")
    @NoAuditEvent("No Audit Event needed")
    public void generate() {
        final Map<String, Node> activeDataNodes = nodeService.allActive(Node.Type.DATANODE);
<<<<<<< HEAD
        activeDataNodes.values().forEach(node -> {
            // TODO: only set nodes to "CONFIGURED" that really are configured correctly or not already connected
            nodePreflightConfigService.save(NodePreflightConfig.builder().nodeId(node.getNodeId()).state(NodePreflightConfig.State.CONFIGURED).build());
        });
=======
        activeDataNodes.values().forEach(node -> nodePreflightConfigService.changeState(node.getNodeId(), NodePreflightConfig.State.CONFIGURED));
>>>>>>> c16e100f
    }

    @POST
    @Path("/{nodeID}")
    @Consumes(MediaType.APPLICATION_JSON)
    @NoAuditEvent("No Audit Event needed")
    public void addParameters(@PathParam("nodeID") String nodeID,
                              @NotNull CertParameters params) {
        var cfg = nodePreflightConfigService.getPreflightConfigFor(nodeID);
        var builder = cfg != null ? cfg.toBuilder() : NodePreflightConfig.builder().nodeId(nodeID);
        builder.altNames(params.altNames()).validFor(params.validFor());
        nodePreflightConfigService.save(builder.build());

    }
}<|MERGE_RESOLUTION|>--- conflicted
+++ resolved
@@ -17,7 +17,6 @@
 package org.graylog2.bootstrap.preflight.web.resources;
 
 import org.glassfish.jersey.media.multipart.FormDataBodyPart;
-import org.glassfish.jersey.media.multipart.FormDataContentDisposition;
 import org.glassfish.jersey.media.multipart.FormDataParam;
 import org.graylog.security.certutil.CaService;
 import org.graylog.security.certutil.ca.exceptions.CACreationException;
@@ -41,7 +40,6 @@
 import javax.ws.rs.PathParam;
 import javax.ws.rs.Produces;
 import javax.ws.rs.core.MediaType;
-import java.io.InputStream;
 import java.util.ArrayList;
 import java.util.List;
 import java.util.Map;
@@ -114,14 +112,7 @@
     @NoAuditEvent("No Audit Event needed")
     public void generate() {
         final Map<String, Node> activeDataNodes = nodeService.allActive(Node.Type.DATANODE);
-<<<<<<< HEAD
-        activeDataNodes.values().forEach(node -> {
-            // TODO: only set nodes to "CONFIGURED" that really are configured correctly or not already connected
-            nodePreflightConfigService.save(NodePreflightConfig.builder().nodeId(node.getNodeId()).state(NodePreflightConfig.State.CONFIGURED).build());
-        });
-=======
         activeDataNodes.values().forEach(node -> nodePreflightConfigService.changeState(node.getNodeId(), NodePreflightConfig.State.CONFIGURED));
->>>>>>> c16e100f
     }
 
     @POST
