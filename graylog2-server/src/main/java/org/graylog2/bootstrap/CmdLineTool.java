/*
 * Copyright (C) 2020 Graylog, Inc.
 *
 * This program is free software: you can redistribute it and/or modify
 * it under the terms of the Server Side Public License, version 1,
 * as published by MongoDB, Inc.
 *
 * This program is distributed in the hope that it will be useful,
 * but WITHOUT ANY WARRANTY; without even the implied warranty of
 * MERCHANTABILITY or FITNESS FOR A PARTICULAR PURPOSE. See the
 * Server Side Public License for more details.
 *
 * You should have received a copy of the Server Side Public License
 * along with this program. If not, see
 * <http://www.mongodb.com/licensing/server-side-public-license>.
 */
package org.graylog2.bootstrap;

import com.codahale.metrics.MetricRegistry;
import com.codahale.metrics.jmx.JmxReporter;
import com.codahale.metrics.log4j2.InstrumentedAppender;
import com.github.joschi.jadconfig.JadConfig;
import com.github.joschi.jadconfig.ParameterException;
import com.github.joschi.jadconfig.Repository;
import com.github.joschi.jadconfig.RepositoryException;
import com.github.joschi.jadconfig.ValidationException;
import com.github.joschi.jadconfig.guava.GuavaConverterFactory;
import com.github.joschi.jadconfig.jodatime.JodaTimeConverterFactory;
import com.github.joschi.jadconfig.repositories.EnvironmentRepository;
import com.github.joschi.jadconfig.repositories.PropertiesRepository;
import com.github.joschi.jadconfig.repositories.SystemPropertiesRepository;
import com.github.rvesse.airline.annotations.Command;
import com.github.rvesse.airline.annotations.Option;
import com.google.common.base.Joiner;
import com.google.common.collect.ImmutableList;
import com.google.common.collect.ImmutableSet;
import com.google.common.collect.Lists;
import com.google.common.collect.Sets;
import com.google.inject.AbstractModule;
import com.google.inject.Binder;
import com.google.inject.CreationException;
import com.google.inject.Guice;
import com.google.inject.Injector;
import com.google.inject.Module;
import com.google.inject.Stage;
import com.google.inject.name.Names;
import com.google.inject.spi.Message;
import io.netty.util.internal.logging.InternalLoggerFactory;
import io.netty.util.internal.logging.Slf4JLoggerFactory;
import org.apache.logging.log4j.Level;
import org.apache.logging.log4j.LogManager;
import org.apache.logging.log4j.core.LoggerContext;
import org.bouncycastle.jce.provider.BouncyCastleProvider;
import org.graylog2.Configuration;
import org.graylog2.bindings.NamedConfigParametersOverrideModule;
import org.graylog2.bootstrap.commands.MigrateCmd;
import org.graylog2.configuration.PathConfiguration;
import org.graylog2.configuration.TLSProtocolsConfiguration;
import org.graylog2.featureflag.FeatureFlags;
import org.graylog2.featureflag.FeatureFlagsFactory;
import org.graylog2.plugin.DocsHelper;
import org.graylog2.plugin.Plugin;
import org.graylog2.plugin.PluginLoaderConfig;
import org.graylog2.plugin.PluginMetaData;
import org.graylog2.plugin.ServerStatus;
import org.graylog2.plugin.Tools;
import org.graylog2.plugin.Version;
import org.graylog2.plugin.system.NodeIdPersistenceException;
import org.graylog2.shared.UI;
import org.graylog2.shared.bindings.GuiceInjectorHolder;
import org.graylog2.shared.bindings.IsDevelopmentBindings;
import org.graylog2.shared.bindings.PluginBindings;
import org.graylog2.shared.metrics.MetricRegistryFactory;
import org.graylog2.shared.plugins.ChainingClassLoader;
import org.graylog2.shared.plugins.PluginLoader;
import org.graylog2.shared.utilities.ExceptionUtils;
import org.graylog2.storage.SearchVersion;
import org.graylog2.storage.UnsupportedSearchException;
import org.graylog2.storage.versionprobe.ElasticsearchProbeException;
import org.slf4j.Logger;
import org.slf4j.LoggerFactory;

import java.lang.management.ManagementFactory;
import java.nio.file.AccessDeniedException;
import java.nio.file.Path;
import java.security.Security;
import java.util.Arrays;
import java.util.Collection;
import java.util.Collections;
import java.util.HashSet;
import java.util.List;
import java.util.Map;
import java.util.Set;
import java.util.stream.Collectors;
import java.util.stream.Stream;

import static com.google.common.base.Strings.nullToEmpty;

public abstract class CmdLineTool implements CliCommand {

    public static final String GRAYLOG_ENVIRONMENT_VAR_PREFIX = "GRAYLOG_";
    public static final String GRAYLOG_SYSTEM_PROP_PREFIX = "graylog.";

    static {
        // Set up JDK Logging adapter, https://logging.apache.org/log4j/2.x/log4j-jul/index.html
        System.setProperty("java.util.logging.manager", "org.apache.logging.log4j.jul.LogManager");
    }

    private static final Logger LOG = LoggerFactory.getLogger(CmdLineTool.class);

    protected static final Version version = Version.CURRENT_CLASSPATH;
    protected static final String FILE_SEPARATOR = System.getProperty("file.separator");
    protected static final String TMPDIR = System.getProperty("java.io.tmpdir", "/tmp");

    protected final JadConfig jadConfig;
    protected final Configuration configuration;
    protected final ChainingClassLoader chainingClassLoader;

    @Option(name = "--dump-config", description = "Show the effective Graylog configuration and exit")
    protected boolean dumpConfig = false;

    @Option(name = "--dump-default-config", description = "Show the default configuration and exit")
    protected boolean dumpDefaultConfig = false;

    @Option(name = {"-d", "--debug"}, description = "Run Graylog in debug mode")
    private boolean debug = false;

    @Option(name = {"-f", "--configfile"}, description = "Configuration file for Graylog")
    private String configFile = "/etc/graylog/server/server.conf";

    @Option(name = {"-ff", "--featureflagfile"}, description = "Configuration file for Graylog feature flags")
    private String customFeatureFlagFile = "/etc/graylog/server/feature-flag.conf";

    protected String commandName = "command";

    protected Injector injector;
    protected Injector bootstrapConfigInjector;
    protected FeatureFlags featureFlags;
    protected PluginLoader pluginLoader;

    protected CmdLineTool(Configuration configuration) {
        this(null, configuration);
    }

    protected CmdLineTool(String commandName, Configuration configuration) {
        jadConfig = new JadConfig();
        jadConfig.addConverterFactory(new GuavaConverterFactory());
        jadConfig.addConverterFactory(new JodaTimeConverterFactory());

        if (commandName == null) {
            if (this.getClass().isAnnotationPresent(Command.class)) {
                this.commandName = this.getClass().getAnnotation(Command.class).name();
            } else {
                this.commandName = "tool";
            }
        } else {
            this.commandName = commandName;
        }
        this.configuration = configuration;
        this.chainingClassLoader = new ChainingClassLoader(this.getClass().getClassLoader());
    }

    /**
     * Validate the given configuration for this command.
     *
     * @return {@code true} if the configuration is valid, {@code false}.
     */
    protected boolean validateConfiguration() {
        return true;
    }

    public boolean isDumpConfig() {
        return dumpConfig;
    }

    public boolean isDumpDefaultConfig() {
        return dumpDefaultConfig;
    }

    public boolean isDebug() {
        return debug;
    }

    protected abstract List<Module> getCommandBindings(FeatureFlags featureFlags);

    protected abstract List<Object> getCommandConfigurationBeans();

    public boolean isMigrationCommand() {
        return commandName.equals(MigrateCmd.MIGRATION_COMMAND);
    }

    /**
     * Things that have to run before the {@link #startCommand()} method is being called.
     * Please note that this happens *before* the configuration file has been parsed.
     */
    protected void beforeStart() {
    }

    /**
     * Things that have to run before the {@link #startCommand()} method is being called.
     * Please note that this happens *before* the configuration file has been parsed.
     */
    protected void beforeStart(TLSProtocolsConfiguration configuration, PathConfiguration pathConfiguration) {
    }

    /**
     * Things that have to run before the guice injector is created.
     * This call happens *after* the configuration file has been parsed.
     *
     * @param plugins The already loaded plugins
     */
    protected void beforeInjectorCreation(Set<Plugin> plugins) {
    }

    protected static void applySecuritySettings(TLSProtocolsConfiguration configuration) {
        // Disable insecure TLS parameters and ciphers by default.
        // Prevent attacks like LOGJAM, LUCKY13, et al.
        setSystemPropertyIfEmpty("jdk.tls.ephemeralDHKeySize", "2048");
        setSystemPropertyIfEmpty("jdk.tls.rejectClientInitiatedRenegotiation", "true");

        final Set<String> tlsProtocols = configuration.getConfiguredTlsProtocols();
        final List<String> disabledAlgorithms = Stream.of(Security.getProperty("jdk.tls.disabledAlgorithms").split(",")).map(String::trim).collect(Collectors.toList());

        // Only restrict ciphers if insecure TLS protocols are explicitly enabled.
        // c.f. https://github.com/Graylog2/graylog2-server/issues/10944
        if (tlsProtocols == null || !(tlsProtocols.isEmpty() || tlsProtocols.contains("TLSv1") || tlsProtocols.contains("TLSv1.1"))) {
            disabledAlgorithms.addAll(ImmutableSet.of("CBC", "3DES"));
            Security.setProperty("jdk.tls.disabledAlgorithms", String.join(", ", disabledAlgorithms));
        } else {
            // Remove explicitly enabled legacy TLS protocols from the disabledAlgorithms filter
            Set<String> reEnabledTLSProtocols;
            if (tlsProtocols.isEmpty()) {
                reEnabledTLSProtocols = ImmutableSet.of("TLSv1", "TLSv1.1");
            } else {
                reEnabledTLSProtocols = tlsProtocols;
            }
            final List<String> updatedProperties = disabledAlgorithms.stream()
                    .filter(p -> !reEnabledTLSProtocols.contains(p))
                    .collect(Collectors.toList());

            Security.setProperty("jdk.tls.disabledAlgorithms", String.join(", ", updatedProperties));
        }

        // Explicitly register Bouncy Castle as security provider.
        // This allows us to use more key formats than with JCE
        Security.addProvider(new BouncyCastleProvider());
    }

    private static void setSystemPropertyIfEmpty(String key, String value) {
        if (System.getProperty(key) == null) {
            System.setProperty(key, value);
        }
    }

    @Override
    public void run() {
        // Setup logger first to ensure we can log any caught Throwable to the configured log file
        final Level logLevel = setupLogger();
        try {
            doRun(logLevel);
        } catch (Throwable e) {
            LOG.error("Startup error:", e);
            throw e;
        }
    }

    public void doRun(Level logLevel) {
        // This is holding all our metrics.
        MetricRegistry metricRegistry = MetricRegistryFactory.create();
        featureFlags = getFeatureFlags(metricRegistry);

        pluginLoader = new PluginLoader(getPluginPath(configFile).toFile(), chainingClassLoader);

        installCommandConfig();
        installPluginBootstrapConfig(pluginLoader);

        if (isDumpDefaultConfig()) {
            dumpDefaultConfigAndExit();
        }

        installConfigRepositories();

        beforeStart();
        beforeStart(parseAndGetTLSConfiguration(), parseAndGetPathConfiguration(configFile));

        processConfiguration(jadConfig);

        bootstrapConfigInjector = setupBootstrapConfigInjector();

        final Set<Plugin> plugins = loadPlugins();

        installPluginConfig(plugins);
        processConfiguration(jadConfig);

        if (isDumpConfig()) {
            dumpCurrentConfigAndExit();
        }

        if (!validateConfiguration()) {
            LOG.error("Validating configuration file failed - exiting.");
            System.exit(1);
        }


        final List<String> arguments = ManagementFactory.getRuntimeMXBean().getInputArguments();
        LOG.info("Running with JVM arguments: {}", Joiner.on(' ').join(arguments));

        beforeInjectorCreation(plugins);

        injector = setupInjector(
                new IsDevelopmentBindings(),
                new NamedConfigParametersOverrideModule(jadConfig.getConfigurationBeans()),
                new PluginBindings(plugins),
                binder -> binder.bind(MetricRegistry.class).toInstance(metricRegistry)
        );

        if (injector == null) {
            LOG.error("Injector could not be created, exiting! (Please include the previous error messages in bug " +
                    "reports.)");
            System.exit(1);
        }

        addInstrumentedAppender(metricRegistry, logLevel);
        // Report metrics via JMX.
        final JmxReporter reporter = JmxReporter.forRegistry(metricRegistry).build();
        reporter.start();

        startCommand();
    }

    private void installPluginBootstrapConfig(PluginLoader pluginLoader) {
        pluginLoader.loadPluginBootstrapConfigs().forEach(jadConfig::addConfigurationBean);
    }

    // Parse only the TLSConfiguration bean
    // to avoid triggering anything that might initialize the default SSLContext
    private TLSProtocolsConfiguration parseAndGetTLSConfiguration() {
        final JadConfig jadConfig = new JadConfig();
        jadConfig.setRepositories(getConfigRepositories(configFile));
        final TLSProtocolsConfiguration tlsConfiguration = new TLSProtocolsConfiguration();
        jadConfig.addConfigurationBean(tlsConfiguration);
        processConfiguration(jadConfig);

        return tlsConfiguration;
    }

    private PathConfiguration parseAndGetPathConfiguration(String configFile) {
        final PathConfiguration pathConfiguration = new PathConfiguration();
        processConfiguration(new JadConfig(getConfigRepositories(configFile), pathConfiguration));
        return pathConfiguration;
    }

    private void installCommandConfig() {
        getCommandConfigurationBeans().forEach(jadConfig::addConfigurationBean);
    }

    private void installPluginConfig(Set<Plugin> plugins) {
        plugins.stream()
                .flatMap(plugin -> plugin.modules().stream())
                .flatMap(pm -> pm.getConfigBeans().stream())
                .forEach(jadConfig::addConfigurationBean);
    }

    protected abstract void startCommand();

    protected Level setupLogger() {
        final Level logLevel;
        if (isDebug()) {
            LOG.info("Running in Debug mode");
            logLevel = Level.DEBUG;

            // Enable logging for Netty when running in debug mode.
            InternalLoggerFactory.setDefaultFactory(Slf4JLoggerFactory.INSTANCE);
        } else if (onlyLogErrors()) {
            logLevel = Level.ERROR;
        } else {
            logLevel = Level.INFO;
        }

        initializeLogging(logLevel);

        return logLevel;
    }

    private void initializeLogging(final Level logLevel) {
        final LoggerContext context = (LoggerContext) LogManager.getContext(false);
        final org.apache.logging.log4j.core.config.Configuration config = context.getConfiguration();

        config.getLoggerConfig(LogManager.ROOT_LOGGER_NAME).setLevel(logLevel);
        config.getLoggerConfig(Main.class.getPackage().getName()).setLevel(logLevel);

        context.updateLoggers(config);
    }

    private void addInstrumentedAppender(final MetricRegistry metrics, final Level level) {
        final InstrumentedAppender appender = new InstrumentedAppender(metrics, null, null, false);
        appender.start();

        final LoggerContext context = (LoggerContext) LogManager.getContext(false);
        final org.apache.logging.log4j.core.config.Configuration config = context.getConfiguration();
        config.getLoggerConfig(LogManager.ROOT_LOGGER_NAME).addAppender(appender, level, null);
        context.updateLoggers(config);
    }

    protected boolean onlyLogErrors() {
        return false;
    }

    private void dumpCurrentConfigAndExit() {
        System.out.println(dumpConfiguration(jadConfig.dump()));
        System.exit(0);
    }

    private void dumpDefaultConfigAndExit() {
        bootstrapConfigInjector = setupBootstrapConfigInjector();
        installPluginConfig(pluginLoader.loadPlugins(bootstrapConfigInjector));
        dumpCurrentConfigAndExit();
    }

    private Path getPluginPath(String configFile) {
        final PluginLoaderConfig pluginLoaderConfig = new PluginLoaderConfig();
        processConfiguration(new JadConfig(getConfigRepositories(configFile), pluginLoaderConfig));

        return pluginLoaderConfig.getPluginDir();
    }

    private FeatureFlags getFeatureFlags(MetricRegistry metricRegistry) {
        return new FeatureFlagsFactory().createImmutableFeatureFlags(customFeatureFlagFile, metricRegistry);
    }

    protected Set<Plugin> loadPlugins() {
        final Set<Plugin> plugins = new HashSet<>();

        for (Plugin plugin : pluginLoader.loadPlugins(bootstrapConfigInjector)) {
            final PluginMetaData metadata = plugin.metadata();

            final Configuration config = bootstrapConfigInjector.getInstance(Configuration.class);
            // TODO do we want this here? We are also considering removing the deprecated CollectorPlugin entirely
            if (config.isCloud()) {
                if (metadata.getUniqueId().equals("org.graylog.plugins.collector.CollectorPlugin")) {
                    continue;
                }
            }
            if (capabilities().containsAll(metadata.getRequiredCapabilities())) {
                if (version.sameOrHigher(metadata.getRequiredVersion())) {
                    LOG.info("Loaded plugin: {}", plugin);
                    plugins.add(plugin);
                } else {
                    LOG.error("Plugin \"" + metadata.getName() + "\" requires version " + metadata.getRequiredVersion() + " - not loading!");
                }
            } else {
                LOG.debug("Skipping plugin \"{}\" because some capabilities are missing ({}).",
                        metadata.getName(),
                        Sets.difference(plugin.metadata().getRequiredCapabilities(), capabilities()));
            }
        }

        return plugins;
    }

    protected Collection<Repository> getConfigRepositories(String configFile) {
        return Arrays.asList(
                new EnvironmentRepository(GRAYLOG_ENVIRONMENT_VAR_PREFIX),
                new SystemPropertiesRepository(GRAYLOG_SYSTEM_PROP_PREFIX),
                // Legacy prefixes
                new EnvironmentRepository("GRAYLOG2_"),
                new SystemPropertiesRepository("graylog2."),
                new PropertiesRepository(configFile)
        );
    }

    private String dumpConfiguration(final Map<String, String> configMap) {
        final StringBuilder sb = new StringBuilder();
        sb.append("# Configuration of graylog2-").append(commandName).append(" ").append(version).append(System.lineSeparator());
        sb.append("# Generated on ").append(Tools.nowUTC()).append(System.lineSeparator());

        for (Map.Entry<String, String> entry : configMap.entrySet()) {
            sb.append(entry.getKey()).append('=').append(nullToEmpty(entry.getValue())).append(System.lineSeparator());
        }

        return sb.toString();
    }

    private void installConfigRepositories() {
        installConfigRepositories(jadConfig);
    }

    protected void installConfigRepositories(JadConfig jadConfig) {
        jadConfig.setRepositories(getConfigRepositories(configFile));
    }

    protected void processConfiguration(JadConfig jadConfig) {
        try {
            jadConfig.process();
        } catch (RepositoryException e) {
            LOG.error("Couldn't load configuration: {}", e.getMessage());
            System.exit(1);
        } catch (ParameterException | ValidationException e) {
            LOG.error("Invalid configuration", e);
            System.exit(1);
        }
    }

    protected List<Module> getSharedBindingsModules() {
        return Lists.newArrayList();
    }

    protected Injector setupInjector(Module... modules) {
        try {
            final ImmutableList.Builder<Module> builder = ImmutableList.builder();
            builder.addAll(getSharedBindingsModules());
            builder.addAll(getCommandBindings(featureFlags));
            builder.addAll(Arrays.asList(modules));
            builder.add(binder -> {
                binder.bind(ChainingClassLoader.class).toInstance(chainingClassLoader);
                featureFlagsBinding(binder);
                binder.bind(String.class).annotatedWith(Names.named("BootstrapCommand")).toInstance(commandName);
            });
            return GuiceInjectorHolder.createInjector(builder.build());
        } catch (CreationException e) {
            annotateInjectorCreationException(e);
            return null;
        } catch (Exception e) {
            LOG.error("Injector creation failed!", e);
            return null;
        }
    }

    /**
     * Set up a separate injector, containing only the core and bootstrap configuration bindings.
     * It can be used to look up configuration values in modules at binding time.
     */
<<<<<<< HEAD
    protected Injector setupCoreConfigInjector() {
        final AbstractModule configModule =
                new NamedConfigParametersOverrideModule(jadConfig.getConfigurationBeans());
=======
    protected Injector setupBootstrapConfigInjector() {
        final NamedConfigParametersModule configModule =
                new NamedConfigParametersModule(jadConfig.getConfigurationBeans());
>>>>>>> 797a78f9

        Injector bootstrapConfigInjector = null;
        try {
            bootstrapConfigInjector = Guice.createInjector(Stage.PRODUCTION, ImmutableList.of(configModule,
                    (Module) Binder::requireExplicitBindings, this::featureFlagsBinding));
        } catch (CreationException e) {
            annotateInjectorCreationException(e);
        } catch (Exception e) {
            LOG.error("Injector creation failed!", e);
        }

        if (bootstrapConfigInjector == null) {
            LOG.error("Injector for bootstrap configuration could not be created, exiting! (Please include the " +
                    "previous error messages in bug reports.)");
            System.exit(1);
        }
        return bootstrapConfigInjector;
    }

    private void featureFlagsBinding(Binder binder) {
        binder.bind(FeatureFlags.class).toInstance(featureFlags);
    }

    protected void annotateInjectorCreationException(CreationException e) {
        annotateInjectorExceptions(e.getErrorMessages());
        throw e;
    }

    protected void annotateInjectorExceptions(Collection<Message> messages) {
        for (Message message : messages) {
            //noinspection ThrowableResultOfMethodCallIgnored
            final Throwable rootCause = ExceptionUtils.getRootCause(message.getCause());
            if (rootCause instanceof NodeIdPersistenceException) {
                LOG.error(UI.wallString(
                        "Unable to read or persist your NodeId file. This means your node id file (" + configuration.getNodeIdFile() + ") is not readable or writable by the current user. The following exception might give more information: " + message));
                System.exit(-1);
            } else if (rootCause instanceof AccessDeniedException) {
                LOG.error(UI.wallString("Unable to access file " + rootCause.getMessage()));
                System.exit(-2);
            } else if (rootCause instanceof UnsupportedSearchException) {
                final SearchVersion search = ((UnsupportedSearchException) rootCause).getSearchMajorVersion();
                LOG.error(UI.wallString("Unsupported search version: " + search, DocsHelper.PAGE_ES_VERSIONS.toString()));
                System.exit(-3);
            } else if (rootCause instanceof ElasticsearchProbeException) {
                LOG.error(UI.wallString(rootCause.getMessage(), DocsHelper.PAGE_ES_CONFIGURATION.toString()));
                System.exit(-4);
            } else {
                // other guice error, still print the raw messages
                // TODO this could potentially print duplicate messages depending on what a subclass does...
                LOG.error("Guice error (more detail on log level debug): {}", message.getMessage());
                if (rootCause != null) {
                    LOG.debug("Stacktrace:", rootCause);
                }
            }
        }
    }

    protected Set<ServerStatus.Capability> capabilities() {
        return Collections.emptySet();
    }
}<|MERGE_RESOLUTION|>--- conflicted
+++ resolved
@@ -530,15 +530,9 @@
      * Set up a separate injector, containing only the core and bootstrap configuration bindings.
      * It can be used to look up configuration values in modules at binding time.
      */
-<<<<<<< HEAD
-    protected Injector setupCoreConfigInjector() {
+    protected Injector setupBootstrapConfigInjector() {
         final AbstractModule configModule =
                 new NamedConfigParametersOverrideModule(jadConfig.getConfigurationBeans());
-=======
-    protected Injector setupBootstrapConfigInjector() {
-        final NamedConfigParametersModule configModule =
-                new NamedConfigParametersModule(jadConfig.getConfigurationBeans());
->>>>>>> 797a78f9
 
         Injector bootstrapConfigInjector = null;
         try {
