--- conflicted
+++ resolved
@@ -31,10 +31,7 @@
     ModelType STREAM_V1 = ModelType.of("stream", "1");
     ModelType EVENT_DEFINITION_V1 = ModelType.of("event_definition", "1");
     ModelType NOTIFICATION_V1 = ModelType.of("notification", "1");
-<<<<<<< HEAD
-    ModelType URL_WHITELIST_ENTRY_V1 = ModelType.of("url_whitelist_entry", "1");
-=======
     ModelType DASHBOARD_V2 = ModelType.of("dashboard", "2");
     ModelType SEARCH_V1 = ModelType.of("search", "1");
->>>>>>> c9c2ee73
+    ModelType URL_WHITELIST_ENTRY_V1 = ModelType.of("url_whitelist_entry", "1");
 }