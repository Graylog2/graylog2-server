--- conflicted
+++ resolved
@@ -93,10 +93,6 @@
 
     private NativeEntity<Configuration> decode(EntityV1 entity, Map<String, ValueReference> parameters, Map<EntityDescriptor, Object> nativeEntities) {
         final SidecarCollectorConfigurationEntity configurationEntity = objectMapper.convertValue(entity.data(), SidecarCollectorConfigurationEntity.class);
-<<<<<<< HEAD
-        final Configuration configuration = Configuration.createWithoutId(
-                configurationEntity.collectorId().asString(parameters),
-=======
         // Configuration needs to reference the DB ID of the Collector and not the logical ID
         String collectorEntityId = configurationEntity.collectorId().asString(parameters);
         String collectorDbId = nativeEntities.entrySet().stream()
@@ -107,7 +103,6 @@
                 .orElseThrow(() -> new IllegalArgumentException(StringUtils.f("Unable to find database ID of Collector with logical ID [%s]", collectorEntityId)));
         final Configuration configuration = Configuration.create(
                 collectorDbId,
->>>>>>> ca2bf2d8
                 configurationEntity.title().asString(parameters),
                 configurationEntity.color().asString(parameters),
                 configurationEntity.template().asString(parameters),
