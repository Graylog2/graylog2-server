--- conflicted
+++ resolved
@@ -269,15 +269,10 @@
             return;
         }
         try {
-            LOG.debug("WTF");
             streamService.destroy(nativeEntity);
         } catch (NotFoundException ignore) {
         } catch (StreamGuardException e) {
-<<<<<<< HEAD
-            LOG.error("Error deleting stream entity {}", nativeEntity.getTitle());
-=======
             LOG.error("Error deleting stream entity {}. Reason: {}", nativeEntity.getTitle(), e.getMessage());
->>>>>>> 37473598
             throw new IllegalStateException(e.getMessage(), e);
         }
     }
