/*
 * Copyright (C) 2020 Graylog, Inc.
 *
 * This program is free software: you can redistribute it and/or modify
 * it under the terms of the Server Side Public License, version 1,
 * as published by MongoDB, Inc.
 *
 * This program is distributed in the hope that it will be useful,
 * but WITHOUT ANY WARRANTY; without even the implied warranty of
 * MERCHANTABILITY or FITNESS FOR A PARTICULAR PURPOSE. See the
 * Server Side Public License for more details.
 *
 * You should have received a copy of the Server Side Public License
 * along with this program. If not, see
 * <http://www.mongodb.com/licensing/server-side-public-license>.
 */
package org.graylog2.contentpacks;

import com.fasterxml.jackson.databind.ObjectMapper;
import com.google.common.collect.ImmutableList;
import com.google.common.collect.ImmutableMap;
import com.google.common.collect.ImmutableSet;
import com.google.common.collect.Sets;
import com.google.common.graph.ElementOrder;
import com.google.common.graph.Graph;
import com.google.common.graph.GraphBuilder;
import com.google.common.graph.ImmutableGraph;
import com.google.common.graph.MutableGraph;
import com.google.common.graph.Traverser;
import jakarta.inject.Inject;
import jakarta.inject.Singleton;
import jakarta.ws.rs.ForbiddenException;
import org.apache.shiro.authz.annotation.Logical;
import org.graylog.security.UserContext;
import org.graylog.security.UserContextMissingException;
import org.graylog.security.GrantDTO;
import org.graylog2.Configuration;
import org.graylog2.contentpacks.constraints.ConstraintChecker;
import org.graylog2.contentpacks.exceptions.ContentPackException;
import org.graylog2.contentpacks.exceptions.EmptyDefaultValueException;
import org.graylog2.contentpacks.exceptions.FailedConstraintsException;
import org.graylog2.contentpacks.exceptions.InvalidParameterTypeException;
import org.graylog2.contentpacks.exceptions.InvalidParametersException;
import org.graylog2.contentpacks.exceptions.MissingParametersException;
import org.graylog2.contentpacks.exceptions.UnexpectedEntitiesException;
import org.graylog2.contentpacks.facades.EntityWithExcerptFacade;
import org.graylog2.contentpacks.facades.UnsupportedEntityFacade;
import org.graylog2.contentpacks.model.ContentPack;
import org.graylog2.contentpacks.model.ContentPackInstallation;
import org.graylog2.contentpacks.model.ContentPackUninstallDetails;
import org.graylog2.contentpacks.model.ContentPackUninstallation;
import org.graylog2.contentpacks.model.ContentPackV1;
import org.graylog2.contentpacks.model.EntityPermissions;
import org.graylog2.contentpacks.model.LegacyContentPack;
import org.graylog2.contentpacks.model.ModelId;
import org.graylog2.contentpacks.model.ModelType;
import org.graylog2.contentpacks.model.ModelTypes;
import org.graylog2.contentpacks.model.constraints.Constraint;
import org.graylog2.contentpacks.model.constraints.ConstraintCheckResult;
import org.graylog2.contentpacks.model.entities.Entity;
import org.graylog2.contentpacks.model.entities.EntityDescriptor;
import org.graylog2.contentpacks.model.entities.EntityExcerpt;
import org.graylog2.contentpacks.model.entities.EntityV1;
import org.graylog2.contentpacks.model.entities.InputEntity;
import org.graylog2.contentpacks.model.entities.NativeEntity;
import org.graylog2.contentpacks.model.entities.NativeEntityDescriptor;
import org.graylog2.contentpacks.model.entities.references.ValueReference;
import org.graylog2.contentpacks.model.entities.references.ValueType;
import org.graylog2.contentpacks.model.parameters.Parameter;
import org.graylog2.plugin.inputs.CloudCompatible;
import org.graylog2.plugin.streams.Stream;
<<<<<<< HEAD
import org.graylog2.streams.StreamService;
=======
import org.graylog2.shared.users.UserService;
>>>>>>> cbce8c1d
import org.graylog2.utilities.Graphs;
import org.slf4j.Logger;
import org.slf4j.LoggerFactory;

import java.time.Instant;
import java.util.Collection;
import java.util.Collections;
import java.util.HashMap;
import java.util.HashSet;
import java.util.LinkedHashMap;
import java.util.List;
import java.util.Map;
import java.util.Optional;
import java.util.Set;
import java.util.function.Function;
import java.util.function.Predicate;
import java.util.stream.Collectors;

import static org.graylog2.contentpacks.model.ModelTypes.INPUT_V1;

@Singleton
public class ContentPackService {
    private static final Logger LOG = LoggerFactory.getLogger(ContentPackService.class);

    private final ContentPackInstallationPersistenceService contentPackInstallationPersistenceService;
    private final Set<ConstraintChecker> constraintCheckers;
    private final Map<ModelType, EntityWithExcerptFacade<?, ?>> entityFacades;
    private final ObjectMapper objectMapper;
    private final Configuration configuration;
<<<<<<< HEAD
    private final StreamService streamService;
=======
    private final UserService userService;
>>>>>>> cbce8c1d

    @Inject
    public ContentPackService(ContentPackInstallationPersistenceService contentPackInstallationPersistenceService,
                              Set<ConstraintChecker> constraintCheckers,
                              Map<ModelType, EntityWithExcerptFacade<?, ?>> entityFacades,
                              ObjectMapper objectMapper,
                              Configuration configuration,
<<<<<<< HEAD
                              StreamService streamService) {
=======
                              UserService userService) {
>>>>>>> cbce8c1d
        this.contentPackInstallationPersistenceService = contentPackInstallationPersistenceService;
        this.constraintCheckers = constraintCheckers;
        this.entityFacades = entityFacades;
        this.objectMapper = objectMapper;
        this.configuration = configuration;
<<<<<<< HEAD
        this.streamService = streamService;
=======
        this.userService = userService;
    }


    public ContentPackInstallation installContentPack(ContentPack contentPack,
                                                      Map<String, ValueReference> parameters,
                                                      String comment,
                                                      String username) {
        return UserContext.runAs(username, userService, () -> {
            final UserContext userContext;
            try {
                userContext = new UserContext.Factory(userService).create();
                return installContentPack(contentPack, parameters, comment, userContext);
            } catch (UserContextMissingException e) {
                throw new IllegalArgumentException("User Context missing", e);
            }
        });
>>>>>>> cbce8c1d
    }

    public ContentPackInstallation installContentPack(ContentPack contentPack,
                                                      Map<String, ValueReference> parameters,
                                                      String comment,
                                                      UserContext userContext) {
        if (contentPack instanceof ContentPackV1 contentPackV1) {
            return installContentPack(contentPackV1, parameters, comment, userContext);
        } else {
            throw new IllegalArgumentException("Unsupported content pack version: " + contentPack.version());
        }
    }

    private ContentPackInstallation installContentPack(ContentPackV1 contentPack,
                                                       Map<String, ValueReference> parameters,
                                                       String comment,
                                                       UserContext userContext) {
        ensureConstraints(contentPack.constraints());

        final Entity rootEntity = EntityV1.createRoot(contentPack);
        final ImmutableMap<String, ValueReference> validatedParameters = validateParameters(parameters, contentPack.parameters());
        final ImmutableGraph<Entity> dependencyGraph = buildEntityGraph(rootEntity, contentPack.entities(), validatedParameters);

        final Traverser<Entity> entityTraverser = Traverser.forGraph(dependencyGraph);
        final Iterable<Entity> entitiesInOrder = entityTraverser.depthFirstPostOrder(rootEntity);

        // Insertion order is important for created entities so we can roll back in order!
        final Map<EntityDescriptor, Object> createdEntities = new LinkedHashMap<>();
        final Map<EntityDescriptor, Object> allEntities = getMapWithSystemStreamEntities();
        final ImmutableSet.Builder<NativeEntityDescriptor> allEntityDescriptors = ImmutableSet.builder();

        try {
            for (Entity entity : entitiesInOrder) {
                if (entity.equals(rootEntity)) {
                    continue;
                }

                final EntityDescriptor entityDescriptor = entity.toEntityDescriptor();
                final EntityWithExcerptFacade<?, ?> facade = entityFacades.getOrDefault(entity.type(), UnsupportedEntityFacade.INSTANCE);

                facade.getCreatePermissions(entity).ifPresent(p -> checkPermissions(p, userContext));

                if (configuration.isCloud() && entity.type().equals(INPUT_V1) && entity instanceof EntityV1 entityV1) {
                    final InputEntity inputEntity = objectMapper.convertValue(entityV1.data(), InputEntity.class);
                    String className = inputEntity.type().asString();
                    Class inputClass = Class.forName(className);
                    if (inputClass.getAnnotation(CloudCompatible.class) == null) {
                        LOG.warn("Ignoring incompatible input {} in cloud", className);
                        continue;
                    }
                }

                final Optional<? extends NativeEntity<?>> existingEntity = facade.findExisting(entity, parameters);
                if (existingEntity.isPresent()) {
                    LOG.trace("Found existing entity for {}", entityDescriptor);
                    final NativeEntity<?> nativeEntity = existingEntity.get();
                    final NativeEntityDescriptor nativeEntityDescriptor = nativeEntity.descriptor();
                    /* Found entity on the system or we found a other installation which stated that */
                    if (contentPackInstallationPersistenceService.countInstallationOfEntityById(nativeEntityDescriptor.id()) <= 0 ||
                            contentPackInstallationPersistenceService.countInstallationOfEntityByIdAndFoundOnSystem(nativeEntityDescriptor.id()) > 0) {
                        final NativeEntityDescriptor serverDescriptor = nativeEntityDescriptor.toBuilder()
                                .foundOnSystem(true)
                                .build();
                        allEntityDescriptors.add(serverDescriptor);
                    } else {
                        allEntityDescriptors.add(nativeEntity.descriptor());
                    }
                    allEntities.put(entityDescriptor, nativeEntity.entity());
                } else {
                    LOG.trace("Creating new entity for {}", entityDescriptor);
                    final NativeEntity<?> createdEntity = facade.createNativeEntity(entity, validatedParameters, allEntities, userContext.getUser().getName());
                    allEntityDescriptors.add(createdEntity.descriptor());
                    createdEntities.put(entityDescriptor, createdEntity.entity());
                    allEntities.put(entityDescriptor, createdEntity.entity());
                }
            }
        } catch (Exception e) {
            rollback(createdEntities);

            throw new ContentPackException("Failed to install content pack <" + contentPack.id() + "/" + contentPack.revision() + ">", e);
        }

        final ContentPackInstallation installation = ContentPackInstallation.builder()
                .contentPackId(contentPack.id())
                .contentPackRevision(contentPack.revision())
                .parameters(validatedParameters)
                .comment(comment)
                // TODO: Store complete entity instead of only the descriptor?
                .entities(allEntityDescriptors.build())
                .createdAt(Instant.now())
                .createdBy(userContext.getUser().getName())
                .build();

        return contentPackInstallationPersistenceService.insert(installation);
    }

    private Map<EntityDescriptor, Object> getMapWithSystemStreamEntities() {
        Map<EntityDescriptor, Object> entities = new HashMap<>();
        for (Stream stream : streamService.loadSystemStreams(true)) {
            try {
                final EntityDescriptor streamEntityDescriptor = EntityDescriptor.create(stream.getId(), ModelTypes.STREAM_V1);
                entities.put(streamEntityDescriptor, stream);
            } catch (Exception e) {
                LOG.debug("Failed to load system stream <{}>", stream.getId(), e);
            }
        }
        return entities;
    }

    @SuppressWarnings("unchecked")
    private void rollback(Map<EntityDescriptor, Object> entities) {
        final ImmutableList<Map.Entry<EntityDescriptor, Object>> entries = ImmutableList.copyOf(entities.entrySet());
        for (Map.Entry<EntityDescriptor, Object> entry : entries.reverse()) {
            final EntityDescriptor entityDescriptor = entry.getKey();
            final Object entity = entry.getValue();
            final EntityWithExcerptFacade facade = entityFacades.getOrDefault(entityDescriptor.type(), UnsupportedEntityFacade.INSTANCE);

            LOG.debug("Removing entity {}", entityDescriptor);
            facade.delete(entity);
        }
    }

    public ContentPackUninstallDetails getUninstallDetails(ContentPack contentPack, ContentPackInstallation installation) {
        if (contentPack instanceof ContentPackV1 contentPackV1) {
            return getUninstallDetails(contentPackV1, installation);
        } else {
            throw new IllegalArgumentException("Unsupported content pack version: " + contentPack.version());
        }
    }

    private ContentPackUninstallDetails getUninstallDetails(ContentPackV1 contentPack, ContentPackInstallation installation) {
        final Entity rootEntity = EntityV1.createRoot(contentPack);
        final ImmutableMap<String, ValueReference> parameters = installation.parameters();
        final ImmutableGraph<Entity> dependencyGraph = buildEntityGraph(rootEntity, contentPack.entities(), parameters);

        final Traverser<Entity> entityTraverser = Traverser.forGraph(dependencyGraph);
        final Iterable<Entity> entitiesInOrder = entityTraverser.breadthFirst(rootEntity);
        final Set<NativeEntityDescriptor> nativeEntityDescriptors = new HashSet<>();

        entitiesInOrder.forEach((entity -> {
            if (entity.equals(rootEntity)) {
                return;
            }

            final Optional<NativeEntityDescriptor> nativeEntityDescriptorOptional = installation.entities().stream()
                    .filter(descriptor -> entity.id().equals(descriptor.contentPackEntityId()))
                    .findFirst();
            if (nativeEntityDescriptorOptional.isPresent()) {
                NativeEntityDescriptor nativeEntityDescriptor = nativeEntityDescriptorOptional.get();
                if (contentPackInstallationPersistenceService
                        .countInstallationOfEntityById(nativeEntityDescriptor.id()) <= 1) {
                    nativeEntityDescriptors.add(nativeEntityDescriptor);
                }
            }
        }));

        return ContentPackUninstallDetails.create(nativeEntityDescriptors);
    }

    public ContentPackUninstallation uninstallContentPack(ContentPack contentPack, ContentPackInstallation installation) {
        /*
         * - Show entities marked for removal and ask user for confirmation
         * - Resolve dependency order of the previously created entities
         * - Stop/pause entities in reverse order
         *      - In case of error: Ignore, log error message (or create system notification), and continue
         * - Remove entities in reverse order
         *      - In case of error: Ignore, log error message (or create system notification), and continue
         * - Remove content pack snapshot
         */
        if (contentPack instanceof ContentPackV1) {
            return uninstallContentPack(installation, (ContentPackV1) contentPack);
        } else {
            throw new IllegalArgumentException("Unsupported content pack version: " + contentPack.version());
        }
    }

    private ContentPackUninstallation uninstallContentPack(ContentPackInstallation installation, ContentPackV1 contentPack) {
        final Entity rootEntity = EntityV1.createRoot(contentPack);
        final ImmutableMap<String, ValueReference> parameters = installation.parameters();
        final ImmutableGraph<Entity> dependencyGraph = buildEntityGraph(rootEntity, contentPack.entities(), parameters);

        final Traverser<Entity> entityTraverser = Traverser.forGraph(dependencyGraph);
        final Iterable<Entity> entitiesInOrder = entityTraverser.breadthFirst(rootEntity);

        final Set<NativeEntityDescriptor> removedEntities = new HashSet<>();
        final Map<ModelId, Object> removedEntityObjects = new HashMap<>();
        final Set<NativeEntityDescriptor> failedEntities = new HashSet<>();
        final Set<NativeEntityDescriptor> skippedEntities = new HashSet<>();
        final Map<ModelId, List<GrantDTO>> entityGrants = new HashMap<>();

        try {
            for (Entity entity : entitiesInOrder) {
                if (entity.equals(rootEntity)) {
                    continue;
                }

                final Optional<NativeEntityDescriptor> nativeEntityDescriptorOptional = installation.entities().stream()
                        .filter(descriptor -> entity.id().equals(descriptor.contentPackEntityId()))
                        .findFirst();

                final EntityWithExcerptFacade facade = entityFacades.getOrDefault(entity.type(), UnsupportedEntityFacade.INSTANCE);

                if (nativeEntityDescriptorOptional.isPresent()) {
                    final NativeEntityDescriptor nativeEntityDescriptor = nativeEntityDescriptorOptional.get();
                    final Optional nativeEntityOptional = facade.loadNativeEntity(nativeEntityDescriptor);
                    final ModelId entityId = nativeEntityDescriptor.id();
                    final long installCount = contentPackInstallationPersistenceService
                            .countInstallationOfEntityById(entityId);
                    final long systemFoundCount = contentPackInstallationPersistenceService.
                            countInstallationOfEntityByIdAndFoundOnSystem(entityId);

                    if (installCount > 1 || (installCount == 1 && systemFoundCount >= 1)) {
                        skippedEntities.add(nativeEntityDescriptor);
                        LOG.debug("Did not remove entity since other content pack installations still use them: {}",
                                nativeEntityDescriptor);
                    } else if (nativeEntityOptional.isPresent()) {
                        final Object nativeEntity = nativeEntityOptional.get();
                        LOG.trace("Removing existing native entity for {}", nativeEntityDescriptor);
                        try {
                            //noinspection unchecked
                            List<GrantDTO> grants = facade.resolveGrants(((NativeEntity) nativeEntity).entity());
                            entityGrants.put(entity.id(), grants);
                            // The EntityFacade#delete() method expects the actual entity object
                            //noinspection unchecked
                            facade.delete(((NativeEntity) nativeEntity).entity());
                            removedEntities.add(nativeEntityDescriptor);
                            removedEntityObjects.put(nativeEntityDescriptor.contentPackEntityId(), ((NativeEntity) nativeEntity).entity());
                        } catch (Exception e) {
                            LOG.warn("Couldn't remove native entity {}", nativeEntity);
                            failedEntities.add(nativeEntityDescriptor);
                        }
                    } else {
                        LOG.trace("Couldn't find existing native entity for {}", nativeEntityDescriptor);
                    }
                }
            }
        } catch (Exception e) {
            throw new ContentPackException("Failed to remove content pack <" + contentPack.id() + "/" + contentPack.revision() + ">", e);
        }

        final int deletedInstallations = contentPackInstallationPersistenceService.deleteById(installation.id());
        LOG.debug("Deleted {} installation(s) of content pack {}", deletedInstallations, contentPack.id());

        return ContentPackUninstallation.builder()
                .entities(ImmutableSet.copyOf(removedEntities))
                .entityObjects(ImmutableMap.copyOf(removedEntityObjects))
                .skippedEntities(ImmutableSet.copyOf(skippedEntities))
                .failedEntities(ImmutableSet.copyOf(failedEntities))
                .entityGrants(ImmutableMap.copyOf(entityGrants))
                .build();
    }

    public Set<EntityExcerpt> listAllEntityExcerpts() {
        final ImmutableSet.Builder<EntityExcerpt> entityIndexBuilder = ImmutableSet.builder();
        entityFacades.values().forEach(facade -> entityIndexBuilder.addAll(facade.listEntityExcerpts()));
        return entityIndexBuilder.build();
    }

    public Map<String, EntityExcerpt> getEntityExcerpts() {
        return listAllEntityExcerpts().stream().collect(Collectors.toMap(x -> x.id().id(), x -> x));
    }

    public Set<EntityDescriptor> resolveEntities(Collection<EntityDescriptor> unresolvedEntities) {
        final MutableGraph<EntityDescriptor> dependencyGraph = GraphBuilder.directed()
                .allowsSelfLoops(false)
                .nodeOrder(ElementOrder.insertion())
                .build();
        unresolvedEntities.forEach(dependencyGraph::addNode);

        final HashSet<EntityDescriptor> resolvedEntities = new HashSet<>();
        final MutableGraph<EntityDescriptor> finalDependencyGraph = resolveDependencyGraph(dependencyGraph, resolvedEntities);

        LOG.debug("Final dependency graph: {}", finalDependencyGraph);

        return finalDependencyGraph.nodes();
    }

    private MutableGraph<EntityDescriptor> resolveDependencyGraph(Graph<EntityDescriptor> dependencyGraph, Set<EntityDescriptor> resolvedEntities) {
        final MutableGraph<EntityDescriptor> mutableGraph = GraphBuilder.from(dependencyGraph).build();
        Graphs.merge(mutableGraph, dependencyGraph);

        for (EntityDescriptor entityDescriptor : dependencyGraph.nodes()) {
            LOG.debug("Resolving entity {}", entityDescriptor);
            if (resolvedEntities.contains(entityDescriptor)) {
                LOG.debug("Entity {} already resolved, skipping.", entityDescriptor);
                continue;
            }

            final EntityWithExcerptFacade<?, ?> facade = entityFacades.getOrDefault(entityDescriptor.type(), UnsupportedEntityFacade.INSTANCE);
            final Graph<EntityDescriptor> graph = facade.resolveNativeEntity(entityDescriptor);
            LOG.trace("Dependencies of entity {}: {}", entityDescriptor, graph);

            Graphs.merge(mutableGraph, graph);
            LOG.trace("New dependency graph: {}", mutableGraph);

            resolvedEntities.add(entityDescriptor);
            final Graph<EntityDescriptor> result = resolveDependencyGraph(mutableGraph, resolvedEntities);
            Graphs.merge(mutableGraph, result);
        }

        return mutableGraph;
    }

    public ImmutableSet<Entity> collectEntities(Collection<EntityDescriptor> resolvedEntities) {
        // It's important to only compute the EntityDescriptor IDs once per #collectEntities call! Otherwise we
        // will get broken references between the entities.
        final EntityDescriptorIds entityDescriptorIds = EntityDescriptorIds.of(resolvedEntities);

        final ImmutableSet.Builder<Entity> entities = ImmutableSet.builder();
        for (EntityDescriptor entityDescriptor : resolvedEntities) {
            if (EntityDescriptorIds.isSystemStreamDescriptor(entityDescriptor)) {
                continue;
            }
            final EntityWithExcerptFacade<?, ?> facade = entityFacades.getOrDefault(entityDescriptor.type(), UnsupportedEntityFacade.INSTANCE);

            facade.exportEntity(entityDescriptor, entityDescriptorIds).ifPresent(entities::add);
        }

        return entities.build();
    }

    private ImmutableGraph<Entity> buildEntityGraph(Entity rootEntity,
                                                    Set<Entity> entities,
                                                    Map<String, ValueReference> parameters) {
        final Map<EntityDescriptor, Entity> entityDescriptorMap = entities.stream()
                .collect(Collectors.toMap(Entity::toEntityDescriptor, Function.identity()));

        final MutableGraph<Entity> dependencyGraph = GraphBuilder.directed()
                .allowsSelfLoops(false)
                .expectedNodeCount(entities.size())
                .build();

        for (Map.Entry<EntityDescriptor, Entity> entry : entityDescriptorMap.entrySet()) {
            final EntityDescriptor entityDescriptor = entry.getKey();
            final Entity entity = entry.getValue();

            final EntityWithExcerptFacade<?, ?> facade = entityFacades.getOrDefault(entity.type(), UnsupportedEntityFacade.INSTANCE);
            final Graph<Entity> entityGraph = facade.resolveForInstallation(entity, parameters, entityDescriptorMap);
            LOG.trace("Dependencies of entity {}: {}", entityDescriptor, entityGraph);

            dependencyGraph.putEdge(rootEntity, entity);
            Graphs.merge(dependencyGraph, entityGraph);
            LOG.trace("New dependency graph: {}", dependencyGraph);
        }

        final Set<Entity> unexpectedEntities = dependencyGraph.nodes().stream()
                .filter(entity -> !rootEntity.equals(entity))
                .filter(entity -> !entities.contains(entity))
                .collect(Collectors.toSet());

        if (!unexpectedEntities.isEmpty()) {
            throw new UnexpectedEntitiesException(unexpectedEntities);
        }

        return ImmutableGraph.copyOf(dependencyGraph);
    }

    private void ensureConstraints(Set<Constraint> requiredConstraints) {
        final Set<Constraint> fulfilledConstraints = new HashSet<>();
        for (ConstraintChecker constraintChecker : constraintCheckers) {
            fulfilledConstraints.addAll(constraintChecker.ensureConstraints(requiredConstraints));
        }

        if (!fulfilledConstraints.equals(requiredConstraints)) {
            final Set<Constraint> failedConstraints = Sets.difference(requiredConstraints, fulfilledConstraints);
            throw new FailedConstraintsException(failedConstraints);
        }
    }

    public Set<ConstraintCheckResult> checkConstraints(ContentPack contentPack) {
        if (contentPack instanceof ContentPackV1 contentPackV1) {
            return checkConstraintsV1(contentPackV1);
        } else if (contentPack instanceof LegacyContentPack) {
            return Collections.emptySet();
        } else {
            throw new IllegalArgumentException("Unsupported content pack version: " + contentPack.version());
        }
    }

    private Set<ConstraintCheckResult> checkConstraintsV1(ContentPackV1 contentPackV1) {
        Set<Constraint> requiredConstraints = contentPackV1.constraints();
        final Set<ConstraintCheckResult> fulfilledConstraints = new HashSet<>();
        for (ConstraintChecker constraintChecker : constraintCheckers) {
            fulfilledConstraints.addAll(constraintChecker.checkConstraints(requiredConstraints));
        }
        return fulfilledConstraints;
    }

    private ImmutableMap<String, ValueReference> validateParameters(Map<String, ValueReference> parameters,
                                                                    Set<Parameter> contentPackParameters) {
        final Set<String> contentPackParameterNames = contentPackParameters.stream()
                .map(Parameter::name)
                .collect(Collectors.toSet());

        checkUnknownParameters(parameters, contentPackParameterNames);
        checkMissingParameters(parameters, contentPackParameterNames);

        final Map<String, ValueType> contentPackParameterValueTypes = contentPackParameters.stream()
                .collect(Collectors.toMap(Parameter::name, Parameter::valueType));
        final Set<String> invalidParameters = parameters.entrySet().stream()
                .filter(entry -> entry.getValue().valueType() != contentPackParameterValueTypes.get(entry.getKey()))
                .map(Map.Entry::getKey)
                .collect(Collectors.toSet());
        if (!invalidParameters.isEmpty()) {
            throw new InvalidParametersException(invalidParameters);
        }

        final ImmutableMap.Builder<String, ValueReference> validatedParameters = ImmutableMap.builder();
        for (Parameter contentPackParameter : contentPackParameters) {
            final String name = contentPackParameter.name();
            final ValueReference providedParameter = parameters.get(name);

            if (providedParameter == null) {
                final Optional<?> defaultValue = contentPackParameter.defaultValue();
                final Object value = defaultValue.orElseThrow(() -> new EmptyDefaultValueException(name));
                final ValueReference valueReference = ValueReference.builder()
                        .valueType(contentPackParameter.valueType())
                        .value(value)
                        .build();
                validatedParameters.put(name, valueReference);
            } else if (providedParameter.valueType() != contentPackParameter.valueType()) {
                throw new InvalidParameterTypeException(contentPackParameter.valueType(), providedParameter.valueType());
            } else {
                validatedParameters.put(name, providedParameter);
            }
        }

        return validatedParameters.build();
    }

    private void checkUnknownParameters(Map<String, ValueReference> parameters, Set<String> contentPackParameterNames) {
        final Predicate<String> containsContentPackParameter = contentPackParameterNames::contains;
        final Set<String> unknownParameters = parameters.keySet().stream()
                .filter(containsContentPackParameter.negate())
                .collect(Collectors.toSet());
        if (!unknownParameters.isEmpty()) {
            // Ignore unknown parameters for now
            LOG.debug("Unknown parameters: {}", unknownParameters);
        }
    }

    private void checkMissingParameters(Map<String, ValueReference> parameters, Set<String> contentPackParameterNames) {
        final Predicate<String> containsParameter = parameters::containsKey;
        final Set<String> missingParameters = contentPackParameterNames.stream()
                .filter(containsParameter.negate())
                .collect(Collectors.toSet());
        if (!missingParameters.isEmpty()) {
            throw new MissingParametersException(missingParameters);
        }
    }

    private void checkPermissions(EntityPermissions permissions, UserContext userContext) {
        if (!permissions.isPermitted(userContext)) {
            permissions.permissions().stream()
                    .filter(p -> !userContext.isPermitted(p))
                    .forEach(p -> LOG.error("Missing permission <{}> (Logical {})", p, permissions.operator()));
            throw new ForbiddenException("Missing permissions");
        }
    }
}<|MERGE_RESOLUTION|>--- conflicted
+++ resolved
@@ -69,11 +69,8 @@
 import org.graylog2.contentpacks.model.parameters.Parameter;
 import org.graylog2.plugin.inputs.CloudCompatible;
 import org.graylog2.plugin.streams.Stream;
-<<<<<<< HEAD
 import org.graylog2.streams.StreamService;
-=======
 import org.graylog2.shared.users.UserService;
->>>>>>> cbce8c1d
 import org.graylog2.utilities.Graphs;
 import org.slf4j.Logger;
 import org.slf4j.LoggerFactory;
@@ -103,11 +100,8 @@
     private final Map<ModelType, EntityWithExcerptFacade<?, ?>> entityFacades;
     private final ObjectMapper objectMapper;
     private final Configuration configuration;
-<<<<<<< HEAD
     private final StreamService streamService;
-=======
     private final UserService userService;
->>>>>>> cbce8c1d
 
     @Inject
     public ContentPackService(ContentPackInstallationPersistenceService contentPackInstallationPersistenceService,
@@ -115,19 +109,14 @@
                               Map<ModelType, EntityWithExcerptFacade<?, ?>> entityFacades,
                               ObjectMapper objectMapper,
                               Configuration configuration,
-<<<<<<< HEAD
-                              StreamService streamService) {
-=======
+                              StreamService streamService,
                               UserService userService) {
->>>>>>> cbce8c1d
         this.contentPackInstallationPersistenceService = contentPackInstallationPersistenceService;
         this.constraintCheckers = constraintCheckers;
         this.entityFacades = entityFacades;
         this.objectMapper = objectMapper;
         this.configuration = configuration;
-<<<<<<< HEAD
         this.streamService = streamService;
-=======
         this.userService = userService;
     }
 
@@ -145,7 +134,6 @@
                 throw new IllegalArgumentException("User Context missing", e);
             }
         });
->>>>>>> cbce8c1d
     }
 
     public ContentPackInstallation installContentPack(ContentPack contentPack,
