/*
 * Copyright (C) 2020 Graylog, Inc.
 *
 * This program is free software: you can redistribute it and/or modify
 * it under the terms of the Server Side Public License, version 1,
 * as published by MongoDB, Inc.
 *
 * This program is distributed in the hope that it will be useful,
 * but WITHOUT ANY WARRANTY; without even the implied warranty of
 * MERCHANTABILITY or FITNESS FOR A PARTICULAR PURPOSE. See the
 * Server Side Public License for more details.
 *
 * You should have received a copy of the Server Side Public License
 * along with this program. If not, see
 * <http://www.mongodb.com/licensing/server-side-public-license>.
 */
package org.graylog2.inputs.codecs;

<<<<<<< HEAD
import com.eaio.uuid.UUID;
import com.fasterxml.jackson.core.JsonFactory;
import com.fasterxml.jackson.core.JsonParser;
import com.fasterxml.jackson.databind.JsonNode;
import com.fasterxml.jackson.databind.ObjectMapper;
=======
>>>>>>> aff01c9c
import com.google.inject.assistedinject.Assisted;
import jakarta.inject.Inject;
import org.graylog2.inputs.transports.TcpTransport;
import org.graylog2.plugin.Message;
import org.graylog2.plugin.MessageFactory;
import org.graylog2.plugin.configuration.Configuration;
import org.graylog2.plugin.configuration.ConfigurationRequest;
import org.graylog2.plugin.configuration.fields.ConfigurationField;
import org.graylog2.plugin.configuration.fields.NumberField;
import org.graylog2.plugin.inputs.annotations.Codec;
import org.graylog2.plugin.inputs.annotations.ConfigClass;
import org.graylog2.plugin.inputs.annotations.FactoryClass;
import org.graylog2.plugin.inputs.codecs.AbstractCodec;
import org.graylog2.plugin.inputs.codecs.CodecAggregator;
import org.graylog2.plugin.inputs.transports.NettyTransport;
import org.graylog2.plugin.journal.RawMessage;
import org.slf4j.Logger;
import org.slf4j.LoggerFactory;

import javax.annotation.Nonnull;
import javax.annotation.Nullable;
import java.util.Optional;

@Codec(name = "gelf", displayName = "GELF")
public class GelfCodec extends AbstractCodec {
    private static final Logger log = LoggerFactory.getLogger(GelfCodec.class);
    private static final String CK_DECOMPRESS_SIZE_LIMIT = "decompress_size_limit";
    public static final int DEFAULT_DECOMPRESS_SIZE_LIMIT = 8388608;

    private final GelfChunkAggregator aggregator;
<<<<<<< HEAD
    private final MessageFactory messageFactory;
    private final ObjectMapper objectMapper;
    private final JsonFactory jsonFactory;
    private final long decompressSizeLimit;
=======
    private final GelfDecoder gelfDecoder;
>>>>>>> aff01c9c

    @Inject
    public GelfCodec(@Assisted Configuration configuration, GelfChunkAggregator aggregator, MessageFactory messageFactory) {
        super(configuration);
        this.aggregator = aggregator;
<<<<<<< HEAD
        this.messageFactory = messageFactory;
        this.objectMapper = new ObjectMapper().enable(
                JsonParser.Feature.ALLOW_UNQUOTED_CONTROL_CHARS,
                JsonParser.Feature.ALLOW_TRAILING_COMMA);
        this.jsonFactory = objectMapper.getFactory();
        this.decompressSizeLimit = configuration.getInt(CK_DECOMPRESS_SIZE_LIMIT, DEFAULT_DECOMPRESS_SIZE_LIMIT);
    }

    private static String stringValue(final JsonNode json, final String fieldName) {
        if (json != null) {
            final JsonNode value = json.get(fieldName);

            if (value != null) {
                return value.asText();
            }
        }
        return null;
    }

    private static long longValue(final JsonNode json, final String fieldName) {
        if (json != null) {
            final JsonNode value = json.get(fieldName);

            if (value != null) {
                return value.asLong(-1L);
            }
        }
        return -1L;
    }

    private static int intValue(final JsonNode json, final String fieldName) {
        if (json != null) {
            final JsonNode value = json.get(fieldName);

            if (value != null) {
                return value.asInt(-1);
            }
        }
        return -1;
    }

    private static double timestampValue(final JsonNode json) {
        final JsonNode value = json.path(Message.FIELD_TIMESTAMP);
        if (value.isNumber()) {
            return value.asDouble(-1.0);
        } else if (value.isTextual()) {
            try {
                return Double.parseDouble(value.asText());
            } catch (NumberFormatException e) {
                log.debug("Unable to parse timestamp", e);
                return -1.0;
            }
        } else {
            return -1.0;
        }
    }

    @Override
    public Optional<Message> decodeSafe(@Nonnull final RawMessage rawMessage) {
        final GELFMessage gelfMessage = new GELFMessage(rawMessage.getPayload(), rawMessage.getRemoteAddress());
        final String json = gelfMessage.getJSON(decompressSizeLimit, charset);

        final JsonNode node;

        try {
            final JsonParser parser = jsonFactory.createParser(json);
            node = objectMapper.readTree(parser);

            if (parser.nextToken() != null) {
                throw new IllegalArgumentException("Extra unexpected JSON detected after first valid JSON. Please enable bulk receiving");
            }

            if (node == null || node.isEmpty()) {
                throw new IOException("null result");
            }

        } catch (final IllegalArgumentException illegalArgumentException) {
            throw InputProcessingException.create(illegalArgumentException.getMessage(), illegalArgumentException, rawMessage, json);
        } catch (final Exception e) {
            throw InputProcessingException.create("JSON is null/could not be parsed (invalid JSON)",
                    e, rawMessage, json);
        }

        try {
            validateGELFMessage(node, rawMessage.getId(), rawMessage.getRemoteAddress());
        } catch (IllegalArgumentException e) {
            throw InputProcessingException.create(e.getMessage(), e, rawMessage, json);
        }

        // Timestamp.
        final double messageTimestamp = timestampValue(node);
        final DateTime timestamp;
        if (messageTimestamp <= 0) {
            timestamp = rawMessage.getTimestamp();
        } else {
            // we treat this as a unix timestamp
            timestamp = Tools.dateTimeFromDouble(messageTimestamp);
        }

        final Message message = messageFactory.createMessage(
                stringValue(node, "short_message"),
                stringValue(node, "host"),
                timestamp
        );

        message.addField(Message.FIELD_FULL_MESSAGE, stringValue(node, "full_message"));

        final String file = stringValue(node, "file");

        if (file != null && !file.isEmpty()) {
            message.addField("file", file);
        }

        final long line = longValue(node, "line");
        if (line > -1) {
            message.addField("line", line);
        }

        // Level is set by server if not specified by client.
        final int level = intValue(node, "level");
        if (level > -1) {
            message.addField("level", level);
        }

        // Facility is set by server if not specified by client.
        final String facility = stringValue(node, "facility");
        if (facility != null && !facility.isEmpty()) {
            message.addField("facility", facility);
        }

        // Add additional data if there is some.
        final Iterator<Map.Entry<String, JsonNode>> fields = node.fields();

        while (fields.hasNext()) {
            final Map.Entry<String, JsonNode> entry = fields.next();

            String key = entry.getKey();
            // Do not index useless GELF "version" field.
            if ("version".equals(key)) {
                continue;
            }

            // Don't include GELF syntax underscore in message field key.
            if (key.startsWith("_") && key.length() > 1) {
                key = key.substring(1);
            }

            // We already set short_message and host as message and source. Do not add as fields again.
            if ("short_message".equals(key) || "host".equals(key)) {
                continue;
            }

            // Skip standard or already set fields.
            if (message.getField(key) != null || Message.RESERVED_FIELDS.contains(key) && !Message.RESERVED_SETTABLE_FIELDS.contains(key)) {
                continue;
            }

            // Convert JSON containers to Strings, and pick a suitable number representation.
            final JsonNode value = entry.getValue();

            final Object fieldValue;
            if (value.isContainerNode()) {
                fieldValue = value.toString();
            } else if (value.isFloatingPointNumber()) {
                fieldValue = value.asDouble();
            } else if (value.isIntegralNumber()) {
                fieldValue = value.asLong();
            } else if (value.isNull()) {
                log.debug("Field [{}] is NULL. Skipping.", key);
                continue;
            } else if (value.isTextual()) {
                fieldValue = value.asText();
            } else {
                log.debug("Field [{}] has unknown value type. Skipping.", key);
                continue;
            }

            message.addField(key, fieldValue);
        }

        return Optional.of(message);
    }

    private void validateGELFMessage(JsonNode jsonNode, UUID id, ResolvableInetSocketAddress remoteAddress) {
        final String prefix = "GELF message <" + id + "> " + (remoteAddress == null ? "" : "(received from <" + remoteAddress + ">) ");

        final JsonNode hostNode = jsonNode.path("host");
        if (hostNode.isMissingNode()) {
            log.warn(prefix + "is missing mandatory \"host\" field.");
        } else {
            if (!hostNode.isTextual()) {
                throw new IllegalArgumentException(prefix + "has invalid \"host\": " + hostNode.asText());
            }
            if (StringUtils.isBlank(hostNode.asText())) {
                throw new IllegalArgumentException(prefix + "has empty mandatory \"host\" field.");
            }
        }

        final JsonNode shortMessageNode = jsonNode.path("short_message");
        final JsonNode messageNode = jsonNode.path("message");
        if (!shortMessageNode.isMissingNode()) {
            if (!shortMessageNode.isTextual()) {
                throw new IllegalArgumentException(prefix + "has invalid \"short_message\": " + shortMessageNode.asText());
            }
            if (StringUtils.isBlank(shortMessageNode.asText()) && StringUtils.isBlank(messageNode.asText())) {
                throw new IllegalArgumentException(prefix + "has empty mandatory \"short_message\" field.");
            }
        } else if (!messageNode.isMissingNode()) {
            if (!messageNode.isTextual()) {
                throw new IllegalArgumentException(prefix + "has invalid \"message\": " + messageNode.asText());
            }
            if (StringUtils.isBlank(messageNode.asText())) {
                throw new IllegalArgumentException(prefix + "has empty mandatory \"message\" field.");
            }
        } else {
            throw new IllegalArgumentException(prefix + "is missing mandatory \"short_message\" or \"message\" field.");
        }

        final JsonNode timestampNode = jsonNode.path("timestamp");
        if (timestampNode.isValueNode() && !timestampNode.isNumber()) {
            log.warn(prefix + "has invalid \"timestamp\": {}  (type: {})", timestampNode.asText(), timestampNode.getNodeType().name());
        }
=======
        this.gelfDecoder = new GelfDecoder(messageFactory,
                configuration.getInt(CK_DECOMPRESS_SIZE_LIMIT, DEFAULT_DECOMPRESS_SIZE_LIMIT),
                getCharsetOrDefault(configuration));
    }

    @Override
    public Optional<Message> decodeSafe(RawMessage rawMessage) {
        return gelfDecoder.decode(rawMessage);
>>>>>>> aff01c9c
    }

    @Nullable
    @Override
    public CodecAggregator getAggregator() {
        return aggregator;
    }

    @FactoryClass
    public interface Factory extends AbstractCodec.Factory<GelfCodec> {
        @Override
        GelfCodec create(Configuration configuration);

        @Override
        Config getConfig();

        @Override
        Descriptor getDescriptor();
    }

    @ConfigClass
    public static class Config extends AbstractCodec.Config {
        @Override
        public ConfigurationRequest getRequestedConfiguration() {
            final ConfigurationRequest requestedConfiguration = super.getRequestedConfiguration();
            requestedConfiguration.addField(new NumberField(
                    CK_DECOMPRESS_SIZE_LIMIT,
                    "Decompressed size limit",
                    DEFAULT_DECOMPRESS_SIZE_LIMIT,
                    "The maximum number of bytes after decompression.",
                    ConfigurationField.Optional.OPTIONAL));

            return requestedConfiguration;
        }

        @Override
        public void overrideDefaultValues(@Nonnull ConfigurationRequest cr) {
            if (cr.containsField(NettyTransport.CK_PORT)) {
                cr.getField(NettyTransport.CK_PORT).setDefaultValue(12201);
            }

            // GELF TCP always needs null-byte delimiter!
            if (cr.containsField(TcpTransport.CK_USE_NULL_DELIMITER)) {
                cr.getField(TcpTransport.CK_USE_NULL_DELIMITER).setDefaultValue(true);
            }
        }
    }

    public static class Descriptor extends AbstractCodec.Descriptor {
        @Inject
        public Descriptor() {
            super(GelfCodec.class.getAnnotation(Codec.class).displayName());
        }
    }
}<|MERGE_RESOLUTION|>--- conflicted
+++ resolved
@@ -16,14 +16,6 @@
  */
 package org.graylog2.inputs.codecs;
 
-<<<<<<< HEAD
-import com.eaio.uuid.UUID;
-import com.fasterxml.jackson.core.JsonFactory;
-import com.fasterxml.jackson.core.JsonParser;
-import com.fasterxml.jackson.databind.JsonNode;
-import com.fasterxml.jackson.databind.ObjectMapper;
-=======
->>>>>>> aff01c9c
 import com.google.inject.assistedinject.Assisted;
 import jakarta.inject.Inject;
 import org.graylog2.inputs.transports.TcpTransport;
@@ -54,243 +46,12 @@
     public static final int DEFAULT_DECOMPRESS_SIZE_LIMIT = 8388608;
 
     private final GelfChunkAggregator aggregator;
-<<<<<<< HEAD
-    private final MessageFactory messageFactory;
-    private final ObjectMapper objectMapper;
-    private final JsonFactory jsonFactory;
-    private final long decompressSizeLimit;
-=======
     private final GelfDecoder gelfDecoder;
->>>>>>> aff01c9c
 
     @Inject
     public GelfCodec(@Assisted Configuration configuration, GelfChunkAggregator aggregator, MessageFactory messageFactory) {
         super(configuration);
         this.aggregator = aggregator;
-<<<<<<< HEAD
-        this.messageFactory = messageFactory;
-        this.objectMapper = new ObjectMapper().enable(
-                JsonParser.Feature.ALLOW_UNQUOTED_CONTROL_CHARS,
-                JsonParser.Feature.ALLOW_TRAILING_COMMA);
-        this.jsonFactory = objectMapper.getFactory();
-        this.decompressSizeLimit = configuration.getInt(CK_DECOMPRESS_SIZE_LIMIT, DEFAULT_DECOMPRESS_SIZE_LIMIT);
-    }
-
-    private static String stringValue(final JsonNode json, final String fieldName) {
-        if (json != null) {
-            final JsonNode value = json.get(fieldName);
-
-            if (value != null) {
-                return value.asText();
-            }
-        }
-        return null;
-    }
-
-    private static long longValue(final JsonNode json, final String fieldName) {
-        if (json != null) {
-            final JsonNode value = json.get(fieldName);
-
-            if (value != null) {
-                return value.asLong(-1L);
-            }
-        }
-        return -1L;
-    }
-
-    private static int intValue(final JsonNode json, final String fieldName) {
-        if (json != null) {
-            final JsonNode value = json.get(fieldName);
-
-            if (value != null) {
-                return value.asInt(-1);
-            }
-        }
-        return -1;
-    }
-
-    private static double timestampValue(final JsonNode json) {
-        final JsonNode value = json.path(Message.FIELD_TIMESTAMP);
-        if (value.isNumber()) {
-            return value.asDouble(-1.0);
-        } else if (value.isTextual()) {
-            try {
-                return Double.parseDouble(value.asText());
-            } catch (NumberFormatException e) {
-                log.debug("Unable to parse timestamp", e);
-                return -1.0;
-            }
-        } else {
-            return -1.0;
-        }
-    }
-
-    @Override
-    public Optional<Message> decodeSafe(@Nonnull final RawMessage rawMessage) {
-        final GELFMessage gelfMessage = new GELFMessage(rawMessage.getPayload(), rawMessage.getRemoteAddress());
-        final String json = gelfMessage.getJSON(decompressSizeLimit, charset);
-
-        final JsonNode node;
-
-        try {
-            final JsonParser parser = jsonFactory.createParser(json);
-            node = objectMapper.readTree(parser);
-
-            if (parser.nextToken() != null) {
-                throw new IllegalArgumentException("Extra unexpected JSON detected after first valid JSON. Please enable bulk receiving");
-            }
-
-            if (node == null || node.isEmpty()) {
-                throw new IOException("null result");
-            }
-
-        } catch (final IllegalArgumentException illegalArgumentException) {
-            throw InputProcessingException.create(illegalArgumentException.getMessage(), illegalArgumentException, rawMessage, json);
-        } catch (final Exception e) {
-            throw InputProcessingException.create("JSON is null/could not be parsed (invalid JSON)",
-                    e, rawMessage, json);
-        }
-
-        try {
-            validateGELFMessage(node, rawMessage.getId(), rawMessage.getRemoteAddress());
-        } catch (IllegalArgumentException e) {
-            throw InputProcessingException.create(e.getMessage(), e, rawMessage, json);
-        }
-
-        // Timestamp.
-        final double messageTimestamp = timestampValue(node);
-        final DateTime timestamp;
-        if (messageTimestamp <= 0) {
-            timestamp = rawMessage.getTimestamp();
-        } else {
-            // we treat this as a unix timestamp
-            timestamp = Tools.dateTimeFromDouble(messageTimestamp);
-        }
-
-        final Message message = messageFactory.createMessage(
-                stringValue(node, "short_message"),
-                stringValue(node, "host"),
-                timestamp
-        );
-
-        message.addField(Message.FIELD_FULL_MESSAGE, stringValue(node, "full_message"));
-
-        final String file = stringValue(node, "file");
-
-        if (file != null && !file.isEmpty()) {
-            message.addField("file", file);
-        }
-
-        final long line = longValue(node, "line");
-        if (line > -1) {
-            message.addField("line", line);
-        }
-
-        // Level is set by server if not specified by client.
-        final int level = intValue(node, "level");
-        if (level > -1) {
-            message.addField("level", level);
-        }
-
-        // Facility is set by server if not specified by client.
-        final String facility = stringValue(node, "facility");
-        if (facility != null && !facility.isEmpty()) {
-            message.addField("facility", facility);
-        }
-
-        // Add additional data if there is some.
-        final Iterator<Map.Entry<String, JsonNode>> fields = node.fields();
-
-        while (fields.hasNext()) {
-            final Map.Entry<String, JsonNode> entry = fields.next();
-
-            String key = entry.getKey();
-            // Do not index useless GELF "version" field.
-            if ("version".equals(key)) {
-                continue;
-            }
-
-            // Don't include GELF syntax underscore in message field key.
-            if (key.startsWith("_") && key.length() > 1) {
-                key = key.substring(1);
-            }
-
-            // We already set short_message and host as message and source. Do not add as fields again.
-            if ("short_message".equals(key) || "host".equals(key)) {
-                continue;
-            }
-
-            // Skip standard or already set fields.
-            if (message.getField(key) != null || Message.RESERVED_FIELDS.contains(key) && !Message.RESERVED_SETTABLE_FIELDS.contains(key)) {
-                continue;
-            }
-
-            // Convert JSON containers to Strings, and pick a suitable number representation.
-            final JsonNode value = entry.getValue();
-
-            final Object fieldValue;
-            if (value.isContainerNode()) {
-                fieldValue = value.toString();
-            } else if (value.isFloatingPointNumber()) {
-                fieldValue = value.asDouble();
-            } else if (value.isIntegralNumber()) {
-                fieldValue = value.asLong();
-            } else if (value.isNull()) {
-                log.debug("Field [{}] is NULL. Skipping.", key);
-                continue;
-            } else if (value.isTextual()) {
-                fieldValue = value.asText();
-            } else {
-                log.debug("Field [{}] has unknown value type. Skipping.", key);
-                continue;
-            }
-
-            message.addField(key, fieldValue);
-        }
-
-        return Optional.of(message);
-    }
-
-    private void validateGELFMessage(JsonNode jsonNode, UUID id, ResolvableInetSocketAddress remoteAddress) {
-        final String prefix = "GELF message <" + id + "> " + (remoteAddress == null ? "" : "(received from <" + remoteAddress + ">) ");
-
-        final JsonNode hostNode = jsonNode.path("host");
-        if (hostNode.isMissingNode()) {
-            log.warn(prefix + "is missing mandatory \"host\" field.");
-        } else {
-            if (!hostNode.isTextual()) {
-                throw new IllegalArgumentException(prefix + "has invalid \"host\": " + hostNode.asText());
-            }
-            if (StringUtils.isBlank(hostNode.asText())) {
-                throw new IllegalArgumentException(prefix + "has empty mandatory \"host\" field.");
-            }
-        }
-
-        final JsonNode shortMessageNode = jsonNode.path("short_message");
-        final JsonNode messageNode = jsonNode.path("message");
-        if (!shortMessageNode.isMissingNode()) {
-            if (!shortMessageNode.isTextual()) {
-                throw new IllegalArgumentException(prefix + "has invalid \"short_message\": " + shortMessageNode.asText());
-            }
-            if (StringUtils.isBlank(shortMessageNode.asText()) && StringUtils.isBlank(messageNode.asText())) {
-                throw new IllegalArgumentException(prefix + "has empty mandatory \"short_message\" field.");
-            }
-        } else if (!messageNode.isMissingNode()) {
-            if (!messageNode.isTextual()) {
-                throw new IllegalArgumentException(prefix + "has invalid \"message\": " + messageNode.asText());
-            }
-            if (StringUtils.isBlank(messageNode.asText())) {
-                throw new IllegalArgumentException(prefix + "has empty mandatory \"message\" field.");
-            }
-        } else {
-            throw new IllegalArgumentException(prefix + "is missing mandatory \"short_message\" or \"message\" field.");
-        }
-
-        final JsonNode timestampNode = jsonNode.path("timestamp");
-        if (timestampNode.isValueNode() && !timestampNode.isNumber()) {
-            log.warn(prefix + "has invalid \"timestamp\": {}  (type: {})", timestampNode.asText(), timestampNode.getNodeType().name());
-        }
-=======
         this.gelfDecoder = new GelfDecoder(messageFactory,
                 configuration.getInt(CK_DECOMPRESS_SIZE_LIMIT, DEFAULT_DECOMPRESS_SIZE_LIMIT),
                 getCharsetOrDefault(configuration));
@@ -299,7 +60,6 @@
     @Override
     public Optional<Message> decodeSafe(RawMessage rawMessage) {
         return gelfDecoder.decode(rawMessage);
->>>>>>> aff01c9c
     }
 
     @Nullable
