/*
 * Copyright (C) 2020 Graylog, Inc.
 *
 * This program is free software: you can redistribute it and/or modify
 * it under the terms of the Server Side Public License, version 1,
 * as published by MongoDB, Inc.
 *
 * This program is distributed in the hope that it will be useful,
 * but WITHOUT ANY WARRANTY; without even the implied warranty of
 * MERCHANTABILITY or FITNESS FOR A PARTICULAR PURPOSE. See the
 * Server Side Public License for more details.
 *
 * You should have received a copy of the Server Side Public License
 * along with this program. If not, see
 * <http://www.mongodb.com/licensing/server-side-public-license>.
 */
package org.graylog2.inputs;

import com.google.common.eventbus.EventBus;
import com.google.common.eventbus.Subscribe;
import jakarta.inject.Inject;
import org.graylog.plugins.pipelineprocessor.db.PipelineDao;
import org.graylog.plugins.pipelineprocessor.db.PipelineService;
import org.graylog.plugins.pipelineprocessor.db.RuleDao;
import org.graylog.plugins.pipelineprocessor.db.RuleService;
import org.graylog.plugins.pipelineprocessor.db.SystemPipelineRuleScope;
import org.graylog.plugins.pipelineprocessor.parser.PipelineRuleParser;
import org.graylog.plugins.pipelineprocessor.rest.PipelineResource;
import org.graylog.plugins.pipelineprocessor.rest.PipelineSource;
import org.graylog.plugins.pipelineprocessor.rest.PipelineUtils;
import org.graylog2.database.NotFoundException;
import org.graylog2.plugin.streams.Stream;
import org.graylog2.rest.resources.system.inputs.InputDeletedEvent;
import org.graylog2.rest.resources.system.inputs.InputRenamedEvent;
import org.graylog2.streams.StreamService;
import org.joda.time.DateTime;
import org.joda.time.DateTimeZone;

import java.util.List;
import java.util.Optional;
import java.util.regex.Matcher;
import java.util.regex.Pattern;

import static org.graylog.plugins.pipelineprocessor.rest.PipelineResource.GL_INPUT_ROUTING_PIPELINE;
import static org.graylog2.shared.utilities.StringUtils.f;

public class InputRoutingService {
    private static final org.slf4j.Logger log = org.slf4j.LoggerFactory.getLogger(InputRoutingService.class);
    private static final String GL_ROUTING_RULE_PREFIX = "gl_route_";
    private static final Pattern GL_ROUTING_RULE_REGEX = Pattern.compile(GL_ROUTING_RULE_PREFIX + "(\\w+)\\[(\\w+)\\]_to_(\\w+)");

    private final RuleService ruleService;
    private final InputService inputService;
    private final StreamService streamService;
    private final PipelineService pipelineService;
    private final PipelineRuleParser pipelineRuleParser;

    @Inject
    public InputRoutingService(
            RuleService ruleService,
            InputService inputService,
            StreamService streamService,
            PipelineService pipelineService,
            PipelineRuleParser pipelineRuleParser,
            EventBus eventBus) {
        this.ruleService = ruleService;
        this.inputService = inputService;
        this.streamService = streamService;
        this.pipelineService = pipelineService;
        this.pipelineRuleParser = pipelineRuleParser;

        eventBus.register(this);
    }

    /**
     * Create a routing rule for the given input and stream ID.
     * Note that the rule title includes the name of the input and stream. If either are renamed, rule references are invalidated.
     */
    public RuleDao createRoutingRule(PipelineResource.RoutingRequest request) throws NotFoundException {
        Stream stream;
        try {
            stream = streamService.load(request.streamId());
        } catch (NotFoundException e) {
            throw new NotFoundException(f("Unable to load stream %s", request.streamId()), e);
        }

        boolean removeFromDefault = true;
        if (request.removeFromDefault() == null) {
            removeFromDefault = stream.getRemoveMatchesFromDefaultStream();
        }

        Input input;
        try {
            input = inputService.find(request.inputId());
        } catch (NotFoundException e) {
            throw new NotFoundException(f("Unable to load input %s", request.inputId()), e);
        }
        String ruleName = getSystemRuleName(input.getTitle(), input.getId(), stream.getTitle());

        final Optional<RuleDao> ruleDaoOpt = ruleService.findByName(ruleName);
        if (ruleDaoOpt.isPresent()) {
            log.info(f("Routing rule %s already exists - skipping", ruleName));
            return ruleDaoOpt.get();
        }

        String ruleSource =
                "rule \"" + ruleName + "\"\n"
                        + "when has_field(\"gl2_source_input\") AND to_string($message.gl2_source_input)==\"" + request.inputId() + "\"\n"
                        + "then\n"
                        + "route_to_stream(id:\"" + request.streamId() + "\""
                        + ", remove_from_default: " + removeFromDefault
                        + ");\nend\n";

        RuleDao ruleDao = RuleDao.builder()
                .scope(SystemPipelineRuleScope.NAME)
                .title(ruleName)
                .description("Input setup wizard routing rule")
                .source(ruleSource)
                .createdAt(DateTime.now(DateTimeZone.UTC))
                .build();
        return ruleService.save(ruleDao);
    }

    private String getSystemRuleName(String inputName, String inputId, String streamName) {
        return GL_ROUTING_RULE_PREFIX + inputName + "[" + inputId + "]_to_" + streamName;
    }

    private boolean isSystemRulePattern(String ruleName) {
        Matcher matcher = GL_ROUTING_RULE_REGEX.matcher(ruleName);
        return matcher.matches();
    }

    private boolean isSystemRulePattern(String ruleName, String inputId, String inputName) {
        return ruleName.matches(GL_ROUTING_RULE_PREFIX + inputName + "\\[" + inputId + "\\]_to_.*");
    }

    private String replaceInputName(String ruleName, String oldInputName, String newInputName) {
        Matcher matcher = GL_ROUTING_RULE_REGEX.matcher(ruleName);
        if (matcher.matches()) {
            String inputName = matcher.group(1); // "input"
            String inputId = matcher.group(2); // "123"
            String streamName = matcher.group(3); // "stream"

            if (inputName.equals(oldInputName)) {
                return getSystemRuleName(newInputName, inputId, streamName);
            }
        }
        throw new IllegalArgumentException("Unexpected rule name not matching naming pattern: " + ruleName);
    }

    /**
     * Update routing rules when an input is renamed.
     */
    @Subscribe
    public void handleInputRenamed(InputRenamedEvent event) {
        ruleService.loadAll().stream()
                .filter(ruleDao -> isSystemRulePattern(ruleDao.title(), event.inputId(), event.oldInputTitle()))
                .forEach(ruleDao -> {
                    String oldRuleTitle = ruleDao.title();
                    String newRuleTitle = replaceInputName(oldRuleTitle, event.oldInputTitle(), event.newInputTitle());
                    String newSource = ruleDao.source().replace(oldRuleTitle, newRuleTitle);
                    ruleService.save(ruleDao.toBuilder().title(newRuleTitle).source(newSource).build());
                    handleRuleRenamed(oldRuleTitle, newRuleTitle);
                });
    }

    /**
     * Update default pipeline when a routing rule is renamed.
     * Generally, this is an expensive operation since pipelines are stored as strings and we have no mapping from rules
     * to pipelines that reference them. We therefore limit this operation to system routing rules in the default pipeline.
     */
    private void handleRuleRenamed(String oldTitle, String newTitle) {
        if (!isSystemRulePattern(oldTitle)) {
            return;
        }
        if (!isSystemRulePattern(newTitle)) {
            log.warn("New rule name {} unexpectedly not matching naming pattern", newTitle);
        }
        try {
            PipelineDao pipelineDao = pipelineService.loadByName(GL_INPUT_ROUTING_PIPELINE);
            String pipelineSource = pipelineDao.source().replace(oldTitle, newTitle);
            pipelineService.save(pipelineDao.toBuilder().source(pipelineSource).build(), false);
        } catch (NotFoundException e) {
            log.warn("Unable to load pipeline {}", GL_INPUT_ROUTING_PIPELINE, e);
        }
    }

    /**
     * Update routing rules when an input is deleted.
     */
    @Subscribe
    public void handleInputDeleted(InputDeletedEvent event) {
        ruleService.loadAll().stream()
                .filter(ruleDao -> isSystemRulePattern(ruleDao.title(), event.inputId(), event.inputTitle()))
                .forEach(ruleDao -> {
                    ruleService.delete(ruleDao.id());
                    handleRuleDeleted(ruleDao.title());
                });
    }

    /**
     * Update default pipeline when a routing rule is deleted.
     */
    private void handleRuleDeleted(String ruleTitle) {
        try {
            PipelineDao pipelineDao = pipelineService.loadByName(GL_INPUT_ROUTING_PIPELINE);
            PipelineSource pipelineSource = PipelineSource.fromDao(pipelineRuleParser, pipelineDao);
            final List<String> rules0 = pipelineSource.stages().get(0).rules();
            rules0.stream()
                    .filter(ruleRef -> ruleRef.equals(ruleTitle))
                    .findFirst()
                    .ifPresent(rules0::remove);
            pipelineSource = pipelineSource.toBuilder()
                    .source(PipelineUtils.createPipelineString(pipelineSource))
                    .build();
<<<<<<< HEAD
            PipelineUtils.forceUpdate(pipelineService, pipelineRuleParser, ruleService, pipelineDao.id(), pipelineSource);
=======
            PipelineUtils.update(pipelineService, pipelineRuleParser, pipelineDao.id(), pipelineSource, false);
>>>>>>> b34dfd37
        } catch (NotFoundException e) {
            log.warn("Unable to load pipeline {}", GL_INPUT_ROUTING_PIPELINE, e);
        }
    }
}<|MERGE_RESOLUTION|>--- conflicted
+++ resolved
@@ -213,11 +213,7 @@
             pipelineSource = pipelineSource.toBuilder()
                     .source(PipelineUtils.createPipelineString(pipelineSource))
                     .build();
-<<<<<<< HEAD
-            PipelineUtils.forceUpdate(pipelineService, pipelineRuleParser, ruleService, pipelineDao.id(), pipelineSource);
-=======
             PipelineUtils.update(pipelineService, pipelineRuleParser, pipelineDao.id(), pipelineSource, false);
->>>>>>> b34dfd37
         } catch (NotFoundException e) {
             log.warn("Unable to load pipeline {}", GL_INPUT_ROUTING_PIPELINE, e);
         }
