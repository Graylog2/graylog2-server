--- conflicted
+++ resolved
@@ -41,11 +41,8 @@
 
     String getNodeId();
 
-<<<<<<< HEAD
-=======
     default String getDesiredState() {
         return IOState.Type.RUNNING.toString();
     }
 
->>>>>>> 4c661d64
 }