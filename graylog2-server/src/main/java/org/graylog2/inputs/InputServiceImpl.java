--- conflicted
+++ resolved
@@ -76,18 +76,14 @@
 import java.util.function.Predicate;
 import java.util.function.UnaryOperator;
 
-<<<<<<< HEAD
 import static com.mongodb.client.model.Filters.and;
 import static com.mongodb.client.model.Filters.eq;
+import static com.mongodb.client.model.Filters.in;
 import static com.mongodb.client.model.Filters.or;
+import static com.mongodb.client.model.Filters.regex;
 import static org.graylog2.inputs.InputImpl.FIELD_CREATED_AT;
 
 public class InputServiceImpl implements InputService {
-=======
-import static org.graylog2.plugin.inputs.MessageInput.FIELD_TITLE;
-
-public class InputServiceImpl extends PersistedServiceImpl implements InputService {
->>>>>>> 3b4b18ed
     private static final Logger LOG = LoggerFactory.getLogger(InputServiceImpl.class);
     public static final String COLLECTION_NAME = "inputs";
 
@@ -169,15 +165,9 @@
      */
     @Override
     public List<String> findIdsByTitle(String title) {
-        DBObject regexQuery = new BasicDBObject();
-        regexQuery.put(FIELD_TITLE, new BasicDBObject("$regex", title).append("$options", "i"));
-
-        final ImmutableList.Builder<String> inputIds = ImmutableList.builder();
-        for (final DBObject o : query(InputImpl.class, regexQuery)) {
-            final InputImpl fromDbObject = createFromDbObject(o);
-            inputIds.add(fromDbObject.getId());
-        }
-        return inputIds.build();
+        final List<String> result = new ArrayList<>();
+        collection.find(regex(InputImpl.FIELD_TITLE, title, "i")).forEach(input -> result.add(input.getId()));
+        return result;
     }
 
     @Override
