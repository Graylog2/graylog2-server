/*
 * Copyright (C) 2020 Graylog, Inc.
 *
 * This program is free software: you can redistribute it and/or modify
 * it under the terms of the Server Side Public License, version 1,
 * as published by MongoDB, Inc.
 *
 * This program is distributed in the hope that it will be useful,
 * but WITHOUT ANY WARRANTY; without even the implied warranty of
 * MERCHANTABILITY or FITNESS FOR A PARTICULAR PURPOSE. See the
 * Server Side Public License for more details.
 *
 * You should have received a copy of the Server Side Public License
 * along with this program. If not, see
 * <http://www.mongodb.com/licensing/server-side-public-license>.
 */
package org.graylog2.cluster.nodes;

import com.fasterxml.jackson.annotation.JsonCreator;
import com.fasterxml.jackson.annotation.JsonIgnoreProperties;
import com.fasterxml.jackson.annotation.JsonProperty;
import com.fasterxml.jackson.annotation.JsonUnwrapped;
import com.fasterxml.jackson.databind.annotation.JsonDeserialize;
import com.fasterxml.jackson.databind.annotation.JsonSerialize;
import com.google.auto.value.AutoValue;
import jakarta.annotation.Nullable;
import org.graylog.security.certutil.CertRenewalService;
import org.graylog2.cluster.preflight.DataNodeProvisioningConfig;
import org.graylog2.datanode.DataNodeLifecycleTrigger;
import org.graylog2.plugin.Version;

import java.time.Instant;
import java.time.LocalDateTime;
import java.time.ZoneId;
import java.util.Date;
import java.util.List;
import java.util.Map;
import java.util.Objects;
import java.util.Optional;

@AutoValue
@JsonIgnoreProperties(ignoreUnknown = true)
@JsonSerialize(as = DataNodeDto.class)
@JsonDeserialize(builder = DataNodeDto.Builder.class)
public abstract class DataNodeDto extends NodeDto {

    public static final String FIELD_CERT_VALID_UNTIL = "cert_valid_until";
    public static final String FIELD_DATANODE_VERSION = "datanode_version";
<<<<<<< HEAD
    public static final String FIELD_CONFIGURATION_WARNINGS = "configuration_warnings";
=======
    public static final String FIELD_OPENSEARCH_ROLES = "opensearch_roles";
>>>>>>> 15f4f370

    @Nullable
    @JsonProperty("cluster_address")
    public abstract String getClusterAddress();

    @Nullable
    @JsonProperty("rest_api_address")
    public abstract String getRestApiAddress();

    @JsonProperty("data_node_status")
    public abstract DataNodeStatus getDataNodeStatus();

    @Nullable
    @JsonProperty("action_queue")
    public abstract DataNodeLifecycleTrigger getActionQueue();

    @Nullable
    @JsonProperty(FIELD_CERT_VALID_UNTIL)
    public abstract Date getCertValidUntil();

    @Nullable
    @JsonProperty(FIELD_DATANODE_VERSION)
    public abstract String getDatanodeVersion();

    @Nullable
<<<<<<< HEAD
    @JsonProperty(FIELD_CONFIGURATION_WARNINGS)
    public abstract List<String> getConfigurationWarnings();
=======
    @JsonProperty(FIELD_OPENSEARCH_ROLES)
    public abstract List<String> getOpensearchRoles();
>>>>>>> 15f4f370

    @JsonProperty("version_compatible")
    public boolean isCompatibleWithVersion() {
        return Optional.ofNullable(getDatanodeVersion())
                .map(datanodeVersion -> isVersionEqualIgnoreBuildMetadata(datanodeVersion, Version.CURRENT_CLASSPATH))
                .orElse(false);
    }

    protected static boolean isVersionEqualIgnoreBuildMetadata(String datanodeVersion, Version serverVersion) {
        final com.github.zafarkhaja.semver.Version datanode = com.github.zafarkhaja.semver.Version.parse(datanodeVersion);
        return serverVersion.getVersion().compareToIgnoreBuildMetadata(datanode) == 0;
    }

    @Nullable
    @JsonUnwrapped
    public CertRenewalService.ProvisioningInformation getProvisioningInformation() {
        DataNodeProvisioningConfig.State state = switch (getDataNodeStatus()) {
            case AVAILABLE -> DataNodeProvisioningConfig.State.CONNECTED;
            case STARTING -> DataNodeProvisioningConfig.State.STARTING;
            case PREPARED -> DataNodeProvisioningConfig.State.PROVISIONED;
            default -> DataNodeProvisioningConfig.State.UNCONFIGURED;
        };

        final LocalDateTime certValidTill = Optional.ofNullable(getCertValidUntil())
                .map(date -> Instant.ofEpochMilli(date.getTime())
                        .atZone(ZoneId.systemDefault())
                        .toLocalDateTime())
                .orElse(null);

        return new CertRenewalService.ProvisioningInformation(state, null, certValidTill);
    }

    @Override
    public Map<String, Object> toEntityParameters() {
        final Map<String, Object> params = super.toEntityParameters();
        if (Objects.nonNull(getClusterAddress())) {
            params.put("cluster_address", getClusterAddress());
        }
        if (Objects.nonNull(getRestApiAddress())) {
            params.put("rest_api_address", getRestApiAddress());
        }
        if (Objects.nonNull(getDataNodeStatus())) {
            params.put("datanode_status", getDataNodeStatus());
        }
        if (Objects.nonNull(getActionQueue())) {
            if (getActionQueue() == DataNodeLifecycleTrigger.CLEAR) {
                params.put("action_queue", null);
            } else {
                params.put("action_queue", getActionQueue());
            }
        }

        if (Objects.nonNull(getCertValidUntil())) {
            params.put(FIELD_CERT_VALID_UNTIL, getCertValidUntil());
        }

        if (Objects.nonNull(getDatanodeVersion())) {
            params.put(FIELD_DATANODE_VERSION, getDatanodeVersion());
        }

<<<<<<< HEAD
        if(Objects.nonNull(getConfigurationWarnings())) {
            params.put(FIELD_CONFIGURATION_WARNINGS, getConfigurationWarnings());
=======
        if (Objects.nonNull(getOpensearchRoles())) {
            params.put(FIELD_OPENSEARCH_ROLES, getOpensearchRoles());
>>>>>>> 15f4f370
        }

        return params;
    }

    public abstract Builder toBuilder();

    @AutoValue.Builder
    @JsonIgnoreProperties(ignoreUnknown = true)
    public abstract static class Builder extends NodeDto.Builder<Builder> {

        @JsonCreator
        public static Builder builder() {
            return new AutoValue_DataNodeDto.Builder()
                    .setLeader(false); // TODO: completely remove the leader property from this DTO
        }

        @JsonProperty("cluster_address")
        public abstract Builder setClusterAddress(String clusterAddress);

        @JsonProperty("rest_api_address")
        public abstract Builder setRestApiAddress(String restApiAddress);

        @JsonProperty("datanode_status")
        public abstract Builder setDataNodeStatus(DataNodeStatus dataNodeStatus);

        @JsonProperty("action_queue")
        public abstract Builder setActionQueue(DataNodeLifecycleTrigger trigger);

        @JsonProperty(FIELD_CERT_VALID_UNTIL)
        public abstract Builder setCertValidUntil(Date certValidUntil);

        @JsonProperty(FIELD_DATANODE_VERSION)
        public abstract Builder setDatanodeVersion(String datanodeVersion);

<<<<<<< HEAD
        @JsonProperty(FIELD_CONFIGURATION_WARNINGS)
        public abstract Builder setConfigurationWarnings(List<String> warnings);
=======
        @JsonProperty(FIELD_OPENSEARCH_ROLES)
        public abstract Builder setOpensearchRoles(List<String> opensearchRoles);
>>>>>>> 15f4f370

        public abstract DataNodeDto build();
    }
}<|MERGE_RESOLUTION|>--- conflicted
+++ resolved
@@ -46,11 +46,8 @@
 
     public static final String FIELD_CERT_VALID_UNTIL = "cert_valid_until";
     public static final String FIELD_DATANODE_VERSION = "datanode_version";
-<<<<<<< HEAD
     public static final String FIELD_CONFIGURATION_WARNINGS = "configuration_warnings";
-=======
     public static final String FIELD_OPENSEARCH_ROLES = "opensearch_roles";
->>>>>>> 15f4f370
 
     @Nullable
     @JsonProperty("cluster_address")
@@ -76,13 +73,12 @@
     public abstract String getDatanodeVersion();
 
     @Nullable
-<<<<<<< HEAD
+    @JsonProperty(FIELD_OPENSEARCH_ROLES)
+    public abstract List<String> getOpensearchRoles();
+
+    @Nullable
     @JsonProperty(FIELD_CONFIGURATION_WARNINGS)
     public abstract List<String> getConfigurationWarnings();
-=======
-    @JsonProperty(FIELD_OPENSEARCH_ROLES)
-    public abstract List<String> getOpensearchRoles();
->>>>>>> 15f4f370
 
     @JsonProperty("version_compatible")
     public boolean isCompatibleWithVersion() {
@@ -143,13 +139,12 @@
             params.put(FIELD_DATANODE_VERSION, getDatanodeVersion());
         }
 
-<<<<<<< HEAD
+        if (Objects.nonNull(getOpensearchRoles())) {
+            params.put(FIELD_OPENSEARCH_ROLES, getOpensearchRoles());
+        }
+
         if(Objects.nonNull(getConfigurationWarnings())) {
             params.put(FIELD_CONFIGURATION_WARNINGS, getConfigurationWarnings());
-=======
-        if (Objects.nonNull(getOpensearchRoles())) {
-            params.put(FIELD_OPENSEARCH_ROLES, getOpensearchRoles());
->>>>>>> 15f4f370
         }
 
         return params;
@@ -185,13 +180,11 @@
         @JsonProperty(FIELD_DATANODE_VERSION)
         public abstract Builder setDatanodeVersion(String datanodeVersion);
 
-<<<<<<< HEAD
+        @JsonProperty(FIELD_OPENSEARCH_ROLES)
+        public abstract Builder setOpensearchRoles(List<String> opensearchRoles);
+
         @JsonProperty(FIELD_CONFIGURATION_WARNINGS)
         public abstract Builder setConfigurationWarnings(List<String> warnings);
-=======
-        @JsonProperty(FIELD_OPENSEARCH_ROLES)
-        public abstract Builder setOpensearchRoles(List<String> opensearchRoles);
->>>>>>> 15f4f370
 
         public abstract DataNodeDto build();
     }
