--- conflicted
+++ resolved
@@ -67,19 +67,11 @@
     }
 
     public Optional<String> readCert(final String nodeId) {
-<<<<<<< HEAD
-        final NodeCertificate nod = dbCollection.findOne(
-                DBQuery.is(FIELD_NODEID, nodeId)
-        );
-        if (nod != null && nod.encryptedCertificate() != null) {
-            return Optional.ofNullable(encryptionService.decrypt(nod.encryptedCertificate()));
-=======
         final NodeCertificate nodeCertificate = dbCollection.findOne(
                 DBQuery.is(FIELD_NODEID, nodeId)
         );
         if (nodeCertificate != null && nodeCertificate.encryptedCertificate() != null) {
             return Optional.ofNullable(encryptionService.decrypt(nodeCertificate.encryptedCertificate()));
->>>>>>> 380ee7c7
         } else {
             return Optional.empty();
         }
