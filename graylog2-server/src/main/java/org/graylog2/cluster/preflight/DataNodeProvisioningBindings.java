/*
 * Copyright (C) 2020 Graylog, Inc.
 *
 * This program is free software: you can redistribute it and/or modify
 * it under the terms of the Server Side Public License, version 1,
 * as published by MongoDB, Inc.
 *
 * This program is distributed in the hope that it will be useful,
 * but WITHOUT ANY WARRANTY; without even the implied warranty of
 * MERCHANTABILITY or FITNESS FOR A PARTICULAR PURPOSE. See the
 * Server Side Public License for more details.
 *
 * You should have received a copy of the Server Side Public License
 * along with this program. If not, see
 * <http://www.mongodb.com/licensing/server-side-public-license>.
 */
package org.graylog2.cluster.preflight;

import com.google.inject.AbstractModule;
import com.google.inject.name.Names;
import org.graylog2.cluster.certificates.CertificateExchange;
import org.graylog2.cluster.certificates.CertificateExchangeImpl;

public class DataNodeProvisioningBindings extends AbstractModule {

    @Override
    protected void configure() {
<<<<<<< HEAD
=======
        // this wires the NodePreflightConfigServiceImpl delegate into the NodePreflightConfigBusEvents from above
        bind(DataNodeProvisioningService.class).annotatedWith(Names.named(DataNodeProvisioningBusEvents.DELEGATE_NAME)).to(DataNodeProvisioningServiceImpl.class);

        // this is the generic dependency used by callers
        bind(DataNodeProvisioningService.class).to(DataNodeProvisioningBusEvents.class);

>>>>>>> 347e5653
        bind(CertificateExchange.class).to(CertificateExchangeImpl.class);
    }
}<|MERGE_RESOLUTION|>--- conflicted
+++ resolved
@@ -17,7 +17,6 @@
 package org.graylog2.cluster.preflight;
 
 import com.google.inject.AbstractModule;
-import com.google.inject.name.Names;
 import org.graylog2.cluster.certificates.CertificateExchange;
 import org.graylog2.cluster.certificates.CertificateExchangeImpl;
 
@@ -25,15 +24,6 @@
 
     @Override
     protected void configure() {
-<<<<<<< HEAD
-=======
-        // this wires the NodePreflightConfigServiceImpl delegate into the NodePreflightConfigBusEvents from above
-        bind(DataNodeProvisioningService.class).annotatedWith(Names.named(DataNodeProvisioningBusEvents.DELEGATE_NAME)).to(DataNodeProvisioningServiceImpl.class);
-
-        // this is the generic dependency used by callers
-        bind(DataNodeProvisioningService.class).to(DataNodeProvisioningBusEvents.class);
-
->>>>>>> 347e5653
         bind(CertificateExchange.class).to(CertificateExchangeImpl.class);
     }
 }