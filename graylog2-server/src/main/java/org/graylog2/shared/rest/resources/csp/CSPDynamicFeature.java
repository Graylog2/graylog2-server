--- conflicted
+++ resolved
@@ -17,6 +17,8 @@
 package org.graylog2.shared.rest.resources.csp;
 
 import com.google.inject.Inject;
+import org.slf4j.Logger;
+import org.slf4j.LoggerFactory;
 
 import javax.ws.rs.container.DynamicFeature;
 import javax.ws.rs.container.ResourceInfo;
@@ -25,11 +27,8 @@
 import java.lang.reflect.Method;
 
 public class CSPDynamicFeature implements DynamicFeature {
-<<<<<<< HEAD
-=======
     private static final Logger LOG = LoggerFactory.getLogger(CSPDynamicFeature.class);
     public static final String CSP_NONCE_PROPERTY = "cspNonce";
->>>>>>> d50e0678
     private final CSPService cspService;
 
     @Inject
@@ -46,19 +45,11 @@
         final Method resourceMethod = resourceInfo.getResourceMethod();
         final Class<?> resourceClass = resourceInfo.getResourceClass();
         if (resourceClass != null && resourceClass.isAnnotationPresent(CSP.class)) {
+            context.register(new CSPNonceRequestFilter());
             context.register(new CSPResponseFilter(resourceClass.getAnnotation(CSP.class).group(), cspService));
         } else if (resourceMethod != null && resourceMethod.isAnnotationPresent(CSP.class)) {
-<<<<<<< HEAD
+            context.register(new CSPNonceRequestFilter());
             context.register(new CSPResponseFilter(resourceMethod.getAnnotation(CSP.class).group(), cspService));
-=======
-            cspValue = dynamicCspString(resourceMethod.getAnnotation(CSP.class).value());
-            LOG.debug("CSP method annotation for {}: {}", resourceMethod.getName(), cspValue);
-        }
-        if (cspValue != null) {
-            context.register(new CSPNonceRequestFilter());
-            context.register(new CSPResponseFilter(cspValue));
->>>>>>> d50e0678
         }
     }
-
 }