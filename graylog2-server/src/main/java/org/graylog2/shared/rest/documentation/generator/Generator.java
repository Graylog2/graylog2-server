/*
 * Copyright (C) 2020 Graylog, Inc.
 *
 * This program is free software: you can redistribute it and/or modify
 * it under the terms of the Server Side Public License, version 1,
 * as published by MongoDB, Inc.
 *
 * This program is distributed in the hope that it will be useful,
 * but WITHOUT ANY WARRANTY; without even the implied warranty of
 * MERCHANTABILITY or FITNESS FOR A PARTICULAR PURPOSE. See the
 * Server Side Public License for more details.
 *
 * You should have received a copy of the Server Side Public License
 * along with this program. If not, see
 * <http://www.mongodb.com/licensing/server-side-public-license>.
 */
package org.graylog2.shared.rest.documentation.generator;

import com.fasterxml.jackson.annotation.JsonValue;
import com.fasterxml.jackson.databind.ObjectMapper;
import com.fasterxml.jackson.module.jsonSchema.jakarta.JsonSchema;
import com.fasterxml.jackson.module.jsonSchema.jakarta.JsonSchemaGenerator;
import com.fasterxml.jackson.module.jsonSchema.jakarta.factories.SchemaFactoryWrapper;
import com.google.common.base.Joiner;
import com.google.common.base.Splitter;
import com.google.common.base.Strings;
import com.google.common.collect.ComparisonChain;
import com.google.common.collect.ImmutableMap;
import com.google.common.collect.ImmutableSet;
import com.google.common.collect.Lists;
import com.google.common.collect.Maps;
import com.google.common.collect.Sets;
import com.google.common.reflect.TypeToken;
import io.swagger.annotations.Api;
import io.swagger.annotations.ApiOperation;
import io.swagger.annotations.ApiParam;
import io.swagger.annotations.ApiResponse;
import io.swagger.annotations.ApiResponses;
import jakarta.ws.rs.DELETE;
import jakarta.ws.rs.DefaultValue;
import jakarta.ws.rs.FormParam;
import jakarta.ws.rs.GET;
import jakarta.ws.rs.HEAD;
import jakarta.ws.rs.HeaderParam;
import jakarta.ws.rs.OPTIONS;
import jakarta.ws.rs.PATCH;
import jakarta.ws.rs.POST;
import jakarta.ws.rs.PUT;
import jakarta.ws.rs.Path;
import jakarta.ws.rs.PathParam;
import jakarta.ws.rs.Produces;
import jakarta.ws.rs.QueryParam;
import jakarta.ws.rs.core.Response;
import jakarta.ws.rs.core.StreamingOutput;
import org.glassfish.jersey.media.multipart.FormDataBodyPart;
import org.glassfish.jersey.media.multipart.FormDataParam;
import org.graylog2.shared.ServerVersion;
import org.slf4j.Logger;
import org.slf4j.LoggerFactory;

import javax.annotation.Nullable;
import java.io.IOException;
import java.lang.annotation.Annotation;
import java.lang.reflect.Method;
import java.lang.reflect.ParameterizedType;
import java.lang.reflect.Type;
import java.util.AbstractMap;
import java.util.Arrays;
import java.util.Collection;
import java.util.Collections;
import java.util.HashMap;
import java.util.List;
import java.util.Locale;
import java.util.Map;
import java.util.Optional;
import java.util.Set;
import java.util.stream.Collectors;

import static com.google.common.base.Strings.isNullOrEmpty;
import static com.google.common.base.Strings.nullToEmpty;

/**
 * This is generating API information in <a href="http://swagger.io/">Swagger</a> format.
 *
 * We decided to write this ourselves and not to use the Swagger JAX-RS/Jersey integration
 * because it was not compatible to Jersey2 at that point and just way too complicated
 * and too big for what we want to do with it.
 */
public class Generator {

    private static final Logger LOG = LoggerFactory.getLogger(Generator.class);

    public static final String EMULATED_SWAGGER_VERSION = "1.2";
    public static final String CLOUD_VISIBLE = "cloud";

    private static final Map<String, Object> overviewResult = Maps.newHashMap();

    private final Set<Class<?>> resourceClasses;
    private final Map<Class<?>, String> pluginMapping;
    private final String pluginPathPrefix;
    private final ObjectMapper mapper;
    private final boolean isCloud;
<<<<<<< HEAD
    private final boolean prefixPlugins;

    public Generator(Set<Class<?>> resourceClasses,
                     Map<Class<?>, String> pluginMapping,
                     String pluginPathPrefix,
                     ObjectMapper mapper,
                     boolean isCloud,
                     boolean prefixPlugins) {
=======

    public Generator(Set<Class<?>> resourceClasses, Map<Class<?>, String> pluginMapping,
                     String pluginPathPrefix, ObjectMapper mapper, boolean isCloud) {
>>>>>>> dc0b6a5f
        this.resourceClasses = resourceClasses;
        this.pluginMapping = pluginMapping;
        this.pluginPathPrefix = pluginPathPrefix;
        this.mapper = mapper;
        this.isCloud = isCloud;
        this.prefixPlugins = prefixPlugins;
    }

    public Generator(Set<Class<?>> resourceClasses, ObjectMapper mapper, boolean isCloud, boolean prefixPlugins) {
        this(resourceClasses, ImmutableMap.of(), "", mapper, isCloud, prefixPlugins);
    }

    private String prefixedPath(Class<?> resourceClass, @Nullable String resourceAnnotationPath) {
        final String resourcePath = nullToEmpty(resourceAnnotationPath);
        final StringBuilder prefixedPath = new StringBuilder();

        if (pluginMapping.containsKey(resourceClass)) {
            prefixedPath.append(pluginPathPrefix)
                    .append("/")
                    .append(pluginMapping.get(resourceClass));
        }

        if (!resourcePath.startsWith("/")) {
            prefixedPath.append("/");
        }

        return prefixedPath.append(resourcePath).toString();
    }

    public synchronized Map<String, Object> generateOverview() {
        if (!overviewResult.isEmpty()) {
            return overviewResult;
        }

        final List<Map<String, Object>> apis = Lists.newArrayList();
        for (Class<?> clazz : getAnnotatedClasses()) {
            Api info = clazz.getAnnotation(Api.class);
            Path path = clazz.getAnnotation(Path.class);

            if (info == null || path == null) {
                LOG.debug("Skipping REST resource with no Api or Path annotation: <{}>", clazz.getCanonicalName());
                continue;
            }

            final String prefixedPath = prefixedPath(clazz, path.value());
            if (isCloud && Arrays.stream(info.tags()).noneMatch(CLOUD_VISIBLE::equalsIgnoreCase)) {
                LOG.info("Hiding in cloud: {}", prefixedPath);
                continue;
            }

            final Map<String, Object> apiDescription = Maps.newHashMap();
            apiDescription.put("name", (prefixPlugins && prefixedPath.startsWith(pluginPathPrefix)) ? "Plugins/" + info.value() : info.value());
            apiDescription.put("path", prefixedPath);
            apiDescription.put("description", info.description());

            apis.add(apiDescription);
        }
        apis.sort((o1, o2) -> ComparisonChain.start().compare(o1.get("name").toString(), o2.get("name").toString()).result());

        overviewResult.put("apiVersion", ServerVersion.VERSION.toString());
        overviewResult.put("swaggerVersion", EMULATED_SWAGGER_VERSION);
        overviewResult.put("apis", apis);

        return overviewResult;
    }

    public Set<Class<?>> getAnnotatedClasses() {
        return resourceClasses.stream()
                .filter(clazz -> clazz.isAnnotationPresent(Api.class))
                .collect(Collectors.toSet());
    }

    public Map<String, Object> generateForRoute(String route, String basePath) {
        Map<String, Object> result = Maps.newHashMap();
        Map<String, Object> models = Maps.newHashMap();
        Set<Type> modelTypes = Sets.newHashSet();
        List<Map<String, Object>> apis = Lists.newArrayList();

        for (Class<?> clazz : getAnnotatedClasses()) {
            Path path = clazz.getAnnotation(Path.class);
            if (path == null) {
                LOG.debug("Skipping REST resource with no Api or Path annotation: <{}>", clazz.getCanonicalName());
                continue;
            }

            final String prefixedPath = prefixedPath(clazz, path.value());

            if (cleanRoute(route).equals(cleanRoute(prefixedPath))) {
                // This is the class representing the given route. Get all methods.
                LOG.debug("Found corresponding REST resource class: <{}>", clazz.getCanonicalName());

                Method[] methods = clazz.getDeclaredMethods();
                if (methods == null || methods.length == 0) {
                    LOG.debug("REST resource <{}> has no methods. Skipping.", clazz.getCanonicalName());
                    break;
                }

                for (Method method : methods) {
                    if (!method.isAnnotationPresent(ApiOperation.class)) {
                        LOG.debug("Method <{}> has no ApiOperation annotation. Skipping.", method.toGenericString());
                        continue;
                    }

                    ApiOperation apiOperation = method.getAnnotation(ApiOperation.class);

                    Map<String, Object> api = Maps.newHashMap();
                    List<Map<String, Object>> operations = Lists.newArrayList();

                    String methodPath;
                    if (method.isAnnotationPresent(Path.class)) {
                        // Method has annotated Path.
                        methodPath = cleanRoute(method.getAnnotation(Path.class).value());

                        if (clazz.isAnnotationPresent(Path.class)) {
                            // The class has a Path, too. Prepend.
                            String classPath = cleanRoute(prefixedPath(clazz, clazz.getAnnotation(Path.class).value()));
                            methodPath = classPath + methodPath;
                        }
                    } else {
                        // Method has no annotated Path. We read from it's class.
                        if (clazz.isAnnotationPresent(Path.class)) {
                            methodPath = cleanRoute(prefixedPath(clazz, clazz.getAnnotation(Path.class).value()));
                        } else {
                            LOG.debug("Method <{}> has no Path annotation. Skipping.", method.toGenericString());
                            continue;
                        }
                    }

                    Produces produces = null;
                    if (clazz.isAnnotationPresent(Produces.class) || method.isAnnotationPresent(Produces.class)) {
                        produces = clazz.getAnnotation(Produces.class);
                        if (method.isAnnotationPresent(Produces.class)) {
                            produces = method.getAnnotation(Produces.class);
                        }
                    }
                    api.put("path", methodPath);

                    Map<String, Object> operation = Maps.newHashMap();
                    operation.put("method", determineHttpMethod(method));
                    operation.put("summary", apiOperation.value());
                    operation.put("notes", apiOperation.notes());
                    operation.put("nickname", Strings.isNullOrEmpty(apiOperation.nickname())
                            ? method.getName()
                            : apiOperation.nickname());
                    if (produces != null) {
                        operation.put("produces", produces.value());
                    }
                    // skip Response.class because we can't reliably infer any schema information from its payload anyway.
                    final TypeSchema responseType = apiOperation.response().equals(Void.class)
                            ? extractResponseType(method)
                            : typeSchema(TypeToken.of(apiOperation.response()).getType());
                    if (responseType != null) {
                        models.putAll(responseType.models());
                        if (responseType.name() != null && isObjectSchema(responseType.type())) {
                            operation.put("type", responseType.name());
                            models.put(responseType.name(), responseType.type());
                        } else {
                            if (responseType.type() != null) {
                                operation.putAll(responseType.type());
                            } else {
                                operation.put("type", responseType.name());
                            }
                        }
                    }

                    List<Parameter> parameters = determineParameters(method);
                    if (parameters != null && !parameters.isEmpty()) {
                        operation.put("parameters", parameters);
                    }

                    for (Parameter parameter : parameters) {
                        final TypeSchema parameterTypeSchema = parameter.getTypeSchema();
                        if (parameterTypeSchema.name() != null && parameterTypeSchema.type() != null) {
                            models.put(parameterTypeSchema.name(), parameterTypeSchema.type());
                        }
                        models.putAll(parameterTypeSchema.models());
                    }

                    operation.put("responseMessages", determineResponses(method));

                    operations.add(operation);
                    api.put("operations", operations);

                    apis.add(api);
                }
            }
        }

        if (basePath.endsWith("/")) {
            basePath = basePath.substring(0, basePath.length() - 1);
        }

        Collections.sort(apis, (o1, o2) -> ComparisonChain.start()
                .compare(o1.get("path").toString(), o2.get("path").toString())
                .result());

        // generate the json schema for the auto-mapped return types
        for (Type type : modelTypes) {
            final Class<?> typeClass = classForType(type);
            final TypeSchema modelSchema = typeSchema(type);
            if (modelSchema.type() != null) {
                models.put(typeClass.getSimpleName(), modelSchema.type());
            }
            models.putAll(modelSchema.models());
        }
        result.put("apis", apis);
        result.put("basePath", basePath);
        result.put("models", models);
        result.put("resourcePath", cleanRoute(route));
        result.put("apiVersion", ServerVersion.VERSION.toString());
        result.put("swaggerVersion", EMULATED_SWAGGER_VERSION);

        return result;
    }

    interface TypeSchema {
        String name();

        Map<String, Object> type();

        Map<String, Object> models();
    }

    private TypeSchema createTypeSchema(String name, Map<String, Object> type, Map<String, Object> models) {
        return new TypeSchema() {
            @Override
            public String name() {
                return name;
            }

            @Override
            public Map<String, Object> type() {
                return type;
            }

            @Override
            public Map<String, Object> models() {
                return models;
            }
        };
    }

    private TypeSchema createPrimitiveSchema(String name) {
        return createTypeSchema(name, null, Collections.emptyMap());
    }

    private TypeSchema extractResponseType(Method method) {
        final Type genericReturnType = method.getGenericReturnType();
        return typeSchema(genericReturnType);
    }

    private static Class<?> classForType(Type type) {
        return TypeToken.of(type).getRawType();
    }

    private Type[] typeParameters(Type type) {
        if (type instanceof ParameterizedType) {
            final ParameterizedType parameterizedType = (ParameterizedType) type;
            return parameterizedType.getActualTypeArguments();
        }
        return new Type[0];
    }

    private TypeSchema typeSchema(Type genericType) {
        final Class<?> returnType = classForType(genericType);
        if (returnType.isAssignableFrom(Response.class)) {
            return createPrimitiveSchema("any");
        }

        if (returnType.isEnum()) {
            return createTypeSchema(null, schemaForType(genericType), Collections.emptyMap());
        }

        if (returnType.isAssignableFrom(StreamingOutput.class)) {
            return createPrimitiveSchema("string");
        }

        if (returnType.isAssignableFrom(FormDataBodyPart.class)) {
            return createPrimitiveSchema("File");
        }

        if (isPrimitive(returnType)) {
            return createPrimitiveSchema(mapPrimitives(returnType.getSimpleName()));
        }

        if (returnType.isAssignableFrom(Map.class)) {
            final Type valueType = typeParameters(genericType)[1];
            final Map<String, Object> models = new HashMap<>();

            final String valueName;
            final Map<String, Object> modelItemsDefinition;
            if (valueType instanceof Class && isPrimitive((Class<?>) valueType)) {
                valueName = mapPrimitives(((Class<?>) valueType).getSimpleName());
                modelItemsDefinition = Collections.singletonMap("additional_properties", valueName);
            } else {
                final TypeSchema valueSchema = typeSchema(valueType);
                if (valueSchema == null) {
                    return null;
                }
                valueName = valueSchema.name();
                models.putAll(valueSchema.models());
                modelItemsDefinition = Collections.singletonMap("additional_properties", Collections.singletonMap("$ref", valueName));
                if (valueSchema.type() != null) {
                    models.put(valueName, valueSchema.type());
                }
                models.putAll(valueSchema.models());
            }

            final String modelName = valueName + "Map";
            final Map<String, Object> model = ImmutableMap.<String, Object>builder()
                    .put("type", "object")
                    .put("id", modelName)
                    .put("properties", Collections.emptyMap())
                    .putAll(modelItemsDefinition)
                    .build();
            models.put(modelName, model);
            return createTypeSchema(modelName, Collections.singletonMap("type", modelName), models);
        }
        if (returnType.isAssignableFrom(Optional.class)) {
            final Type valueType = typeParameters(genericType)[0];
            return typeSchema(valueType);
        }
        if (returnType.isAssignableFrom(List.class) || returnType.isAssignableFrom(Set.class)) {
            final Type valueType = typeParameters(genericType)[0];
            final Map<String, Object> models = new HashMap<>();
            final String valueName;
            final Map<String, Object> modelItemsDefinition;
            if (valueType instanceof Class && isPrimitive((Class<?>) valueType)) {
                valueName = mapPrimitives(((Class<?>) valueType).getSimpleName());
                modelItemsDefinition = Collections.singletonMap("items", valueName);
            } else {
                final TypeSchema valueSchema = typeSchema(valueType);
                if (valueSchema == null) {
                    return null;
                }
                valueName = valueSchema.name();
                if (valueSchema.type() != null) {
                    models.put(valueName, valueSchema.type());
                }
                models.putAll(valueSchema.models());
                //final String valueModelId = (String)((Map<String, Object>)models.get(valueName)).get("id");
                modelItemsDefinition = Collections.singletonMap("items", Collections.singletonMap("$ref", valueName));
            }
            final String modelName = valueName + "Array";
            final Map<String, Object> model = ImmutableMap.<String, Object>builder()
                    .put("type", "array")
                    .put("id", modelName)
                    .put("properties", Collections.emptyMap())
                    .putAll(modelItemsDefinition)
                    .build();
            models.put(modelName, model);
            return createTypeSchema(modelName, Collections.singletonMap("type", modelName), models);
        }

        final String modelName = uniqueModelName(genericType, returnType);
        final Map<String, Object> genericTypeSchema = schemaForType(genericType);
        if (!isObjectOrArray(genericTypeSchema)) {
            return createTypeSchema(null, genericTypeSchema, Collections.emptyMap());
        }

        final TypeSchema inlineSchema = extractInlineModels(genericTypeSchema);
        return createTypeSchema(modelName, inlineSchema.type(), inlineSchema.models());
    }

    private String uniqueModelName(Type genericType, Class<?> returnType) {
        final var simpleName = returnType.getSimpleName();
        if (genericType instanceof ParameterizedType parameterizedType) {
            final var classNames = Arrays.stream(parameterizedType.getActualTypeArguments())
                    .map(type -> uniqueModelName(type, classForType(type)))
                    .toList();
            return simpleName + "_" + Joiner.on("_").join(classNames);
        }
        return simpleName;
    }

    private TypeSchema extractInlineModels(Map<String, Object> genericTypeSchema) {
        if (isObjectSchema(genericTypeSchema)) {
            final Map<String, Object> newGenericTypeSchema = new HashMap<>(genericTypeSchema);
            final Map<String, Object> models = new HashMap<>();
            if (genericTypeSchema.get("properties") instanceof Map) {
                final Map<String, Object> properties = (Map<String, Object>) genericTypeSchema.get("properties");
                final Map<String, Object> newProperties = properties.entrySet().stream().map(entry -> {
                            final Map<String, Object> property = (Map<String, Object>) entry.getValue();
                            final TypeSchema propertySchema = extractInlineModels(property);
                            models.putAll(propertySchema.models());
                            if (propertySchema.name() == null) {
                                return new AbstractMap.SimpleEntry<String, Object>(entry.getKey(), propertySchema.type());
                            }
                            if (propertySchema.type() != null) {
                                models.put(propertySchema.name(), propertySchema.type());
                            }
                            return new AbstractMap.SimpleEntry<String, Object>(entry.getKey(), Collections.singletonMap("$ref", propertySchema.name()));
                        })
                        .collect(Collectors.toMap(Map.Entry::getKey, Map.Entry::getValue));
                newGenericTypeSchema.put("properties", newProperties);
            }
            if (genericTypeSchema.get("additional_properties") instanceof Map) {
                final Map<String, Object> additionalProperties = (Map<String, Object>) genericTypeSchema.get("additional_properties");
                final TypeSchema itemsSchema = extractInlineModels(additionalProperties);
                models.putAll(itemsSchema.models());
                if (itemsSchema.name() != null) {
                    if (itemsSchema.type() != null) {
                        models.put(itemsSchema.name(), itemsSchema.type());
                    }
                    newGenericTypeSchema.put("additional_properties", Collections.singletonMap("$ref", itemsSchema.name()));
                } else {
                    if (itemsSchema.type() != null) {
                        newGenericTypeSchema.put("additional_properties", itemsSchema.type());
                    }
                }
            }

            if (!genericTypeSchema.containsKey("properties")) {
                newGenericTypeSchema.put("properties", Collections.emptyMap());
            }
            final String id = shortenJsonSchemaURN((String) genericTypeSchema.get("id"));
            return createTypeSchema(id, newGenericTypeSchema, models);
        }

        if (isArraySchema(genericTypeSchema)) {
            final Map<String, Object> models = new HashMap<>();
            final Map<String, Object> newGenericTypeSchema = new HashMap<>(genericTypeSchema);
            if (genericTypeSchema.get("items") instanceof Map) {
                final Map<String, Object> items = (Map<String, Object>) genericTypeSchema.get("items");
                final TypeSchema itemsSchema = extractInlineModels(items);
                models.putAll(itemsSchema.models());
                if (itemsSchema.name() != null) {
                    if (itemsSchema.type() != null) {
                        models.put(itemsSchema.name(), itemsSchema.type());
                    }
                    newGenericTypeSchema.put("items", Collections.singletonMap("$ref", itemsSchema.name()));
                }
            }
            return createTypeSchema(null, newGenericTypeSchema, models);
        }
        return createTypeSchema(null, genericTypeSchema, Collections.emptyMap());
    }

    private String shortenJsonSchemaURN(@Nullable String id) {
        if (id == null) {
            return null;
        }
        final Splitter splitter = Splitter.on(":");
        final List<String> segments = splitter.splitToList(id);
        return segments.size() > 0
                ? segments.get(segments.size() - 1)
                : id;
    }

    private static Optional<String> typeOfSchema(@Nullable Map<String, Object> typeSchema) {
        return Optional.ofNullable(typeSchema)
                .map(schema -> Strings.emptyToNull((String) schema.get("type")));
    }

    private static boolean isArraySchema(Map<String, Object> genericTypeSchema) {
        return typeOfSchema(genericTypeSchema).map(type -> type.equals("array")).orElse(false);
    }

    private static boolean isObjectSchema(Map<String, Object> genericTypeSchema) {
        return typeOfSchema(genericTypeSchema).map(type -> type.equals("object")).orElse(false);
    }

    private Map<String, Object> schemaForType(Type valueType) {
        final SchemaFactoryWrapper schemaFactoryWrapper = new SchemaFactoryWrapper() {};
        final JsonSchemaGenerator schemaGenerator = new JsonSchemaGenerator(mapper, schemaFactoryWrapper);
        try {
            final JsonSchema schema = schemaGenerator.generateSchema(mapper.getTypeFactory().constructType(valueType));
            final Map<String, Object> schemaMap = mapper.readValue(mapper.writeValueAsBytes(schema), Map.class);
            if (schemaMap.containsKey("additional_properties") && !schemaMap.containsKey("properties")) {
                schemaMap.put("properties", Collections.emptyMap());
            }
            if (schemaMap.equals(Collections.singletonMap("type", "any"))) {
                return ImmutableMap.of(
                        "type", "object",
                        "properties", Collections.emptyMap()
                );
            }
            return schemaMap;
        } catch (IOException e) {
            throw new RuntimeException(e);
        }
    }

    private boolean isObjectOrArray(Map<String, Object> schemaMap) {
        return isObjectSchema(schemaMap) || isArraySchema(schemaMap);
    }

    private List<Parameter> determineParameters(Method method) {
        final List<Parameter> params = Lists.newArrayList();

        int i = 0;
        for (Annotation[] annotations : method.getParameterAnnotations()) {
            final Parameter param = new Parameter();

            Parameter.Kind paramKind = Parameter.Kind.BODY;
            for (Annotation annotation : annotations) {
                if (annotation instanceof ApiParam) {
                    final ApiParam apiParam = (ApiParam) annotation;
                    final String name = Strings.isNullOrEmpty(apiParam.name())
                            ? Strings.isNullOrEmpty(apiParam.value())
                            ? "arg" + i
                            : apiParam.value()
                            : apiParam.name();
                    param.setName(name);
                    param.setDescription(apiParam.value());
                    param.setIsRequired(apiParam.required());

                    final TypeSchema parameterSchema = typeSchema(method.getGenericParameterTypes()[i]);
                    param.setTypeSchema(parameterSchema);

                    if (!isNullOrEmpty(apiParam.defaultValue())) {
                        param.setDefaultValue(apiParam.defaultValue());
                    }

                    if (!isNullOrEmpty(apiParam.allowableValues()) && !apiParam.allowableValues().startsWith("range[")) {
                        final List<String> allowableValues = Arrays.asList(apiParam.allowableValues().split(","));
                        param.setAllowableValues(allowableValues);
                    }
                }

                if (annotation instanceof DefaultValue) {
                    final DefaultValue defaultValueAnnotation = (DefaultValue) annotation;

                    // Only set if empty to make sure ApiParam's defaultValue has precedence!
                    if (isNullOrEmpty(param.getDefaultValue()) && !isNullOrEmpty(defaultValueAnnotation.value())) {
                        param.setDefaultValue(defaultValueAnnotation.value());
                    }
                }

                if (annotation instanceof QueryParam) {
                    paramKind = Parameter.Kind.QUERY;
                    final String annotationValue = ((QueryParam) annotation).value();
                    param.setName(annotationValue);
                } else if (annotation instanceof PathParam) {
                    final String annotationValue = ((PathParam) annotation).value();
                    if (!Strings.isNullOrEmpty(annotationValue)) {
                        param.setName(annotationValue);
                    }
                    paramKind = Parameter.Kind.PATH;
                } else if (annotation instanceof HeaderParam) {
                    paramKind = Parameter.Kind.HEADER;
                    final String annotationValue = ((HeaderParam) annotation).value();
                    param.setName(annotationValue);
                } else if (annotation instanceof FormParam) {
                    paramKind = Parameter.Kind.FORM;
                    final String annotationValue = ((FormParam) annotation).value();
                    param.setName(annotationValue);
                } else if (annotation instanceof FormDataParam) {
                    paramKind = Parameter.Kind.FORMDATA;
                    final String annotationValue = ((FormDataParam) annotation).value();
                    param.setName(annotationValue);
                }
            }

            param.setKind(paramKind);

            if (param.getTypeSchema() != null) {
                params.add(param);
            }

            i++;
        }

        return params;
    }

    class PrimitiveType implements Type {
        private final String type;

        PrimitiveType(String type) {
            this.type = type;
        }

        @Override
        public String getTypeName() {
            return type;
        }
    }

    private List<Map<String, Object>> determineResponses(Method method) {
        final List<Map<String, Object>> result = Lists.newArrayList();

        final ApiResponses annotation = method.getAnnotation(ApiResponses.class);
        if (null != annotation) {
            for (ApiResponse response : annotation.value()) {
                final Map<String, Object> responseDescription = ImmutableMap.<String, Object>of(
                        "code", response.code(),
                        "message", response.message());

                result.add(responseDescription);
            }
        }

        return result;
    }

    // Leading slash but no trailing.
    private String cleanRoute(String route) {
        if (!route.startsWith("/")) {
            route = "/" + route;
        }

        if (route.endsWith("/")) {
            route = route.substring(0, route.length() - 1);
        }

        return route;
    }

    private static final Set<String> PRIMITIVES = ImmutableSet.of(
            "boolean",
            "Boolean",
            "Double",
            "Float",
            "int",
            "Integer",
            "Long",
            "long",
            "Number",
            "Object",
            "String",
            "void",
            "Void"
    );

    private static boolean isPrimitive(String simpleName) {
        return PRIMITIVES.contains(simpleName);
    }

    private static boolean isPrimitive(Class<?> klass) {
        return isPrimitive(klass.getSimpleName());
    }

    private static String mapPrimitives(String simpleName) {
        if (Strings.isNullOrEmpty(simpleName)) {
            return simpleName;
        }

        switch (simpleName) {
            case "int":
            case "Integer":
            case "Long":
                return "integer";
            case "Number":
            case "Float":
            case "Double":
                return "number";
            case "String":
                return "string";
            case "boolean":
            case "Boolean":
                return "boolean";
            case "Void":
            case "void":
                return "void";
            case "Object":
                return "any";
        }
        return simpleName;
    }

    @Nullable
    private String determineHttpMethod(Method m) {
        if (m.isAnnotationPresent(GET.class)) {
            return "GET";
        }

        if (m.isAnnotationPresent(POST.class)) {
            return "POST";
        }

        if (m.isAnnotationPresent(PUT.class)) {
            return "PUT";
        }

        if (m.isAnnotationPresent(PATCH.class)) {
            return "PATCH";
        }

        if (m.isAnnotationPresent(DELETE.class)) {
            return "DELETE";
        }

        if (m.isAnnotationPresent(HEAD.class)) {
            return "HEAD";
        }

        if (m.isAnnotationPresent(OPTIONS.class)) {
            return "OPTIONS";
        }

        return null;
    }

    public static class Parameter {
        private String name;
        private String description;
        private boolean isRequired;
        private TypeSchema typeSchema;
        private Kind kind;
        private String defaultValue;
        private Collection<String> allowableValues;

        public void setName(String name) {
            this.name = name;
        }

        public void setDescription(String description) {
            this.description = description;
        }

        public void setIsRequired(boolean required) {
            isRequired = required;
        }

        public void setRequired(boolean required) {
            isRequired = required;
        }

        public void setTypeSchema(TypeSchema typeSchema) {
            this.typeSchema = typeSchema;
        }

        public TypeSchema getTypeSchema() {
            return typeSchema;
        }

        private String getType() {
            return mapPrimitives(typeSchema.name());
        }

        public void setKind(Kind kind) {
            this.kind = kind;
        }

        private String getKind() {
            return kind.toString().toLowerCase(Locale.ENGLISH);
        }

        public String getDefaultValue() {
            return defaultValue;
        }

        public void setDefaultValue(String defaultValue) {
            this.defaultValue = defaultValue;
        }

        public void setAllowableValues(Collection<String> allowableValues) {
            this.allowableValues = allowableValues;
        }

        @JsonValue
        public Map<String, Object> jsonValue() {
            final HashMap<String, Object> result = new HashMap<>();
            result.put("name", name);
            result.put("description", description);
            result.put("required", isRequired);
            result.put("paramType", getKind());

            if (defaultValue != null) {
                result.put("defaultValue", defaultValue);
            }

            if (allowableValues != null) {
                result.put("enum", allowableValues);
            }

            if (typeSchema.type() == null || isObjectSchema(typeSchema.type())) {
                result.put("type", typeSchema.name());
            } else {
                result.putAll(typeSchema.type());
            }

            return ImmutableMap.copyOf(result);
        }

        public enum Kind {
            BODY,
            HEADER,
            PATH,
            QUERY,
            FORM,
            FORMDATA
        }
    }
}<|MERGE_RESOLUTION|>--- conflicted
+++ resolved
@@ -100,7 +100,6 @@
     private final String pluginPathPrefix;
     private final ObjectMapper mapper;
     private final boolean isCloud;
-<<<<<<< HEAD
     private final boolean prefixPlugins;
 
     public Generator(Set<Class<?>> resourceClasses,
@@ -109,11 +108,6 @@
                      ObjectMapper mapper,
                      boolean isCloud,
                      boolean prefixPlugins) {
-=======
-
-    public Generator(Set<Class<?>> resourceClasses, Map<Class<?>, String> pluginMapping,
-                     String pluginPathPrefix, ObjectMapper mapper, boolean isCloud) {
->>>>>>> dc0b6a5f
         this.resourceClasses = resourceClasses;
         this.pluginMapping = pluginMapping;
         this.pluginPathPrefix = pluginPathPrefix;
