/*
 * Copyright (C) 2020 Graylog, Inc.
 *
 * This program is free software: you can redistribute it and/or modify
 * it under the terms of the Server Side Public License, version 1,
 * as published by MongoDB, Inc.
 *
 * This program is distributed in the hope that it will be useful,
 * but WITHOUT ANY WARRANTY; without even the implied warranty of
 * MERCHANTABILITY or FITNESS FOR A PARTICULAR PURPOSE. See the
 * Server Side Public License for more details.
 *
 * You should have received a copy of the Server Side Public License
 * along with this program. If not, see
 * <http://www.mongodb.com/licensing/server-side-public-license>.
 */
package org.graylog2.shared.rest.resources.csp;

import javax.ws.rs.container.ContainerRequestContext;
import javax.ws.rs.container.ContainerResponseContext;
import javax.ws.rs.container.ContainerResponseFilter;
import javax.ws.rs.core.MultivaluedMap;

import static org.graylog2.shared.rest.resources.csp.CSPDynamicFeature.CSP_NONCE_PROPERTY;

public class CSPResponseFilter implements ContainerResponseFilter {
<<<<<<< HEAD
    public static final String CSP_HEADER = "Content-Security-Policy";
    private String group;
    private final CSPService cspService;
=======
    public final static String CSP_HEADER = "Content-Security-Policy";
    private final static String noncePattern = "\\{nonce}";
    private String value;
>>>>>>> d50e0678

    public CSPResponseFilter(String group, CSPService cspService) {
        this.group = group;
        this.cspService = cspService;
    }

    @Override
    public void filter(final ContainerRequestContext requestContext,
                       ContainerResponseContext responseContext) {
        final MultivaluedMap<String, Object> headers = responseContext.getHeaders();
        if (!headers.containsKey(CSP_HEADER)) {
<<<<<<< HEAD
            headers.add(CSP_HEADER, cspService.cspString(group));
=======
            final var cspNonce = (String) requestContext.getProperty(CSP_NONCE_PROPERTY);
            final var valueWithNonce = value.replaceAll(noncePattern, cspNonce);
            headers.add(CSP_HEADER, valueWithNonce);
>>>>>>> d50e0678
        }
    }
}<|MERGE_RESOLUTION|>--- conflicted
+++ resolved
@@ -24,15 +24,10 @@
 import static org.graylog2.shared.rest.resources.csp.CSPDynamicFeature.CSP_NONCE_PROPERTY;
 
 public class CSPResponseFilter implements ContainerResponseFilter {
-<<<<<<< HEAD
-    public static final String CSP_HEADER = "Content-Security-Policy";
+    public final static String CSP_HEADER = "Content-Security-Policy";
+    private final static String noncePattern = "\\{nonce}";
     private String group;
     private final CSPService cspService;
-=======
-    public final static String CSP_HEADER = "Content-Security-Policy";
-    private final static String noncePattern = "\\{nonce}";
-    private String value;
->>>>>>> d50e0678
 
     public CSPResponseFilter(String group, CSPService cspService) {
         this.group = group;
@@ -44,13 +39,9 @@
                        ContainerResponseContext responseContext) {
         final MultivaluedMap<String, Object> headers = responseContext.getHeaders();
         if (!headers.containsKey(CSP_HEADER)) {
-<<<<<<< HEAD
-            headers.add(CSP_HEADER, cspService.cspString(group));
-=======
             final var cspNonce = (String) requestContext.getProperty(CSP_NONCE_PROPERTY);
-            final var valueWithNonce = value.replaceAll(noncePattern, cspNonce);
+            final var valueWithNonce = cspService.cspString(group).replaceAll(noncePattern, cspNonce);
             headers.add(CSP_HEADER, valueWithNonce);
->>>>>>> d50e0678
         }
     }
 }