--- conflicted
+++ resolved
@@ -32,10 +32,9 @@
     @Nullable
     User load(String username);
 
-<<<<<<< HEAD
     @Nullable
     User loadById(String id);
-=======
+
     /**
      * Tries to find a user for the given authentication service UID or username. (in that order)
      *
@@ -44,7 +43,6 @@
      * @return the user or an empty option if no user can be found
      */
     Optional<User> loadByAuthServiceUidOrUsername(String authServiceUid, String username);
->>>>>>> 23d3b824
 
     int delete(String username);
 
