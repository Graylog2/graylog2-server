/**
 * This file is part of Graylog.
 *
 * Graylog is free software: you can redistribute it and/or modify
 * it under the terms of the GNU General Public License as published by
 * the Free Software Foundation, either version 3 of the License, or
 * (at your option) any later version.
 *
 * Graylog is distributed in the hope that it will be useful,
 * but WITHOUT ANY WARRANTY; without even the implied warranty of
 * MERCHANTABILITY or FITNESS FOR A PARTICULAR PURPOSE.  See the
 * GNU General Public License for more details.
 *
 * You should have received a copy of the GNU General Public License
 * along with Graylog.  If not, see <http://www.gnu.org/licenses/>.
 */
package org.graylog2.shared.security;

import com.google.common.collect.ImmutableSet;
import org.graylog.security.authzroles.BuiltinRole;
import org.graylog2.plugin.security.Permission;
import org.graylog2.plugin.security.PluginPermissions;

import java.util.Set;
import java.util.stream.Collectors;

import static org.graylog2.plugin.security.Permission.create;

public class RestPermissions implements PluginPermissions {
    /**
     * These should all be in the form of "group:action", because {@link Permissions#allPermissionsMap()} below depends on it.
     * Should this ever change, you need to adapt the code below, too.
     */
<<<<<<< HEAD
=======
    public static final String AUTHENTICATION_READ = "authentication:read";
    public static final String AUTHENTICATION_EDIT = "authentication:edit";
    public static final String AUTH_HTTP_HEADER_CONFIG_EDIT = "authhttpheaderconfig:edit";
    public static final String AUTH_HTTP_HEADER_CONFIG_READ = "authhttpheaderconfig:read";
>>>>>>> cbb9372c
    public static final String AUTH_SERVICE_BACKEND_CREATE = "authservicebackend:create";
    public static final String AUTH_SERVICE_BACKEND_DELETE = "authservicebackend:delete";
    public static final String AUTH_SERVICE_BACKEND_EDIT = "authservicebackend:edit";
    public static final String AUTH_SERVICE_BACKEND_READ = "authservicebackend:read";
    public static final String AUTH_SERVICE_GLOBAL_CONFIG_READ = "authserviceglobalconfig:read";
    public static final String AUTH_SERVICE_GLOBAL_CONFIG_EDIT = "authserviceglobalconfig:edit";
    public static final String AUTH_SERVICE_TEST_BACKEND_EXECUTE = "authservicetestbackend:execute";
    public static final String BUFFERS_READ = "buffers:read";
    public static final String CATALOG_LIST = "catalog:list";
    public static final String CATALOG_RESOLVE = "catalog:resolve";
    public static final String CLUSTER_CONFIG_ENTRY_CREATE = "clusterconfigentry:create";
    public static final String CLUSTER_CONFIG_ENTRY_DELETE = "clusterconfigentry:delete";
    public static final String CLUSTER_CONFIG_ENTRY_EDIT = "clusterconfigentry:edit";
    public static final String CLUSTER_CONFIG_ENTRY_READ = "clusterconfigentry:read";
    public static final String CONTENT_PACK_CREATE = "contentpack:create";
    public static final String CONTENT_PACK_DELETE = "contentpack:delete";
    public static final String CONTENT_PACK_READ = "contentpack:read";
    public static final String CONTENT_PACK_INSTALL = "contentpack:install";
    public static final String CONTENT_PACK_UNINSTALL = "contentpack:uninstall";
    public static final String DASHBOARDS_CREATE = "dashboards:create";
    public static final String DASHBOARDS_EDIT = "dashboards:edit";
    public static final String DASHBOARDS_READ = "dashboards:read";
    public static final String DECORATORS_CREATE = "decorators:create";
    public static final String DECORATORS_EDIT = "decorators:edit";
    public static final String DECORATORS_READ = "decorators:read";
    public static final String DEFLECTOR_CYCLE = "deflector:cycle";
    public static final String DEFLECTOR_READ = "deflector:read";
    public static final String FREELICENSES_CREATE = "freelicenses:create";
    public static final String LICENSEINFOS_READ = "licenseinfos:read";
    public static final String EVENT_DEFINITIONS_CREATE = "eventdefinitions:create";
    public static final String EVENT_DEFINITIONS_DELETE = "eventdefinitions:delete";
    public static final String EVENT_DEFINITIONS_EDIT = "eventdefinitions:edit";
    public static final String EVENT_DEFINITIONS_EXECUTE = "eventdefinitions:execute";
    public static final String EVENT_DEFINITIONS_READ = "eventdefinitions:read";
    public static final String EVENT_NOTIFICATIONS_CREATE = "eventnotifications:create";
    public static final String EVENT_NOTIFICATIONS_DELETE = "eventnotifications:delete";
    public static final String EVENT_NOTIFICATIONS_EDIT = "eventnotifications:edit";
    public static final String EVENT_NOTIFICATIONS_READ = "eventnotifications:read";
    public static final String FIELDNAMES_READ = "fieldnames:read";
    public static final String GRANTS_OVERVIEW_READ = "grantsoverview:read";
    public static final String INDEXERCLUSTER_READ = "indexercluster:read";
    public static final String INDEXRANGES_READ = "indexranges:read";
    public static final String INDEXRANGES_REBUILD = "indexranges:rebuild";
    public static final String INDEXSETS_CREATE = "indexsets:create";
    public static final String INDEXSETS_DELETE = "indexsets:delete";
    public static final String INDEXSETS_EDIT = "indexsets:edit";
    public static final String INDEXSETS_READ = "indexsets:read";
    public static final String INDICES_CHANGESTATE = "indices:changestate";
    public static final String INDICES_DELETE = "indices:delete";
    public static final String INDICES_FAILURES = "indices:failures";
    public static final String INDICES_READ = "indices:read";
    public static final String INPUTS_CHANGESTATE = "inputs:changestate";
    public static final String INPUTS_CREATE = "inputs:create";
    public static final String INPUTS_EDIT = "inputs:edit";
    public static final String INPUTS_READ = "inputs:read";
    public static final String INPUTS_TERMINATE = "inputs:terminate";
    public static final String JOURNAL_EDIT = "journal:edit";
    public static final String JOURNAL_READ = "journal:read";
    public static final String JVMSTATS_READ = "jvmstats:read";
    public static final String LBSTATUS_CHANGE = "lbstatus:change";
    public static final String LOOKUP_TABLES_CREATE = "lookuptables:create";
    public static final String LOOKUP_TABLES_DELETE = "lookuptables:delete";
    public static final String LOOKUP_TABLES_EDIT = "lookuptables:edit";
    public static final String LOOKUP_TABLES_READ = "lookuptables:read";
    public static final String LOGGERS_EDIT = "loggers:edit";
    public static final String LOGGERS_EDITSUBSYSTEM = "loggers:editsubsystem";
    public static final String LOGGERS_READ = "loggers:read";
    public static final String LOGGERS_READSUBSYSTEM = "loggers:readsubsystem";
    public static final String LOGGERSMESSAGES_READ = "loggersmessages:read";
    public static final String MESSAGECOUNT_READ = "messagecount:read";
    public static final String MESSAGES_ANALYZE = "messages:analyze";
    public static final String MESSAGES_READ = "messages:read";
    public static final String METRICS_ALLKEYS = "metrics:allkeys";
    public static final String METRICS_READ = "metrics:read";
    public static final String METRICS_READALL = "metrics:readall";
    public static final String METRICS_READHISTORY = "metrics:readhistory";
    public static final String NODE_SHUTDOWN = "node:shutdown";
    public static final String NOTIFICATIONS_DELETE = "notifications:delete";
    public static final String NOTIFICATIONS_READ = "notifications:read";
    public static final String OUTPUTS_CREATE = "outputs:create";
    public static final String OUTPUTS_EDIT = "outputs:edit";
    public static final String OUTPUTS_READ = "outputs:read";
    public static final String OUTPUTS_TERMINATE = "outputs:terminate";
    public static final String PROCESSING_CHANGESTATE = "processing:changestate";
    public static final String ROLES_CREATE = "roles:create";
    public static final String ROLES_DELETE = "roles:delete";
    public static final String ROLES_EDIT = "roles:edit";
    public static final String ROLES_READ = "roles:read";
    public static final String SEARCHES_ABSOLUTE = "searches:absolute";
    public static final String SEARCHES_KEYWORD = "searches:keyword";
    public static final String SEARCHES_RELATIVE = "searches:relative";
    public static final String SOURCES_READ = "sources:read";
    public static final String STREAM_OUTPUTS_CREATE = "stream_outputs:create";
    public static final String STREAM_OUTPUTS_DELETE = "stream_outputs:delete";
    public static final String STREAM_OUTPUTS_READ = "stream_outputs:read";
    public static final String STREAMS_CHANGESTATE = "streams:changestate";
    public static final String STREAMS_CREATE = "streams:create";
    public static final String STREAMS_EDIT = "streams:edit";
    public static final String STREAMS_READ = "streams:read";
    public static final String SYSTEM_READ = "system:read";
    public static final String SYSTEMJOBS_CREATE = "systemjobs:create";
    public static final String SYSTEMJOBS_DELETE = "systemjobs:delete";
    public static final String SYSTEMJOBS_READ = "systemjobs:read";
    public static final String SYSTEMMESSAGES_READ = "systemmessages:read";
    public static final String THREADS_DUMP = "threads:dump";
    public static final String PROCESSBUFFER_DUMP = "processbuffer:dump";
    public static final String THROUGHPUT_READ = "throughput:read";
    public static final String URL_WHITELIST_READ = "urlwhitelist:read";
    public static final String URL_WHITELIST_WRITE = "urlwhitelist:write";
    public static final String USERS_CREATE = "users:create";
    public static final String USERS_EDIT = "users:edit";
    public static final String USERS_READ = "users:read";
    public static final String USERS_LIST = "users:list";
    public static final String USERS_PASSWORDCHANGE = "users:passwordchange";
    public static final String USERS_PERMISSIONSEDIT = "users:permissionsedit";
    public static final String USERS_ROLESEDIT = "users:rolesedit";
    public static final String USERS_TOKENCREATE = "users:tokencreate";
    public static final String USERS_TOKENLIST = "users:tokenlist";
    public static final String USERS_TOKENREMOVE = "users:tokenremove";

    // This is a special permission that ONLY works with GRNs as ID/target
    // TODO does this belong here?
    public static final String ENTITY_OWN = "entity:own";

    protected static final ImmutableSet<Permission> PERMISSIONS = ImmutableSet.<Permission>builder()
<<<<<<< HEAD
=======
            .add(create(AUTHENTICATION_EDIT, ""))
            .add(create(AUTHENTICATION_READ, ""))
            .add(create(AUTH_HTTP_HEADER_CONFIG_EDIT, ""))
            .add(create(AUTH_HTTP_HEADER_CONFIG_READ, ""))
>>>>>>> cbb9372c
            .add(create(AUTH_SERVICE_BACKEND_CREATE, ""))
            .add(create(AUTH_SERVICE_BACKEND_DELETE, ""))
            .add(create(AUTH_SERVICE_BACKEND_EDIT, ""))
            .add(create(AUTH_SERVICE_BACKEND_READ, ""))
            .add(create(AUTH_SERVICE_GLOBAL_CONFIG_READ, ""))
            .add(create(AUTH_SERVICE_GLOBAL_CONFIG_EDIT, ""))
            .add(create(AUTH_SERVICE_TEST_BACKEND_EXECUTE, ""))
            .add(create(BUFFERS_READ, ""))
            .add(create(CONTENT_PACK_CREATE, ""))
            .add(create(CONTENT_PACK_DELETE, ""))
            .add(create(CONTENT_PACK_READ, ""))
            .add(create(CATALOG_LIST, ""))
            .add(create(CATALOG_RESOLVE, ""))
            .add(create(CLUSTER_CONFIG_ENTRY_CREATE, ""))
            .add(create(CLUSTER_CONFIG_ENTRY_DELETE, ""))
            .add(create(CLUSTER_CONFIG_ENTRY_EDIT, ""))
            .add(create(CLUSTER_CONFIG_ENTRY_READ, ""))
            .add(create(DASHBOARDS_CREATE, ""))
            .add(create(DASHBOARDS_EDIT, ""))
            .add(create(DASHBOARDS_READ, ""))
            .add(create(DECORATORS_CREATE, ""))
            .add(create(DECORATORS_EDIT, ""))
            .add(create(DECORATORS_READ, ""))
            .add(create(DEFLECTOR_CYCLE, ""))
            .add(create(DEFLECTOR_READ, ""))
            .add(create(FREELICENSES_CREATE, ""))
            .add(create(LICENSEINFOS_READ, ""))
            .add(create(EVENT_DEFINITIONS_CREATE, ""))
            .add(create(EVENT_DEFINITIONS_DELETE, ""))
            .add(create(EVENT_DEFINITIONS_EDIT, ""))
            .add(create(EVENT_DEFINITIONS_EXECUTE, ""))
            .add(create(EVENT_DEFINITIONS_READ, ""))
            .add(create(EVENT_NOTIFICATIONS_CREATE, ""))
            .add(create(EVENT_NOTIFICATIONS_DELETE, ""))
            .add(create(EVENT_NOTIFICATIONS_EDIT, ""))
            .add(create(EVENT_NOTIFICATIONS_READ, ""))
            .add(create(FIELDNAMES_READ, ""))
            .add(create(GRANTS_OVERVIEW_READ, ""))
            .add(create(INDEXERCLUSTER_READ, ""))
            .add(create(INDEXRANGES_READ, ""))
            .add(create(INDEXRANGES_REBUILD, ""))
            .add(create(INDEXSETS_CREATE, ""))
            .add(create(INDEXSETS_DELETE, ""))
            .add(create(INDEXSETS_EDIT, ""))
            .add(create(INDEXSETS_READ, ""))
            .add(create(INDICES_CHANGESTATE, ""))
            .add(create(INDICES_DELETE, ""))
            .add(create(INDICES_FAILURES, ""))
            .add(create(INDICES_READ, ""))
            .add(create(INPUTS_CHANGESTATE, ""))
            .add(create(INPUTS_CREATE, ""))
            .add(create(INPUTS_EDIT, ""))
            .add(create(INPUTS_READ, ""))
            .add(create(INPUTS_TERMINATE, ""))
            .add(create(JOURNAL_EDIT, ""))
            .add(create(JOURNAL_READ, ""))
            .add(create(JVMSTATS_READ, ""))
            .add(create(LBSTATUS_CHANGE, ""))
            .add(create(LOOKUP_TABLES_CREATE, ""))
            .add(create(LOOKUP_TABLES_DELETE, ""))
            .add(create(LOOKUP_TABLES_EDIT, ""))
            .add(create(LOOKUP_TABLES_READ, ""))
            .add(create(LOGGERS_EDIT, ""))
            .add(create(LOGGERS_EDITSUBSYSTEM, ""))
            .add(create(LOGGERS_READ, ""))
            .add(create(LOGGERS_READSUBSYSTEM, ""))
            .add(create(LOGGERSMESSAGES_READ, ""))
            .add(create(MESSAGECOUNT_READ, ""))
            .add(create(MESSAGES_ANALYZE, ""))
            .add(create(MESSAGES_READ, ""))
            .add(create(METRICS_ALLKEYS, ""))
            .add(create(METRICS_READ, ""))
            .add(create(METRICS_READALL, ""))
            .add(create(METRICS_READHISTORY, ""))
            .add(create(NODE_SHUTDOWN, ""))
            .add(create(NOTIFICATIONS_DELETE, ""))
            .add(create(NOTIFICATIONS_READ, ""))
            .add(create(OUTPUTS_CREATE, ""))
            .add(create(OUTPUTS_EDIT, ""))
            .add(create(OUTPUTS_READ, ""))
            .add(create(OUTPUTS_TERMINATE, ""))
            .add(create(PROCESSING_CHANGESTATE, ""))
            .add(create(ROLES_CREATE, ""))
            .add(create(ROLES_DELETE, ""))
            .add(create(ROLES_EDIT, ""))
            .add(create(ROLES_READ, ""))
            .add(create(SEARCHES_ABSOLUTE, ""))
            .add(create(SEARCHES_KEYWORD, ""))
            .add(create(SEARCHES_RELATIVE, ""))
            .add(create(SOURCES_READ, ""))
            .add(create(STREAM_OUTPUTS_CREATE, ""))
            .add(create(STREAM_OUTPUTS_DELETE, ""))
            .add(create(STREAM_OUTPUTS_READ, ""))
            .add(create(STREAMS_CHANGESTATE, ""))
            .add(create(STREAMS_CREATE, ""))
            .add(create(STREAMS_EDIT, ""))
            .add(create(STREAMS_READ, ""))
            .add(create(SYSTEM_READ, ""))
            .add(create(SYSTEMJOBS_CREATE, ""))
            .add(create(SYSTEMJOBS_DELETE, ""))
            .add(create(SYSTEMJOBS_READ, ""))
            .add(create(SYSTEMMESSAGES_READ, ""))
            .add(create(THREADS_DUMP, ""))
            .add(create(PROCESSBUFFER_DUMP, ""))
            .add(create(THROUGHPUT_READ, ""))
            .add(create(URL_WHITELIST_READ, ""))
            .add(create(URL_WHITELIST_WRITE, ""))
            .add(create(USERS_CREATE, ""))
            .add(create(USERS_EDIT, ""))
            .add(create(USERS_READ, ""))
            .add(create(USERS_LIST, ""))
            .add(create(USERS_PASSWORDCHANGE, ""))
            .add(create(USERS_PERMISSIONSEDIT, ""))
            .add(create(USERS_ROLESEDIT, ""))
            .add(create(USERS_TOKENCREATE, ""))
            .add(create(USERS_TOKENLIST, ""))
            .add(create(USERS_TOKENREMOVE, ""))
            .build();

    // Standard set of PERMISSIONS of readers.
    protected static final ImmutableSet<String> READER_BASE_PERMISSION_SELECTION = ImmutableSet.<String>builder().add(
            BUFFERS_READ,
            CLUSTER_CONFIG_ENTRY_READ,
            DECORATORS_READ,
            FIELDNAMES_READ,
            INDEXERCLUSTER_READ,
            INPUTS_READ,
            JOURNAL_READ,
            JVMSTATS_READ,
            MESSAGECOUNT_READ,
            MESSAGES_ANALYZE,
            MESSAGES_READ,
            METRICS_READ,
            SYSTEM_READ,
            THROUGHPUT_READ
    ).build();

    protected static final Set<Permission> READER_BASE_PERMISSIONS = PERMISSIONS.stream()
            .filter(permission -> READER_BASE_PERMISSION_SELECTION.contains(permission.permission()))
            .collect(Collectors.toSet());

    protected static final ImmutableSet<BuiltinRole> BUILTIN_ROLES = ImmutableSet.<BuiltinRole>builder().add(
            BuiltinRole.create("Dashboard Creator", "Allows creation of Dashboards (built-in)", ImmutableSet.of(
                    RestPermissions.DASHBOARDS_CREATE
            )),
            BuiltinRole.create("Event Definition Creator", "Allows creation of Event Definitions (built-in)", ImmutableSet.of(
                    RestPermissions.EVENT_DEFINITIONS_CREATE
            )),
            BuiltinRole.create("Event Notification Creator", "Allows creation of Event Notifications (built-in)", ImmutableSet.of(
                    RestPermissions.EVENT_NOTIFICATIONS_CREATE
            )),
            BuiltinRole.create("User Inspector", "Allows listing all user accounts (built-in)", ImmutableSet.of(
                    RestPermissions.USERS_READ
            ))
    ).build();

    @Override
    public Set<Permission> readerBasePermissions() {
        return READER_BASE_PERMISSIONS;
    }

    @Override
    public Set<Permission> permissions() {
        return PERMISSIONS;
    }

    @Override
    public Set<BuiltinRole> builtinRoles() {
        return BUILTIN_ROLES;
    }
}<|MERGE_RESOLUTION|>--- conflicted
+++ resolved
@@ -31,13 +31,8 @@
      * These should all be in the form of "group:action", because {@link Permissions#allPermissionsMap()} below depends on it.
      * Should this ever change, you need to adapt the code below, too.
      */
-<<<<<<< HEAD
-=======
-    public static final String AUTHENTICATION_READ = "authentication:read";
-    public static final String AUTHENTICATION_EDIT = "authentication:edit";
     public static final String AUTH_HTTP_HEADER_CONFIG_EDIT = "authhttpheaderconfig:edit";
     public static final String AUTH_HTTP_HEADER_CONFIG_READ = "authhttpheaderconfig:read";
->>>>>>> cbb9372c
     public static final String AUTH_SERVICE_BACKEND_CREATE = "authservicebackend:create";
     public static final String AUTH_SERVICE_BACKEND_DELETE = "authservicebackend:delete";
     public static final String AUTH_SERVICE_BACKEND_EDIT = "authservicebackend:edit";
@@ -163,13 +158,8 @@
     public static final String ENTITY_OWN = "entity:own";
 
     protected static final ImmutableSet<Permission> PERMISSIONS = ImmutableSet.<Permission>builder()
-<<<<<<< HEAD
-=======
-            .add(create(AUTHENTICATION_EDIT, ""))
-            .add(create(AUTHENTICATION_READ, ""))
             .add(create(AUTH_HTTP_HEADER_CONFIG_EDIT, ""))
             .add(create(AUTH_HTTP_HEADER_CONFIG_READ, ""))
->>>>>>> cbb9372c
             .add(create(AUTH_SERVICE_BACKEND_CREATE, ""))
             .add(create(AUTH_SERVICE_BACKEND_DELETE, ""))
             .add(create(AUTH_SERVICE_BACKEND_EDIT, ""))
