/*
 * Copyright (C) 2020 Graylog, Inc.
 *
 * This program is free software: you can redistribute it and/or modify
 * it under the terms of the Server Side Public License, version 1,
 * as published by MongoDB, Inc.
 *
 * This program is distributed in the hope that it will be useful,
 * but WITHOUT ANY WARRANTY; without even the implied warranty of
 * MERCHANTABILITY or FITNESS FOR A PARTICULAR PURPOSE. See the
 * Server Side Public License for more details.
 *
 * You should have received a copy of the Server Side Public License
 * along with this program. If not, see
 * <http://www.mongodb.com/licensing/server-side-public-license>.
 */
package org.graylog2.shared.security;

import com.google.common.collect.ImmutableSet;
import org.graylog.security.authzroles.BuiltinRole;
import org.graylog2.plugin.security.Permission;
import org.graylog2.plugin.security.PluginPermissions;

import java.util.Set;
import java.util.stream.Collectors;

import static org.graylog2.plugin.security.Permission.create;

public class RestPermissions implements PluginPermissions {
    /**
     * These should all be in the form of "group:action", because {@link Permissions#allPermissionsMap()} below depends on it.
     * Should this ever change, you need to adapt the code below, too.
     */
    public static final String AUTH_HTTP_HEADER_CONFIG_EDIT = "authhttpheaderconfig:edit";
    public static final String AUTH_HTTP_HEADER_CONFIG_READ = "authhttpheaderconfig:read";
    public static final String AUTH_SERVICE_BACKEND_CREATE = "authservicebackend:create";
    public static final String AUTH_SERVICE_BACKEND_DELETE = "authservicebackend:delete";
    public static final String AUTH_SERVICE_BACKEND_EDIT = "authservicebackend:edit";
    public static final String AUTH_SERVICE_BACKEND_READ = "authservicebackend:read";
    public static final String AUTH_SERVICE_GLOBAL_CONFIG_READ = "authserviceglobalconfig:read";
    public static final String AUTH_SERVICE_GLOBAL_CONFIG_EDIT = "authserviceglobalconfig:edit";
    public static final String AUTH_SERVICE_TEST_BACKEND_EXECUTE = "authservicetestbackend:execute";
    public static final String BUFFERS_READ = "buffers:read";
    public static final String CATALOG_LIST = "catalog:list";
    public static final String CATALOG_RESOLVE = "catalog:resolve";
    public static final String CLUSTER_CONFIG_ENTRY_CREATE = "clusterconfigentry:create";
    public static final String CLUSTER_CONFIG_ENTRY_DELETE = "clusterconfigentry:delete";
    public static final String CLUSTER_CONFIG_ENTRY_EDIT = "clusterconfigentry:edit";
    public static final String CLUSTER_CONFIG_ENTRY_READ = "clusterconfigentry:read";
    public static final String CONTENT_PACK_CREATE = "contentpack:create";
    public static final String CONTENT_PACK_DELETE = "contentpack:delete";
    public static final String CONTENT_PACK_READ = "contentpack:read";
    public static final String CONTENT_PACK_INSTALL = "contentpack:install";
    public static final String CONTENT_PACK_UNINSTALL = "contentpack:uninstall";
    public static final String DASHBOARDS_CREATE = "dashboards:create";
    public static final String DASHBOARDS_EDIT = "dashboards:edit";
    public static final String DASHBOARDS_READ = "dashboards:read";
    public static final String DECORATORS_CREATE = "decorators:create";
    public static final String DECORATORS_EDIT = "decorators:edit";
    public static final String DECORATORS_READ = "decorators:read";
    public static final String DEFLECTOR_CYCLE = "deflector:cycle";
    public static final String DEFLECTOR_READ = "deflector:read";
    public static final String LICENSEINFOS_READ = "licenseinfos:read";
    public static final String EVENT_DEFINITIONS_CREATE = "eventdefinitions:create";
    public static final String EVENT_DEFINITIONS_DELETE = "eventdefinitions:delete";
    public static final String EVENT_DEFINITIONS_EDIT = "eventdefinitions:edit";
    public static final String EVENT_DEFINITIONS_EXECUTE = "eventdefinitions:execute";
    public static final String EVENT_DEFINITIONS_READ = "eventdefinitions:read";
    public static final String EVENT_NOTIFICATIONS_CREATE = "eventnotifications:create";
    public static final String EVENT_NOTIFICATIONS_DELETE = "eventnotifications:delete";
    public static final String EVENT_NOTIFICATIONS_EDIT = "eventnotifications:edit";
    public static final String EVENT_NOTIFICATIONS_READ = "eventnotifications:read";
    public static final String FIELDNAMES_READ = "fieldnames:read";
    public static final String GRANTS_OVERVIEW_READ = "grantsoverview:read";
    public static final String INDEXERCLUSTER_READ = "indexercluster:read";
    public static final String INDEXRANGES_READ = "indexranges:read";
    public static final String INDEXRANGES_REBUILD = "indexranges:rebuild";
    public static final String INDEXSETS_CREATE = "indexsets:create";
    public static final String INDEXSETS_DELETE = "indexsets:delete";
    public static final String INDEXSETS_EDIT = "indexsets:edit";
    public static final String INDEXSETS_READ = "indexsets:read";
    public static final String INDICES_CHANGESTATE = "indices:changestate";
    public static final String INDICES_DELETE = "indices:delete";
    public static final String INDICES_FAILURES = "indices:failures";
    public static final String INDICES_READ = "indices:read";
    public static final String INPUTS_CHANGESTATE = "inputs:changestate";
    public static final String INPUTS_CREATE = "inputs:create";
    public static final String INPUTS_EDIT = "inputs:edit";
    public static final String INPUTS_READ = "inputs:read";
    public static final String INPUTS_TERMINATE = "inputs:terminate";
    public static final String JOURNAL_EDIT = "journal:edit";
    public static final String JOURNAL_READ = "journal:read";
    public static final String JVMSTATS_READ = "jvmstats:read";
    public static final String LBSTATUS_CHANGE = "lbstatus:change";
    public static final String LOOKUP_TABLES_CREATE = "lookuptables:create";
    public static final String LOOKUP_TABLES_DELETE = "lookuptables:delete";
    public static final String LOOKUP_TABLES_EDIT = "lookuptables:edit";
    public static final String LOOKUP_TABLES_READ = "lookuptables:read";
    public static final String LOGGERS_EDIT = "loggers:edit";
    public static final String LOGGERS_EDITSUBSYSTEM = "loggers:editsubsystem";
    public static final String LOGGERS_READ = "loggers:read";
    public static final String LOGGERS_READSUBSYSTEM = "loggers:readsubsystem";
    public static final String LOGGERSMESSAGES_READ = "loggersmessages:read";
    public static final String MESSAGECOUNT_READ = "messagecount:read";
    public static final String MESSAGES_ANALYZE = "messages:analyze";
    public static final String MESSAGES_READ = "messages:read";
    public static final String METRICS_ALLKEYS = "metrics:allkeys";
    public static final String METRICS_READ = "metrics:read";
    public static final String METRICS_READALL = "metrics:readall";
    public static final String METRICS_READHISTORY = "metrics:readhistory";
<<<<<<< HEAD
    @Deprecated
    public static final String NODE_SHUTDOWN = "node:shutdown";
=======
    @Deprecated public static final String NODE_SHUTDOWN = "node:shutdown";
    public static final String MONITORING_READ = "monitoring:read";
>>>>>>> d6f7eac3
    public static final String NOTIFICATIONS_DELETE = "notifications:delete";
    public static final String NOTIFICATIONS_READ = "notifications:read";
    public static final String OUTPUTS_CREATE = "outputs:create";
    public static final String OUTPUTS_EDIT = "outputs:edit";
    public static final String OUTPUTS_READ = "outputs:read";
    public static final String OUTPUTS_TERMINATE = "outputs:terminate";
    public static final String PROCESSING_CHANGESTATE = "processing:changestate";
    public static final String ROLES_CREATE = "roles:create";
    public static final String ROLES_DELETE = "roles:delete";
    public static final String ROLES_EDIT = "roles:edit";
    public static final String ROLES_READ = "roles:read";
    public static final String SEARCHES_ABSOLUTE = "searches:absolute";
    public static final String SEARCHES_KEYWORD = "searches:keyword";
    public static final String SEARCHES_RELATIVE = "searches:relative";
    public static final String SOURCES_READ = "sources:read";
    public static final String STREAM_OUTPUTS_CREATE = "stream_outputs:create";
    public static final String STREAM_OUTPUTS_DELETE = "stream_outputs:delete";
    public static final String STREAM_OUTPUTS_READ = "stream_outputs:read";
    public static final String STREAMS_CHANGESTATE = "streams:changestate";
    public static final String STREAMS_CREATE = "streams:create";
    public static final String STREAMS_EDIT = "streams:edit";
    public static final String STREAMS_READ = "streams:read";
    public static final String SEARCH_FILTERS_READ = "search_filters:read";
    public static final String SEARCH_FILTERS_EDIT = "search_filters:edit";
    public static final String SEARCH_FILTERS_DELETE = "search_filters:delete";
    public static final String SYSTEM_READ = "system:read";
    public static final String SYSTEMJOBS_CREATE = "systemjobs:create";
    public static final String SYSTEMJOBS_DELETE = "systemjobs:delete";
    public static final String SYSTEMJOBS_READ = "systemjobs:read";
    public static final String SYSTEMMESSAGES_READ = "systemmessages:read";
    public static final String SUPPORTBUNDLE_READ = "supportbundle:read";
    public static final String SUPPORTBUNDLE_CREATE = "supportbundle:create";
    public static final String THREADS_DUMP = "threads:dump";
    public static final String PROCESSBUFFER_DUMP = "processbuffer:dump";
    public static final String THROUGHPUT_READ = "throughput:read";

    public static final String TYPE_MAPPINGS_CREATE = "typemappings:create";
    public static final String TYPE_MAPPINGS_DELETE = "typemappings:delete";
    public static final String TYPE_MAPPINGS_EDIT = "typemappings:edit";
    public static final String TYPE_MAPPINGS_READ = "typemappings:read";
    public static final String URL_WHITELIST_READ = "urlwhitelist:read";
    public static final String URL_WHITELIST_WRITE = "urlwhitelist:write";
    public static final String USERS_CREATE = "users:create";
    public static final String USERS_EDIT = "users:edit";
    public static final String USERS_READ = "users:read";
    public static final String USERS_LIST = "users:list";
    public static final String USERS_PASSWORDCHANGE = "users:passwordchange";
    public static final String USERS_PERMISSIONSEDIT = "users:permissionsedit";
    public static final String USERS_ROLESEDIT = "users:rolesedit";
    public static final String USERS_TOKENCREATE = "users:tokencreate";
    public static final String USERS_TOKENLIST = "users:tokenlist";
    public static final String USERS_TOKENREMOVE = "users:tokenremove";

    public static final String DATANODE_REMOVE = "datanode:remove";
    public static final String DATANODE_RESET = "datanode:reset";
    public static final String DATANODE_STOP = "datanode:stop";
    public static final String DATANODE_START = "datanode:start";
    public static final String DATANODE_MIGRATION = "datanode:migration";

    // This is a special permission that ONLY works with GRNs as ID/target
    // TODO does this belong here?
    public static final String ENTITY_OWN = "entity:own";

    protected static final ImmutableSet<Permission> PERMISSIONS = ImmutableSet.<Permission>builder()
            .add(create(AUTH_HTTP_HEADER_CONFIG_EDIT, ""))
            .add(create(AUTH_HTTP_HEADER_CONFIG_READ, ""))
            .add(create(AUTH_SERVICE_BACKEND_CREATE, ""))
            .add(create(AUTH_SERVICE_BACKEND_DELETE, ""))
            .add(create(AUTH_SERVICE_BACKEND_EDIT, ""))
            .add(create(AUTH_SERVICE_BACKEND_READ, ""))
            .add(create(AUTH_SERVICE_GLOBAL_CONFIG_READ, ""))
            .add(create(AUTH_SERVICE_GLOBAL_CONFIG_EDIT, ""))
            .add(create(AUTH_SERVICE_TEST_BACKEND_EXECUTE, ""))
            .add(create(BUFFERS_READ, ""))
            .add(create(CONTENT_PACK_CREATE, ""))
            .add(create(CONTENT_PACK_DELETE, ""))
            .add(create(CONTENT_PACK_READ, ""))
            .add(create(CATALOG_LIST, ""))
            .add(create(CATALOG_RESOLVE, ""))
            .add(create(CLUSTER_CONFIG_ENTRY_CREATE, ""))
            .add(create(CLUSTER_CONFIG_ENTRY_DELETE, ""))
            .add(create(CLUSTER_CONFIG_ENTRY_EDIT, ""))
            .add(create(CLUSTER_CONFIG_ENTRY_READ, ""))
            .add(create(DASHBOARDS_CREATE, ""))
            .add(create(DASHBOARDS_EDIT, ""))
            .add(create(DASHBOARDS_READ, ""))
            .add(create(DATANODE_REMOVE, ""))
            .add(create(DATANODE_RESET, ""))
            .add(create(DATANODE_STOP, ""))
            .add(create(DATANODE_START, ""))
            .add(create(DATANODE_MIGRATION, ""))
            .add(create(DECORATORS_CREATE, ""))
            .add(create(DECORATORS_EDIT, ""))
            .add(create(DECORATORS_READ, ""))
            .add(create(DEFLECTOR_CYCLE, ""))
            .add(create(DEFLECTOR_READ, ""))
            .add(create(LICENSEINFOS_READ, ""))
            .add(create(EVENT_DEFINITIONS_CREATE, ""))
            .add(create(EVENT_DEFINITIONS_DELETE, ""))
            .add(create(EVENT_DEFINITIONS_EDIT, ""))
            .add(create(EVENT_DEFINITIONS_EXECUTE, ""))
            .add(create(EVENT_DEFINITIONS_READ, ""))
            .add(create(EVENT_NOTIFICATIONS_CREATE, ""))
            .add(create(EVENT_NOTIFICATIONS_DELETE, ""))
            .add(create(EVENT_NOTIFICATIONS_EDIT, ""))
            .add(create(EVENT_NOTIFICATIONS_READ, ""))
            .add(create(FIELDNAMES_READ, ""))
            .add(create(GRANTS_OVERVIEW_READ, ""))
            .add(create(INDEXERCLUSTER_READ, ""))
            .add(create(INDEXRANGES_READ, ""))
            .add(create(INDEXRANGES_REBUILD, ""))
            .add(create(INDEXSETS_CREATE, ""))
            .add(create(INDEXSETS_DELETE, ""))
            .add(create(INDEXSETS_EDIT, ""))
            .add(create(INDEXSETS_READ, ""))
            .add(create(INDICES_CHANGESTATE, ""))
            .add(create(INDICES_DELETE, ""))
            .add(create(INDICES_FAILURES, ""))
            .add(create(INDICES_READ, ""))
            .add(create(INPUTS_CHANGESTATE, ""))
            .add(create(INPUTS_CREATE, ""))
            .add(create(INPUTS_EDIT, ""))
            .add(create(INPUTS_READ, ""))
            .add(create(INPUTS_TERMINATE, ""))
            .add(create(JOURNAL_EDIT, ""))
            .add(create(JOURNAL_READ, ""))
            .add(create(JVMSTATS_READ, ""))
            .add(create(LBSTATUS_CHANGE, ""))
            .add(create(LOOKUP_TABLES_CREATE, ""))
            .add(create(LOOKUP_TABLES_DELETE, ""))
            .add(create(LOOKUP_TABLES_EDIT, ""))
            .add(create(LOOKUP_TABLES_READ, ""))
            .add(create(LOGGERS_EDIT, ""))
            .add(create(LOGGERS_EDITSUBSYSTEM, ""))
            .add(create(LOGGERS_READ, ""))
            .add(create(LOGGERS_READSUBSYSTEM, ""))
            .add(create(LOGGERSMESSAGES_READ, ""))
            .add(create(MESSAGECOUNT_READ, ""))
            .add(create(MESSAGES_ANALYZE, ""))
            .add(create(MESSAGES_READ, ""))
            .add(create(METRICS_ALLKEYS, ""))
            .add(create(METRICS_READ, ""))
            .add(create(METRICS_READALL, ""))
            .add(create(METRICS_READHISTORY, ""))
            .add(create(NODE_SHUTDOWN, ""))
            .add(create(NOTIFICATIONS_DELETE, ""))
            .add(create(NOTIFICATIONS_READ, ""))
            .add(create(OUTPUTS_CREATE, ""))
            .add(create(OUTPUTS_EDIT, ""))
            .add(create(OUTPUTS_READ, ""))
            .add(create(OUTPUTS_TERMINATE, ""))
            .add(create(PROCESSING_CHANGESTATE, ""))
            .add(create(ROLES_CREATE, ""))
            .add(create(ROLES_DELETE, ""))
            .add(create(ROLES_EDIT, ""))
            .add(create(ROLES_READ, ""))
            .add(create(SEARCHES_ABSOLUTE, ""))
            .add(create(SEARCHES_KEYWORD, ""))
            .add(create(SEARCHES_RELATIVE, ""))
            .add(create(SOURCES_READ, ""))
            .add(create(STREAM_OUTPUTS_CREATE, ""))
            .add(create(STREAM_OUTPUTS_DELETE, ""))
            .add(create(STREAM_OUTPUTS_READ, ""))
            .add(create(STREAMS_CHANGESTATE, ""))
            .add(create(STREAMS_CREATE, ""))
            .add(create(STREAMS_EDIT, ""))
            .add(create(STREAMS_READ, ""))
            .add(create(SYSTEM_READ, ""))
            .add(create(SYSTEMJOBS_CREATE, ""))
            .add(create(SYSTEMJOBS_DELETE, ""))
            .add(create(SYSTEMJOBS_READ, ""))
            .add(create(SYSTEMMESSAGES_READ, ""))
            .add(create(SUPPORTBUNDLE_READ, ""))
            .add(create(SUPPORTBUNDLE_CREATE, ""))
            .add(create(THREADS_DUMP, ""))
            .add(create(PROCESSBUFFER_DUMP, ""))
            .add(create(THROUGHPUT_READ, ""))
            .add(create(URL_WHITELIST_READ, ""))
            .add(create(URL_WHITELIST_WRITE, ""))
            .add(create(USERS_CREATE, ""))
            .add(create(USERS_EDIT, ""))
            .add(create(USERS_READ, ""))
            .add(create(USERS_LIST, ""))
            .add(create(USERS_PASSWORDCHANGE, ""))
            .add(create(USERS_PERMISSIONSEDIT, ""))
            .add(create(USERS_ROLESEDIT, ""))
            .add(create(USERS_TOKENCREATE, ""))
            .add(create(USERS_TOKENLIST, ""))
            .add(create(USERS_TOKENREMOVE, ""))
            .add(create(SEARCH_FILTERS_READ, ""))
            .add(create(SEARCH_FILTERS_EDIT, ""))
            .add(create(SEARCH_FILTERS_DELETE, ""))
            .build();

    // Standard set of PERMISSIONS of readers.
    protected static final ImmutableSet<String> READER_BASE_PERMISSION_SELECTION = ImmutableSet.<String>builder().add(
            BUFFERS_READ,
            CLUSTER_CONFIG_ENTRY_READ,
            DECORATORS_READ,
            FIELDNAMES_READ,
            INDEXERCLUSTER_READ,
            INPUTS_READ,
            JOURNAL_READ,
            JVMSTATS_READ,
            MESSAGECOUNT_READ,
            MESSAGES_ANALYZE,
            MESSAGES_READ,
            METRICS_READ,
            SYSTEM_READ,
            THROUGHPUT_READ
    ).build();

    protected static final Set<Permission> READER_BASE_PERMISSIONS = PERMISSIONS.stream()
            .filter(permission -> READER_BASE_PERMISSION_SELECTION.contains(permission.permission()))
            .collect(Collectors.toSet());

    protected static final ImmutableSet<BuiltinRole> BUILTIN_ROLES = ImmutableSet.<BuiltinRole>builder().add(
            BuiltinRole.create("Dashboard Creator", "Allows creation of Dashboards (built-in)", ImmutableSet.of(
                    RestPermissions.DASHBOARDS_CREATE
            )),
            BuiltinRole.create("Event Definition Creator", "Allows creation of Event Definitions (built-in)", ImmutableSet.of(
                    RestPermissions.EVENT_DEFINITIONS_CREATE
            )),
            BuiltinRole.create("Event Notification Creator", "Allows creation of Event Notifications (built-in)", ImmutableSet.of(
                    RestPermissions.EVENT_NOTIFICATIONS_CREATE
            )),
            BuiltinRole.create("User Inspector", "Allows listing all user accounts (built-in)", ImmutableSet.of(
                    RestPermissions.USERS_READ, RestPermissions.USERS_LIST
            ))
    ).build();

    @Override
    public Set<Permission> readerBasePermissions() {
        return READER_BASE_PERMISSIONS;
    }

    @Override
    public Set<Permission> permissions() {
        return PERMISSIONS;
    }

    @Override
    public Set<BuiltinRole> builtinRoles() {
        return BUILTIN_ROLES;
    }
}<|MERGE_RESOLUTION|>--- conflicted
+++ resolved
@@ -108,13 +108,8 @@
     public static final String METRICS_READ = "metrics:read";
     public static final String METRICS_READALL = "metrics:readall";
     public static final String METRICS_READHISTORY = "metrics:readhistory";
-<<<<<<< HEAD
-    @Deprecated
-    public static final String NODE_SHUTDOWN = "node:shutdown";
-=======
     @Deprecated public static final String NODE_SHUTDOWN = "node:shutdown";
     public static final String MONITORING_READ = "monitoring:read";
->>>>>>> d6f7eac3
     public static final String NOTIFICATIONS_DELETE = "notifications:delete";
     public static final String NOTIFICATIONS_READ = "notifications:read";
     public static final String OUTPUTS_CREATE = "outputs:create";
