--- conflicted
+++ resolved
@@ -64,12 +64,9 @@
         addMigration(V20230220095500_MigrateStartPageObjectReferencesToGRNbyRemoval.class);
         addMigration(V20230213160000_EncryptedInputConfigMigration.class);
         addMigration(V20230210102500_UniqueUserMigration.class);
-<<<<<<< HEAD
         addMigration(V202305221200_MigrateTimerangeOptionsToTimerangePresets.class);
-=======
         addMigration(V20230523160600_PopulateEventDefinitionState.class);
         addMigration(V20230531135500_MigrateRemoveObsoleteItemsFromGrantsCollection.class);
         addMigration(V20230601104500_AddSourcesPageV2.class);
->>>>>>> fce6a21c
     }
 }