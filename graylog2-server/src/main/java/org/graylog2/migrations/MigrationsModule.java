/*
 * Copyright (C) 2020 Graylog, Inc.
 *
 * This program is free software: you can redistribute it and/or modify
 * it under the terms of the Server Side Public License, version 1,
 * as published by MongoDB, Inc.
 *
 * This program is distributed in the hope that it will be useful,
 * but WITHOUT ANY WARRANTY; without even the implied warranty of
 * MERCHANTABILITY or FITNESS FOR A PARTICULAR PURPOSE. See the
 * Server Side Public License for more details.
 *
 * You should have received a copy of the Server Side Public License
 * along with this program. If not, see
 * <http://www.mongodb.com/licensing/server-side-public-license>.
 */
package org.graylog2.migrations;

import com.google.inject.multibindings.Multibinder;
import org.graylog2.migrations.V20180214093600_AdjustDashboardPositionToNewResolution.Migration;
import org.graylog2.migrations.V20200803120800_GrantsMigrations.GrantsMetaMigration;
import org.graylog2.plugin.PluginModule;

public class MigrationsModule extends PluginModule {
    @Override
    protected void configure() {

        // The LegacyAuthServiceMigration is pluggable. This call ensures that there is always a binder present
        // even if there are no plugins registered for this migration.
        Multibinder.newSetBinder(binder(), V20201103145400_LegacyAuthServiceMigration.MigrationModule.class);

        addMigration(V19700101000000_GenerateClusterId.class);
        addMigration(V20151210140600_AddSearchesClusterConfigMigration.class);
        addMigration(V20161116172100_DefaultIndexSetMigration.class);
        addMigration(V20161116172200_CreateDefaultStreamMigration.class);
        addMigration(V20161122174500_AssignIndexSetsToStreamsMigration.class);
        addMigration(V20161215163900_MoveIndexSetDefaultConfig.class);
        addMigration(V20161216123500_DefaultIndexSetMigration.class);
        addMigration(V20170110150100_FixAlertConditionsMigration.class);
        addMigration(V20170607164210_MigrateReopenedIndicesToAliases.class);
        addMigration(Migration.class);
        addMigration(V2018070614390000_EnforceUniqueGrokPatterns.class);
        addMigration(V20180718155800_AddContentPackIdAndRev.class);
        addMigration(V20180924111644_AddDefaultGrokPatterns.class);
        addMigration(V20190705071400_AddEventIndexSetsMigration.class);
        addMigration(V20190730100900_AddAlertsManagerRole.class);
        addMigration(V20190730000000_CreateDefaultEventsConfiguration.class);
        addMigration(V20191121145100_FixDefaultGrokPatterns.class);
        addMigration(V20191129134600_CreateInitialUrlWhitelist.class);
        addMigration(V20191219090834_AddSourcesPage.class);
        addMigration(V20200102140000_UnifyEventSeriesId.class);
        addMigration(V20200226181600_EncryptAccessTokensMigration.class);
        addMigration(V20200722110800_AddBuiltinRoles.class);
        addMigration(GrantsMetaMigration.class);
        addMigration(V20201103145400_LegacyAuthServiceMigration.class);
        addMigration(V20211221144300_GeoIpResolverConfigMigration.class);
        addMigration(V20220719130704_ImprovedDefaultProcessingOrderMigration.class);
        addMigration(V20220623125450_AddJobTypeToJobTrigger.class);
        addMigration(V20220818112023_AddStreamMatcherToProcessingOrderMigration.class);
        addMigration(V202211021200_CreateDefaultIndexTemplate.class);
        addMigration(V20230113095300_MigrateGlobalPivotLimitsToGroupingsInViews.class);
        addMigration(V20230113095301_MigrateGlobalPivotLimitsToGroupingsInSearches.class);
        addMigration(V20230220095500_MigrateStartPageObjectReferencesToGRNbyRemoval.class);
        addMigration(V20230213160000_EncryptedInputConfigMigration.class);
        addMigration(V20230210102500_UniqueUserMigration.class);
        addMigration(V202305221200_MigrateTimerangeOptionsToTimerangePresets.class);
        addMigration(V20230523160600_PopulateEventDefinitionState.class);
        addMigration(V20230531135500_MigrateRemoveObsoleteItemsFromGrantsCollection.class);
        addMigration(V20230601104500_AddSourcesPageV2.class);
        addMigration(V20230904073300_MigrateThemePreferences.class);
        addMigration(V20240312140000_RemoveFieldTypeMappingsManagerRole.class);
        addMigration(V202404170856_UpdateIndexSetTemplates.class);
        addMigration(V20240927120300_DataNodeMigrationIndexSet.class);
        addMigration(V20250304102900_ScopeMigration.class);
        addMigration(V20250206105400_TokenManagementConfiguration.class);
        addMigration(V20250219134200_DefaultTTLForNewTokens.class);
<<<<<<< HEAD
        addMigration(V20250327120900_RenameDefaultPipeline.class);
        addMigration(V20250421184900_MigrateSystemStreams.class);
=======
        addMigration(V20250506090000_AddInputTypesPermissions.class);
>>>>>>> cbce8c1d
    }
}<|MERGE_RESOLUTION|>--- conflicted
+++ resolved
@@ -74,11 +74,7 @@
         addMigration(V20250304102900_ScopeMigration.class);
         addMigration(V20250206105400_TokenManagementConfiguration.class);
         addMigration(V20250219134200_DefaultTTLForNewTokens.class);
-<<<<<<< HEAD
-        addMigration(V20250327120900_RenameDefaultPipeline.class);
         addMigration(V20250421184900_MigrateSystemStreams.class);
-=======
         addMigration(V20250506090000_AddInputTypesPermissions.class);
->>>>>>> cbce8c1d
     }
 }