--- conflicted
+++ resolved
@@ -57,12 +57,9 @@
         addMigration(GrantsMetaMigration.class);
         addMigration(V20201103145400_LegacyAuthServiceMigration.class);
         addMigration(V20211221144300_GeoIpResolverConfigMigration.class);
-<<<<<<< HEAD
-        addMigration(V202207061200_CreateDefaultIndexDefaultsConfig.class);
-=======
         addMigration(V20220719130704_ImprovedDefaultProcessingOrderMigration.class);
         addMigration(V20220623125450_AddJobTypeToJobTrigger.class);
->>>>>>> 68f1aa33
+        addMigration(V202207061200_CreateDefaultIndexDefaultsConfig.class);
 
     }
 }