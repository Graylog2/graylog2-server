/*
 * Copyright (C) 2020 Graylog, Inc.
 *
 * This program is free software: you can redistribute it and/or modify
 * it under the terms of the Server Side Public License, version 1,
 * as published by MongoDB, Inc.
 *
 * This program is distributed in the hope that it will be useful,
 * but WITHOUT ANY WARRANTY; without even the implied warranty of
 * MERCHANTABILITY or FITNESS FOR A PARTICULAR PURPOSE. See the
 * Server Side Public License for more details.
 *
 * You should have received a copy of the Server Side Public License
 * along with this program. If not, see
 * <http://www.mongodb.com/licensing/server-side-public-license>.
 */
package org.graylog2.migrations;

import com.google.inject.multibindings.Multibinder;
import org.graylog2.migrations.V20180214093600_AdjustDashboardPositionToNewResolution.Migration;
import org.graylog2.migrations.V20200803120800_GrantsMigrations.GrantsMetaMigration;
import org.graylog2.plugin.PluginModule;

public class MigrationsModule extends PluginModule {
    @Override
    protected void configure() {

        // The LegacyAuthServiceMigration is pluggable. This call ensures that there is always a binder present
        // even if there are no plugins registered for this migration.
        Multibinder.newSetBinder(binder(), V20201103145400_LegacyAuthServiceMigration.MigrationModule.class);

        addMigration(V19700101000000_GenerateClusterId.class);
        addMigration(V20151210140600_AddSearchesClusterConfigMigration.class);
        addMigration(V20161116172100_DefaultIndexSetMigration.class);
        addMigration(V20161116172200_CreateDefaultStreamMigration.class);
        addMigration(V20161122174500_AssignIndexSetsToStreamsMigration.class);
        addMigration(V20161215163900_MoveIndexSetDefaultConfig.class);
        addMigration(V20161216123500_DefaultIndexSetMigration.class);
        addMigration(V20170110150100_FixAlertConditionsMigration.class);
        addMigration(V20170607164210_MigrateReopenedIndicesToAliases.class);
        addMigration(Migration.class);
        addMigration(V2018070614390000_EnforceUniqueGrokPatterns.class);
        addMigration(V20180718155800_AddContentPackIdAndRev.class);
        addMigration(V20180924111644_AddDefaultGrokPatterns.class);
        addMigration(V20190705071400_AddEventIndexSetsMigration.class);
        addMigration(V20190730100900_AddAlertsManagerRole.class);
        addMigration(V20190730000000_CreateDefaultEventsConfiguration.class);
        addMigration(V20191121145100_FixDefaultGrokPatterns.class);
        addMigration(V20191129134600_CreateInitialUrlAllowlist.class);
        addMigration(V20191219090834_AddSourcesPage.class);
        addMigration(V20200102140000_UnifyEventSeriesId.class);
        addMigration(V20200226181600_EncryptAccessTokensMigration.class);
        addMigration(V20200722110800_AddBuiltinRoles.class);
        addMigration(GrantsMetaMigration.class);
        addMigration(V20201103145400_LegacyAuthServiceMigration.class);
        addMigration(V20211221144300_GeoIpResolverConfigMigration.class);
        addMigration(V20220719130704_ImprovedDefaultProcessingOrderMigration.class);
        addMigration(V20220623125450_AddJobTypeToJobTrigger.class);
        addMigration(V20220818112023_AddStreamMatcherToProcessingOrderMigration.class);
        addMigration(V202211021200_CreateDefaultIndexTemplate.class);
        addMigration(V20230113095300_MigrateGlobalPivotLimitsToGroupingsInViews.class);
        addMigration(V20230113095301_MigrateGlobalPivotLimitsToGroupingsInSearches.class);
        addMigration(V20230220095500_MigrateStartPageObjectReferencesToGRNbyRemoval.class);
        addMigration(V20230213160000_EncryptedInputConfigMigration.class);
        addMigration(V20230210102500_UniqueUserMigration.class);
        addMigration(V202305221200_MigrateTimerangeOptionsToTimerangePresets.class);
        addMigration(V20230523160600_PopulateEventDefinitionState.class);
        addMigration(V20230531135500_MigrateRemoveObsoleteItemsFromGrantsCollection.class);
        addMigration(V20230601104500_AddSourcesPageV2.class);
        addMigration(V20230904073300_MigrateThemePreferences.class);
        addMigration(V20240312140000_RemoveFieldTypeMappingsManagerRole.class);
        addMigration(V202404170856_UpdateIndexSetTemplates.class);
        addMigration(V20240927120300_DataNodeMigrationIndexSet.class);
        addMigration(V20250304102900_ScopeMigration.class);
        addMigration(V20250206105400_TokenManagementConfiguration.class);
        addMigration(V20250219134200_DefaultTTLForNewTokens.class);
        addMigration(V20250506090000_AddInputTypesPermissions.class);
        addMigration(V20250630180000_MigrateSystemStreams.class);
        addMigration(V20250721090000_AddClusterConfigurationPermission.class);
        addMigration(V20250804104500_TightenTokenSecurity.class);
        addMigration(V20250815000000_CreateDefaultPasswordRequirements.class);
        addMigration(V20250820180000_ReapplyIndexSetScopeMigration.class);
        addMigration(V20250917184400_AddSystemEntitySource.class);
        addMigration(V20251003000000_AddMcpConfigurationMigration.class);
<<<<<<< HEAD
        addMigration(V20251021083100_CreatePipelineMetadata.class);
=======
        addMigration(V20251103123300_MigrateEntityListPreferences.class);
>>>>>>> 9d158872
    }
}<|MERGE_RESOLUTION|>--- conflicted
+++ resolved
@@ -82,10 +82,7 @@
         addMigration(V20250820180000_ReapplyIndexSetScopeMigration.class);
         addMigration(V20250917184400_AddSystemEntitySource.class);
         addMigration(V20251003000000_AddMcpConfigurationMigration.class);
-<<<<<<< HEAD
         addMigration(V20251021083100_CreatePipelineMetadata.class);
-=======
         addMigration(V20251103123300_MigrateEntityListPreferences.class);
->>>>>>> 9d158872
     }
 }