--- conflicted
+++ resolved
@@ -61,10 +61,7 @@
         addMigration(V202211021200_CreateDefaultIndexDefaultsConfig.class);
         addMigration(V20230113095300_MigrateGlobalPivotLimitsToGroupingsInViews.class);
         addMigration(V20230113095301_MigrateGlobalPivotLimitsToGroupingsInSearches.class);
-<<<<<<< HEAD
         addMigration(V20230220095500_MigrateStartPageObjectReferencesToGRNbyRemoval.class);
-=======
         addMigration(V20230213160000_EncryptedInputConfigMigration.class);
->>>>>>> f7337583
     }
 }