/*
 * Copyright (C) 2020 Graylog, Inc.
 *
 * This program is free software: you can redistribute it and/or modify
 * it under the terms of the Server Side Public License, version 1,
 * as published by MongoDB, Inc.
 *
 * This program is distributed in the hope that it will be useful,
 * but WITHOUT ANY WARRANTY; without even the implied warranty of
 * MERCHANTABILITY or FITNESS FOR A PARTICULAR PURPOSE. See the
 * Server Side Public License for more details.
 *
 * You should have received a copy of the Server Side Public License
 * along with this program. If not, see
 * <http://www.mongodb.com/licensing/server-side-public-license>.
 */
package org.graylog2.migrations;

import com.google.inject.multibindings.Multibinder;
import org.graylog2.migrations.V20180214093600_AdjustDashboardPositionToNewResolution.Migration;
import org.graylog2.migrations.V20200803120800_GrantsMigrations.GrantsMetaMigration;
import org.graylog2.plugin.PluginModule;

public class MigrationsModule extends PluginModule {
    @Override
    protected void configure() {

        // The LegacyAuthServiceMigration is pluggable. This call ensures that there is always a binder present
        // even if there are no plugins registered for this migration.
        Multibinder.newSetBinder(binder(), V20201103145400_LegacyAuthServiceMigration.MigrationModule.class);

        addMigration(V20151210140600_ElasticsearchConfigMigration.class);
        addMigration(V20161116172100_DefaultIndexSetMigration.class);
        addMigration(V20161116172200_CreateDefaultStreamMigration.class);
        addMigration(V20161122174500_AssignIndexSetsToStreamsMigration.class);
        addMigration(V20161124104700_AddRetentionRotationAndDefaultFlagToIndexSetMigration.class);
        addMigration(V20161125142400_EmailAlarmCallbackMigration.class);
        addMigration(V20161125161400_AlertReceiversMigration.class);
        addMigration(V20161215163900_MoveIndexSetDefaultConfig.class);
        addMigration(V20161216123500_DefaultIndexSetMigration.class);
        addMigration(V20170110150100_FixAlertConditionsMigration.class);
        addMigration(V20170607164210_MigrateReopenedIndicesToAliases.class);
        addMigration(Migration.class);
        addMigration(V2018070614390000_EnforceUniqueGrokPatterns.class);
        addMigration(V20180718155800_AddContentPackIdAndRev.class);
        addMigration(V20180924111644_AddDefaultGrokPatterns.class);
        addMigration(V20190705071400_AddEventIndexSetsMigration.class);
        addMigration(V20190730100900_AddAlertsManagerRole.class);
        addMigration(V20190730000000_CreateDefaultEventsConfiguration.class);
        addMigration(V20191121145100_FixDefaultGrokPatterns.class);
        addMigration(V20191129134600_CreateInitialUrlWhitelist.class);
        addMigration(V20191219090834_AddSourcesPage.class);
        addMigration(V20200102140000_UnifyEventSeriesId.class);
        addMigration(V20200226181600_EncryptAccessTokensMigration.class);
        addMigration(V20200722110800_AddBuiltinRoles.class);
        addMigration(GrantsMetaMigration.class);
        addMigration(V20201103145400_LegacyAuthServiceMigration.class);
        addMigration(V20211221144300_GeoIpResolverConfigMigration.class);
<<<<<<< HEAD
        addMigration(V20220623125450_AddJobTypeToJobTrigger.class);
=======
        addMigration(V20220719130704_ImprovedDefaultProcessingOrderMigration.class);
>>>>>>> de301a20

    }
}<|MERGE_RESOLUTION|>--- conflicted
+++ resolved
@@ -56,11 +56,8 @@
         addMigration(GrantsMetaMigration.class);
         addMigration(V20201103145400_LegacyAuthServiceMigration.class);
         addMigration(V20211221144300_GeoIpResolverConfigMigration.class);
-<<<<<<< HEAD
+        addMigration(V20220719130704_ImprovedDefaultProcessingOrderMigration.class);
         addMigration(V20220623125450_AddJobTypeToJobTrigger.class);
-=======
-        addMigration(V20220719130704_ImprovedDefaultProcessingOrderMigration.class);
->>>>>>> de301a20
 
     }
 }