/*
 * Copyright (C) 2020 Graylog, Inc.
 *
 * This program is free software: you can redistribute it and/or modify
 * it under the terms of the Server Side Public License, version 1,
 * as published by MongoDB, Inc.
 *
 * This program is distributed in the hope that it will be useful,
 * but WITHOUT ANY WARRANTY; without even the implied warranty of
 * MERCHANTABILITY or FITNESS FOR A PARTICULAR PURPOSE. See the
 * Server Side Public License for more details.
 *
 * You should have received a copy of the Server Side Public License
 * along with this program. If not, see
 * <http://www.mongodb.com/licensing/server-side-public-license>.
 */
package org.graylog2.migrations;

import com.google.inject.multibindings.Multibinder;
import org.graylog2.migrations.V20180214093600_AdjustDashboardPositionToNewResolution.Migration;
import org.graylog2.migrations.V20200803120800_GrantsMigrations.GrantsMetaMigration;
import org.graylog2.plugin.PluginModule;

public class MigrationsModule extends PluginModule {
    @Override
    protected void configure() {

        // The LegacyAuthServiceMigration is pluggable. This call ensures that there is always a binder present
        // even if there are no plugins registered for this migration.
        Multibinder.newSetBinder(binder(), V20201103145400_LegacyAuthServiceMigration.MigrationModule.class);

        addMigration(V19700101000000_GenerateClusterId.class);
        addMigration(V20151210140600_AddSearchesClusterConfigMigration.class);
        addMigration(V20161116172100_DefaultIndexSetMigration.class);
        addMigration(V20161116172200_CreateDefaultStreamMigration.class);
        addMigration(V20161122174500_AssignIndexSetsToStreamsMigration.class);
        addMigration(V20161215163900_MoveIndexSetDefaultConfig.class);
        addMigration(V20161216123500_DefaultIndexSetMigration.class);
        addMigration(V20170110150100_FixAlertConditionsMigration.class);
        addMigration(V20170607164210_MigrateReopenedIndicesToAliases.class);
        addMigration(Migration.class);
        addMigration(V2018070614390000_EnforceUniqueGrokPatterns.class);
        addMigration(V20180718155800_AddContentPackIdAndRev.class);
        addMigration(V20180924111644_AddDefaultGrokPatterns.class);
        addMigration(V20190705071400_AddEventIndexSetsMigration.class);
        addMigration(V20190730100900_AddAlertsManagerRole.class);
        addMigration(V20190730000000_CreateDefaultEventsConfiguration.class);
        addMigration(V20191121145100_FixDefaultGrokPatterns.class);
        addMigration(V20191129134600_CreateInitialUrlWhitelist.class);
        addMigration(V20191219090834_AddSourcesPage.class);
        addMigration(V20200102140000_UnifyEventSeriesId.class);
        addMigration(V20200226181600_EncryptAccessTokensMigration.class);
        addMigration(V20200722110800_AddBuiltinRoles.class);
        addMigration(GrantsMetaMigration.class);
        addMigration(V20201103145400_LegacyAuthServiceMigration.class);
        addMigration(V20211221144300_GeoIpResolverConfigMigration.class);
        addMigration(V20220719130704_ImprovedDefaultProcessingOrderMigration.class);
        addMigration(V20220623125450_AddJobTypeToJobTrigger.class);
        addMigration(V20220818112023_AddStreamMatcherToProcessingOrderMigration.class);
        addMigration(V202211021200_CreateDefaultIndexTemplate.class);
        addMigration(V20230113095300_MigrateGlobalPivotLimitsToGroupingsInViews.class);
        addMigration(V20230113095301_MigrateGlobalPivotLimitsToGroupingsInSearches.class);
        addMigration(V20230220095500_MigrateStartPageObjectReferencesToGRNbyRemoval.class);
        addMigration(V20230213160000_EncryptedInputConfigMigration.class);
        addMigration(V20230210102500_UniqueUserMigration.class);
        addMigration(V202305221200_MigrateTimerangeOptionsToTimerangePresets.class);
        addMigration(V20230523160600_PopulateEventDefinitionState.class);
        addMigration(V20230531135500_MigrateRemoveObsoleteItemsFromGrantsCollection.class);
        addMigration(V20230601104500_AddSourcesPageV2.class);
        addMigration(V20230904073300_MigrateThemePreferences.class);
        addMigration(V20240312140000_RemoveFieldTypeMappingsManagerRole.class);
        addMigration(V202404170856_UpdateIndexSetTemplates.class);
        addMigration(V20240927120300_DataNodeMigrationIndexSet.class);
        addMigration(V20250304102900_ScopeMigration.class);
        addMigration(V20250206105400_TokenManagementConfiguration.class);
        addMigration(V20250219134200_DefaultTTLForNewTokens.class);
        addMigration(V20250506090000_AddInputTypesPermissions.class);
<<<<<<< HEAD
        addMigration(V20250630180000_MigrateSystemStreams.class);
=======
        addMigration(V20250721090000_AddClusterConfigurationPermission.class);
>>>>>>> 326ce207
    }
}<|MERGE_RESOLUTION|>--- conflicted
+++ resolved
@@ -75,10 +75,7 @@
         addMigration(V20250206105400_TokenManagementConfiguration.class);
         addMigration(V20250219134200_DefaultTTLForNewTokens.class);
         addMigration(V20250506090000_AddInputTypesPermissions.class);
-<<<<<<< HEAD
         addMigration(V20250630180000_MigrateSystemStreams.class);
-=======
         addMigration(V20250721090000_AddClusterConfigurationPermission.class);
->>>>>>> 326ce207
     }
 }