/*
 * Copyright (C) 2020 Graylog, Inc.
 *
 * This program is free software: you can redistribute it and/or modify
 * it under the terms of the Server Side Public License, version 1,
 * as published by MongoDB, Inc.
 *
 * This program is distributed in the hope that it will be useful,
 * but WITHOUT ANY WARRANTY; without even the implied warranty of
 * MERCHANTABILITY or FITNESS FOR A PARTICULAR PURPOSE. See the
 * Server Side Public License for more details.
 *
 * You should have received a copy of the Server Side Public License
 * along with this program. If not, see
 * <http://www.mongodb.com/licensing/server-side-public-license>.
 */
package org.graylog2.entitygroups;

import org.graylog2.entitygroups.rest.EntityGroupResource;
import org.graylog2.featureflag.FeatureFlags;
import org.graylog2.plugin.PluginModule;
import org.graylog2.shared.utilities.StringUtils;

public class EntityGroupModule extends PluginModule {
    private static final String FEATURE_FLAG = "entity_groups";

    private final FeatureFlags featureFlags;

    public EntityGroupModule(FeatureFlags featureFlags) {
        this.featureFlags = featureFlags;
    }

    @Override
    protected void configure() {
        if (featureFlags.getAll().keySet().stream()
                .map(StringUtils::toLowerCase)
                .anyMatch(s -> s.equals(FEATURE_FLAG)) && featureFlags.isOn(FEATURE_FLAG)) {
            addSystemRestResource(EntityGroupResource.class);
<<<<<<< HEAD
=======
            addAuditEventTypes(EntityGroupAuditEventTypes.class);
            addEntityFacade(EntityGroupFacade.TYPE_V1, EntityGroupFacade.class);
>>>>>>> 4a2841c7
        }
    }
}<|MERGE_RESOLUTION|>--- conflicted
+++ resolved
@@ -36,11 +36,7 @@
                 .map(StringUtils::toLowerCase)
                 .anyMatch(s -> s.equals(FEATURE_FLAG)) && featureFlags.isOn(FEATURE_FLAG)) {
             addSystemRestResource(EntityGroupResource.class);
-<<<<<<< HEAD
-=======
             addAuditEventTypes(EntityGroupAuditEventTypes.class);
-            addEntityFacade(EntityGroupFacade.TYPE_V1, EntityGroupFacade.class);
->>>>>>> 4a2841c7
         }
     }
 }