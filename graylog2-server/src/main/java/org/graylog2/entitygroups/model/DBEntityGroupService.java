--- conflicted
+++ resolved
@@ -25,11 +25,7 @@
 import com.mongodb.client.model.CollationStrength;
 import com.mongodb.client.model.FindOneAndUpdateOptions;
 import com.mongodb.client.model.IndexOptions;
-<<<<<<< HEAD
-import org.bson.Document;
-=======
 import com.mongodb.client.model.ReturnDocument;
->>>>>>> e4d54187
 import org.bson.conversions.Bson;
 import org.graylog2.database.MongoCollections;
 import org.graylog2.database.PaginatedList;
@@ -95,14 +91,6 @@
         return mongoUtils.getById(id);
     }
 
-    public Stream<EntityGroup> streamAll() {
-        return stream(new Document());
-    }
-
-    public Stream<EntityGroup> stream(Bson query) {
-        return MongoUtils.stream(collection.find(query));
-    }
-
     public PaginatedList<EntityGroup> findPaginated(String query, int page, int perPage, Bson sort, Predicate<EntityGroup> filter) {
         final SearchQuery searchQuery = searchQueryParser.parse(query);
         return filter == null ?
@@ -127,14 +115,6 @@
         return entityGroup.toBuilder().id(newId).build();
     }
 
-<<<<<<< HEAD
-    /**
-     * Returns the entity group with the given name.
-     *
-     * @param name the entity group name
-     * @return the entity group with the given name
-     */
-=======
     public EntityGroup update(EntityGroup entityGroup) {
         return scopedEntityMongoUtils.update(entityGroup);
     }
@@ -145,25 +125,13 @@
                 new FindOneAndUpdateOptions().returnDocument(ReturnDocument.AFTER));
     }
 
->>>>>>> e4d54187
     public Optional<EntityGroup> getByName(String name) {
         final Bson query = eq(EntityGroup.FIELD_NAME, name);
 
         return Optional.ofNullable(collection.find(query).first());
     }
 
-<<<<<<< HEAD
-    /**
-     * Returns all entity groups that contain the given entity ID for the given type.
-     *
-     * @param type     the type of entity that the ID is for
-     * @param entityId the ID of the entity
-     * @return the entity groups that contain the given entity ID for the given type
-     */
-    public List<EntityGroup> getAllForEntity(String type, String entityId) {
-=======
     public Stream<EntityGroup> streamAllForEntity(String type, String entityId) {
->>>>>>> e4d54187
         final Bson query = and(
                 exists(typeField(type)),
                 in(typeField(type), entityId)
@@ -171,19 +139,7 @@
         return MongoUtils.stream(collection.find(query));
     }
 
-<<<<<<< HEAD
-    // TODO: can we make this better..?
-    /**
-     * Returns all entity groups that contain the given entity IDs for the given type.
-     *
-     * @param type      the type of entity that the IDs are for
-     * @param entityIds the IDs of the entities
-     * @return the entity groups that contain the given entity IDs for the given type
-     */
-    public Map<String, Collection<EntityGroup>> getAllForEntities(String type, Collection<String> entityIds) {
-=======
     public Multimap<String, EntityGroup> getAllForEntities(String type, Collection<String> entityIds) {
->>>>>>> e4d54187
         final Bson query = and(
                 exists(typeField(type)),
                 in(typeField(type), entityIds)
