/*
 * Copyright (C) 2020 Graylog, Inc.
 *
 * This program is free software: you can redistribute it and/or modify
 * it under the terms of the Server Side Public License, version 1,
 * as published by MongoDB, Inc.
 *
 * This program is distributed in the hope that it will be useful,
 * but WITHOUT ANY WARRANTY; without even the implied warranty of
 * MERCHANTABILITY or FITNESS FOR A PARTICULAR PURPOSE. See the
 * Server Side Public License for more details.
 *
 * You should have received a copy of the Server Side Public License
 * along with this program. If not, see
 * <http://www.mongodb.com/licensing/server-side-public-license>.
 */
package org.graylog2.plugin;

import com.codahale.metrics.Meter;
import com.eaio.uuid.UUID;
import com.fasterxml.jackson.databind.ObjectMapper;
import com.google.common.base.Function;
import com.google.common.base.Joiner;
import com.google.common.base.Objects;
import com.google.common.base.Preconditions;
import com.google.common.collect.ImmutableList;
import com.google.common.collect.ImmutableMap;
import com.google.common.collect.ImmutableSet;
import com.google.common.collect.Iterables;
import com.google.common.collect.Iterators;
import com.google.common.collect.Maps;
import com.google.common.collect.Sets;
import com.google.common.net.InetAddresses;
import org.apache.commons.lang3.StringUtils;
<<<<<<< HEAD
=======
import org.graylog.failure.FailureCause;
>>>>>>> 5a6f59dd
import org.graylog2.indexer.IndexSet;
import org.graylog2.indexer.messages.Indexable;
import org.graylog2.plugin.streams.Stream;
import org.joda.time.DateTime;
import org.slf4j.Logger;
import org.slf4j.LoggerFactory;

import javax.annotation.Nonnull;
import javax.annotation.Nullable;
import javax.annotation.concurrent.NotThreadSafe;
import java.net.InetAddress;
import java.time.Instant;
import java.time.LocalDate;
import java.time.LocalDateTime;
import java.time.OffsetDateTime;
import java.time.ZoneId;
import java.time.ZoneOffset;
import java.time.ZonedDateTime;
import java.time.temporal.Temporal;
import java.util.ArrayList;
import java.util.Collection;
import java.util.Collections;
import java.util.Date;
import java.util.HashMap;
import java.util.HashSet;
import java.util.IdentityHashMap;
import java.util.Iterator;
import java.util.List;
import java.util.Map;
import java.util.Set;
import java.util.concurrent.TimeUnit;
import java.util.regex.Pattern;
import java.util.stream.Collectors;

import static com.google.common.base.Predicates.equalTo;
import static com.google.common.base.Predicates.not;
import static org.graylog.schema.GraylogSchemaFields.FIELD_ILLUMINATE_EVENT_CATEGORY;
import static org.graylog.schema.GraylogSchemaFields.FIELD_ILLUMINATE_EVENT_SUBCATEGORY;
import static org.graylog.schema.GraylogSchemaFields.FIELD_ILLUMINATE_EVENT_TYPE;
import static org.graylog.schema.GraylogSchemaFields.FIELD_ILLUMINATE_EVENT_TYPE_CODE;
import static org.graylog.schema.GraylogSchemaFields.FIELD_ILLUMINATE_TAGS;
import static org.graylog2.plugin.Tools.ES_DATE_FORMAT_FORMATTER;
import static org.graylog2.plugin.Tools.buildElasticSearchTimeFormat;
import static org.joda.time.DateTimeZone.UTC;

@NotThreadSafe
public class Message implements Messages, Indexable {
    private static final Logger LOG = LoggerFactory.getLogger(Message.class);

    /**
     * The "_id" is used as document ID to address the document in Elasticsearch.
     * TODO: We might want to use the "gl2_message_id" for this in the future to reduce storage and avoid having
     *       basically two different message IDs. To do that we have to check if switching to a different ID format
     *       breaks anything with regard to expectations in other code and existing data in Elasticsearch.
     */
    public static final String FIELD_ID = "_id";

    public static final String FIELD_MESSAGE = "message";
    public static final String FIELD_FULL_MESSAGE = "full_message";
    public static final String FIELD_SOURCE = "source";
    public static final String FIELD_TIMESTAMP = "timestamp";
    public static final String FIELD_LEVEL = "level";
    public static final String FIELD_STREAMS = "streams";

    /**
     * Graylog is writing internal metadata to messages using this field prefix. Users must not use this prefix for
     * custom message fields.
     */
    public static final String INTERNAL_FIELD_PREFIX = "gl2_";

    /**
     * Will be set to the accounted message size in bytes.
     */
    public static final String FIELD_GL2_ACCOUNTED_MESSAGE_SIZE = "gl2_accounted_message_size";

    /**
     * This is the message ID. It will be set to a {@link de.huxhorn.sulky.ulid.ULID} during processing.
     * <p></p>
     * <b>Attention:</b> This is currently NOT the "_id" field which is used as ID for the document in Elasticsearch!
     * <p></p>
     * <h3>Implementation notes</h3>
     * We are not using the UUID in "_id" for this field because of the following reasons:
     * <ul>
     *     <li>Using ULIDs results in shorter IDs (26 characters for ULID vs 36 for UUID) and thus reduced storage usage</li>
     *     <li>They are guaranteed to be lexicographically sortable (UUIDs are only lexicographically sortable when time-based ones are used)</li>
     * </ul>
     *
     * See: https://github.com/Graylog2/graylog2-server/issues/5994
     */
    public static final String FIELD_GL2_MESSAGE_ID = "gl2_message_id";

    /**
     * Can be set when a message timestamp gets modified to preserve the original timestamp. (e.g. "clone_message" pipeline function)
     */
    public static final String FIELD_GL2_ORIGINAL_TIMESTAMP = "gl2_original_timestamp";

    /**
     * Can be set to indicate a message processing error. (e.g. set by the pipeline interpreter when an error occurs)
     */
    public static final String FIELD_GL2_PROCESSING_ERROR = "gl2_processing_error";

    /**
     * Will be set to the message processing time after all message processors have been run.
     * TODO: To be done in Graylog 3.2
     */
    public static final String FIELD_GL2_PROCESSING_TIMESTAMP = "gl2_processing_timestamp";

    /**
     * Will be set to the message receive time at the input.
     * TODO: To be done in Graylog 3.2
     */
    public static final String FIELD_GL2_RECEIVE_TIMESTAMP = "gl2_receive_timestamp";

    /**
     * Will be set to the hostname of the source node that sent a message. (if reverse lookup is enabled)
     */
    public static final String FIELD_GL2_REMOTE_HOSTNAME = "gl2_remote_hostname";

    /**
     * Will be set to the IP address of the source node that sent a message.
     */
    public static final String FIELD_GL2_REMOTE_IP = "gl2_remote_ip";

    /**
     * Will be set to the socket port of the source node that sent a message.
     */
    public static final String FIELD_GL2_REMOTE_PORT = "gl2_remote_port";

    /**
     * Can be set to the collector ID that sent a message. (e.g. used in the beats codec)
     */
    public static final String FIELD_GL2_SOURCE_COLLECTOR = "gl2_source_collector";

    /**
     * @deprecated This was used in the legacy collector/sidecar system and contained the database ID of the collector input.
     */
    @Deprecated
    public static final String FIELD_GL2_SOURCE_COLLECTOR_INPUT = "gl2_source_collector_input";

    /**
     * Will be set to the ID of the input that received the message.
     */
    public static final String FIELD_GL2_SOURCE_INPUT = "gl2_source_input";

    /**
     * Will be set to the ID of the node that received the message.
     */
    public static final String FIELD_GL2_SOURCE_NODE = "gl2_source_node";

    /**
     * @deprecated This was used with the now removed radio system and contained the ID of a radio node.
     * TODO: Due to be removed in Graylog 3.x
     */
    @Deprecated
    public static final String FIELD_GL2_SOURCE_RADIO = "gl2_source_radio";

    /**
     * @deprecated This was used with the now removed radio system and contained the input ID of a radio node.
     * TODO: Due to be removed in Graylog 3.x
     */
    @Deprecated
    public static final String FIELD_GL2_SOURCE_RADIO_INPUT = "gl2_source_radio_input";

    private static final Pattern VALID_KEY_CHARS = Pattern.compile("^[\\w\\.\\-@]*$");
    private static final char KEY_REPLACEMENT_CHAR = '_';

    private static final ImmutableSet<String> GRAYLOG_FIELDS = ImmutableSet.of(
        FIELD_GL2_ACCOUNTED_MESSAGE_SIZE,
        FIELD_GL2_ORIGINAL_TIMESTAMP,
        FIELD_GL2_PROCESSING_ERROR,
        FIELD_GL2_PROCESSING_TIMESTAMP,
        FIELD_GL2_RECEIVE_TIMESTAMP,
        FIELD_GL2_REMOTE_HOSTNAME,
        FIELD_GL2_REMOTE_IP,
        FIELD_GL2_REMOTE_PORT,
        FIELD_GL2_SOURCE_COLLECTOR,
        FIELD_GL2_SOURCE_COLLECTOR_INPUT,
        FIELD_GL2_SOURCE_INPUT,
        FIELD_GL2_SOURCE_NODE,
        FIELD_GL2_SOURCE_RADIO,
        FIELD_GL2_SOURCE_RADIO_INPUT
    );

    // Graylog Illuminate Fields
    private static final Set<String> ILLUMINATE_FIELDS = ImmutableSet.of(
            FIELD_ILLUMINATE_EVENT_CATEGORY,
            FIELD_ILLUMINATE_EVENT_SUBCATEGORY,
            FIELD_ILLUMINATE_EVENT_TYPE,
            FIELD_ILLUMINATE_EVENT_TYPE_CODE,
            FIELD_ILLUMINATE_TAGS
    );

    private static final ImmutableSet<String> CORE_MESSAGE_FIELDS = ImmutableSet.of(
        FIELD_MESSAGE,
        FIELD_SOURCE,
        FIELD_TIMESTAMP
    );

    private static final ImmutableSet<String> ES_FIELDS = ImmutableSet.of(
        // ElasticSearch fields.
        FIELD_ID,
        "_ttl",
        "_source",
        "_all",
        "_index",
        "_type",
        "_score"
    );

    public static final ImmutableSet<String> RESERVED_SETTABLE_FIELDS = new ImmutableSet.Builder<String>()
        .addAll(GRAYLOG_FIELDS)
        .addAll(CORE_MESSAGE_FIELDS)
        .build();

    public static final ImmutableSet<String> RESERVED_FIELDS = new ImmutableSet.Builder<String>()
        .addAll(RESERVED_SETTABLE_FIELDS)
        .addAll(ES_FIELDS)
        .build();

    public static final ImmutableSet<String> FILTERED_FIELDS = new ImmutableSet.Builder<String>()
        .addAll(GRAYLOG_FIELDS)
        .addAll(ES_FIELDS)
        .add(FIELD_STREAMS)
        .add(FIELD_FULL_MESSAGE)
        .build();

    private static final ImmutableSet<String> REQUIRED_FIELDS = ImmutableSet.of(
        FIELD_MESSAGE, FIELD_ID
    );

    @Deprecated
    public static final Function<Message, String> ID_FUNCTION = new MessageIdFunction();

    private final Map<String, Object> fields = Maps.newHashMap();
    private Set<Stream> streams = Sets.newHashSet();
    private Set<IndexSet> indexSets = Sets.newHashSet();
    private String sourceInputId;

    // Used for drools to filter out messages.
    private boolean filterOut = false;
    /**
     * The offset the message originally had in the journal it was read from. This will be MIN_VALUE if no journal
     * was involved.
     */
    private Object messageQueueId;

    private DateTime receiveTime;
    private DateTime processingTime;

    private ArrayList<Recording> recordings;

    /**
     * A metadata map for storing custom-defined attributes that need to accompany the message throughout the
     * processing lifecycle. The value is intentionally not initialized by default, to avoid allocating unneeded
     * memory for messages that don't need to use metadata.
     */
    private Map<String, Object> metadata;

    private com.codahale.metrics.Counter sizeCounter = new com.codahale.metrics.Counter();

    private List<ProcessingError> processingErrors;

    private static final IdentityHashMap<Class<?>, Integer> classSizes = Maps.newIdentityHashMap();

    static {
        classSizes.put(byte.class, 1);
        classSizes.put(Byte.class, 1);

        classSizes.put(char.class, 2);
        classSizes.put(Character.class, 2);

        classSizes.put(short.class, 2);
        classSizes.put(Short.class, 2);

        classSizes.put(boolean.class, 4);
        classSizes.put(Boolean.class, 4);

        classSizes.put(int.class, 4);
        classSizes.put(Integer.class, 4);

        classSizes.put(float.class, 4);
        classSizes.put(Float.class, 4);

        classSizes.put(long.class, 8);
        classSizes.put(Long.class, 8);

        classSizes.put(double.class, 8);
        classSizes.put(Double.class, 8);

        classSizes.put(DateTime.class, 8);
        classSizes.put(Date.class, 8);
        classSizes.put(ZonedDateTime.class, 8);
    }

    public Message(final String message, final String source, final DateTime timestamp) {
        fields.put(FIELD_ID, new UUID().toString());
        addRequiredField(FIELD_MESSAGE, message);
        addRequiredField(FIELD_SOURCE, source);
        addRequiredField(FIELD_TIMESTAMP, timestamp);
    }

    public Message(final Map<String, Object> fields) {
        this((String) fields.get(FIELD_ID), Maps.filterKeys(fields, not(equalTo(FIELD_ID))));
    }

    private Message(String id, Map<String, Object> newFields) {
        Preconditions.checkArgument(id != null, "message id cannot be null");
        fields.put(FIELD_ID, id);
        addFields(newFields);
    }

    public boolean isComplete() {
        for (final String key : REQUIRED_FIELDS) {
            final Object field = getField(key);
            if (field == null || field instanceof String && ((String) field).isEmpty()) {
                if (LOG.isTraceEnabled()) {
                    LOG.trace("Message <{}> is incomplete because the field <{}> is <{}>", fields.get(FIELD_ID), key, field);
                }
                return false;
            }
        }

        return true;
    }

    @Deprecated
    public String getValidationErrors() {
        final StringBuilder sb = new StringBuilder();

        for (String key : REQUIRED_FIELDS) {
            final Object field = getField(key);
            if (field == null) {
                sb.append(key).append(" is missing, ");
            } else if (field instanceof String && ((String) field).isEmpty()) {
                sb.append(key).append(" is empty, ");
            }
        }
        return sb.toString();
    }

    @Override
    public String getId() {
        return getFieldAs(String.class, FIELD_ID);
    }

    @Override
    public String getMessageId() {
        return getFieldAs(String.class, FIELD_GL2_MESSAGE_ID);
    }

    @Override
    public DateTime getTimestamp() {
        return getFieldAs(DateTime.class, FIELD_TIMESTAMP).withZone(UTC);
    }

    @Override
    public Map<String, Object> toElasticSearchObject(ObjectMapper objectMapper, @Nonnull final Meter invalidTimestampMeter) {
        final Map<String, Object> obj = Maps.newHashMapWithExpectedSize(REQUIRED_FIELDS.size() + fields.size());

        for (Map.Entry<String, Object> entry : fields.entrySet()) {
            final String key = entry.getKey();
            if (key.equals(FIELD_ID)) {
                continue;
            }

            final Object value = entry.getValue();
            // Elasticsearch does not allow "." characters in keys since version 2.0.
            // See: https://www.elastic.co/guide/en/elasticsearch/reference/2.0/breaking_20_mapping_changes.html#_field_names_may_not_contain_dots
            if (key.contains(".")) {
                final String newKey = key.replace('.', KEY_REPLACEMENT_CHAR);

                // If the message already contains the transformed key, we skip the field and emit a warning.
                // This is still not optimal but better than implementing expensive logic with multiple replacement
                // character options. Conflicts should be rare...
                if (!obj.containsKey(newKey)) {
                    obj.put(newKey, value);
                } else {
                    LOG.warn("Keys must not contain a \".\" character! Ignoring field \"{}\"=\"{}\" in message [{}] - Unable to replace \".\" with a \"{}\" because of key conflict: \"{}\"=\"{}\"",
                        key, value, getId(), KEY_REPLACEMENT_CHAR, newKey, obj.get(newKey));
                    LOG.debug("Full message with \".\" in message key: {}", this);
                }
            } else {
                if (obj.containsKey(key)) {
                    final String newKey = key.replace(KEY_REPLACEMENT_CHAR, '.');
                    // Deliberate warning duplicates because the key with the "." might be transformed before reaching
                    // the duplicate original key with a "_". Otherwise we would silently overwrite the transformed key.
                    LOG.warn("Keys must not contain a \".\" character! Ignoring field \"{}\"=\"{}\" in message [{}] - Unable to replace \".\" with a \"{}\" because of key conflict: \"{}\"=\"{}\"",
                        newKey, fields.get(newKey), getId(), KEY_REPLACEMENT_CHAR, key, value);
                    LOG.debug("Full message with \".\" in message key: {}", this);
                }
                obj.put(key, value);
            }
        }

        obj.put(FIELD_MESSAGE, getMessage());
        obj.put(FIELD_SOURCE, getSource());
        obj.put(FIELD_STREAMS, getStreamIds());
        obj.put(FIELD_GL2_ACCOUNTED_MESSAGE_SIZE, getSize());

        if (processingErrors != null && !processingErrors.isEmpty()) {
            obj.put(FIELD_GL2_PROCESSING_ERROR,
                    processingErrors.stream()
                            .map(ProcessingError::getDetails)
                            .collect(Collectors.joining(", ")));
        }

        final Object timestampValue = getField(FIELD_TIMESTAMP);
        DateTime dateTime;
        if (timestampValue instanceof Date) {
            dateTime = new DateTime(timestampValue);
        } else if (timestampValue instanceof DateTime) {
            dateTime = (DateTime) timestampValue;
        } else if (timestampValue instanceof String) {
            // if the timestamp value is a string, we try to parse it in the correct format.
            // we fall back to "now", this avoids losing messages which happen to have the wrong timestamp format
            try {
                dateTime = ES_DATE_FORMAT_FORMATTER.parseDateTime((String) timestampValue);
            } catch (IllegalArgumentException e) {
                LOG.trace("Invalid format for field timestamp '{}' in message {}, forcing to current time.", timestampValue, getId());
                invalidTimestampMeter.mark();
                dateTime = Tools.nowUTC();
            }
        } else {
            // don't allow any other types for timestamp, force to "now"
            LOG.trace("Invalid type for field timestamp '{}' in message {}, forcing to current time.", timestampValue.getClass().getSimpleName(), getId());
            invalidTimestampMeter.mark();
            dateTime = Tools.nowUTC();
        }
        if (dateTime != null) {
            obj.put(FIELD_TIMESTAMP, buildElasticSearchTimeFormat(dateTime.withZone(UTC)));
        }

        return obj;
    }

    // estimate the byte/char length for a field and its value
    static long sizeForField(@Nonnull String key, @Nonnull Object value) {
        return key.length() + sizeForValue(value);
    }

    @Override
    public String toString() {
        return toString(true);
    }

    public String toDumpString() {
        return toString(false);
    }

    private String toString(boolean truncate) {
        final StringBuilder sb = new StringBuilder();
        sb.append("source: ").append(getField(FIELD_SOURCE)).append(" | ");

        final String message = getField(FIELD_MESSAGE).toString().replaceAll("\\n", "").replaceAll("\\t", "");
        sb.append("message: ");

        if (truncate && message.length() > 225) {
            sb.append(message.substring(0, 225)).append(" (...)");
        } else {
            sb.append(message);
        }

        sb.append(" { ");

        final Map<String, Object> filteredFields = Maps.newHashMap(fields);
        filteredFields.remove(FIELD_SOURCE);
        filteredFields.remove(FIELD_MESSAGE);

        Joiner.on(" | ").withKeyValueSeparator(": ").appendTo(sb, filteredFields);

        sb.append(" }");

        return sb.toString();
    }

    public String getMessage() {
        return getFieldAs(String.class, FIELD_MESSAGE);
    }

    public String getSource() {
        return getFieldAs(String.class, FIELD_SOURCE);
    }

    public void setSource(final String source) {
        final Object previousSource = fields.put(FIELD_SOURCE, source);
        updateSize(FIELD_SOURCE, source, previousSource);
    }

    public void addField(final String key, final Object value) {
        addField(key, value, false);
    }

    private void addRequiredField(final String key, final Object value) {
        addField(key, value, true);
    }

    private void addField(final String key, final Object value, final boolean isRequiredField) {
        final String trimmedKey = key.trim();

        // Don't accept protected keys. (some are allowed though lol)
        if ((RESERVED_FIELDS.contains(trimmedKey) && !RESERVED_SETTABLE_FIELDS.contains(trimmedKey)) || !validKey(trimmedKey)) {
            if (LOG.isDebugEnabled()) {
                LOG.debug("Ignoring invalid or reserved key {} for message {}", trimmedKey, getId());
            }
            return;
        }

        final boolean isTimestamp = FIELD_TIMESTAMP.equals(trimmedKey);
        if (isTimestamp && value instanceof Date) {
            final DateTime timestamp = new DateTime(value);
            final Object previousValue = fields.put(FIELD_TIMESTAMP, timestamp);
            updateSize(trimmedKey, timestamp, previousValue);
        } else if (isTimestamp && value instanceof Temporal) {
            final Date date;
            if (value instanceof ZonedDateTime) {
                date = Date.from(((ZonedDateTime) value).toInstant());
            } else if (value instanceof OffsetDateTime) {
                date = Date.from(((OffsetDateTime) value).toInstant());
            } else if (value instanceof LocalDateTime) {
                final LocalDateTime localDateTime = (LocalDateTime) value;
                final ZoneId defaultZoneId = ZoneId.systemDefault();
                final ZoneOffset offset = defaultZoneId.getRules().getOffset(localDateTime);
                date = Date.from(localDateTime.toInstant(offset));
            } else if (value instanceof LocalDate) {
                final LocalDate localDate = (LocalDate) value;
                final LocalDateTime localDateTime = localDate.atStartOfDay();
                final ZoneId defaultZoneId = ZoneId.systemDefault();
                final ZoneOffset offset = defaultZoneId.getRules().getOffset(localDateTime);
                date = Date.from(localDateTime.toInstant(offset));
            } else if (value instanceof Instant) {
                date = Date.from((Instant) value);
            } else {
                if (LOG.isDebugEnabled()) {
                    LOG.debug("Unsupported temporal type {}. Using current date and time in message {}.", value.getClass(), getId());
                }
                date = new Date();
            }

            final DateTime timestamp = new DateTime(date);
            final Object previousValue = fields.put(FIELD_TIMESTAMP, timestamp);
            updateSize(trimmedKey, timestamp, previousValue);
        } else if (value instanceof String) {
            final String str = ((String) value).trim();

            if (isRequiredField || !str.isEmpty()) {
                final Object previousValue = fields.put(trimmedKey, str);
                updateSize(trimmedKey, str, previousValue);
            }
        } else if (value != null) {
            final Object previousValue = fields.put(trimmedKey, value);
            updateSize(trimmedKey, value, previousValue);
        }
    }

    private void updateSize(String fieldName, Object newValue, Object previousValue) {
        // don't count internal fields
        if (GRAYLOG_FIELDS.contains(fieldName) || ILLUMINATE_FIELDS.contains(fieldName)) {
            return;
        }
        long newValueSize = 0;
        long oldValueSize = 0;
        final long oldSize = sizeCounter.getCount();
        final int keyLength = fieldName.length();
        // if the field is being removed, also subtract the name's length
        if (newValue == null) {
            sizeCounter.dec(keyLength);
        } else {
            newValueSize = sizeForValue(newValue);
            sizeCounter.inc(newValueSize);
        }
        // if the field is new, also count its name's length
        if (previousValue == null) {
            sizeCounter.inc(keyLength);
        } else {
            oldValueSize = sizeForValue(previousValue);
            sizeCounter.dec(oldValueSize);
        }
        if (LOG.isTraceEnabled()) {
            final long newSize = sizeCounter.getCount();
            LOG.trace("[Message size update][{}] key {}/{}, new/old/change: {}/{}/{} total: {}",
                    getId(), fieldName, keyLength, newValueSize, oldValueSize, newSize - oldSize, newSize);
        }
    }

    static long sizeForValue(@Nonnull Object value) {
        long valueSize;
        if (value instanceof CharSequence) {
            valueSize = ((CharSequence) value).length();
        } else {
            final Integer classSize = classSizes.get(value.getClass());
            valueSize = classSize == null ? 0 : classSize;
        }
        return valueSize;
    }

    @Override
    public long getSize() {
        return sizeCounter.getCount();
    }

    public static boolean validKey(final String key) {
        return VALID_KEY_CHARS.matcher(key).matches();
    }

    public void addFields(final Map<String, Object> fields) {
        if (fields == null) {
            return;
        }

        for (Map.Entry<String, Object> field : fields.entrySet()) {
            addField(field.getKey(), field.getValue());
        }
    }

    @Deprecated
    public void addStringFields(final Map<String, String> fields) {
        if (fields == null) {
            return;
        }

        for (Map.Entry<String, String> field : fields.entrySet()) {
            addField(field.getKey(), field.getValue());
        }
    }

    @Deprecated
    public void addLongFields(final Map<String, Long> fields) {
        if (fields == null) {
            return;
        }

        for (Map.Entry<String, Long> field : fields.entrySet()) {
            addField(field.getKey(), field.getValue());
        }
    }

    @Deprecated
    public void addDoubleFields(final Map<String, Double> fields) {
        if (fields == null) {
            return;
        }

        for (Map.Entry<String, Double> field : fields.entrySet()) {
            addField(field.getKey(), field.getValue());
        }
    }

    public void removeField(final String key) {
        if (!RESERVED_FIELDS.contains(key)) {
            final Object removedValue = fields.remove(key);
            updateSize(key, null, removedValue);
        }
    }

    public <T> T getFieldAs(final Class<T> T, final String key) throws ClassCastException {
        return T.cast(getField(key));
    }

    public Object getField(final String key) {
        return fields.get(key);
    }

    public Map<String, Object> getFields() {
        return ImmutableMap.copyOf(fields);
    }

    public Iterable<Map.Entry<String, Object>> getFieldsEntries() {
        return Iterables.unmodifiableIterable(fields.entrySet());
    }

    public int getFieldCount() {
        return fields.size();
    }

    public boolean hasField(String field) {
        return fields.containsKey(field);
    }

    public Set<String> getFieldNames() {
        return Collections.unmodifiableSet(fields.keySet());
    }

    @Deprecated
    public void setStreams(final List<Stream> streams) {
        this.streams = Sets.newHashSet(streams);
    }

    /**
     * Get the streams this message is currently routed to.
     * @return an immutable copy of the current set of assigned streams, empty if no streams have been assigned
     */
    public Set<Stream> getStreams() {
        return ImmutableSet.copyOf(this.streams);
    }

    /**
     * Assign the given stream to this message.
     *
     * @param stream the stream to route this message into
     */
    public void addStream(Stream stream) {
        indexSets.add(stream.getIndexSet());
        if (streams.add(stream)) {
            sizeCounter.inc(8);
            if (LOG.isTraceEnabled()) {
                LOG.trace("[Message size update][{}] stream added: {}", getId(), sizeCounter.getCount());
            }
        }
    }

    /**
     * Assign all of the streams to this message.
     * @param newStreams an iterable of Stream objects
     */
    public void addStreams(Iterable<Stream> newStreams) {
        for (final Stream stream : newStreams) {
            addStream(stream);
        }
    }

    /**
     * Remove the stream assignment from this message.
     * @param stream the stream assignment to remove this message from
     * @return <tt>true</tt> if this message was assigned to the stream
     */
    public boolean removeStream(Stream stream) {
        final boolean removed = streams.remove(stream);

        if (removed) {
            indexSets.clear();
            for (Stream s : streams) {
                indexSets.add(s.getIndexSet());
            }
            sizeCounter.dec(8);
            if (LOG.isTraceEnabled()) {
                LOG.trace("[Message size update][{}] stream removed: {}", getId(), sizeCounter.getCount());
            }
        }

        return removed;
    }

    /**
     * Return the index sets for this message based on the assigned streams.
     *
     * @return index sets
     */
    public Set<IndexSet> getIndexSets() {
        return ImmutableSet.copyOf(this.indexSets);
    }

    @SuppressWarnings("unchecked")
    public Collection<String> getStreamIds() {
        Collection<String> streamField;
        try {
            streamField = getFieldAs(Collection.class, FIELD_STREAMS);
        } catch (ClassCastException e) {
            LOG.trace("Couldn't cast {} to List", FIELD_STREAMS, e);
            streamField = Collections.emptySet();
        }

        final Set<String> streamIds = streamField == null ? new HashSet<>(streams.size()) : new HashSet<>(streamField);
        for (Stream stream : streams) {
            streamIds.add(stream.getId());
        }

        return streamIds;
    }

    public void setFilterOut(final boolean filterOut) {
        this.filterOut = filterOut;
    }

    public boolean getFilterOut() {
        return this.filterOut;
    }

    public void setSourceInputId(String sourceInputId) {
        this.sourceInputId = sourceInputId;
    }

    public String getSourceInputId() {
        return sourceInputId;
    }

    // drools seems to need the "get" prefix
    @Deprecated
    public boolean getIsSourceInetAddress() {
        return fields.containsKey(FIELD_GL2_REMOTE_IP);
    }

    public InetAddress getInetAddress() {
        if (!fields.containsKey(FIELD_GL2_REMOTE_IP)) {
            return null;
        }
        final String ipAddr = (String) fields.get(FIELD_GL2_REMOTE_IP);
        try {
            return InetAddresses.forString(ipAddr);
        } catch (IllegalArgumentException ignored) {
            return null;
        }
    }

    public void setJournalOffset(long journalOffset) {
        this.messageQueueId = journalOffset;
    }

    /**
     * @deprecated Use {@link #getMessageQueueId()} instead.
     */
    @Deprecated
    public long getJournalOffset() {
        if (messageQueueId == null) {
            return Long.MIN_VALUE;
        }
        return (long) messageQueueId;
    }

    public void setMessageQueueId(Object messageQueueId) {
        this.messageQueueId = messageQueueId;
    }

    @Nullable
    public Object getMessageQueueId() {
        return messageQueueId;
    }

    @Override
    @Nullable
    public DateTime getReceiveTime() {
        return receiveTime;
    }

    public void setReceiveTime(DateTime receiveTime) {
        // TODO: In Graylog 3.2 we can set this as field in the message because at that point we have a mapping entry
        if (receiveTime != null) {
            this.receiveTime = receiveTime;
        }
    }

    @Nullable
    public DateTime getProcessingTime() {
        return processingTime;
    }

    public void setProcessingTime(DateTime processingTime) {
        // TODO: In Graylog 3.2 we can set this as field in the message because at that point we have a mapping entry
        if (processingTime != null) {
            this.processingTime = processingTime;
        }
    }

    // helper methods to optionally record timing information per message, useful for debugging or benchmarking
    // not thread safe!
    public void recordTiming(ServerStatus serverStatus, String name, long elapsedNanos) {
        if (shouldNotRecord(serverStatus)) {
            return;
        }
        lazyInitRecordings();
        recordings.add(Recording.timing(name, elapsedNanos));
    }

    public void recordCounter(ServerStatus serverStatus, String name, int counter) {
        if (shouldNotRecord(serverStatus)) {
            return;
        }
        lazyInitRecordings();
        recordings.add(Recording.counter(name, counter));
    }

    public String recordingsAsString() {
        if (hasRecordings()) {
            return Joiner.on(", ").join(recordings);
        }
        return "";
    }

    public boolean hasRecordings() {
        return recordings != null && recordings.size() > 0;
    }

    private void lazyInitRecordings() {
        if (recordings == null) {
            recordings = new ArrayList<>();
        }
    }

    private boolean shouldNotRecord(ServerStatus serverStatus) {
        return !serverStatus.getDetailedMessageRecordingStrategy().shouldRecord(this);
    }

    /**
     * Appends another processing error.
     *
     * @param processingError another processing error to be appended.
     *                        Must not be null.
     */
    public void addProcessingError(@Nonnull ProcessingError processingError) {
        if (processingErrors == null) {
            processingErrors = new ArrayList<>();
        }
        processingErrors.add(processingError);
    }

    /**
     * Returns a list of submitted processing errors
     */
    public List<ProcessingError> processingErrors() {
        if (processingErrors == null) {
            return ImmutableList.of();
        }
        return ImmutableList.copyOf(processingErrors);
    }

    @Override
    @Nonnull
    public Iterator<Message> iterator() {
        if (getFilterOut()) {
            return Collections.emptyIterator();
        }
        return Iterators.singletonIterator(this);
    }

    @Override
    public boolean supportsFailureHandling() {
        return true;
    }

    public static abstract class Recording {
        static Timing timing(String name, long elapsedNanos) {
            return new Timing(name, elapsedNanos);
        }
        public static Message.Counter counter(String name, int counter) {
            return new Counter(name, counter);
        }

    }

    private static class Timing extends Recording {
        private final String name;
        private final long elapsedNanos;

        Timing(String name, long elapsedNanos) {
            this.name = name;
            this.elapsedNanos = elapsedNanos;
        }

        @Override
        public String toString() {
            return name + ": " + TimeUnit.NANOSECONDS.toMicros(elapsedNanos) + "micros";
        }
    }

    private static class Counter extends Recording {
        private final String name;
        private final int counter;

        public Counter(String name, int counter) {
            this.name = name;
            this.counter = counter;
        }

        @Override
        public String toString() {
            return name + ": " + counter;
        }
    }

    // since we are on Java8 we can replace this with a method reference where needed
    @Deprecated
    public static class MessageIdFunction implements Function<Message, String> {
        @Override
        public String apply(final Message input) {
            return input.getId();
        }
    }

    /**
     * Store the specified metadata value within the message's internal metadata map.
     *
     * @param key   A globally unique string key identifier for the metadata value.
     * @param value The metadata object value.
     */
    public void setMetadata(String key, Object value) {
        Preconditions.checkArgument(StringUtils.isNotEmpty(key), "A non-empty key is required.");
        Preconditions.checkNotNull(value);
        if (metadata == null) {
            metadata = new HashMap<>();
        }
        metadata.put(key, value);
    }

    /**
     * Get the metadata value for the specified key.
     *
     * @param key The string key for the metadata entry.
     */
    @Nullable
    public Object getMetadataValue(String key) {
        if (metadata == null) {
            return null;
        }
        return metadata.get(key);
    }

    /**
     * Get the metadata value for the specified key. If not present, then return the default value.
     *
     * @param key The string key for the metadata entry.
     */
    @Nullable
    public Object getMetadataValue(String key, Object defaultValue) {
        if (metadata == null) {
<<<<<<< HEAD
            return null;
=======
            return defaultValue;
>>>>>>> 5a6f59dd
        }
        final Object value = metadata.get(key);
        return value != null ? value : defaultValue;
    }

    /**
     * Remove the metadata value for the specified key.
     *
     * @param key The string key for the metadata entry.
     */
    public void removeMetadata(String key) {
        Preconditions.checkArgument(StringUtils.isNotEmpty(key), "A non-empty key is required.");
        if (metadata == null) {
            return;
        }
        metadata.remove(key);
    }
<<<<<<< HEAD
=======

    public static class ProcessingError {

        private final FailureCause cause;
        private final String message;
        private final String details;

        public ProcessingError(@Nonnull FailureCause cause,
                               @Nonnull String message,
                               @Nonnull String details) {
            this.cause = cause;
            this.message = message;
            this.details = details;
        }

        @Nonnull
        public FailureCause getCause() {
            return cause;
        }

        @Nonnull
        public String getMessage() {
            return message;
        }

        @Nonnull
        public String getDetails() {
            return details;
        }

        @Override
        public boolean equals(Object o) {
            if (this == o) {
                return true;
            }
            if (o == null || getClass() != o.getClass()) {
                return false;
            }
            final ProcessingError that = (ProcessingError) o;
            return Objects.equal(cause, that.cause) && Objects.equal(message, that.message) && Objects.equal(details, that.details);
        }

        @Override
        public int hashCode() {
            return Objects.hashCode(cause, message, details);
        }
    }
>>>>>>> 5a6f59dd
}<|MERGE_RESOLUTION|>--- conflicted
+++ resolved
@@ -32,10 +32,7 @@
 import com.google.common.collect.Sets;
 import com.google.common.net.InetAddresses;
 import org.apache.commons.lang3.StringUtils;
-<<<<<<< HEAD
-=======
 import org.graylog.failure.FailureCause;
->>>>>>> 5a6f59dd
 import org.graylog2.indexer.IndexSet;
 import org.graylog2.indexer.messages.Indexable;
 import org.graylog2.plugin.streams.Stream;
@@ -1049,11 +1046,7 @@
     @Nullable
     public Object getMetadataValue(String key, Object defaultValue) {
         if (metadata == null) {
-<<<<<<< HEAD
-            return null;
-=======
             return defaultValue;
->>>>>>> 5a6f59dd
         }
         final Object value = metadata.get(key);
         return value != null ? value : defaultValue;
@@ -1071,8 +1064,6 @@
         }
         metadata.remove(key);
     }
-<<<<<<< HEAD
-=======
 
     public static class ProcessingError {
 
@@ -1120,5 +1111,4 @@
             return Objects.hashCode(cause, message, details);
         }
     }
->>>>>>> 5a6f59dd
 }