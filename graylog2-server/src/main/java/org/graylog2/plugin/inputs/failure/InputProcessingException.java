--- conflicted
+++ resolved
@@ -61,11 +61,7 @@
     public static InputProcessingException create(@Nonnull String errorMessage,
                                                   @Nullable Throwable throwable,
                                                   @Nonnull RawMessage rawMessage) {
-<<<<<<< HEAD
-        return new InputProcessingException(errorMessage, exception, rawMessage, null);
-=======
-        return new InputProcessingException(new InputProcessingFailure(errorMessage, throwable, rawMessage, null));
->>>>>>> ed1615bf
+        return new InputProcessingException(errorMessage, throwable, rawMessage, null);
     }
 
     public static InputProcessingException create(@Nonnull String errorMessage,
