/*
 * Copyright (C) 2020 Graylog, Inc.
 *
 * This program is free software: you can redistribute it and/or modify
 * it under the terms of the Server Side Public License, version 1,
 * as published by MongoDB, Inc.
 *
 * This program is distributed in the hope that it will be useful,
 * but WITHOUT ANY WARRANTY; without even the implied warranty of
 * MERCHANTABILITY or FITNESS FOR A PARTICULAR PURPOSE. See the
 * Server Side Public License for more details.
 *
 * You should have received a copy of the Server Side Public License
 * along with this program. If not, see
 * <http://www.mongodb.com/licensing/server-side-public-license>.
 */
package org.graylog2.plugin;

import com.google.common.util.concurrent.Service;
import com.google.inject.Scopes;
import com.google.inject.TypeLiteral;
import com.google.inject.assistedinject.FactoryModuleBuilder;
import com.google.inject.multibindings.MapBinder;
import com.google.inject.multibindings.Multibinder;
import org.graylog.events.fields.providers.FieldValueProvider;
import org.graylog.events.notifications.EventNotification;
import org.graylog.events.notifications.EventNotificationConfig;
import org.graylog.events.processor.EventProcessor;
import org.graylog.events.processor.EventProcessorConfig;
import org.graylog.events.processor.EventProcessorParameters;
import org.graylog.events.processor.storage.EventStorageHandler;
import org.graylog.grn.GRNDescriptorProvider;
import org.graylog.grn.GRNType;
import org.graylog.plugins.views.search.export.ExportFormat;
import org.graylog.scheduler.Job;
import org.graylog.scheduler.JobDefinitionConfig;
import org.graylog.scheduler.JobSchedule;
import org.graylog.scheduler.JobTriggerData;
import org.graylog.security.authservice.AuthServiceBackend;
import org.graylog.security.authservice.AuthServiceBackendConfig;
import org.graylog2.audit.AuditEventType;
import org.graylog2.audit.PluginAuditEventTypes;
import org.graylog2.audit.formatter.AuditEventFormatter;
import org.graylog2.contentpacks.constraints.ConstraintChecker;
import org.graylog2.contentpacks.facades.EntityFacade;
import org.graylog2.contentpacks.model.ModelType;
import org.graylog2.migrations.Migration;
import org.graylog2.plugin.alarms.AlertCondition;
import org.graylog2.plugin.alarms.callbacks.AlarmCallback;
import org.graylog2.plugin.filters.MessageFilter;
import org.graylog2.plugin.indexer.retention.RetentionStrategy;
import org.graylog2.plugin.indexer.rotation.RotationStrategy;
import org.graylog2.plugin.inject.Graylog2Module;
import org.graylog2.plugin.inputs.MessageInput;
import org.graylog2.plugin.inputs.codecs.Codec;
import org.graylog2.plugin.inputs.transports.Transport;
import org.graylog2.plugin.messageprocessors.MessageProcessor;
import org.graylog2.plugin.outputs.MessageOutput;
import org.graylog2.plugin.periodical.Periodical;
import org.graylog2.plugin.rest.PluginRestResource;
import org.graylog2.plugin.security.PasswordAlgorithm;
import org.graylog2.plugin.security.PluginPermissions;
import org.graylog2.shared.messageq.MessageQueueAcknowledger;
import org.graylog2.shared.messageq.MessageQueueReader;
import org.graylog2.shared.messageq.MessageQueueWriter;
import org.graylog2.web.PluginUISettingsProvider;

import javax.ws.rs.ext.ExceptionMapper;
import java.util.Collections;
import java.util.Set;
import java.util.stream.Stream;

public abstract class PluginModule extends Graylog2Module {
    public Set<? extends PluginConfigBean> getConfigBeans() {
        return Collections.emptySet();
    }

    protected void addMessageInput(Class<? extends MessageInput> messageInputClass) {
        installInput(inputsMapBinder(), messageInputClass);
    }

    protected <T extends MessageInput> void addMessageInput(Class<T> messageInputClass,
                                                            Class<? extends MessageInput.Factory<T>> factoryClass) {
        installInput(inputsMapBinder(), messageInputClass, factoryClass);
    }

    protected void addMessageFilter(Class<? extends MessageFilter> messageFilterClass) {
        Multibinder<MessageFilter> messageInputs = Multibinder.newSetBinder(binder(), MessageFilter.class);
        messageInputs.addBinding().to(messageFilterClass);
    }

    protected void addPeriodical(Class<? extends Periodical> periodicalClass) {
        Multibinder<Periodical> periodicalBinder = Multibinder.newSetBinder(binder(), Periodical.class);
        periodicalBinder.addBinding().to(periodicalClass);
    }

    protected void addRotationStrategy(Class<? extends RotationStrategy> rotationStrategyClass) {
        installRotationStrategy(rotationStrategiesMapBinder(), rotationStrategyClass);
    }

    protected void addRetentionStrategy(Class<? extends RetentionStrategy> retentionStrategyClass) {
        installRetentionStrategy(retentionStrategyMapBinder(), retentionStrategyClass);
    }

    protected void addAlarmCallback(Class<? extends AlarmCallback> alarmCallbackClass) {
        Multibinder<AlarmCallback> alarmCallbackInstanceBinder = Multibinder.newSetBinder(binder(), AlarmCallback.class);
        alarmCallbackInstanceBinder.addBinding().to(alarmCallbackClass);

        TypeLiteral<Class<? extends AlarmCallback>> type = new TypeLiteral<Class<? extends AlarmCallback>>() {
        };
        Multibinder<Class<? extends AlarmCallback>> alarmCallbackBinder = Multibinder.newSetBinder(binder(), type);
        alarmCallbackBinder.addBinding().toInstance(alarmCallbackClass);
    }

    protected void addInitializer(Class<? extends Service> initializerClass) {
        Multibinder<Service> serviceBinder = serviceBinder();
        serviceBinder.addBinding().to(initializerClass);
    }

    // This should only be used by plugins that have been built before Graylog 3.0.1.
    // See comments in MessageOutput.Factory and MessageOutput.Factory2 for details
    protected void addMessageOutput(Class<? extends MessageOutput> messageOutputClass) {
        installOutput(outputsMapBinder(), messageOutputClass);
    }

    // This should only be used by plugins that have been built before Graylog 3.0.1.
    // See comments in MessageOutput.Factory and MessageOutput.Factory2 for details
    protected <T extends MessageOutput> void addMessageOutput(Class<T> messageOutputClass,
                                                              Class<? extends MessageOutput.Factory<T>> factory) {
        installOutput(outputsMapBinder(), messageOutputClass, factory);
    }

    // This should be used by plugins that have been built for 3.0.1 or later.
    // See comments in MessageOutput.Factory and MessageOutput.Factory2 for details
    protected <T extends MessageOutput> void addMessageOutput2(Class<T> messageOutputClass,
                                                              Class<? extends MessageOutput.Factory2<T>> factory) {
        installOutput2(outputsMapBinder2(), messageOutputClass, factory);
    }

    protected void addRestResource(Class<? extends PluginRestResource> restResourceClass) {
        MapBinder<String, Class<? extends PluginRestResource>> pluginRestResourceMapBinder =
                MapBinder.newMapBinder(binder(), new TypeLiteral<String>() {},
                                       new TypeLiteral<Class<? extends PluginRestResource>>() {})
                        .permitDuplicates();
        pluginRestResourceMapBinder.addBinding(this.getClass().getPackage().getName()).toInstance(restResourceClass);
    }

    protected void addJerseyExceptionMapper(Class<? extends ExceptionMapper> exceptionMapperClass) {
        jerseyExceptionMapperBinder().addBinding().toInstance(exceptionMapperClass);
    }

    protected void addConfigBeans() {
        final Multibinder<PluginConfigBean> pluginConfigBeans = Multibinder.newSetBinder(binder(), PluginConfigBean.class);
        for (PluginConfigBean pluginConfigBean : getConfigBeans()) {
            pluginConfigBeans.addBinding().toInstance(pluginConfigBean);
        }
    }

    protected void addTransport(String name, Class<? extends Transport> transportClass) {
        installTransport(transportMapBinder(), name, transportClass);
    }

    protected void addTransport(String name,
                                Class<? extends Transport> transportClass,
                                Class<? extends Transport.Config> configClass,
                                Class<? extends Transport.Factory<? extends Transport>> factoryClass) {
        installTransport(transportMapBinder(), name, transportClass, configClass, factoryClass);
    }

    protected void addCodec(String name, Class<? extends Codec> codecClass) {
        installCodec(codecMapBinder(), name, codecClass);
    }

    protected void addCodec(String name,
                            Class<? extends Codec> codecClass,
                            Class<? extends Codec.Config> configClass,
                            Class<? extends Codec.Factory<? extends Codec>> factoryClass) {
        installCodec(codecMapBinder(), name, codecClass, configClass, factoryClass);
    }

    protected void addPasswordAlgorithm(String passwordAlgorithmName, Class<? extends PasswordAlgorithm> passwordAlgorithmClass) {
        passwordAlgorithmBinder().addBinding(passwordAlgorithmName).to(passwordAlgorithmClass);
    }

    protected Multibinder<MessageProcessor> processorBinder() {
        return Multibinder.newSetBinder(binder(), MessageProcessor.class);
    }

    protected Multibinder<MessageProcessor.Descriptor> processorDescriptorBinder() {
        return Multibinder.newSetBinder(binder(), MessageProcessor.Descriptor.class);
    }

    protected void addMessageProcessor(Class<? extends MessageProcessor> processorClass, Class<? extends MessageProcessor.Descriptor> descriptorClass) {
        processorBinder().addBinding().to(processorClass);
        processorDescriptorBinder().addBinding().to(descriptorClass);
    }

    protected void addPermissions(Class<? extends PluginPermissions> permissionsClass) {
        installPermissions(permissionsBinder(), permissionsClass);
    }

    protected void addAuditEventTypes(Class<? extends PluginAuditEventTypes> auditEventTypesClass) {
        installAuditEventTypes(auditEventTypesBinder(), auditEventTypesClass);
    }

    protected void addAuditEventFormatter(AuditEventType auditEventType, Class<? extends AuditEventFormatter> auditEventFormatterClass) {
        installAuditEventFormatter(auditEventFormatterMapBinder(), auditEventType, auditEventFormatterClass);
    }

    protected void addAlertCondition(String name,
                                     Class<? extends AlertCondition> alertConditionClass,
                                     Class<? extends AlertCondition.Factory> alertConditionFactoryClass) {
        installAlertConditionWithCustomName(alertConditionBinder(), name, alertConditionClass, alertConditionFactoryClass);
    }

    protected void addMigration(Class<? extends Migration> migrationClass) {
        migrationsBinder().addBinding().to(migrationClass);
    }

    protected void addEntityFacade(ModelType entityType, Class<? extends EntityFacade<?>> entityFacadeClass) {
        entityFacadeBinder().addBinding(entityType).to(entityFacadeClass);
    }

    protected void addConstraintChecker(Class<? extends ConstraintChecker> constraintCheckerClass) {
        constraintCheckerBinder().addBinding().to(constraintCheckerClass);
    }

    private MapBinder<String, EventProcessor.Factory> eventProcessorBinder() {
        return MapBinder.newMapBinder(binder(), String.class, EventProcessor.Factory.class);
    }

    protected void addEventProcessor(String name,
                                     Class<? extends EventProcessor> processorClass,
                                     Class<? extends EventProcessor.Factory> factoryClass,
                                     Class<? extends EventProcessorConfig> configClass,
                                     Class<? extends EventProcessorParameters> parametersClass) {
        install(new FactoryModuleBuilder().implement(EventProcessor.class, processorClass).build(factoryClass));
        eventProcessorBinder().addBinding(name).to(factoryClass);
        registerJacksonSubtype(configClass, name);
        registerJacksonSubtype(parametersClass, name);
    }

    private MapBinder<String, EventStorageHandler.Factory> eventStorageHandlerBinder() {
        return MapBinder.newMapBinder(binder(), String.class, EventStorageHandler.Factory.class);
    }

    protected void addEventStorageHandler(String name,
                                          Class<? extends EventStorageHandler> handlerClass,
                                          Class<? extends EventStorageHandler.Factory> factoryClass,
                                          Class<? extends EventStorageHandler.Config> configClass) {
        install(new FactoryModuleBuilder().implement(EventStorageHandler.class, handlerClass).build(factoryClass));
        eventStorageHandlerBinder().addBinding(name).to(factoryClass);
        registerJacksonSubtype(configClass, name);
    }

    private MapBinder<String, FieldValueProvider.Factory> eventFieldValueProviderBinder() {
        return MapBinder.newMapBinder(binder(), String.class, FieldValueProvider.Factory.class);
    }

    protected void addEventFieldValueProvider(String name,
                                              Class<? extends FieldValueProvider> fieldValueProviderClass,
                                              Class<? extends FieldValueProvider.Factory> factoryClass,
                                              Class<? extends FieldValueProvider.Config> configClass) {
        install(new FactoryModuleBuilder().implement(FieldValueProvider.class, fieldValueProviderClass).build(factoryClass));
        eventFieldValueProviderBinder().addBinding(name).to(factoryClass);
        registerJacksonSubtype(configClass, name);
    }

    private MapBinder<String, Job.Factory> jobBinder() {
        return MapBinder.newMapBinder(binder(), String.class, Job.Factory.class);
    }

    protected void addSchedulerJob(String name,
                                 Class<? extends Job> jobClass,
                                 Class<? extends Job.Factory> factoryClass,
                                 Class<? extends JobDefinitionConfig> configClass) {
        addSchedulerJob(name, jobClass, factoryClass, configClass, null);
    }

    protected void addSchedulerJob(String name,
                                   Class<? extends Job> jobClass,
                                   Class<? extends Job.Factory> factoryClass,
                                   Class<? extends JobDefinitionConfig> configClass,
                                   Class<? extends JobTriggerData> dataClass) {
        install(new FactoryModuleBuilder().implement(Job.class, jobClass).build(factoryClass));
        jobBinder().addBinding(name).to(factoryClass);
        registerJacksonSubtype(configClass, name);

        // Some jobs might not have a custom data class
        if (dataClass != null) {
            registerJacksonSubtype(dataClass, name);
        }
    }

    protected void addJobSchedulerSchedule(String name, Class<? extends JobSchedule> scheduleClass) {
        registerJacksonSubtype(scheduleClass, name);
    }

    private MapBinder<String, EventNotification.Factory> eventNotificationBinder() {
        return MapBinder.newMapBinder(binder(), String.class, EventNotification.Factory.class);
    }

    protected void addNotificationType(String name,
                                       Class<? extends EventNotificationConfig> notificationClass,
                                       Class<? extends EventNotification> handlerClass,
                                       Class<? extends EventNotification.Factory> factoryClass) {
        install(new FactoryModuleBuilder().implement(EventNotification.class, handlerClass).build(factoryClass));
        eventNotificationBinder().addBinding(name).to(factoryClass);
        registerJacksonSubtype(notificationClass, name);
    }

    protected void addGRNType(GRNType type, Class<? extends GRNDescriptorProvider> descriptorProvider) {
        final MapBinder<GRNType, GRNDescriptorProvider> mapBinder = MapBinder.newMapBinder(binder(), GRNType.class, GRNDescriptorProvider.class);
        mapBinder.addBinding(type).to(descriptorProvider);
    }

    protected MapBinder<String, AuthServiceBackend.Factory<? extends AuthServiceBackend>> authServiceBackendBinder() {
        return MapBinder.newMapBinder(
                binder(),
                TypeLiteral.get(String.class),
                new TypeLiteral<AuthServiceBackend.Factory<? extends AuthServiceBackend>>() {}
        );
    }

    protected void addAuthServiceBackend(String name,
                                         Class<? extends AuthServiceBackend> backendClass,
                                         Class<? extends AuthServiceBackend.Factory<? extends AuthServiceBackend>> factoryClass,
                                         Class<? extends AuthServiceBackendConfig> configClass) {
        install(new FactoryModuleBuilder().implement(AuthServiceBackend.class, backendClass).build(factoryClass));
        authServiceBackendBinder().addBinding(name).to(factoryClass);
        registerJacksonSubtype(configClass, name);
    }

    protected MapBinder<String, PluginUISettingsProvider> pluginUISettingsProviderBinder() {
        return MapBinder.newMapBinder(binder(), String.class, PluginUISettingsProvider.class);
    }

    protected void addPluginUISettingsProvider(String providerKey,
                                               Class<? extends PluginUISettingsProvider> uiSettingsProviderClass) {
        pluginUISettingsProviderBinder().addBinding(providerKey).to(uiSettingsProviderClass);
    }

<<<<<<< HEAD
    /**
     * Bind a message queue implementation. If any of the given classes implements the {@link Service} interface, it
     * will also be registered with the {@link #serviceBinder()}.
     *
     * @param readerClass       Reader implementation
     * @param writerClass       Writer implementation
     * @param acknowledgerClass Acknowledger implementation
     */
    protected void bindMessageQueueImplementation(Class<? extends MessageQueueReader> readerClass,
                                                  Class<? extends MessageQueueWriter> writerClass,
                                                  Class<? extends MessageQueueAcknowledger> acknowledgerClass) {

        bind(MessageQueueReader.class).to(readerClass).in(Scopes.SINGLETON);
        bind(MessageQueueWriter.class).to(writerClass).in(Scopes.SINGLETON);
        bind(MessageQueueAcknowledger.class).to(acknowledgerClass).in(Scopes.SINGLETON);

        //noinspection unchecked
        Stream.of(readerClass, writerClass, acknowledgerClass)
                .filter(Service.class::isAssignableFrom)
                .forEach(service ->
                        serviceBinder().addBinding().to((Class<? extends Service>) service).in(Scopes.SINGLETON));
=======
    private Multibinder<ExportFormat> exportFormatBinder() {
        return Multibinder.newSetBinder(binder(), ExportFormat.class);
    }

    protected void addExportFormat(Class<? extends ExportFormat> exportFormat) {
        exportFormatBinder().addBinding().to(exportFormat);
    }

    protected void addExportFormat(ExportFormat exportFormat) {
        exportFormatBinder().addBinding().toInstance(exportFormat);
>>>>>>> 5d10d3ae
    }
}<|MERGE_RESOLUTION|>--- conflicted
+++ resolved
@@ -340,7 +340,18 @@
         pluginUISettingsProviderBinder().addBinding(providerKey).to(uiSettingsProviderClass);
     }
 
-<<<<<<< HEAD
+    private Multibinder<ExportFormat> exportFormatBinder() {
+        return Multibinder.newSetBinder(binder(), ExportFormat.class);
+    }
+
+    protected void addExportFormat(Class<? extends ExportFormat> exportFormat) {
+        exportFormatBinder().addBinding().to(exportFormat);
+    }
+
+    protected void addExportFormat(ExportFormat exportFormat) {
+        exportFormatBinder().addBinding().toInstance(exportFormat);
+    }
+
     /**
      * Bind a message queue implementation. If any of the given classes implements the {@link Service} interface, it
      * will also be registered with the {@link #serviceBinder()}.
@@ -362,17 +373,5 @@
                 .filter(Service.class::isAssignableFrom)
                 .forEach(service ->
                         serviceBinder().addBinding().to((Class<? extends Service>) service).in(Scopes.SINGLETON));
-=======
-    private Multibinder<ExportFormat> exportFormatBinder() {
-        return Multibinder.newSetBinder(binder(), ExportFormat.class);
-    }
-
-    protected void addExportFormat(Class<? extends ExportFormat> exportFormat) {
-        exportFormatBinder().addBinding().to(exportFormat);
-    }
-
-    protected void addExportFormat(ExportFormat exportFormat) {
-        exportFormatBinder().addBinding().toInstance(exportFormat);
->>>>>>> 5d10d3ae
     }
 }