--- conflicted
+++ resolved
@@ -309,10 +309,11 @@
         return MapBinder.newMapBinder(binder(), String.class, PasswordAlgorithm.class);
     }
 
-<<<<<<< HEAD
+
     protected MapBinder<String, AuthenticatingRealm> authenticationRealmBinder() {
         return MapBinder.newMapBinder(binder(), String.class, AuthenticatingRealm.class);
-=======
+    }
+
     protected MapBinder<String, MessageDecorator.Factory> messageDecoratorBinder() {
         return MapBinder.newMapBinder(binder(), String.class, MessageDecorator.Factory.class);
     }
@@ -322,7 +323,6 @@
                                            Class<? extends MessageDecorator.Factory> messageDecoratorFactoryClass) {
         install(new FactoryModuleBuilder().implement(MessageDecorator.class, messageDecoratorClass).build(messageDecoratorFactoryClass));
         messageDecoratorBinder.addBinding(messageDecoratorClass.getCanonicalName()).to(messageDecoratorFactoryClass);
->>>>>>> a4a7d103
     }
 
     private static class DynamicFeatureType extends TypeLiteral<Class<? extends DynamicFeature>> {}
