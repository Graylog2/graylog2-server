/*
 * Copyright (C) 2020 Graylog, Inc.
 *
 * This program is free software: you can redistribute it and/or modify
 * it under the terms of the Server Side Public License, version 1,
 * as published by MongoDB, Inc.
 *
 * This program is distributed in the hope that it will be useful,
 * but WITHOUT ANY WARRANTY; without even the implied warranty of
 * MERCHANTABILITY or FITNESS FOR A PARTICULAR PURPOSE. See the
 * Server Side Public License for more details.
 *
 * You should have received a copy of the Server Side Public License
 * along with this program. If not, see
 * <http://www.mongodb.com/licensing/server-side-public-license>.
 */
package org.graylog2.notifications;

import org.graylog2.cluster.Node;
import org.graylog2.plugin.database.Persisted;
import org.joda.time.DateTime;

import javax.annotation.Nullable;
import java.util.Map;

public interface Notification extends Persisted {
    // Some pre-defined detail keys
    final String KEY_TITLE = "title";
    final String KEY_DESCRIPTION = "description";

    Notification addType(Type type);

    Notification addKey(String key);

    Notification addTimestamp(DateTime timestamp);

    Notification addSeverity(Severity severity);

    Notification addNode(Node node);

    DateTime getTimestamp();

    Type getType();

    @Nullable
    String getKey();

    Severity getSeverity();

    String getNodeId();

    Notification addDetail(String key, Object value);

    Object getDetail(String key);

    Map<String, Object> getDetails();

    Notification addNode(String nodeId);

    enum Type {
        DEFLECTOR_EXISTS_AS_INDEX,
        @Deprecated MULTI_MASTER, // use MULTI_LEADER instead
        @Deprecated NO_MASTER, // use NO_LEADER instead
        ES_OPEN_FILES,
        ES_CLUSTER_RED,
        ES_UNAVAILABLE,
        NO_INPUT_RUNNING,
        INPUT_FAILED_TO_START,
        INPUT_FAILING,
        INPUT_FAILURE_SHUTDOWN,
        CHECK_SERVER_CLOCKS,
        OUTDATED_VERSION,
        EMAIL_TRANSPORT_CONFIGURATION_INVALID,
        EMAIL_TRANSPORT_FAILED,
        STREAM_PROCESSING_DISABLED,
        @Deprecated GC_TOO_LONG,
        JOURNAL_UTILIZATION_TOO_HIGH,
        JOURNAL_UNCOMMITTED_MESSAGES_DELETED,
        OUTPUT_DISABLED,
        OUTPUT_FAILING,
        INDEX_RANGES_RECALCULATION,
        GENERIC,
        ES_INDEX_BLOCKED,
        ES_NODE_DISK_WATERMARK_LOW,
        ES_NODE_DISK_WATERMARK_HIGH,
        ES_NODE_DISK_WATERMARK_FLOOD_STAGE,
        ES_VERSION_MISMATCH,
        LEGACY_LDAP_CONFIG_MIGRATION,
        MULTI_LEADER,
        NO_LEADER,
        ARCHIVING_SUMMARY,
        SEARCH_ERROR,
<<<<<<< HEAD
        SIDECAR_STATUS_UNKNOWN,
        CERTIFICATE_NEEDS_RENEWAL
    }
=======
        CERTIFICATE_NEEDS_RENEWAL,
        EVENT_LIMIT_REACHED
        }
>>>>>>> c827034f

    enum Severity {
        NORMAL, URGENT
    }
}<|MERGE_RESOLUTION|>--- conflicted
+++ resolved
@@ -90,15 +90,10 @@
         NO_LEADER,
         ARCHIVING_SUMMARY,
         SEARCH_ERROR,
-<<<<<<< HEAD
         SIDECAR_STATUS_UNKNOWN,
-        CERTIFICATE_NEEDS_RENEWAL
-    }
-=======
         CERTIFICATE_NEEDS_RENEWAL,
         EVENT_LIMIT_REACHED
-        }
->>>>>>> c827034f
+    }
 
     enum Severity {
         NORMAL, URGENT
