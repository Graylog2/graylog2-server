/*
 * Copyright (C) 2020 Graylog, Inc.
 *
 * This program is free software: you can redistribute it and/or modify
 * it under the terms of the Server Side Public License, version 1,
 * as published by MongoDB, Inc.
 *
 * This program is distributed in the hope that it will be useful,
 * but WITHOUT ANY WARRANTY; without even the implied warranty of
 * MERCHANTABILITY or FITNESS FOR A PARTICULAR PURPOSE. See the
 * Server Side Public License for more details.
 *
 * You should have received a copy of the Server Side Public License
 * along with this program. If not, see
 * <http://www.mongodb.com/licensing/server-side-public-license>.
 */
package org.graylog2.notifications;

import org.graylog2.cluster.Node;
import org.graylog2.plugin.database.Persisted;
import org.joda.time.DateTime;

import javax.annotation.Nullable;
import java.util.Map;

public interface Notification extends Persisted {
    // Some pre-defined detail keys
    final String KEY_TITLE = "title";
    final String KEY_DESCRIPTION = "description";

    Notification addType(Type type);

    Notification addKey(String key);

    Notification addTimestamp(DateTime timestamp);

    Notification addSeverity(Severity severity);

    Notification addNode(Node node);

    DateTime getTimestamp();

    Type getType();

    @Nullable
    String getKey();

    Severity getSeverity();

    String getNodeId();

    Notification addDetail(String key, Object value);

    Object getDetail(String key);

    Map<String, Object> getDetails();

    Notification addNode(String nodeId);

    enum Type {
        DEFLECTOR_EXISTS_AS_INDEX,
        @Deprecated MULTI_MASTER, // use MULTI_LEADER instead
        @Deprecated NO_MASTER, // use NO_LEADER instead
        ES_OPEN_FILES,
        ES_CLUSTER_RED,
        ES_UNAVAILABLE,
        NO_INPUT_RUNNING,
        INPUT_FAILED_TO_START,
        INPUT_FAILING,
        INPUT_FAILURE_SHUTDOWN,
        CHECK_SERVER_CLOCKS,
        OUTDATED_VERSION,
        EMAIL_TRANSPORT_CONFIGURATION_INVALID,
        EMAIL_TRANSPORT_FAILED,
        STREAM_PROCESSING_DISABLED,
        @Deprecated GC_TOO_LONG,
        JOURNAL_UTILIZATION_TOO_HIGH,
        JOURNAL_UNCOMMITTED_MESSAGES_DELETED,
        OUTPUT_DISABLED,
        OUTPUT_FAILING,
        INDEX_RANGES_RECALCULATION,
        GENERIC,
        ES_INDEX_BLOCKED,
        ES_NODE_DISK_WATERMARK_LOW,
        ES_NODE_DISK_WATERMARK_HIGH,
        ES_NODE_DISK_WATERMARK_FLOOD_STAGE,
        ES_VERSION_MISMATCH,
        LEGACY_LDAP_CONFIG_MIGRATION,
        MULTI_LEADER,
        NO_LEADER,
        ARCHIVING_SUMMARY,
        SEARCH_ERROR,
<<<<<<< HEAD
        EVENT_LIMIT_REACHED
    }
=======
        CERTIFICATE_NEEDS_RENEWAL
        }
>>>>>>> 0a8be6cd

    enum Severity {
        NORMAL, URGENT
    }
}<|MERGE_RESOLUTION|>--- conflicted
+++ resolved
@@ -90,13 +90,9 @@
         NO_LEADER,
         ARCHIVING_SUMMARY,
         SEARCH_ERROR,
-<<<<<<< HEAD
+        CERTIFICATE_NEEDS_RENEWAL,
         EVENT_LIMIT_REACHED
-    }
-=======
-        CERTIFICATE_NEEDS_RENEWAL
         }
->>>>>>> 0a8be6cd
 
     enum Severity {
         NORMAL, URGENT
