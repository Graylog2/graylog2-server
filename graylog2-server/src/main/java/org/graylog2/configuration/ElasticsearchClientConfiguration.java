--- conflicted
+++ resolved
@@ -67,19 +67,16 @@
     @Parameter(value = "elasticsearch_socket_timeout", validators = {PositiveDurationValidator.class})
     private Duration elasticsearchSocketTimeout = Duration.seconds(60);
 
-<<<<<<< HEAD
     @Documentation("""
             Maximum idle time for an Elasticsearch connection. If this is exceeded, this connection will
             be tore down.
 
             Default: inf
             """)
-=======
     /**
      * Not used anywhere!
      */
     @Deprecated(forRemoval = true)
->>>>>>> 47d07494
     @Parameter(value = "elasticsearch_idle_timeout")
     private Duration elasticsearchIdleTimeout = Duration.seconds(-1L);
 
@@ -139,18 +136,15 @@
     @Parameter(value = "elasticsearch_max_total_connections_per_route", validators = {PositiveIntegerValidator.class})
     private int elasticsearchMaxTotalConnectionsPerRoute = 20;
 
-<<<<<<< HEAD
     @Documentation("""
             Maximum number of times Graylog will retry failed requests to Elasticsearch.
 
             Default: 2
             """)
-=======
     /**
      * Not used anywhere
      */
     @Deprecated
->>>>>>> 47d07494
     @Parameter(value = "elasticsearch_max_retries", validators = {PositiveIntegerValidator.class})
     private int elasticsearchMaxRetries = 2;
 
