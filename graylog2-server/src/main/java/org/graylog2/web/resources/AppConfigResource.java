--- conflicted
+++ resolved
@@ -88,11 +88,7 @@
                 Map.Entry::getKey,
                 entry -> entry.getValue().pluginSettings()));
         try {
-<<<<<<< HEAD
-            return objectMapper.writeValueAsString(pluginUISettings);
-=======
             return objectMapper.writerWithDefaultPrettyPrinter().writeValueAsString(pluginUISettings);
->>>>>>> 4f531565
         } catch (JsonProcessingException ex) {
             return "{}";
         }
