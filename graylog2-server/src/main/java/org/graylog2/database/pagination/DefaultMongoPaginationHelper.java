--- conflicted
+++ resolved
@@ -19,11 +19,8 @@
 import com.google.common.collect.ImmutableList;
 import com.google.common.primitives.Ints;
 import com.mongodb.client.FindIterable;
-<<<<<<< HEAD
 import com.mongodb.client.MongoIterable;
 import com.mongodb.client.model.Aggregates;
-=======
->>>>>>> d8f447e4
 import com.mongodb.client.model.Collation;
 import org.bson.conversions.Bson;
 import org.graylog2.database.MongoCollection;
@@ -129,7 +126,10 @@
 
     @Override
     public PaginatedList<T> page(int pageNumber) {
-        final List<T> documents = stream(getFindIterableBase(pageNumber, perPage)).toList();
+        final List<T> documents;
+        try (final var stream = stream(getFindIterableBase(pageNumber, perPage))) {
+            documents = stream.toList();
+        }
         final int total = Ints.saturatedCast(collection.countDocuments(filter));
 
         if (includeGrandTotal) {
@@ -149,27 +149,14 @@
             total = Ints.saturatedCast(stream.filter(selector).count());
         }
 
-<<<<<<< HEAD
-        final List<T> documents = stream(getIterableForAllDocuments())
-                .filter(selector)
-                .skip(perPage > 0 ? perPage * Math.max(0L, pageNumber - 1) : 0)
-                .limit(perPage == 0 ? Integer.MAX_VALUE : perPage)
-                .toList();
-=======
         final List<T> documents;
-        try (final var stream = stream(getFindIterableBase())) {
-            if (perPage > 0) {
-                documents = stream
-                        .filter(selector)
-                        .skip(perPage * Math.max(0L, pageNumber - 1))
-                        .limit(perPage)
-                        .toList();
-            } else {
-                documents = stream
-                        .filter(selector).toList();
-            }
-        }
->>>>>>> d8f447e4
+        try (final var stream = stream(getIterableForAllDocuments())) {
+            documents = stream
+                    .filter(selector)
+                    .skip(perPage > 0 ? perPage * Math.max(0L, pageNumber - 1) : 0)
+                    .limit(perPage == 0 ? Integer.MAX_VALUE : perPage)
+                    .toList();
+        }
 
         if (includeGrandTotal) {
             final long grandTotal = collection.countDocuments(grandTotalFilter);
