--- conflicted
+++ resolved
@@ -41,7 +41,6 @@
     private EntityPaginationHelper() {
     } // Utility class, no instantiation
 
-<<<<<<< HEAD
     public static Predicate<GrantDTO> entityCapabilityPredicate(List<String> filters) {
         if (filters == null || filters.isEmpty()) {
             return descriptor -> true;
@@ -68,14 +67,12 @@
         return grantDTO -> true;
     }
 
-=======
     /**
      * Parses a capability filter string and returns an Optional containing the Capability if valid, or empty if invalid.
      *
      * @param capabilityFilterString the capability filter string to parse
      * @return an Optional containing the Capability or empty if the string is invalid
      */
->>>>>>> 326ce207
     public static Optional<Capability> parseCapabilityFilter(String capabilityFilterString) {
         if (isNullOrEmpty(capabilityFilterString)) {
             return Optional.empty();
