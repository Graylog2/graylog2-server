--- conflicted
+++ resolved
@@ -16,12 +16,9 @@
  */
 package org.graylog2.database.entities;
 
-<<<<<<< HEAD
 import org.graylog2.indexer.indexset.SystemIndexSetScope;
-=======
 import org.graylog.plugins.pipelineprocessor.db.SystemPipelineRuleScope;
 import org.graylog.plugins.pipelineprocessor.db.SystemPipelineScope;
->>>>>>> 1e768130
 import org.graylog2.plugin.PluginModule;
 
 public class ScopedEntitiesModule extends PluginModule {
@@ -29,12 +26,9 @@
     protected void configure() {
 
         addEntityScope(DefaultEntityScope.class);
-<<<<<<< HEAD
         addEntityScope(SystemIndexSetScope.class);
-=======
         addEntityScope(SystemPipelineRuleScope.class);
         addEntityScope(SystemPipelineScope.class);
->>>>>>> 1e768130
 
         addSystemRestResource(EntityScopeResource.class);
     }
