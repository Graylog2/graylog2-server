--- conflicted
+++ resolved
@@ -316,8 +316,6 @@
     @Parameter(value = "gc_warning_threshold")
     private Duration gcWarningThreshold = Duration.seconds(1l);
 
-<<<<<<< HEAD
-=======
     @Parameter(value = "disable_index_optimization")
     private boolean disableIndexOptimization = false;
 
@@ -330,7 +328,6 @@
     @Parameter(value = "disable_output_cache")
     private boolean disableOutputCache = false;
 
->>>>>>> 4ade3776
     public boolean isMaster() {
         return isMaster;
     }
@@ -716,8 +713,6 @@
         return gcWarningThreshold;
     }
 
-<<<<<<< HEAD
-=======
     public boolean isDisableIndexOptimization() {
         return disableIndexOptimization;
     }
@@ -734,7 +729,6 @@
         return disableOutputCache;
     }
 
->>>>>>> 4ade3776
     @ValidatorMethod
     public void validate() throws ValidationException {
         if (isMongoUseAuth() && (isNullOrEmpty(getMongoUser()) || isNullOrEmpty(getMongoPassword()))) {
