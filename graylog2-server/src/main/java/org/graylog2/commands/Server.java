/*
 * Copyright (C) 2020 Graylog, Inc.
 *
 * This program is free software: you can redistribute it and/or modify
 * it under the terms of the Server Side Public License, version 1,
 * as published by MongoDB, Inc.
 *
 * This program is distributed in the hope that it will be useful,
 * but WITHOUT ANY WARRANTY; without even the implied warranty of
 * MERCHANTABILITY or FITNESS FOR A PARTICULAR PURPOSE. See the
 * Server Side Public License for more details.
 *
 * You should have received a copy of the Server Side Public License
 * along with this program. If not, see
 * <http://www.mongodb.com/licensing/server-side-public-license>.
 */
package org.graylog2.commands;

import com.github.rvesse.airline.annotations.Command;
import com.github.rvesse.airline.annotations.Option;
import com.google.common.collect.ImmutableList;
import com.google.common.util.concurrent.Service;
import com.google.common.util.concurrent.ServiceManager;
import com.google.inject.Injector;
import com.google.inject.Module;
import com.google.inject.spi.Message;
import com.mongodb.MongoException;
import org.graylog.enterprise.EnterpriseModule;
import org.graylog.events.EventsModule;
import org.graylog.grn.GRNTypesModule;
import org.graylog.metrics.prometheus.PrometheusExporterConfiguration;
import org.graylog.metrics.prometheus.PrometheusMetricsModule;
import org.graylog.plugins.cef.CEFInputModule;
import org.graylog.plugins.map.MapWidgetModule;
import org.graylog.plugins.map.config.GeoIpProcessorConfig;
import org.graylog.plugins.netflow.NetFlowPluginModule;
import org.graylog.plugins.pipelineprocessor.PipelineConfig;
import org.graylog.plugins.sidecar.SidecarModule;
import org.graylog.plugins.views.ViewsBindings;
import org.graylog.plugins.views.ViewsConfig;
import org.graylog.plugins.views.search.rest.scriptingapi.ScriptingApiModule;
import org.graylog.plugins.views.search.searchfilters.module.SearchFiltersModule;
import org.graylog.scheduler.JobSchedulerConfiguration;
import org.graylog.scheduler.JobSchedulerModule;
import org.graylog.security.SecurityModule;
import org.graylog.tracing.TracingModule;
import org.graylog2.Configuration;
import org.graylog2.alerts.AlertConditionBindings;
import org.graylog2.audit.AuditActor;
import org.graylog2.audit.AuditBindings;
import org.graylog2.audit.AuditEventSender;
import org.graylog2.bindings.AlarmCallbackBindings;
import org.graylog2.bindings.ConfigurationModule;
import org.graylog2.bindings.ElasticsearchModule;
import org.graylog2.bindings.InitializerBindings;
import org.graylog2.bindings.MessageFilterBindings;
import org.graylog2.bindings.MessageOutputBindings;
import org.graylog2.bindings.MongoDBModule;
import org.graylog2.bindings.PasswordAlgorithmBindings;
import org.graylog2.bindings.PeriodicalBindings;
import org.graylog2.bindings.PersistenceServicesBindings;
import org.graylog2.bindings.ServerBindings;
import org.graylog2.bootstrap.Main;
import org.graylog2.bootstrap.ServerBootstrap;
import org.graylog2.cluster.NodeService;
import org.graylog2.cluster.leader.LeaderElectionService;
import org.graylog2.configuration.ElasticsearchClientConfiguration;
import org.graylog2.configuration.ElasticsearchConfiguration;
import org.graylog2.configuration.EmailConfiguration;
import org.graylog2.configuration.HttpConfiguration;
import org.graylog2.configuration.MongoDbConfiguration;
import org.graylog2.configuration.TLSProtocolsConfiguration;
import org.graylog2.configuration.VersionCheckConfiguration;
import org.graylog2.contentpacks.ContentPacksModule;
import org.graylog2.database.entities.ScopedEntitiesModule;
import org.graylog2.decorators.DecoratorBindings;
import org.graylog2.featureflag.FeatureFlags;
import org.graylog2.indexer.IndexerBindings;
import org.graylog2.indexer.retention.RetentionStrategyBindings;
import org.graylog2.indexer.rotation.RotationStrategyBindings;
import org.graylog2.inputs.transports.NettyTransportConfiguration;
import org.graylog2.messageprocessors.MessageProcessorModule;
import org.graylog2.migrations.MigrationsModule;
import org.graylog2.notifications.Notification;
import org.graylog2.notifications.NotificationService;
import org.graylog2.plugin.KafkaJournalConfiguration;
import org.graylog2.plugin.ServerStatus;
import org.graylog2.plugin.Tools;
import org.graylog2.plugin.system.NodeId;
import org.graylog2.rest.resources.system.ClusterConfigValidatorModule;
import org.graylog2.shared.UI;
import org.graylog2.shared.bindings.MessageInputBindings;
import org.graylog2.shared.bindings.ObjectMapperModule;
import org.graylog2.shared.bindings.RestApiBindings;
import org.graylog2.shared.journal.Journal;
import org.graylog2.shared.system.activities.Activity;
import org.graylog2.shared.system.activities.ActivityWriter;
import org.graylog2.storage.VersionAwareStorageModule;
import org.graylog2.streams.StreamsModule;
import org.graylog2.system.processing.ProcessingStatusConfig;
import org.graylog2.system.shutdown.GracefulShutdown;
import org.slf4j.Logger;
import org.slf4j.LoggerFactory;

import javax.inject.Inject;
import javax.inject.Named;
import java.util.Arrays;
import java.util.Collection;
import java.util.EnumSet;
import java.util.List;
import java.util.Set;
import java.util.concurrent.TimeUnit;

import static org.graylog2.audit.AuditEventTypes.NODE_SHUTDOWN_INITIATE;

@Command(name = "server", description = "Start the Graylog server")
public class Server extends ServerBootstrap {
    private static final Logger LOG = LoggerFactory.getLogger(Server.class);

    protected static final Configuration configuration = new Configuration();
    private final HttpConfiguration httpConfiguration = new HttpConfiguration();
    private final ElasticsearchConfiguration elasticsearchConfiguration = new ElasticsearchConfiguration();
    private final ElasticsearchClientConfiguration elasticsearchClientConfiguration = new ElasticsearchClientConfiguration();
    private final EmailConfiguration emailConfiguration = new EmailConfiguration();
    private final MongoDbConfiguration mongoDbConfiguration = new MongoDbConfiguration();
    private final VersionCheckConfiguration versionCheckConfiguration = new VersionCheckConfiguration();
    private final KafkaJournalConfiguration kafkaJournalConfiguration = new KafkaJournalConfiguration();
    private final NettyTransportConfiguration nettyTransportConfiguration = new NettyTransportConfiguration();
    private final PipelineConfig pipelineConfiguration = new PipelineConfig();
    private final ViewsConfig viewsConfiguration = new ViewsConfig();
    private final ProcessingStatusConfig processingStatusConfig = new ProcessingStatusConfig();
    private final JobSchedulerConfiguration jobSchedulerConfiguration = new JobSchedulerConfiguration();
    private final PrometheusExporterConfiguration prometheusExporterConfiguration = new PrometheusExporterConfiguration();
    private final TLSProtocolsConfiguration tlsConfiguration = new TLSProtocolsConfiguration();
    private final GeoIpProcessorConfig geoIpProcessorConfig = new GeoIpProcessorConfig();

    public Server() {
        super("server", configuration);
    }

    public Server(String commandName) {
        super(commandName, configuration);
    }

    @Option(name = {"-l", "--local"}, description = "Run Graylog in local mode. Only interesting for Graylog developers.")
    private boolean local = false;

    public boolean isLocal() {
        return local;
    }

    @Override
    protected List<Module> getCommandBindings(FeatureFlags featureFlags) {
        final ImmutableList.Builder<Module> modules = ImmutableList.builder();
        modules.add(
                new VersionAwareStorageModule(),
                new ConfigurationModule(configuration),
                new MongoDBModule(),
                new ServerBindings(configuration, isMigrationCommand()),
                new ElasticsearchModule(),
                new PersistenceServicesBindings(),
                new MessageFilterBindings(),
                new MessageProcessorModule(),
                new AlarmCallbackBindings(),
                new InitializerBindings(),
                new MessageInputBindings(),
                new MessageOutputBindings(configuration, chainingClassLoader),
                new RotationStrategyBindings(elasticsearchConfiguration),
                new RetentionStrategyBindings(elasticsearchConfiguration),
                new PeriodicalBindings(),
                new ObjectMapperModule(chainingClassLoader),
                new RestApiBindings(configuration),
                new PasswordAlgorithmBindings(),
                new DecoratorBindings(),
                new AuditBindings(),
                new AlertConditionBindings(),
                new IndexerBindings(),
                new MigrationsModule(),
                new NetFlowPluginModule(),
                new CEFInputModule(),
                new SidecarModule(),
                new ContentPacksModule(),
                new ViewsBindings(),
                new JobSchedulerModule(),
                new EventsModule(),
                new EnterpriseModule(),
                new GRNTypesModule(),
                new SecurityModule(),
                new PrometheusMetricsModule(),
                new ClusterConfigValidatorModule(),
                new MapWidgetModule(),
                new SearchFiltersModule(),
                new ScopedEntitiesModule(),
                new ScriptingApiModule(featureFlags),
<<<<<<< HEAD
                new TracingModule()
=======
                new StreamsModule()
>>>>>>> b4d7f62b
        );
        return modules.build();
    }

    @Override
    protected List<Object> getCommandConfigurationBeans() {
        return Arrays.asList(configuration,
                httpConfiguration,
                elasticsearchConfiguration,
                elasticsearchClientConfiguration,
                emailConfiguration,
                mongoDbConfiguration,
                versionCheckConfiguration,
                kafkaJournalConfiguration,
                nettyTransportConfiguration,
                pipelineConfiguration,
                viewsConfiguration,
                processingStatusConfig,
                jobSchedulerConfiguration,
                prometheusExporterConfiguration,
                tlsConfiguration,
                geoIpProcessorConfig);
    }

    @Override
    protected void startNodeRegistration(Injector injector) {
        // Register this node.
        final NodeService nodeService = injector.getInstance(NodeService.class);
        final ServerStatus serverStatus = injector.getInstance(ServerStatus.class);
        final ActivityWriter activityWriter = injector.getInstance(ActivityWriter.class);
        final LeaderElectionService leaderElectionService = injector.getInstance(LeaderElectionService.class);
        nodeService.registerServer(serverStatus.getNodeId().toString(),
                leaderElectionService.isLeader(),
                httpConfiguration.getHttpPublishUri(),
                Tools.getLocalCanonicalHostname());
        serverStatus.setLocalMode(isLocal());
        if (leaderElectionService.isLeader() && !nodeService.isOnlyLeader(serverStatus.getNodeId())) {
            LOG.warn("Detected another leader in the cluster. Retrying in {} seconds to make sure it is not "
                    + "an old stale instance.", TimeUnit.MILLISECONDS.toSeconds(configuration.getStaleLeaderTimeout()));
            try {
                Thread.sleep(configuration.getStaleLeaderTimeout());
            } catch (InterruptedException e) { /* nope */ }

            if (!nodeService.isOnlyLeader(serverStatus.getNodeId())) {
                // All devils here.
                String what = "Detected other leader node in the cluster! Starting as non-leader! "
                        + "This is a mis-configuration you should fix.";
                LOG.warn(what);
                activityWriter.write(new Activity(what, Server.class));

                final NotificationService notificationService = injector.getInstance(NotificationService.class);

                // remove legacy notification, if present
                //noinspection deprecation
                notificationService.fixed(notificationService.build().addType(Notification.Type.MULTI_MASTER));

                // Write a notification.
                Notification notification = notificationService.buildNow()
                        .addType(Notification.Type.MULTI_LEADER)
                        .addSeverity(Notification.Severity.URGENT);
                notificationService.publishIfFirst(notification);

                configuration.setIsLeader(false);
            } else {
                LOG.warn("Stale leader has gone. Starting as leader.");
            }
        }
    }

    private static class ShutdownHook implements Runnable {
        private final ActivityWriter activityWriter;
        private final ServiceManager serviceManager;
        private final NodeId nodeId;
        private final GracefulShutdown gracefulShutdown;
        private final AuditEventSender auditEventSender;
        private final Journal journal;
        private final Service leaderElectionService;

        @Inject
        public ShutdownHook(ActivityWriter activityWriter,
                            ServiceManager serviceManager,
                            NodeId nodeId,
                            GracefulShutdown gracefulShutdown,
                            AuditEventSender auditEventSender,
                            Journal journal,
                            @Named("LeaderElectionService") Service leaderElectionService) {
            this.activityWriter = activityWriter;
            this.serviceManager = serviceManager;
            this.nodeId = nodeId;
            this.gracefulShutdown = gracefulShutdown;
            this.auditEventSender = auditEventSender;
            this.journal = journal;
            this.leaderElectionService = leaderElectionService;
        }

        @Override
        public void run() {
            String msg = "SIGNAL received. Shutting down.";
            LOG.info(msg);
            activityWriter.write(new Activity(msg, Main.class));

            auditEventSender.success(AuditActor.system(nodeId), NODE_SHUTDOWN_INITIATE);

            gracefulShutdown.runWithoutExit();
            serviceManager.stopAsync().awaitStopped();

            leaderElectionService.stopAsync().awaitTerminated();

            // Some services might continue performing processing
            // after the Journal service being down. Therefore it's
            // important to flush the most actual journal offset value
            // right before shutting down to avoid repetitive processing
            // and duplicates.
            journal.flush();
        }
    }

    @Override
    protected Class<? extends Runnable> shutdownHook() {
        return ShutdownHook.class;
    }

    @Override
    protected void annotateInjectorExceptions(Collection<Message> messages) {
        super.annotateInjectorExceptions(messages);
        for (Message message : messages) {
            if (message.getCause() instanceof MongoException) {
                MongoException e = (MongoException) message.getCause();
                LOG.error(UI.wallString("Unable to connect to MongoDB. Is it running and the configuration correct?\n" +
                        "Details: " + e.getMessage()));
                System.exit(-1);
            }
        }
    }

    @Override
    protected Set<ServerStatus.Capability> capabilities() {
        if (configuration.isLeader()) {
            //noinspection deprecation
            return EnumSet.of(ServerStatus.Capability.SERVER, ServerStatus.Capability.MASTER);
        } else {
            return EnumSet.of(ServerStatus.Capability.SERVER);
        }
    }
}<|MERGE_RESOLUTION|>--- conflicted
+++ resolved
@@ -192,11 +192,8 @@
                 new SearchFiltersModule(),
                 new ScopedEntitiesModule(),
                 new ScriptingApiModule(featureFlags),
-<<<<<<< HEAD
+                new StreamsModule(),
                 new TracingModule()
-=======
-                new StreamsModule()
->>>>>>> b4d7f62b
         );
         return modules.build();
     }
