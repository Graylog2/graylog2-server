--- conflicted
+++ resolved
@@ -227,13 +227,9 @@
                 tlsConfiguration,
                 geoIpProcessorConfig,
                 telemetryConfiguration,
-<<<<<<< HEAD
                 contentStreamConfiguration,
-                dnsLookupAdapterConfiguration);
-=======
                 dnsLookupAdapterConfiguration,
                 eventDefinitionConfiguration);
->>>>>>> 3b74e301
     }
 
     @Override
