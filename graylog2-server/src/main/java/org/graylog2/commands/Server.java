--- conflicted
+++ resolved
@@ -84,11 +84,7 @@
 import org.graylog2.database.entities.ScopedEntitiesModule;
 import org.graylog2.datatiering.DataTieringModule;
 import org.graylog2.decorators.DecoratorBindings;
-<<<<<<< HEAD
-import org.graylog2.entitygroups.EntityGroupsModule;
-=======
 import org.graylog2.entitygroups.EntityGroupModule;
->>>>>>> c0c04488
 import org.graylog2.featureflag.FeatureFlags;
 import org.graylog2.indexer.FieldTypeManagementModule;
 import org.graylog2.indexer.IndexerBindings;
@@ -221,11 +217,7 @@
                 new DatanodeMigrationBindings(),
                 new CaModule(),
                 new TelemetryModule(),
-<<<<<<< HEAD
-                new EntityGroupsModule()
-=======
                 new EntityGroupModule(featureFlags)
->>>>>>> c0c04488
         );
 
         modules.add(new FieldTypeManagementModule());
