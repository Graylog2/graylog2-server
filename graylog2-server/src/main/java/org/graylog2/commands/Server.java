--- conflicted
+++ resolved
@@ -64,7 +64,6 @@
 import org.graylog2.bootstrap.ServerBootstrap;
 import org.graylog2.cluster.NodeService;
 import org.graylog2.cluster.leader.LeaderElectionService;
-import org.graylog2.configuration.ContentStreamConfiguration;
 import org.graylog2.configuration.ElasticsearchClientConfiguration;
 import org.graylog2.configuration.ElasticsearchConfiguration;
 import org.graylog2.configuration.EmailConfiguration;
@@ -81,6 +80,7 @@
 import org.graylog2.indexer.retention.RetentionStrategyBindings;
 import org.graylog2.indexer.rotation.RotationStrategyBindings;
 import org.graylog2.inputs.transports.NettyTransportConfiguration;
+import org.graylog2.lookup.adapters.dnslookup.DnsLookupAdapterConfiguration;
 import org.graylog2.lookup.adapters.dnslookup.DnsLookupAdapterConfiguration;
 import org.graylog2.messageprocessors.MessageProcessorModule;
 import org.graylog2.migrations.MigrationsModule;
@@ -139,12 +139,9 @@
     private final TLSProtocolsConfiguration tlsConfiguration = new TLSProtocolsConfiguration();
     private final GeoIpProcessorConfig geoIpProcessorConfig = new GeoIpProcessorConfig();
     private final TelemetryConfiguration telemetryConfiguration = new TelemetryConfiguration();
-<<<<<<< HEAD
     private final ContentStreamConfiguration contentStreamConfiguration = new ContentStreamConfiguration();
-=======
     private final DnsLookupAdapterConfiguration dnsLookupAdapterConfiguration = new DnsLookupAdapterConfiguration();
 
->>>>>>> 8b64bd95
     @Option(name = {"-l", "--local"}, description = "Run Graylog in local mode. Only interesting for Graylog developers.")
     private boolean local = false;
 
@@ -228,11 +225,8 @@
                 tlsConfiguration,
                 geoIpProcessorConfig,
                 telemetryConfiguration,
-<<<<<<< HEAD
-                contentStreamConfiguration);
-=======
+                contentStreamConfiguration,
                 dnsLookupAdapterConfiguration);
->>>>>>> 8b64bd95
     }
 
     @Override
