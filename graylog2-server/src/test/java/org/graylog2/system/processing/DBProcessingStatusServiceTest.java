/**
 * This file is part of Graylog.
 *
 * Graylog is free software: you can redistribute it and/or modify
 * it under the terms of the GNU General Public License as published by
 * the Free Software Foundation, either version 3 of the License, or
 * (at your option) any later version.
 *
 * Graylog is distributed in the hope that it will be useful,
 * but WITHOUT ANY WARRANTY; without even the implied warranty of
 * MERCHANTABILITY or FITNESS FOR A PARTICULAR PURPOSE.  See the
 * GNU General Public License for more details.
 *
 * You should have received a copy of the GNU General Public License
 * along with Graylog.  If not, see <http://www.gnu.org/licenses/>.
 */
package org.graylog2.system.processing;

import com.fasterxml.jackson.databind.ObjectMapper;
import com.github.joschi.jadconfig.util.Duration;
import com.lordofthejars.nosqlunit.annotation.UsingDataSet;
import com.lordofthejars.nosqlunit.core.LoadStrategyEnum;
import com.lordofthejars.nosqlunit.mongodb.InMemoryMongoDb;
import org.bson.types.ObjectId;
import org.graylog.events.JobSchedulerTestClock;
import org.graylog2.bindings.providers.MongoJackObjectMapperProvider;
import org.graylog2.database.MongoConnectionRule;
import org.graylog2.plugin.BaseConfiguration;
import org.graylog2.plugin.lifecycles.Lifecycle;
import org.graylog2.plugin.system.NodeId;
import org.graylog2.shared.bindings.providers.ObjectMapperProvider;
import org.joda.time.DateTime;
import org.joda.time.DateTimeZone;
import org.junit.Before;
import org.junit.ClassRule;
import org.junit.Rule;
import org.junit.Test;
import org.mockito.Mock;
import org.mockito.junit.MockitoJUnit;
import org.mockito.junit.MockitoRule;
import org.mongojack.DBQuery;
import org.mongojack.JacksonDBCollection;

import java.util.stream.Collectors;

import static com.lordofthejars.nosqlunit.mongodb.InMemoryMongoDb.InMemoryMongoRuleBuilder.newInMemoryMongoDbRule;
import static org.assertj.core.api.Assertions.assertThat;
import static org.mockito.Mockito.spy;
import static org.mockito.Mockito.when;

public class DBProcessingStatusServiceTest {
    private static final String NODE_ID = "abc-123";

    @ClassRule
    public static final InMemoryMongoDb IN_MEMORY_MONGO_DB = newInMemoryMongoDbRule().build();

    @Rule
    public MongoConnectionRule mongoRule = MongoConnectionRule.build("test");
    @Rule
    public final MockitoRule mockitoRule = MockitoJUnit.rule();

    @Mock
    private NodeId nodeId;

    @Mock
    private BaseConfiguration baseConfiguration;

    private DBProcessingStatusService dbService;
    private JobSchedulerTestClock clock;
    private Duration updateThreshold;
    private JacksonDBCollection<ProcessingStatusDto, ObjectId> db;

    @Before
    public void setUp() throws Exception {
        when(nodeId.toString()).thenReturn(NODE_ID);

        final ObjectMapper objectMapper = new ObjectMapperProvider().get();
        final MongoJackObjectMapperProvider mapperProvider = new MongoJackObjectMapperProvider(objectMapper);

        clock = spy(new JobSchedulerTestClock(DateTime.parse("2019-01-01T00:00:00.000Z")));
        updateThreshold = spy(Duration.minutes(1));
        dbService = new DBProcessingStatusService(mongoRule.getMongoConnection(), nodeId, clock, updateThreshold, 1, mapperProvider, baseConfiguration);
        db = JacksonDBCollection.wrap(mongoRule.getMongoConnection().getDatabase().getCollection(DBProcessingStatusService.COLLECTION_NAME),
                ProcessingStatusDto.class,
                ObjectId.class,
                mapperProvider.get());
    }

    @Test
    @UsingDataSet(locations = "processing-status.json", loadStrategy = LoadStrategyEnum.CLEAN_INSERT)
    public void loadPersisted() {
        assertThat(dbService.all()).hasSize(3);

        assertThat(dbService.all().get(0)).satisfies(dto -> {
            assertThat(dto.id()).isEqualTo("54e3deadbeefdeadbeef0000");
            assertThat(dto.nodeId()).isEqualTo("abc-123");
            assertThat(dto.updatedAt()).isEqualByComparingTo(DateTime.parse("2019-01-01T00:01:00.000Z"));
            assertThat(dto.nodeLifecycleStatus()).isEqualTo(Lifecycle.RUNNING);

            assertThat(dto.receiveTimes()).satisfies(receiveTimes -> {
                assertThat(receiveTimes.ingest()).isEqualByComparingTo(DateTime.parse("2019-01-01T00:03:00.000Z"));
                assertThat(receiveTimes.postProcessing()).isEqualByComparingTo(DateTime.parse("2019-01-01T00:02:00.000Z"));
                assertThat(receiveTimes.postIndexing()).isEqualByComparingTo(DateTime.parse("2019-01-01T00:01:00.000Z"));
            });

            assertThat(dto.inputJournal()).satisfies(inputJournal -> {
                assertThat(inputJournal.uncommittedEntries()).isEqualTo(0);
                assertThat(inputJournal.readMessages1mRate()).isEqualTo(12.0d);
                assertThat(inputJournal.writtenMessages1mRate()).isEqualTo(12.0d);
            });
        });

        assertThat(dbService.all().get(1)).satisfies(dto -> {
            assertThat(dto.id()).isEqualTo("54e3deadbeefdeadbeef0001");
            assertThat(dto.nodeId()).isEqualTo("abc-456");
            assertThat(dto.updatedAt()).isEqualByComparingTo(DateTime.parse("2019-01-01T02:01:00.000Z"));
            assertThat(dto.nodeLifecycleStatus()).isEqualTo(Lifecycle.RUNNING);

            assertThat(dto.receiveTimes()).satisfies(receiveTimes -> {
                assertThat(receiveTimes.ingest()).isEqualByComparingTo(DateTime.parse("2019-01-01T01:03:00.000Z"));
                assertThat(receiveTimes.postProcessing()).isEqualByComparingTo(DateTime.parse("2019-01-01T01:02:00.000Z"));
                assertThat(receiveTimes.postIndexing()).isEqualByComparingTo(DateTime.parse("2019-01-01T02:01:00.000Z"));
            });

            assertThat(dto.inputJournal()).satisfies(inputJournal -> {
                assertThat(inputJournal.uncommittedEntries()).isEqualTo(0);
                assertThat(inputJournal.readMessages1mRate()).isEqualTo(0);
                assertThat(inputJournal.writtenMessages1mRate()).isEqualTo(0);
            });
        });

        assertThat(dbService.all().get(2)).satisfies(dto -> {
            assertThat(dto.id()).isEqualTo("54e3deadbeefdeadbeef0002");
            assertThat(dto.nodeId()).isEqualTo("abc-789");
            assertThat(dto.updatedAt()).isEqualByComparingTo(DateTime.parse("2019-01-01T01:01:00.000Z"));
            assertThat(dto.nodeLifecycleStatus()).isEqualTo(Lifecycle.STARTING);

            assertThat(dto.receiveTimes()).satisfies(receiveTimes -> {
                assertThat(receiveTimes.ingest()).isEqualByComparingTo(DateTime.parse("2019-01-01T02:03:00.000Z"));
                assertThat(receiveTimes.postProcessing()).isEqualByComparingTo(DateTime.parse("2019-01-01T02:02:00.000Z"));
                assertThat(receiveTimes.postIndexing()).isEqualByComparingTo(DateTime.parse("2019-01-01T01:01:00.000Z"));
            });

            assertThat(dto.inputJournal()).satisfies(inputJournal -> {
                assertThat(inputJournal.uncommittedEntries()).isEqualTo(42);
                assertThat(inputJournal.readMessages1mRate()).isEqualTo(2.0d);
                assertThat(inputJournal.writtenMessages1mRate()).isEqualTo(4.0d);
            });
        });
    }

    @Test
    @UsingDataSet(loadStrategy = LoadStrategyEnum.DELETE_ALL)
    public void persistAndUpdate() {
        final InMemoryProcessingStatusRecorder statusRecorder = new InMemoryProcessingStatusRecorder();
        final DateTime now = DateTime.now(DateTimeZone.UTC);

        statusRecorder.updateIngestReceiveTime(now);
        statusRecorder.updatePostProcessingReceiveTime(now.minusSeconds(1));
        statusRecorder.updatePostIndexingReceiveTime(now.minusSeconds(2));

        statusRecorder.uncommittedMessages.set(123);
        statusRecorder.readMessages1m.set(1);
        statusRecorder.writtenMessages1m.set(2);

        assertThat(dbService.save(statusRecorder, now)).satisfies(dto -> {
            assertThat(dto.id()).isNotBlank();
            assertThat(dto.nodeId()).isEqualTo(NODE_ID);
            assertThat(dto.updatedAt()).isEqualByComparingTo(now);
            assertThat(dto.nodeLifecycleStatus()).isEqualTo(Lifecycle.RUNNING);

            assertThat(dto.receiveTimes()).satisfies(receiveTimes -> {
                assertThat(receiveTimes.ingest()).isEqualByComparingTo(now);
                assertThat(receiveTimes.postProcessing()).isEqualByComparingTo(now.minusSeconds(1));
                assertThat(receiveTimes.postIndexing()).isEqualByComparingTo(now.minusSeconds(2));
            });

            assertThat(dto.inputJournal()).satisfies(inputJournal -> {
                assertThat(inputJournal.uncommittedEntries()).isEqualTo(123);
                assertThat(inputJournal.readMessages1mRate()).isEqualTo(1.0d);
                assertThat(inputJournal.writtenMessages1mRate()).isEqualTo(2.0d);
            });
        });

        assertThat(dbService.all()).hasSize(1);

        // Advance time and update the status recorder
        final DateTime tomorrow = now.plusDays(1);

        statusRecorder.updateIngestReceiveTime(tomorrow);
        statusRecorder.updatePostProcessingReceiveTime(tomorrow.minusSeconds(1));
        statusRecorder.updatePostIndexingReceiveTime(tomorrow.minusSeconds(2));

        // Save the updated recorder
        assertThat(dbService.save(statusRecorder, tomorrow)).satisfies(dto -> {
            assertThat(dto.id()).isNotBlank();
            assertThat(dto.nodeId()).isEqualTo(NODE_ID);
            assertThat(dto.updatedAt()).isEqualByComparingTo(tomorrow);
            assertThat(dto.nodeLifecycleStatus()).isEqualTo(Lifecycle.RUNNING);

            assertThat(dto.receiveTimes()).satisfies(receiveTimes -> {
                assertThat(receiveTimes.ingest()).isEqualByComparingTo(tomorrow);
                assertThat(receiveTimes.postProcessing()).isEqualByComparingTo(tomorrow.minusSeconds(1));
                assertThat(receiveTimes.postIndexing()).isEqualByComparingTo(tomorrow.minusSeconds(2));
            });

            assertThat(dto.inputJournal()).satisfies(inputJournal -> {
                assertThat(inputJournal.uncommittedEntries()).isEqualTo(123);
                assertThat(inputJournal.readMessages1mRate()).isEqualTo(1.0d);
                assertThat(inputJournal.writtenMessages1mRate()).isEqualTo(2.0d);
            });
        });

        // The save() should be an upsert so we should only have one document
        assertThat(dbService.all()).hasSize(1);
    }

    @Test
    @UsingDataSet(loadStrategy = LoadStrategyEnum.DELETE_ALL)
    public void get() {
        assertThat(dbService.get()).isNotPresent();

        dbService.save(new InMemoryProcessingStatusRecorder());

        assertThat(dbService.get()).isPresent();
    }

    @Test
    @UsingDataSet(locations = "processing-status.json", loadStrategy = LoadStrategyEnum.CLEAN_INSERT)
    public void earliestPostIndexingTimestamp() {
        when(clock.nowUTC()).thenReturn(DateTime.parse("2019-01-01T02:01:00.000Z"));

        // The exclude threshold is big enough to include all three nodes. So abc-123 has the earliest indexed timestamp
        when(updateThreshold.toMilliseconds()).thenReturn(Duration.hours(4).toMilliseconds());
        assertThat(dbService.earliestPostIndexingTimestamp()).isPresent().get().isEqualTo(DateTime.parse("2019-01-01T00:01:00.000Z"));

        // The exclude threshold is only including nodes abc-456 and abc-789. So abc-789 has the earliest indexed timestamp
        when(updateThreshold.toMilliseconds()).thenReturn(Duration.hours(2).toMilliseconds());
        assertThat(dbService.earliestPostIndexingTimestamp()).isPresent().get().isEqualTo(DateTime.parse("2019-01-01T01:01:00.000Z"));
    }

    @Test
    @UsingDataSet(locations = "processing-status.json", loadStrategy = LoadStrategyEnum.CLEAN_INSERT)
    public void earliestPostIndexingTimestampWithoutAnyRecentUpdates() {
        // The exclude threshold is not including any nodes
        when(clock.nowUTC()).thenReturn(DateTime.parse("2019-01-02T00:00:00.000Z"));
        assertThat(dbService.earliestPostIndexingTimestamp()).isNotPresent();
    }

    @Test
    @UsingDataSet(loadStrategy = LoadStrategyEnum.DELETE_ALL)
    public void earliestPostIndexingTimestampWithoutData() {
        assertThat(dbService.earliestPostIndexingTimestamp()).isNotPresent();
    }

    @Test
    @UsingDataSet(locations = "processing-status-node-selection-test.json", loadStrategy = LoadStrategyEnum.CLEAN_INSERT)
    public void selectionQuery() {
        when(clock.nowUTC()).thenReturn(DateTime.parse("2019-01-01T00:03:00.000Z"));

        final DBQuery.Query query1 = DBProcessingStatusService.getDataSelectionQuery(clock, Duration.hours(1), 1.0);

        assertThat(db.find(query1).toArray().stream().map(ProcessingStatusDto::nodeId).collect(Collectors.toSet()))
                .containsOnly("abc-123", "abc-456", "abc-678");

        // With a higher journal write threshold there should only be two node IDs
        final DBQuery.Query query2 = DBProcessingStatusService.getDataSelectionQuery(clock, Duration.hours(1), 2.0);

        assertThat(db.find(query2).toArray().stream().map(ProcessingStatusDto::nodeId).collect(Collectors.toSet()))
                .containsOnly("abc-123", "abc-456");
    }

    @Test
<<<<<<< HEAD
    @UsingDataSet(locations = "processing-status-single-active-node.json", loadStrategy = LoadStrategyEnum.CLEAN_INSERT)
    public void singleNodeStatus() {
        when(clock.nowUTC()).thenReturn(DateTime.parse("2019-01-01T00:01:00.000Z"));
        assertThat(dbService.earliestPostIndexingTimestamp()).isPresent();
=======
    @UsingDataSet(loadStrategy = LoadStrategyEnum.DELETE_ALL)
    public void updateProcessingStatusWithJournalDisabled() {
        when(baseConfiguration.isMessageJournalEnabled()).thenReturn(false);
        dbService.save(new InMemoryProcessingStatusRecorder());
        assertThat(dbService.get()).isPresent();
        assertThat(dbService.get()).satisfies(dto -> {
           assertThat(dto.get().inputJournal().journalEnabled()).isFalse();
        });
    }

    @Test
    @UsingDataSet(locations = "processing-status-disabled-journal.json", loadStrategy = LoadStrategyEnum.CLEAN_INSERT)
    public void retrieveWithDisabledJournal() {
        when(clock.nowUTC()).thenReturn(DateTime.parse("2019-01-01T02:01:00.000Z"));
        when(updateThreshold.toMilliseconds()).thenReturn(Duration.hours(4).toMilliseconds());
        // Entries with disabled journal should be retrieved, regardless of their metrics being all 0
        assertThat(dbService.earliestPostIndexingTimestamp()).isPresent().get().isEqualTo(DateTime.parse("2019-01-01T00:01:00.000Z"));
>>>>>>> f4cda3ff
    }
}<|MERGE_RESOLUTION|>--- conflicted
+++ resolved
@@ -271,12 +271,13 @@
     }
 
     @Test
-<<<<<<< HEAD
     @UsingDataSet(locations = "processing-status-single-active-node.json", loadStrategy = LoadStrategyEnum.CLEAN_INSERT)
     public void singleNodeStatus() {
         when(clock.nowUTC()).thenReturn(DateTime.parse("2019-01-01T00:01:00.000Z"));
         assertThat(dbService.earliestPostIndexingTimestamp()).isPresent();
-=======
+    }
+
+    @Test
     @UsingDataSet(loadStrategy = LoadStrategyEnum.DELETE_ALL)
     public void updateProcessingStatusWithJournalDisabled() {
         when(baseConfiguration.isMessageJournalEnabled()).thenReturn(false);
@@ -294,6 +295,5 @@
         when(updateThreshold.toMilliseconds()).thenReturn(Duration.hours(4).toMilliseconds());
         // Entries with disabled journal should be retrieved, regardless of their metrics being all 0
         assertThat(dbService.earliestPostIndexingTimestamp()).isPresent().get().isEqualTo(DateTime.parse("2019-01-01T00:01:00.000Z"));
->>>>>>> f4cda3ff
     }
 }