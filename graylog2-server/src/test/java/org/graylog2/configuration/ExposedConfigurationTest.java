/*
 * Copyright (C) 2020 Graylog, Inc.
 *
 * This program is free software: you can redistribute it and/or modify
 * it under the terms of the Server Side Public License, version 1,
 * as published by MongoDB, Inc.
 *
 * This program is distributed in the hope that it will be useful,
 * but WITHOUT ANY WARRANTY; without even the implied warranty of
 * MERCHANTABILITY or FITNESS FOR A PARTICULAR PURPOSE. See the
 * Server Side Public License for more details.
 *
 * You should have received a copy of the Server Side Public License
 * along with this program. If not, see
 * <http://www.mongodb.com/licensing/server-side-public-license>.
 */
package org.graylog2.configuration;

import com.fasterxml.jackson.databind.ObjectMapper;
import com.jayway.jsonpath.JsonPath;
import org.graylog2.Configuration;
import org.graylog2.shared.bindings.providers.ObjectMapperProvider;
import org.junit.Test;

import java.net.URI;
import java.nio.file.Paths;

import static org.assertj.core.api.Assertions.assertThat;

public class ExposedConfigurationTest {
    private final ObjectMapper objectMapper = new ObjectMapperProvider().get();

    @Test
<<<<<<< HEAD
    public void testCreateWithConfiguration() throws Exception {
        final Configuration configuration = ConfigurationHelper.initConfig(new Configuration());
=======
    public void testCreateWithConfiguration() {
        final Configuration configuration = new Configuration();
>>>>>>> 51c4d6ee
        final ExposedConfiguration c = ExposedConfiguration.create(configuration);

        assertThat(c.inputBufferProcessors()).isEqualTo(configuration.getInputbufferProcessors());
        assertThat(c.processBufferProcessors()).isEqualTo(configuration.getProcessBufferProcessors());
        assertThat(c.outputBufferProcessors()).isEqualTo(configuration.getOutputBufferProcessors());
        assertThat(c.processorWaitStrategy()).isEqualTo(configuration.getProcessorWaitStrategy().getClass().getName());
        assertThat(c.inputBufferWaitStrategy()).isEqualTo(configuration.getInputBufferWaitStrategy().getClass().getName());
        assertThat(c.inputBufferRingSize()).isEqualTo(configuration.getInputBufferRingSize());
        assertThat(c.ringSize()).isEqualTo(configuration.getRingSize());
        assertThat(c.binDir()).isEqualTo(configuration.getBinDir());
        assertThat(c.dataDir()).isEqualTo(configuration.getDataDir());
        assertThat(c.pluginDir()).isEqualTo(configuration.getPluginDir());
        assertThat(c.nodeIdFile()).isEqualTo(configuration.getNodeIdFile());
        assertThat(c.allowHighlighting()).isEqualTo(configuration.isAllowHighlighting());
        assertThat(c.allowLeadingWildcardSearches()).isEqualTo(configuration.isAllowLeadingWildcardSearches());
        assertThat(c.streamProcessingTimeout()).isEqualTo(configuration.getStreamProcessingTimeout());
        assertThat(c.streamProcessingMaxFaults()).isEqualTo(configuration.getStreamProcessingMaxFaults());
        assertThat(c.outputModuleTimeout()).isEqualTo(configuration.getOutputModuleTimeout());
        assertThat(c.staleLeaderTimeout()).isEqualTo(configuration.getStaleLeaderTimeout());
        //noinspection deprecation
        assertThat(c.staleMasterTimeout()).isEqualTo(configuration.getStaleLeaderTimeout());
        assertThat(c.minimumAutoRefreshInterval()).isEqualTo(configuration.getMinimumAutoRefreshInterval());

    }

    @Test
    public void testSerialization() throws Exception {
        final Configuration configuration = ConfigurationHelper.initConfig(new Configuration());
        final ExposedConfiguration c = ExposedConfiguration.create(configuration);

        final String json = objectMapper.writeValueAsString(c);
        assertThat((int) JsonPath.read(json, "$.inputbuffer_processors")).isEqualTo(c.inputBufferProcessors());
        assertThat((int) JsonPath.read(json, "$.processbuffer_processors")).isEqualTo(c.processBufferProcessors());
        assertThat((int) JsonPath.read(json, "$.outputbuffer_processors")).isEqualTo(c.outputBufferProcessors());
        assertThat((String) JsonPath.read(json, "$.processor_wait_strategy")).isEqualTo(c.processorWaitStrategy());
        assertThat((String) JsonPath.read(json, "$.inputbuffer_wait_strategy")).isEqualTo(c.inputBufferWaitStrategy());
        assertThat((int) JsonPath.read(json, "$.inputbuffer_ring_size")).isEqualTo(c.inputBufferRingSize());
        assertThat((int) JsonPath.read(json, "$.ring_size")).isEqualTo(c.ringSize());
        assertThat(URI.create(JsonPath.read(json, "$.bin_dir"))).isEqualTo(c.binDir().toUri());
        assertThat(URI.create(JsonPath.read(json, "$.data_dir"))).isEqualTo(c.dataDir().toUri());
        assertThat(URI.create(JsonPath.read(json, "$.plugin_dir"))).isEqualTo(c.pluginDir().toUri());
        assertThat((String) JsonPath.read(json, "$.node_id_file")).isEqualTo(c.nodeIdFile());
        assertThat((boolean) JsonPath.read(json, "$.allow_highlighting")).isEqualTo(c.allowHighlighting());
        assertThat((boolean) JsonPath.read(json, "$.allow_leading_wildcard_searches")).isEqualTo(c.allowLeadingWildcardSearches());
        assertThat((int) JsonPath.read(json, "$.stream_processing_timeout")).isEqualTo((int) c.streamProcessingTimeout());
        assertThat((int) JsonPath.read(json, "$.stream_processing_max_faults")).isEqualTo(c.streamProcessingMaxFaults());
        assertThat((int) JsonPath.read(json, "$.output_module_timeout")).isEqualTo((int) c.outputModuleTimeout());
        assertThat((int) JsonPath.read(json, "$.stale_leader_timeout")).isEqualTo(c.staleLeaderTimeout());
        assertThat((int) JsonPath.read(json, "$.stale_master_timeout")).isEqualTo(c.staleLeaderTimeout());
        assertThat((String) JsonPath.read(json, "$.minimum_auto_refresh_interval")).isEqualTo(c.minimumAutoRefreshInterval().toString());
    }

    @Test
    public void testDeserialization() throws Exception {
        final String json = "{" +
                "  \"inputbuffer_processors\": 2," +
                "  \"processbuffer_processors\": 5," +
                "  \"outputbuffer_processors\": 3," +
                "  \"processor_wait_strategy\": \"com.lmax.disruptor.BlockingWaitStrategy\"," +
                "  \"inputbuffer_wait_strategy\": \"com.lmax.disruptor.BlockingWaitStrategy\"," +
                "  \"inputbuffer_ring_size\": 65536," +
                "  \"ring_size\": 65536," +
                "  \"bin_dir\": \"bin\"," +
                "  \"data_dir\": \"data\"," +
                "  \"plugin_dir\": \"plugin\"," +
                "  \"node_id_file\": \"/etc/graylog/server/node-id\"," +
                "  \"allow_highlighting\": false," +
                "  \"allow_leading_wildcard_searches\": false," +
                "  \"stream_processing_timeout\": 2000," +
                "  \"stream_processing_max_faults\": 3," +
                "  \"output_module_timeout\": 10000," +
                "  \"stale_leader_timeout\": 2000," +
                "  \"stale_master_timeout\": 3000," +
                "  \"minimum_auto_refresh_interval\": \"PT13S\"" +
                "}";

        final ExposedConfiguration c = objectMapper.readValue(json, ExposedConfiguration.class);

        assertThat(c.inputBufferProcessors()).isEqualTo(JsonPath.read(json, "$.inputbuffer_processors"));
        assertThat(c.processBufferProcessors()).isEqualTo(JsonPath.read(json, "$.processbuffer_processors"));
        assertThat(c.outputBufferProcessors()).isEqualTo(JsonPath.read(json, "$.outputbuffer_processors"));
        assertThat(c.processorWaitStrategy()).isEqualTo(JsonPath.read(json, "$.processor_wait_strategy"));
        assertThat(c.inputBufferWaitStrategy()).isEqualTo(JsonPath.read(json, "$.inputbuffer_wait_strategy"));
        assertThat(c.inputBufferRingSize()).isEqualTo(JsonPath.read(json, "$.inputbuffer_ring_size"));
        assertThat(c.ringSize()).isEqualTo(JsonPath.read(json, "$.ring_size"));
        assertThat(c.binDir()).isEqualTo(Paths.get((String) JsonPath.read(json, "$.bin_dir")));
        assertThat(c.dataDir()).isEqualTo(Paths.get((String) JsonPath.read(json, "$.data_dir")));
        assertThat(c.pluginDir()).isEqualTo(Paths.get((String) JsonPath.read(json, "$.plugin_dir")));
        assertThat(c.nodeIdFile()).isEqualTo(JsonPath.read(json, "$.node_id_file"));
        assertThat(c.allowHighlighting()).isEqualTo(JsonPath.read(json, "$.allow_highlighting"));
        assertThat(c.allowLeadingWildcardSearches()).isEqualTo(JsonPath.read(json, "$.allow_leading_wildcard_searches"));
        assertThat((int) c.streamProcessingTimeout()).isEqualTo(JsonPath.read(json, "$.stream_processing_timeout"));
        assertThat(c.streamProcessingMaxFaults()).isEqualTo(JsonPath.read(json, "$.stream_processing_max_faults"));
        assertThat((int) c.outputModuleTimeout()).isEqualTo(JsonPath.read(json, "$.output_module_timeout"));
        //noinspection deprecation
        assertThat(c.staleLeaderTimeout()).isEqualTo(JsonPath.read(json, "$.stale_leader_timeout"))
                .isEqualTo(c.staleMasterTimeout());
        assertThat(c.minimumAutoRefreshInterval().toString()).isEqualTo(JsonPath.read(json, "$.minimum_auto_refresh_interval"));
    }
}<|MERGE_RESOLUTION|>--- conflicted
+++ resolved
@@ -31,13 +31,8 @@
     private final ObjectMapper objectMapper = new ObjectMapperProvider().get();
 
     @Test
-<<<<<<< HEAD
     public void testCreateWithConfiguration() throws Exception {
         final Configuration configuration = ConfigurationHelper.initConfig(new Configuration());
-=======
-    public void testCreateWithConfiguration() {
-        final Configuration configuration = new Configuration();
->>>>>>> 51c4d6ee
         final ExposedConfiguration c = ExposedConfiguration.create(configuration);
 
         assertThat(c.inputBufferProcessors()).isEqualTo(configuration.getInputbufferProcessors());
