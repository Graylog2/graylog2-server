--- conflicted
+++ resolved
@@ -108,11 +108,7 @@
     }
 
     @Test
-<<<<<<< HEAD
-    void testAdditionalCertificates(@TempDir Path tempDir) throws GeneralSecurityException, IOException, OperatorCreationException {
-=======
     void testAdditionalCertificates(@TempDir Path tempDir) throws Exception {
->>>>>>> d7dfbb62
         final KeystoreInformation root = createKeystore("something-unknown", "CN=ROOT", BigInteger.ONE);
         final X509Certificate cert = (X509Certificate) root.loadKeystore().getCertificate("something-unknown");
 
@@ -273,14 +269,9 @@
     }
 
     @SuppressWarnings("deprecation")
-<<<<<<< HEAD
     private KeystoreInformation createKeystore(String alias, final String cnName, final BigInteger serialNumber) throws GeneralSecurityException, OperatorCreationException, IOException {
         final KeyPair keyPair = CERTIFICATE_GENERATOR.generateKeyPair(CertRequest.selfSigned(alias).isCA(true).validity(Duration.ofDays(90)));
-=======
-    private KeystoreInformation createKeystore(String alias, final String cnName, final BigInteger serialNumber) throws Exception {
-        final KeyPair keyPair = CertificateGenerator.generate(CertRequest.selfSigned(alias).isCA(true).validity(Duration.ofDays(365)));
-
->>>>>>> d7dfbb62
+
         X500Name name = new X500Name(cnName);
 
         JcaX509v3CertificateBuilder builder = new JcaX509v3CertificateBuilder(
