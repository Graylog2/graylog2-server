--- conflicted
+++ resolved
@@ -16,18 +16,11 @@
  */
 package org.graylog2.inputs;
 
-import com.fasterxml.jackson.databind.ObjectMapper;
 import com.google.common.collect.ImmutableSet;
-<<<<<<< HEAD
+import org.graylog.testing.mongodb.MongoDBExtension;
 import com.mongodb.client.model.Filters;
 import org.bson.types.ObjectId;
 import org.graylog.testing.mongodb.MongoDBFixtures;
-import org.graylog.testing.mongodb.MongoDBInstance;
-import org.graylog2.bindings.providers.MongoJackObjectMapperProvider;
-=======
-import org.graylog.testing.mongodb.MongoDBExtension;
-import org.graylog.testing.mongodb.MongoDBFixtures;
->>>>>>> 9bebf4a9
 import org.graylog2.database.MongoCollections;
 import org.graylog2.database.NotFoundException;
 import org.graylog2.database.PaginatedList;
@@ -48,17 +41,8 @@
 import org.graylog2.shared.SuppressForbidden;
 import org.graylog2.shared.bindings.providers.ObjectMapperProvider;
 import org.graylog2.shared.inputs.MessageInputFactory;
-<<<<<<< HEAD
 import org.joda.time.DateTime;
 import org.joda.time.DateTimeZone;
-import org.junit.Before;
-import org.junit.Rule;
-import org.junit.Test;
-import org.mockito.Mock;
-import org.mockito.Mockito;
-import org.mockito.junit.MockitoJUnit;
-import org.mockito.junit.MockitoRule;
-=======
 import org.junit.jupiter.api.BeforeEach;
 import org.junit.jupiter.api.Test;
 import org.junit.jupiter.api.extension.ExtendWith;
@@ -66,7 +50,6 @@
 import org.mockito.junit.jupiter.MockitoExtension;
 import org.mockito.junit.jupiter.MockitoSettings;
 import org.mockito.quality.Strictness;
->>>>>>> 9bebf4a9
 
 import java.util.HashMap;
 import java.util.List;
@@ -88,8 +71,6 @@
 @MockitoSettings(strictness = Strictness.WARN)
 public class InputServiceImplTest {
 
-    private final ObjectMapper objectMapper = new ObjectMapperProvider().get();
-
     @Mock
     private ExtractorFactory extractorFactory;
 
@@ -110,11 +91,7 @@
         clusterEventBus = new ClusterEventBus("inputs-test", Executors.newSingleThreadExecutor());
         encryptedValueService = new EncryptedValueService(UUID.randomUUID().toString());
         inputService = new InputServiceImpl(
-<<<<<<< HEAD
-                new MongoCollections(new MongoJackObjectMapperProvider(objectMapper), mongodb.mongoConnection()),
-=======
-                mongoCollections.mongoConnection(),
->>>>>>> 9bebf4a9
+                mongoCollections,
                 extractorFactory,
                 converterFactory,
                 messageInputFactory,
