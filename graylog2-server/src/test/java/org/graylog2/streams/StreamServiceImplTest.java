/*
 * Copyright (C) 2020 Graylog, Inc.
 *
 * This program is free software: you can redistribute it and/or modify
 * it under the terms of the Server Side Public License, version 1,
 * as published by MongoDB, Inc.
 *
 * This program is distributed in the hope that it will be useful,
 * but WITHOUT ANY WARRANTY; without even the implied warranty of
 * MERCHANTABILITY or FITNESS FOR A PARTICULAR PURPOSE. See the
 * Server Side Public License for more details.
 *
 * You should have received a copy of the Server Side Public License
 * along with this program. If not, see
 * <http://www.mongodb.com/licensing/server-side-public-license>.
 */
package org.graylog2.streams;

import com.google.common.collect.ImmutableSet;
import org.bson.types.ObjectId;
import org.graylog.security.entities.EntityRegistrar;
import org.graylog.testing.mongodb.MongoDBFixtures;
import org.graylog.testing.mongodb.MongoDBInstance;
import org.graylog2.bindings.providers.MongoJackObjectMapperProvider;
import org.graylog2.database.MongoCollections;
import org.graylog2.database.NotFoundException;
import org.graylog2.events.ClusterEventBus;
import org.graylog2.indexer.MongoIndexSet;
import org.graylog2.indexer.indexset.IndexSetService;
import org.graylog2.plugin.streams.Output;
import org.graylog2.plugin.streams.Stream;
import org.graylog2.shared.bindings.providers.ObjectMapperProvider;
import org.junit.Before;
import org.junit.Rule;
import org.junit.Test;
import org.mockito.Mock;
import org.mockito.junit.MockitoJUnit;
import org.mockito.junit.MockitoRule;

import java.util.Collections;
import java.util.Set;

import static org.assertj.core.api.Assertions.assertThat;
import static org.assertj.core.api.Assertions.assertThatThrownBy;
import static org.mockito.Mockito.mock;
import static org.mockito.Mockito.when;

public class StreamServiceImplTest {
    @Rule
    public final MongoDBInstance mongodb = MongoDBInstance.createForClass();

    @Rule
    public final MockitoRule mockitoRule = MockitoJUnit.rule();

    @Mock
    private StreamRuleService streamRuleService;
    @Mock
    private OutputService outputService;
    @Mock
    private IndexSetService indexSetService;
    @Mock
    private MongoIndexSet.Factory factory;
    @Mock
    private EntityRegistrar entityRegistrar;

    private StreamService streamService;

    @Before
<<<<<<< HEAD
    public void setUp() {
        this.streamService = new StreamServiceImpl(mongodb.mongoConnection(), streamRuleService,
                outputService, indexSetService, factory, entityRegistrar, new ClusterEventBus(), Set.of());
=======
    public void setUp() throws Exception {
        final MongoCollections mc = new MongoCollections(new MongoJackObjectMapperProvider(new ObjectMapperProvider().get()), mongodb.mongoConnection());
        this.streamService = new StreamServiceImpl(mc, streamRuleService,
                outputService, indexSetService, factory, entityOwnershipService, new ClusterEventBus(), Set.of());
>>>>>>> 5ba859ed
    }

    @Test
    @MongoDBFixtures("someStreamsWithAlertConditions.json")
    public void loadByIds() {
        assertThat(this.streamService.loadByIds(ImmutableSet.of("565f02223b0c25a537197af2"))).hasSize(1);
        assertThat(this.streamService.loadByIds(ImmutableSet.of("565f02223b0c25a5deadbeef"))).isEmpty();
        assertThat(this.streamService.loadByIds(ImmutableSet.of("565f02223b0c25a537197af2", "565f02223b0c25a5deadbeef"))).hasSize(1);
    }

    @Test
    @MongoDBFixtures("someStreamsWithAlertConditions.json")
    public void loadStreamTitles() {
        final var result = streamService.loadStreamTitles(Set.of("565f02223b0c25a537197af2", "559d14663b0cf26a15ee0f01"));

        assertThat(result).hasSize(2);
        assertThat(result.get("565f02223b0c25a537197af2")).isEqualTo("Logins");
        assertThat(result.get("559d14663b0cf26a15ee0f01")).isEqualTo("footitle");

        assertThat(streamService.loadStreamTitles(Set.of())).isEmpty();

        // Invalid ObjectIds throw an error
        assertThatThrownBy(() -> streamService.loadStreamTitles(Set.of("foo")))
                .isInstanceOf(IllegalArgumentException.class);
        assertThatThrownBy(() -> streamService.loadStreamTitles(Collections.singleton(null)))
                .isInstanceOf(IllegalArgumentException.class);
        assertThatThrownBy(() -> streamService.loadStreamTitles(Collections.singleton("")))
                .isInstanceOf(IllegalArgumentException.class);
    }

    @Test
    @MongoDBFixtures("someStreamsWithAlertConditions.json")
    public void streamTitleFromCache() {
        assertThat(streamService.streamTitleFromCache("565f02223b0c25a537197af2")).isEqualTo("Logins");
        assertThat(streamService.streamTitleFromCache("5628f4503b00deadbeef0002")).isNull();
    }

    @Test
    @MongoDBFixtures("someStreamsWithoutAlertConditions.json")
    public void addOutputs() throws NotFoundException {
        final ObjectId streamId = new ObjectId("5628f4503b0c5756a8eebc4d");
        final ObjectId output1Id = new ObjectId("5628f4503b00deadbeef0001");
        final ObjectId output2Id = new ObjectId("5628f4503b00deadbeef0002");

        final Output output1 = mock(Output.class);
        final Output output2 = mock(Output.class);

        when(output1.getId()).thenReturn(output1Id.toHexString());
        when(output2.getId()).thenReturn(output2Id.toHexString());
        when(outputService.loadByIds(Set.of(output1Id.toHexString(), output2Id.toHexString())))
                .thenReturn(Set.of(output1, output2));

        streamService.addOutputs(streamId, ImmutableSet.of(output1Id, output2Id));

        final Stream stream = streamService.load(streamId.toHexString());
        assertThat(stream.getOutputs())
                .anySatisfy(output -> assertThat(output.getId()).isEqualTo(output1Id.toHexString()))
                .anySatisfy(output -> assertThat(output.getId()).isEqualTo(output2Id.toHexString()));
    }
}<|MERGE_RESOLUTION|>--- conflicted
+++ resolved
@@ -66,16 +66,10 @@
     private StreamService streamService;
 
     @Before
-<<<<<<< HEAD
-    public void setUp() {
-        this.streamService = new StreamServiceImpl(mongodb.mongoConnection(), streamRuleService,
-                outputService, indexSetService, factory, entityRegistrar, new ClusterEventBus(), Set.of());
-=======
     public void setUp() throws Exception {
         final MongoCollections mc = new MongoCollections(new MongoJackObjectMapperProvider(new ObjectMapperProvider().get()), mongodb.mongoConnection());
         this.streamService = new StreamServiceImpl(mc, streamRuleService,
-                outputService, indexSetService, factory, entityOwnershipService, new ClusterEventBus(), Set.of());
->>>>>>> 5ba859ed
+                outputService, indexSetService, factory, entityRegistrar, new ClusterEventBus(), Set.of());
     }
 
     @Test
