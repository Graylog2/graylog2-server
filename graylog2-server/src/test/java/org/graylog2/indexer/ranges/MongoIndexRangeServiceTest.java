/*
 * Copyright (C) 2020 Graylog, Inc.
 *
 * This program is free software: you can redistribute it and/or modify
 * it under the terms of the Server Side Public License, version 1,
 * as published by MongoDB, Inc.
 *
 * This program is distributed in the hope that it will be useful,
 * but WITHOUT ANY WARRANTY; without even the implied warranty of
 * MERCHANTABILITY or FITNESS FOR A PARTICULAR PURPOSE. See the
 * Server Side Public License for more details.
 *
 * You should have received a copy of the Server Side Public License
 * along with this program. If not, see
 * <http://www.mongodb.com/licensing/server-side-public-license>.
 */
package org.graylog2.indexer.ranges;

import com.fasterxml.jackson.databind.ObjectMapper;
import com.google.common.eventbus.EventBus;
import org.assertj.jodatime.api.Assertions;
import org.graylog.testing.mongodb.MongoDBFixtures;
import org.graylog.testing.mongodb.MongoDBInstance;
import org.graylog2.audit.NullAuditEventSender;
import org.graylog2.bindings.providers.MongoJackObjectMapperProvider;
import org.graylog2.database.MongoCollections;
import org.graylog2.database.NotFoundException;
import org.graylog2.indexer.ElasticsearchException;
import org.graylog2.indexer.IndexSetRegistry;
import org.graylog2.indexer.indices.HealthStatus;
import org.graylog2.indexer.indices.Indices;
import org.graylog2.indexer.indices.events.IndicesClosedEvent;
import org.graylog2.indexer.indices.events.IndicesDeletedEvent;
import org.graylog2.indexer.indices.events.IndicesReopenedEvent;
import org.graylog2.indexer.searches.IndexRangeStats;
import org.graylog2.plugin.system.SimpleNodeId;
import org.graylog2.shared.bindings.providers.ObjectMapperProvider;
import org.joda.time.DateTime;
import org.joda.time.DateTimeZone;
import org.junit.Before;
import org.junit.Rule;
import org.junit.Test;
import org.mockito.Mock;
import org.mockito.junit.MockitoJUnit;
import org.mockito.junit.MockitoRule;

import java.util.Collections;
import java.util.Set;
import java.util.SortedSet;

import static org.assertj.core.api.Assertions.assertThat;
import static org.assertj.core.api.Assertions.assertThatThrownBy;
import static org.mockito.Mockito.when;

public class MongoIndexRangeServiceTest {
    @Rule
    public final MongoDBInstance mongodb = MongoDBInstance.createForClass();

    @Rule
    public final MockitoRule mockitoRule = MockitoJUnit.rule();

    private final ObjectMapper objectMapper = new ObjectMapperProvider().get();
    private final MongoJackObjectMapperProvider objectMapperProvider = new MongoJackObjectMapperProvider(objectMapper);

    @Mock
    private Indices indices;
    @Mock
    private IndexSetRegistry indexSetRegistry;
    private EventBus localEventBus;
    private MongoIndexRangeService indexRangeService;

    @Before
    public void setUp() throws Exception {
        localEventBus = new EventBus("local-event-bus");
        indexRangeService = new MongoIndexRangeService(
                new MongoCollections(objectMapperProvider, mongodb.mongoConnection()), indices, indexSetRegistry,
                new NullAuditEventSender(), new SimpleNodeId("5ca1ab1e-0000-4000-a000-000000000000"), localEventBus);
    }

    @Test
    @MongoDBFixtures("MongoIndexRangeServiceTest.json")
    public void getReturnsExistingIndexRange() throws Exception {
        IndexRange indexRange = indexRangeService.get("graylog_1");

        assertThat(indexRange.indexName()).isEqualTo("graylog_1");
        assertThat(indexRange.begin()).isEqualTo(new DateTime(2015, 1, 1, 0, 0, DateTimeZone.UTC));
        assertThat(indexRange.end()).isEqualTo(new DateTime(2015, 1, 2, 0, 0, DateTimeZone.UTC));
        assertThat(indexRange.calculatedAt()).isEqualTo(new DateTime(2015, 1, 2, 0, 0, DateTimeZone.UTC));
        assertThat(indexRange.calculationDuration()).isEqualTo(23);
    }

    @Test(expected = NotFoundException.class)
    @MongoDBFixtures("MongoIndexRangeServiceTest-LegacyIndexRanges.json")
    public void getIgnoresLegacyIndexRange() throws Exception {
        indexRangeService.get("graylog_0");
    }

    @Test(expected = NotFoundException.class)
    public void getThrowsNotFoundException() throws Exception {
        indexRangeService.get("does-not-exist");
    }

    /**
     * Test the following constellation:
     * <pre>
     *                        [-        index range       -]
     * [- graylog_1 -][- graylog_2 -][- graylog_3 -][- graylog_4 -][- graylog_5 -]
     * </pre>
     */
    @Test
    @MongoDBFixtures("MongoIndexRangeServiceTest-distinct.json")
    public void findReturnsIndexRangesWithinGivenRange() throws Exception {
        final DateTime begin = new DateTime(2015, 1, 2, 12, 0, DateTimeZone.UTC);
        final DateTime end = new DateTime(2015, 1, 4, 12, 0, DateTimeZone.UTC);
        final SortedSet<IndexRange> indexRanges = indexRangeService.find(begin, end);

        assertThat(indexRanges).containsExactly(
<<<<<<< HEAD
                MongoIndexRange.create(new ObjectId("55e0261a0cc6980000000008"), "graylog_deflect", new DateTime(1970, 1, 1, 0, 0, DateTimeZone.UTC), new DateTime(1970, 1, 1, 0, 0, DateTimeZone.UTC), new DateTime(2015, 1, 6, 0, 0, DateTimeZone.UTC), 42),
                MongoIndexRange.create(new ObjectId("55e0261a0cc6980000000002"), "graylog_2", new DateTime(2015, 1, 2, 0, 0, DateTimeZone.UTC), new DateTime(2015, 1, 3, 0, 0, DateTimeZone.UTC), new DateTime(2015, 1, 3, 0, 0, DateTimeZone.UTC), 42),
                MongoIndexRange.create(new ObjectId("55e0261a0cc6980000000003"), "graylog_3", new DateTime(2015, 1, 3, 0, 0, DateTimeZone.UTC), new DateTime(2015, 1, 4, 0, 0, DateTimeZone.UTC), new DateTime(2015, 1, 4, 0, 0, DateTimeZone.UTC), 42),
                MongoIndexRange.create(new ObjectId("55e0261a0cc6980000000004"), "graylog_4", new DateTime(2015, 1, 4, 0, 0, DateTimeZone.UTC), new DateTime(2015, 1, 5, 0, 0, DateTimeZone.UTC), new DateTime(2015, 1, 5, 0, 0, DateTimeZone.UTC), 42),
                MongoIndexRange.create(new ObjectId("55e0261a0cc6980000000006"), "graylog_6", new DateTime(1970, 1, 1, 0, 0, DateTimeZone.UTC), new DateTime(2015, 1, 6, 0, 0, DateTimeZone.UTC), new DateTime(2015, 1, 6, 0, 0, DateTimeZone.UTC), 42)
        );
    }

    @Test
    @MongoDBFixtures("MongoIndexRangeServiceTest-distinct.json")
    public void findReturnsOnlyDeflectorIndex() throws Exception {
        // looking at a timerange that contains no other indices so only the deflector is returned
        final DateTime begin = new DateTime(2017, 1, 1, 0, 0, DateTimeZone.UTC);
        final DateTime end = new DateTime(2017, 11, 1, 0, 0, DateTimeZone.UTC);
        final SortedSet<IndexRange> indexRanges = indexRangeService.find(begin, end);

        assertThat(indexRanges).containsExactly(
                MongoIndexRange.create(new ObjectId("55e0261a0cc6980000000008"), "graylog_deflect", new DateTime(1970, 1, 1, 0, 0, DateTimeZone.UTC), new DateTime(1970, 1, 1, 0, 0, DateTimeZone.UTC), new DateTime(2015, 1, 6, 0, 0, DateTimeZone.UTC), 42)
=======
                MongoIndexRange.create("55e0261a0cc6980000000002", "graylog_2", new DateTime(2015, 1, 2, 0, 0, DateTimeZone.UTC), new DateTime(2015, 1, 3, 0, 0, DateTimeZone.UTC), new DateTime(2015, 1, 3, 0, 0, DateTimeZone.UTC), 42),
                MongoIndexRange.create("55e0261a0cc6980000000003", "graylog_3", new DateTime(2015, 1, 3, 0, 0, DateTimeZone.UTC), new DateTime(2015, 1, 4, 0, 0, DateTimeZone.UTC), new DateTime(2015, 1, 4, 0, 0, DateTimeZone.UTC), 42),
                MongoIndexRange.create("55e0261a0cc6980000000004", "graylog_4", new DateTime(2015, 1, 4, 0, 0, DateTimeZone.UTC), new DateTime(2015, 1, 5, 0, 0, DateTimeZone.UTC), new DateTime(2015, 1, 5, 0, 0, DateTimeZone.UTC), 42)
>>>>>>> f8f3ced8
        );
    }

    @Test
    @MongoDBFixtures("MongoIndexRangeServiceTest-LegacyIndexRanges.json")
    public void findIgnoresLegacyIndexRanges() throws Exception {
        when(indices.waitForRecovery("graylog_1")).thenReturn(HealthStatus.Green);

        final DateTime begin = new DateTime(2015, 1, 1, 0, 0, DateTimeZone.UTC);
        final DateTime end = new DateTime(2015, 2, 1, 0, 0, DateTimeZone.UTC);
        final SortedSet<IndexRange> indexRanges = indexRangeService.find(begin, end);

        assertThat(indexRanges).containsOnly(
                MongoIndexRange.create("55e0261a0cc6980000000003", "graylog_1", new DateTime(2015, 1, 1, 0, 0, DateTimeZone.UTC), new DateTime(2015, 1, 2, 0, 0, DateTimeZone.UTC), new DateTime(2015, 1, 2, 0, 0, DateTimeZone.UTC), 42)
        );
    }

    @Test
    @MongoDBFixtures("MongoIndexRangeServiceTest.json")
    public void findReturnsNothingBeforeBegin() throws Exception {
        final DateTime begin = new DateTime(2016, 1, 1, 0, 0, DateTimeZone.UTC);
        final DateTime end = new DateTime(2016, 1, 2, 0, 0, DateTimeZone.UTC);
        Set<IndexRange> indexRanges = indexRangeService.find(begin, end);

        assertThat(indexRanges).isEmpty();
    }

    @Test
    @MongoDBFixtures("MongoIndexRangeServiceTest.json")
    public void findAllReturnsAllIndexRanges() throws Exception {
        assertThat(indexRangeService.findAll()).hasSize(2);
    }

    @Test
    @MongoDBFixtures("MongoIndexRangeServiceTest-LegacyIndexRanges.json")
    public void findAllReturnsAllIgnoresLegacyIndexRanges() throws Exception {
        assertThat(indexRangeService.findAll()).hasSize(1);
    }

    @Test
    @MongoDBFixtures("MongoIndexRangeServiceTest.json")
    public void calculateRangeReturnsIndexRange() throws Exception {
        final String index = "graylog";
        final DateTime min = new DateTime(2015, 1, 1, 1, 0, DateTimeZone.UTC);
        final DateTime max = new DateTime(2015, 1, 1, 5, 0, DateTimeZone.UTC);
        when(indices.waitForRecovery(index)).thenReturn(HealthStatus.Green);
        when(indices.indexRangeStatsOfIndex(index)).thenReturn(IndexRangeStats.create(min, max));

        final IndexRange indexRange = indexRangeService.calculateRange(index);

        assertThat(indexRange.indexName()).isEqualTo(index);
        assertThat(indexRange.begin()).isEqualTo(min);
        assertThat(indexRange.end()).isEqualTo(max);
        Assertions.assertThat(indexRange.calculatedAt()).isEqualToIgnoringHours(DateTime.now(DateTimeZone.UTC));
    }

    @Test(expected = ElasticsearchException.class)
    public void calculateRangeFailsIfIndexIsNotHealthy() throws Exception {
        final String index = "graylog";
        when(indices.waitForRecovery(index)).thenThrow(new ElasticsearchException("TEST"));

        indexRangeService.calculateRange(index);
    }

    @Test
    @MongoDBFixtures("MongoIndexRangeServiceTest-EmptyCollection.json")
    public void testCalculateRangeWithEmptyIndex() throws Exception {
        final String index = "graylog";
        when(indices.indexRangeStatsOfIndex(index)).thenReturn(IndexRangeStats.EMPTY);
        when(indices.waitForRecovery(index)).thenReturn(HealthStatus.Green);

        final IndexRange range = indexRangeService.calculateRange(index);

        assertThat(range).isNotNull();
        assertThat(range.indexName()).isEqualTo(index);
        assertThat(range.begin()).isEqualTo(new DateTime(0L, DateTimeZone.UTC));
        assertThat(range.end()).isEqualTo(new DateTime(0L, DateTimeZone.UTC));
    }

    @Test
    public void testCalculateRangeWithNonExistingIndex() throws Exception {
        when(indices.waitForRecovery("does-not-exist")).thenReturn(HealthStatus.Red);

        assertThatThrownBy(() -> indexRangeService.calculateRange("does-not-exist"))
                .isInstanceOf(RuntimeException.class)
                .hasMessage("Unable to calculate range for index <does-not-exist>, index is unhealthy: Red");
    }

    @Test
    public void savePersistsIndexRange() throws Exception {
        final String indexName = "graylog";
        final DateTime begin = new DateTime(2015, 1, 1, 0, 0, DateTimeZone.UTC);
        final DateTime end = new DateTime(2015, 1, 2, 0, 0, DateTimeZone.UTC);
        final DateTime now = DateTime.now(DateTimeZone.UTC);
        final IndexRange indexRange = MongoIndexRange.create(indexName, begin, end, now, 42);

        indexRangeService.save(indexRange);

        final IndexRange result = indexRangeService.get(indexName);
        assertThat(result.indexName()).isEqualTo(indexName);
        assertThat(result.begin()).isEqualTo(begin);
        assertThat(result.end()).isEqualTo(end);
        assertThat(result.calculatedAt()).isEqualTo(now);
        assertThat(result.calculationDuration()).isEqualTo(42);
    }

    @Test
    public void saveOverwritesExistingIndexRange() throws Exception {
        final String indexName = "graylog";
        final DateTime begin = new DateTime(2015, 1, 1, 0, 0, DateTimeZone.UTC);
        final DateTime end = new DateTime(2015, 1, 2, 0, 0, DateTimeZone.UTC);
        final DateTime now = DateTime.now(DateTimeZone.UTC);
        final IndexRange indexRangeBefore = MongoIndexRange.create(indexName, begin, end, now, 1);
        final IndexRange indexRangeAfter = MongoIndexRange.create(indexName, begin, end, now, 2);

        indexRangeService.save(indexRangeBefore);

        final IndexRange before = indexRangeService.get(indexName);
        assertThat(before.calculationDuration()).isEqualTo(1);

        indexRangeService.save(indexRangeAfter);

        final IndexRange after = indexRangeService.get(indexName);
        assertThat(after.calculationDuration()).isEqualTo(2);
    }

    @Test
    @MongoDBFixtures("MongoIndexRangeServiceTest.json")
    public void remove() throws Exception {
        assertThat(indexRangeService.findAll()).hasSize(2);

        assertThat(indexRangeService.remove("graylog_1")).isTrue();
        assertThat(indexRangeService.remove("graylog_1")).isFalse();

        assertThat(indexRangeService.findAll()).hasSize(1);
    }

    @Test
    @MongoDBFixtures("MongoIndexRangeServiceTest.json")
    public void testHandleIndexDeletion() throws Exception {
        assertThat(indexRangeService.findAll()).hasSize(2);

        localEventBus.post(IndicesDeletedEvent.create(Collections.singleton("graylog_1")));

        assertThat(indexRangeService.findAll()).hasSize(1);
    }

    @Test
    @MongoDBFixtures("MongoIndexRangeServiceTest.json")
    public void testHandleIndexClosing() throws Exception {
        when(indexSetRegistry.isManagedIndex("graylog_1")).thenReturn(true);

        assertThat(indexRangeService.findAll()).hasSize(2);

        localEventBus.post(IndicesClosedEvent.create(Collections.singleton("graylog_1")));

        assertThat(indexRangeService.findAll()).hasSize(1);
    }

    @Test
    @MongoDBFixtures("MongoIndexRangeServiceTest.json")
    public void testHandleIndexReopening() throws Exception {
        final DateTime begin = new DateTime(2016, 1, 1, 0, 0, DateTimeZone.UTC);
        final DateTime end = new DateTime(2016, 1, 15, 0, 0, DateTimeZone.UTC);
        when(indices.indexRangeStatsOfIndex("graylog_3")).thenReturn(IndexRangeStats.create(begin, end));
        when(indexSetRegistry.isManagedIndex("graylog_3")).thenReturn(true);
        when(indices.waitForRecovery("graylog_3")).thenReturn(HealthStatus.Green);

        localEventBus.post(IndicesReopenedEvent.create(Collections.singleton("graylog_3")));

        final SortedSet<IndexRange> indexRanges = indexRangeService.find(begin, end);
        assertThat(indexRanges).hasSize(1);
        assertThat(indexRanges.first().indexName()).isEqualTo("graylog_3");
        assertThat(indexRanges.first().begin()).isEqualTo(begin);
        assertThat(indexRanges.first().end()).isEqualTo(end);
    }

    @Test
    @MongoDBFixtures("MongoIndexRangeServiceTest.json")
    public void testHandleIndexReopeningWhenNotManaged() throws Exception {
        final DateTime begin = new DateTime(2016, 1, 1, 0, 0, DateTimeZone.UTC);
        final DateTime end = new DateTime(2016, 1, 15, 0, 0, DateTimeZone.UTC);
        when(indexSetRegistry.isManagedIndex("graylog_3")).thenReturn(false);
        when(indices.indexRangeStatsOfIndex("graylog_3")).thenReturn(IndexRangeStats.EMPTY);

        localEventBus.post(IndicesReopenedEvent.create(Collections.singleton("graylog_3")));

        final SortedSet<IndexRange> indexRanges = indexRangeService.find(begin, end);
        assertThat(indexRanges).isEmpty();
    }

    @Test
    @MongoDBFixtures("MongoIndexRangeServiceTest.json")
    public void testIndexRename() {
        assertThat(indexRangeService.renameIndex("graylog_2", "graylog_warm_2")).isTrue();

        final SortedSet<IndexRange> indexRange = indexRangeService.findAll();
        assertThat(indexRange).satisfies(r -> {
            assertThat(r.stream().anyMatch(s -> s.indexName().equals("graylog_1"))).isTrue();
            assertThat(r.stream().anyMatch(s -> s.indexName().equals("graylog_2"))).isFalse();
            assertThat(r.stream().anyMatch(s -> s.indexName().equals("graylog_warm_2"))).isTrue();
        });
    }
}<|MERGE_RESOLUTION|>--- conflicted
+++ resolved
@@ -115,7 +115,6 @@
         final SortedSet<IndexRange> indexRanges = indexRangeService.find(begin, end);
 
         assertThat(indexRanges).containsExactly(
-<<<<<<< HEAD
                 MongoIndexRange.create(new ObjectId("55e0261a0cc6980000000008"), "graylog_deflect", new DateTime(1970, 1, 1, 0, 0, DateTimeZone.UTC), new DateTime(1970, 1, 1, 0, 0, DateTimeZone.UTC), new DateTime(2015, 1, 6, 0, 0, DateTimeZone.UTC), 42),
                 MongoIndexRange.create(new ObjectId("55e0261a0cc6980000000002"), "graylog_2", new DateTime(2015, 1, 2, 0, 0, DateTimeZone.UTC), new DateTime(2015, 1, 3, 0, 0, DateTimeZone.UTC), new DateTime(2015, 1, 3, 0, 0, DateTimeZone.UTC), 42),
                 MongoIndexRange.create(new ObjectId("55e0261a0cc6980000000003"), "graylog_3", new DateTime(2015, 1, 3, 0, 0, DateTimeZone.UTC), new DateTime(2015, 1, 4, 0, 0, DateTimeZone.UTC), new DateTime(2015, 1, 4, 0, 0, DateTimeZone.UTC), 42),
@@ -134,11 +133,9 @@
 
         assertThat(indexRanges).containsExactly(
                 MongoIndexRange.create(new ObjectId("55e0261a0cc6980000000008"), "graylog_deflect", new DateTime(1970, 1, 1, 0, 0, DateTimeZone.UTC), new DateTime(1970, 1, 1, 0, 0, DateTimeZone.UTC), new DateTime(2015, 1, 6, 0, 0, DateTimeZone.UTC), 42)
-=======
-                MongoIndexRange.create("55e0261a0cc6980000000002", "graylog_2", new DateTime(2015, 1, 2, 0, 0, DateTimeZone.UTC), new DateTime(2015, 1, 3, 0, 0, DateTimeZone.UTC), new DateTime(2015, 1, 3, 0, 0, DateTimeZone.UTC), 42),
-                MongoIndexRange.create("55e0261a0cc6980000000003", "graylog_3", new DateTime(2015, 1, 3, 0, 0, DateTimeZone.UTC), new DateTime(2015, 1, 4, 0, 0, DateTimeZone.UTC), new DateTime(2015, 1, 4, 0, 0, DateTimeZone.UTC), 42),
-                MongoIndexRange.create("55e0261a0cc6980000000004", "graylog_4", new DateTime(2015, 1, 4, 0, 0, DateTimeZone.UTC), new DateTime(2015, 1, 5, 0, 0, DateTimeZone.UTC), new DateTime(2015, 1, 5, 0, 0, DateTimeZone.UTC), 42)
->>>>>>> f8f3ced8
+                MongoIndexRange.create(new ObjectId("55e0261a0cc6980000000002"), "graylog_2", new DateTime(2015, 1, 2, 0, 0, DateTimeZone.UTC), new DateTime(2015, 1, 3, 0, 0, DateTimeZone.UTC), new DateTime(2015, 1, 3, 0, 0, DateTimeZone.UTC), 42),
+                MongoIndexRange.create(new ObjectId("55e0261a0cc6980000000003"), "graylog_3", new DateTime(2015, 1, 3, 0, 0, DateTimeZone.UTC), new DateTime(2015, 1, 4, 0, 0, DateTimeZone.UTC), new DateTime(2015, 1, 4, 0, 0, DateTimeZone.UTC), 42),
+                MongoIndexRange.create(new ObjectId("55e0261a0cc6980000000004"), "graylog_4", new DateTime(2015, 1, 4, 0, 0, DateTimeZone.UTC), new DateTime(2015, 1, 5, 0, 0, DateTimeZone.UTC), new DateTime(2015, 1, 5, 0, 0, DateTimeZone.UTC), 42)
         );
     }
 
