/*
 * Copyright (C) 2020 Graylog, Inc.
 *
 * This program is free software: you can redistribute it and/or modify
 * it under the terms of the Server Side Public License, version 1,
 * as published by MongoDB, Inc.
 *
 * This program is distributed in the hope that it will be useful,
 * but WITHOUT ANY WARRANTY; without even the implied warranty of
 * MERCHANTABILITY or FITNESS FOR A PARTICULAR PURPOSE. See the
 * Server Side Public License for more details.
 *
 * You should have received a copy of the Server Side Public License
 * along with this program. If not, see
 * <http://www.mongodb.com/licensing/server-side-public-license>.
 */
package org.graylog2.indexer.indexset;

import com.fasterxml.jackson.databind.ObjectMapper;
import com.google.common.eventbus.Subscribe;
import com.mongodb.client.model.Filters;
import org.bson.types.ObjectId;
import org.graylog.testing.mongodb.MongoDBFixtures;
import org.graylog.testing.mongodb.MongoDBInstance;
import org.graylog2.bindings.providers.MongoJackObjectMapperProvider;
import org.graylog2.buffers.processors.fakestreams.FakeStream;
import org.graylog2.cluster.ClusterConfigServiceImpl;
import org.graylog2.database.MongoCollections;
import org.graylog2.database.entities.DefaultEntityScope;
import org.graylog2.database.entities.EntityScopeService;
import org.graylog2.events.ClusterEventBus;
import org.graylog2.indexer.indexset.events.IndexSetCreatedEvent;
import org.graylog2.indexer.indexset.events.IndexSetDeletedEvent;
import org.graylog2.indexer.retention.strategies.NoopRetentionStrategy;
import org.graylog2.indexer.retention.strategies.NoopRetentionStrategyConfig;
import org.graylog2.indexer.rotation.strategies.MessageCountRotationStrategy;
import org.graylog2.indexer.rotation.strategies.MessageCountRotationStrategyConfig;
import org.graylog2.plugin.cluster.ClusterConfigService;
import org.graylog2.plugin.system.NodeId;
import org.graylog2.plugin.system.SimpleNodeId;
import org.graylog2.security.RestrictedChainingClassLoader;
import org.graylog2.security.SafeClasses;
import org.graylog2.shared.bindings.providers.ObjectMapperProvider;
import org.graylog2.shared.plugins.ChainingClassLoader;
import org.graylog2.streams.StreamService;
import org.junit.Before;
import org.junit.Rule;
import org.junit.Test;
import org.mockito.Mock;
import org.mockito.junit.MockitoJUnit;
import org.mockito.junit.MockitoRule;

import java.time.ZoneOffset;
import java.time.ZonedDateTime;
import java.util.Collections;
import java.util.List;
import java.util.Optional;
import java.util.Set;
import java.util.concurrent.CopyOnWriteArrayList;

import static org.assertj.core.api.Assertions.assertThat;
import static org.graylog2.indexer.EventIndexTemplateProvider.EVENT_TEMPLATE_TYPE;
import static org.graylog2.indexer.indexset.SimpleIndexSetConfig.DEFAULT_FIELD_TYPE_REFRESH_INTERVAL;
import static org.mockito.Mockito.when;

public class MongoIndexSetServiceTest {
    @Rule
    public final MongoDBInstance mongodb = MongoDBInstance.createForClass();

    @Rule
    public final MockitoRule mockitoRule = MockitoJUnit.rule();

    private final ObjectMapper objectMapper = new ObjectMapperProvider().get();
    private final MongoJackObjectMapperProvider objectMapperProvider = new MongoJackObjectMapperProvider(objectMapper);

    private ClusterEventBus clusterEventBus;
    private MongoIndexSetService indexSetService;
    private ClusterConfigService clusterConfigService;

    @Mock
    private StreamService streamService;
    private final NodeId nodeId = new SimpleNodeId("5ca1ab1e-0000-4000-a000-000000000000");

    @Before
    public void setUp() {
        clusterEventBus = new ClusterEventBus();
        clusterConfigService = new ClusterConfigServiceImpl(objectMapperProvider, mongodb.mongoConnection(),
                nodeId, new RestrictedChainingClassLoader(
                new ChainingClassLoader(getClass().getClassLoader()), SafeClasses.allGraylogInternal()),
                clusterEventBus);
        MongoCollections mongoCollections = new MongoCollections(objectMapperProvider, mongodb.mongoConnection());
        final EntityScopeService entityScopeService = new EntityScopeService(Set.of(new DefaultEntityScope(), new SystemIndexSetScope()));
        indexSetService = new MongoIndexSetService(mongoCollections, streamService, clusterConfigService, clusterEventBus, entityScopeService);
    }

    @Test
    @MongoDBFixtures("MongoIndexSetServiceTest.json")
    public void getWithStringId() {
        final Optional<IndexSetConfig> indexSetConfig = indexSetService.get("57f3d721a43c2d59cb750001");
        assertThat(indexSetConfig)
                .isPresent()
                .contains(
                        IndexSetConfig.create(
                                "57f3d721a43c2d59cb750001",
                                "Test 1",
                                "This is the index set configuration for Test 1",
                                true, true,
                                "test_1",
                                4,
                                1,
                                MessageCountRotationStrategy.class.getCanonicalName(),
                                MessageCountRotationStrategyConfig.create(1000),
                                NoopRetentionStrategy.class.getCanonicalName(),
                                NoopRetentionStrategyConfig.create(10),
                                ZonedDateTime.of(2016, 10, 4, 17, 0, 0, 0, ZoneOffset.UTC),
                                "standard",
                                "test_1",
                                null,
                                1,
                                false
                        )
                );
    }

    @Test
    @MongoDBFixtures("MongoIndexSetServiceTest.json")
    public void getReturnsExistingIndexSetConfig() {
        final Optional<IndexSetConfig> indexSetConfig = indexSetService.get(new ObjectId("57f3d721a43c2d59cb750001"));
        assertThat(indexSetConfig)
                .isPresent()
                .contains(
                        IndexSetConfig.create(
                                "57f3d721a43c2d59cb750001",
                                "Test 1",
                                "This is the index set configuration for Test 1",
                                true, true,
                                "test_1",
                                4,
                                1,
                                MessageCountRotationStrategy.class.getCanonicalName(),
                                MessageCountRotationStrategyConfig.create(1000),
                                NoopRetentionStrategy.class.getCanonicalName(),
                                NoopRetentionStrategyConfig.create(10),
                                ZonedDateTime.of(2016, 10, 4, 17, 0, 0, 0, ZoneOffset.UTC),
                                "standard",
                                "test_1",
                                null,
                                1,
                                false
                        )
                );
    }

    @Test
    public void getReturnsAbsentOptionalIfIndexSetConfigDoesNotExist() {
        final Optional<IndexSetConfig> indexSetConfig = indexSetService.get(new ObjectId("57f3d3f0a43c2d595eb0a348"));
        assertThat(indexSetConfig).isEmpty();
    }

    @Test
    @MongoDBFixtures("MongoIndexSetServiceTest.json")
    public void getDefault() {
        clusterConfigService.write(DefaultIndexSetConfig.create("57f3d721a43c2d59cb750002"));

        final IndexSetConfig indexSetConfig = indexSetService.getDefault();

        assertThat(indexSetConfig).isNotNull();
        assertThat(indexSetConfig.id()).isEqualTo("57f3d721a43c2d59cb750002");
    }

    @Test(expected = IllegalStateException.class)
    @MongoDBFixtures("MongoIndexSetServiceTest.json")
    public void getDefaultWithoutDefault() {
        indexSetService.getDefault();
    }

    @Test
    @MongoDBFixtures("MongoIndexSetServiceTest.json")
<<<<<<< HEAD
    public void findOne() {
        final Optional<IndexSetConfig> config3 = indexSetService.findOne(DBQuery.is("title", "Test 2"));
=======
    public void findOne() throws Exception {
        final Optional<IndexSetConfig> config3 = indexSetService.findOne(Filters.eq("title", "Test 2"));
>>>>>>> 1e768130
        assertThat(config3).isPresent();
        assertThat(config3.get().id()).isEqualTo("57f3d721a43c2d59cb750002");

        final Optional<IndexSetConfig> config4 = indexSetService.findOne(Filters.eq("title", "__yolo"));
        assertThat(config4).isNotPresent();
    }

    @Test
    @MongoDBFixtures("MongoIndexSetServiceTest.json")
    public void findAll() {
        final List<IndexSetConfig> configs = indexSetService.findAll();

        assertThat(configs)
                .isNotEmpty()
                .hasSize(4)
                .containsExactly(
                        IndexSetConfig.create(
                                "57f3d721a43c2d59cb750001",
                                "Test 1",
                                "This is the index set configuration for Test 1",
                                true, true,
                                "test_1",
                                4,
                                1,
                                MessageCountRotationStrategy.class.getCanonicalName(),
                                MessageCountRotationStrategyConfig.create(1000),
                                NoopRetentionStrategy.class.getCanonicalName(),
                                NoopRetentionStrategyConfig.create(10),
                                ZonedDateTime.of(2016, 10, 4, 17, 0, 0, 0, ZoneOffset.UTC),
                                "standard",
                                "test_1",
                                null,
                                1,
                                false
                        ),
                        IndexSetConfig.create(
                                "57f3d721a43c2d59cb750002",
                                "Test 2",
                                null,
                                true, false,
                                "test_2",
                                1,
                                0,
                                MessageCountRotationStrategy.class.getCanonicalName(),
                                MessageCountRotationStrategyConfig.create(2500),
                                NoopRetentionStrategy.class.getCanonicalName(),
                                NoopRetentionStrategyConfig.create(25),
                                ZonedDateTime.of(2016, 10, 4, 18, 0, 0, 0, ZoneOffset.UTC),
                                "standard",
                                "test_2",
                                null,
                                1,
                                false
                        ),
                        IndexSetConfig.create(
                                "57f3d721a43c2d59cb750003",
                                "Test 3",
                                "This is the index set configuration for Test 3 - with an index set index template",
                                true, null,
                                "test_3",
                                1,
                                0,
                                MessageCountRotationStrategy.class.getCanonicalName(),
                                MessageCountRotationStrategyConfig.create(2500),
                                NoopRetentionStrategy.class.getCanonicalName(),
                                NoopRetentionStrategyConfig.create(25),
                                ZonedDateTime.of(2016, 10, 4, 18, 0, 0, 0, ZoneOffset.UTC),
                                "standard",
                                "test_3",
                                EVENT_TEMPLATE_TYPE,
                                1,
                                false
                        ),
                        IndexSetConfig.create(
                                "57f3d721a43c2d59cb750004",
                                SystemIndexSetScope.NAME,
                                "Test 4",
                                "Index with system scope - not deletable",
                                true, null,
                                "test_4",
                                null, null,
                                1,
                                0,
                                MessageCountRotationStrategy.class.getCanonicalName(),
                                MessageCountRotationStrategyConfig.create(2500),
                                NoopRetentionStrategy.class.getCanonicalName(),
                                NoopRetentionStrategyConfig.create(25),
                                ZonedDateTime.of(2016, 10, 4, 18, 0, 0, 0, ZoneOffset.UTC),
                                "standard",
                                "test_4",
                                EVENT_TEMPLATE_TYPE,
                                1,
                                false,
                                DEFAULT_FIELD_TYPE_REFRESH_INTERVAL,
                                null, null, null
                        )
                );
    }

    @Test
    public void save() {
        final IndexSetCreatedSubscriber subscriber = new IndexSetCreatedSubscriber();
        clusterEventBus.registerClusterEventSubscriber(subscriber);
        final IndexSetConfig indexSetConfig = IndexSetConfig.create(
                "Test 3",
                null,
                true, true,
                "test_3",
                10,
                0,
                MessageCountRotationStrategy.class.getCanonicalName(),
                MessageCountRotationStrategyConfig.create(10000),
                NoopRetentionStrategy.class.getCanonicalName(),
                NoopRetentionStrategyConfig.create(5),
                ZonedDateTime.of(2016, 10, 4, 12, 0, 0, 0, ZoneOffset.UTC),
                "standard",
                "index-template",
                EVENT_TEMPLATE_TYPE,
                1,
                false
        );

        final IndexSetConfig savedIndexSetConfig = indexSetService.save(indexSetConfig);

        final Optional<IndexSetConfig> retrievedIndexSetConfig = indexSetService.get(savedIndexSetConfig.id());
        assertThat(retrievedIndexSetConfig)
                .isPresent()
                .contains(savedIndexSetConfig);
        assertThat(subscriber.getEvents())
                .hasSize(1)
                .containsExactly(IndexSetCreatedEvent.create(savedIndexSetConfig));
    }

    @Test
    @MongoDBFixtures("MongoIndexSetServiceTest.json")
    public void deleteWithStringId() {
        final IndexSetDeletedSubscriber subscriber = new IndexSetDeletedSubscriber();
        clusterEventBus.registerClusterEventSubscriber(subscriber);

        final int deletedEntries = indexSetService.delete("57f3d721a43c2d59cb750001");
        assertThat(deletedEntries).isEqualTo(1);
        assertThat(indexSetService.get("57f3d721a43c2d59cb750001")).isEmpty();

        assertThat(subscriber.getEvents())
                .hasSize(1)
                .containsExactly(IndexSetDeletedEvent.create("57f3d721a43c2d59cb750001"));
    }

    @Test
    @MongoDBFixtures("MongoIndexSetServiceTest.json")
    public void deleteRemovesExistingIndexSetConfig() {
        final IndexSetDeletedSubscriber subscriber = new IndexSetDeletedSubscriber();
        clusterEventBus.registerClusterEventSubscriber(subscriber);

        final int deletedEntries = indexSetService.delete(new ObjectId("57f3d721a43c2d59cb750001"));
        assertThat(deletedEntries).isEqualTo(1);
        assertThat(indexSetService.get("57f3d721a43c2d59cb750001")).isEmpty();

        assertThat(subscriber.getEvents())
                .hasSize(1)
                .containsExactly(IndexSetDeletedEvent.create("57f3d721a43c2d59cb750001"));
    }

    @Test
    @MongoDBFixtures("MongoIndexSetServiceTest.json")
    public void deleteDoesNothingIfIndexSetConfigDoesNotExist() {
        final IndexSetDeletedSubscriber subscriber = new IndexSetDeletedSubscriber();
        clusterEventBus.registerClusterEventSubscriber(subscriber);

        final int deletedEntries = indexSetService.delete("57f3d721a43c2d59cb750009");
        assertThat(deletedEntries).isZero();
        assertThat(indexSetService.get("57f3d721a43c2d59cb750001")).isPresent();
        assertThat(indexSetService.get("57f3d721a43c2d59cb750009")).isEmpty();
        assertThat(indexSetService.findAll()).hasSize(4);

        assertThat(subscriber.getEvents()).isEmpty();
    }


    @Test
    @MongoDBFixtures("MongoIndexSetServiceTest.json")
    public void deleteThrowsIfInvalidScope() {
        final IndexSetDeletedSubscriber subscriber = new IndexSetDeletedSubscriber();
        clusterEventBus.registerClusterEventSubscriber(subscriber);

        int deletedEntries = indexSetService.delete("57f3d721a43c2d59cb750004");

        assertThat(deletedEntries).isZero();
        assertThat(indexSetService.findAll()).hasSize(4);
        assertThat(subscriber.getEvents()).isEmpty();
    }

    @Test
    @MongoDBFixtures("MongoIndexSetServiceTest.json")
    public void deleteWithAssignedStreams() {
        final IndexSetDeletedSubscriber subscriber = new IndexSetDeletedSubscriber();
        clusterEventBus.registerClusterEventSubscriber(subscriber);

        final FakeStream stream1 = new FakeStream("Test stream 1");

        final String streamId = "57f3d721a43c2d59cb750001";
        stream1.setIndexSetId(streamId);

        when(streamService.loadAllWithIndexSet(streamId)).thenReturn(Collections.singletonList(stream1));

        final int deletedEntries = indexSetService.delete(streamId);
        assertThat(deletedEntries).isZero();
        assertThat(indexSetService.get(streamId)).isPresent();
        assertThat(indexSetService.findAll()).hasSize(4);

        assertThat(subscriber.getEvents()).isEmpty();
    }

    private static class IndexSetCreatedSubscriber {
        private final List<IndexSetCreatedEvent> events = new CopyOnWriteArrayList<>();

        @Subscribe
        public void createdEvent(IndexSetCreatedEvent event) {
            events.add(event);
        }

        public List<IndexSetCreatedEvent> getEvents() {
            return events;
        }
    }

    private static class IndexSetDeletedSubscriber {
        private final List<IndexSetDeletedEvent> events = new CopyOnWriteArrayList<>();

        @Subscribe
        public void createdEvent(IndexSetDeletedEvent event) {
            events.add(event);
        }

        public List<IndexSetDeletedEvent> getEvents() {
            return events;
        }
    }
}<|MERGE_RESOLUTION|>--- conflicted
+++ resolved
@@ -176,13 +176,8 @@
 
     @Test
     @MongoDBFixtures("MongoIndexSetServiceTest.json")
-<<<<<<< HEAD
     public void findOne() {
-        final Optional<IndexSetConfig> config3 = indexSetService.findOne(DBQuery.is("title", "Test 2"));
-=======
-    public void findOne() throws Exception {
         final Optional<IndexSetConfig> config3 = indexSetService.findOne(Filters.eq("title", "Test 2"));
->>>>>>> 1e768130
         assertThat(config3).isPresent();
         assertThat(config3.get().id()).isEqualTo("57f3d721a43c2d59cb750002");
 
