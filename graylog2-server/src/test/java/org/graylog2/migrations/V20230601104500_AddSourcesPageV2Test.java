--- conflicted
+++ resolved
@@ -81,11 +81,7 @@
 
     static class TestContentPackService extends ContentPackService {
         public TestContentPackService() {
-<<<<<<< HEAD
-            super(null, null, Map.of(), null, null, null, null);
-=======
-            super(null, null, Map.of(), null, null, null, mock(GRNRegistry.class), mock(EntitySharesService.class));
->>>>>>> 59a4b7d3
+            super(null, null, Map.of(), null, null, null, null, mock(GRNRegistry.class), mock(EntitySharesService.class));
         }
 
         @Override
