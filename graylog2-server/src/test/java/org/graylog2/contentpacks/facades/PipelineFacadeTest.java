--- conflicted
+++ resolved
@@ -109,12 +109,8 @@
 
         final MongoCollections mongoCollections = new MongoCollections(new MongoJackObjectMapperProvider(objectMapper),
                 mongodb.mongoConnection());
-<<<<<<< HEAD
-        pipelineService = new MongoDbPipelineService(mongoCollections, entityScopeService, clusterEventBus, mock(MongoDbRuleService.class));
-=======
         pipelineService = new MongoDbPipelineService(
                 mongoCollections, entityScopeService, clusterEventBus, mock(MongoDbRuleService.class), mock(PipelineStreamConnectionsService.class));
->>>>>>> e0e6033c
         connectionsService = new MongoDbPipelineStreamConnectionsService(mongoCollections, clusterEventBus);
 
         facade = new PipelineFacade(objectMapper, pipelineService, connectionsService, pipelineRuleParser, ruleService, streamService);
