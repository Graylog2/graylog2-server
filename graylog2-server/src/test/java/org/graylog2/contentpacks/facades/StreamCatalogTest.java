--- conflicted
+++ resolved
@@ -112,15 +112,10 @@
                 outputService,
                 indexSetService,
                 mongoIndexSetFactory,
-<<<<<<< HEAD
-                entityOwnershipService,
+                entityRegistrar,
                 clusterEventBus,
-                Set.of(),
-                new EntityScopeService(Set.of(new DefaultEntityScope(), new ImmutableSystemScope())));
-=======
-                entityRegistrar,
-                clusterEventBus, Set.of());
->>>>>>> 0d0e2c58
+		Set.of(),
+		new EntityScopeService(Set.of(new DefaultEntityScope(), new ImmutableSystemScope())));
         when(outputService.load("5adf239e4b900a0fdb4e5197")).thenReturn(
                 OutputImpl.create("5adf239e4b900a0fdb4e5197", "Title", "Type", "admin", Collections.emptyMap(), new Date(1524654085L), null)
         );
