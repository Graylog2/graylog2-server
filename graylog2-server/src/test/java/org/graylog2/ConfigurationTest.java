--- conflicted
+++ resolved
@@ -19,11 +19,7 @@
 import com.github.joschi.jadconfig.ParameterException;
 import com.github.joschi.jadconfig.RepositoryException;
 import com.github.joschi.jadconfig.ValidationException;
-<<<<<<< HEAD
-=======
-import com.github.joschi.jadconfig.repositories.InMemoryRepository;
 import org.graylog2.plugin.Tools;
->>>>>>> 61ccf0ed
 import org.junit.Before;
 import org.junit.Rule;
 import org.junit.Test;
@@ -47,7 +43,6 @@
 
 @SuppressWarnings("deprecation")
 public class ConfigurationTest {
-
     @Rule
     public final ExpectedException expectedException = ExpectedException.none();
 
@@ -326,7 +321,7 @@
         for (int i = 0; i < actual.length; i++) {
             try (final var tools = Mockito.mockStatic(Tools.class)) {
                 tools.when(Tools::availableProcessors).thenReturn(i + 1);
-                final Configuration config = processValidProperties();
+                final Configuration config = initConfig(new Configuration(), validProperties);
                 actual[i][0] = config.getProcessBufferProcessors();
                 actual[i][1] = config.getOutputBufferProcessors();
             }
