--- conflicted
+++ resolved
@@ -98,18 +98,4 @@
         return serverNodePaginatedService.searchPaginated(queryParser.parse(query), order.toBsonSort(field), 1, 10);
     }
 
-<<<<<<< HEAD
-    private Configuration configuration(Map<String, String> properties) throws RepositoryException, ValidationException {
-        final Configuration configuration = new Configuration();
-        final InMemoryRepository mandatoryProps = new InMemoryRepository(Map.of(
-                "password_secret", "thisisverysecretpassword",
-                "root_password_sha2", "aaaaa",
-                "data_dir", "/tmp",
-                "node_id_file", "./node-id"
-        ));
-        new JadConfig(List.of(mandatoryProps, new InMemoryRepository(properties)), configuration).process();
-        return configuration;
-    }
-=======
->>>>>>> 994cc852
 }