--- conflicted
+++ resolved
@@ -649,11 +649,6 @@
         // Set and get value.
         message.setMetadata("stateKey", 10L);
         assertThat(message.getMetadataValue("stateKey")).isEqualTo(10L);
-<<<<<<< HEAD
-        assertThat(message.getMetadataValue("stateKey", "default")).isEqualTo(10L);
-        assertThat(message.getMetadataValue("badKey", "default")).isEqualTo("default");
-=======
->>>>>>> 5a6f59dd
 
         // Test value removal.
         message.removeMetadata("badKey");
@@ -661,8 +656,6 @@
         message.removeMetadata("stateKey");
         assertThat(message.getMetadataValue("stateKey")).isNull();
     }
-<<<<<<< HEAD
-=======
 
     @Test
     public void testMetadataDefault() throws NoSuchFieldException, IllegalAccessException {
@@ -676,5 +669,4 @@
         assertThat(message.getMetadataValue("badKey", "default")).isEqualTo("default");
         assertThat(message.getMetadataValue("stateKey", "default")).isEqualTo(10L);
     }
->>>>>>> 5a6f59dd
 }