--- conflicted
+++ resolved
@@ -95,11 +95,7 @@
     }
 
     @Test
-<<<<<<< HEAD
-    void loadBySourcePattern() throws Exception {
-=======
     void loadBySourcePattern() {
->>>>>>> e0e6033c
         ruleService.save(dummyRule().toBuilder().title("title 1").source("abcdef").build());
         ruleService.save(dummyRule().toBuilder().title("title 2").source("bcd").build());
         assertThat(ruleService.loadBySourcePattern("abc")).hasSize(1);
