/*
 * Copyright (C) 2020 Graylog, Inc.
 *
 * This program is free software: you can redistribute it and/or modify
 * it under the terms of the Server Side Public License, version 1,
 * as published by MongoDB, Inc.
 *
 * This program is distributed in the hope that it will be useful,
 * but WITHOUT ANY WARRANTY; without even the implied warranty of
 * MERCHANTABILITY or FITNESS FOR A PARTICULAR PURPOSE. See the
 * Server Side Public License for more details.
 *
 * You should have received a copy of the Server Side Public License
 * along with this program. If not, see
 * <http://www.mongodb.com/licensing/server-side-public-license>.
 */
package org.graylog.plugins.pipelineprocessor.processors;

import com.codahale.metrics.Meter;
import com.codahale.metrics.MetricRegistry;
import com.google.common.collect.ImmutableList;
import com.google.common.collect.ImmutableMap;
import com.google.common.collect.Iterables;
import com.google.common.eventbus.EventBus;
import org.graylog.failure.FailureHandlerService;
import org.graylog.failure.FailureSubmissionService;
import org.graylog.plugins.pipelineprocessor.ast.Pipeline;
import org.graylog.plugins.pipelineprocessor.ast.Rule;
import org.graylog.plugins.pipelineprocessor.ast.functions.Function;
import org.graylog.plugins.pipelineprocessor.db.PipelineDao;
import org.graylog.plugins.pipelineprocessor.db.PipelineService;
import org.graylog.plugins.pipelineprocessor.db.PipelineStreamConnectionsService;
import org.graylog.plugins.pipelineprocessor.db.RuleDao;
import org.graylog.plugins.pipelineprocessor.db.RuleMetricsConfigDto;
import org.graylog.plugins.pipelineprocessor.db.RuleMetricsConfigService;
import org.graylog.plugins.pipelineprocessor.db.RuleService;
import org.graylog.plugins.pipelineprocessor.db.memory.InMemoryPipelineService;
import org.graylog.plugins.pipelineprocessor.db.memory.InMemoryPipelineStreamConnectionsService;
import org.graylog.plugins.pipelineprocessor.db.memory.InMemoryRuleService;
import org.graylog.plugins.pipelineprocessor.db.mongodb.MongoDbPipelineService;
import org.graylog.plugins.pipelineprocessor.db.mongodb.MongoDbPipelineStreamConnectionsService;
import org.graylog.plugins.pipelineprocessor.db.mongodb.MongoDbRuleService;
import org.graylog.plugins.pipelineprocessor.functions.conversion.StringConversion;
import org.graylog.plugins.pipelineprocessor.functions.messages.CreateMessage;
import org.graylog.plugins.pipelineprocessor.functions.messages.SetField;
import org.graylog.plugins.pipelineprocessor.parser.FunctionRegistry;
import org.graylog.plugins.pipelineprocessor.parser.PipelineRuleParser;
import org.graylog.plugins.pipelineprocessor.rest.PipelineConnections;
import org.graylog2.events.ClusterEventBus;
import org.graylog2.plugin.Message;
import org.graylog2.plugin.Messages;
import org.graylog2.plugin.Tools;
import org.graylog2.plugin.streams.Stream;
import org.graylog2.shared.SuppressForbidden;
import org.graylog2.shared.messageq.MessageQueueAcknowledger;
import org.junit.Test;

import java.util.Collections;
import java.util.List;
import java.util.Map;
import java.util.SortedMap;
import java.util.concurrent.Executors;

import static com.codahale.metrics.MetricRegistry.name;
import static org.assertj.core.api.Assertions.assertThat;
import static org.graylog2.plugin.streams.Stream.DEFAULT_STREAM_ID;
import static org.junit.Assert.assertEquals;
import static org.mockito.Mockito.mock;
import static org.mockito.Mockito.when;

public class PipelineInterpreterTest {
    private static final RuleDao RULE_TRUE = RuleDao.create("true", "true", "true",
            "rule \"true\"\n" +
                    "when true\n" +
                    "then\n" +
                    "end", null, null);
    private static final RuleDao RULE_FALSE = RuleDao.create("false", "false", "false",
            "rule \"false\"\n" +
                    "when false\n" +
                    "then\n" +
                    "end", null, null);
    private static final RuleDao RULE_ADD_FOOBAR = RuleDao.create("add_foobar", "add_foobar", "add_foobar",
            "rule \"add_foobar\"\n" +
                    "when true\n" +
                    "then\n" +
                    "  set_field(\"foobar\", \"covfefe\");\n" +
                    "end", null, null);

    @Test
    public void testCreateMessage() {
        final RuleService ruleService = mock(MongoDbRuleService.class);
        when(ruleService.loadAll()).thenReturn(Collections.singleton(
                RuleDao.create("abc",
                        "title",
                        "description",
                        "rule \"creates message\"\n" +
                                "when to_string($message.message) == \"original message\"\n" +
                                "then\n" +
                                "  create_message(\"derived message\");\n" +
                                "end",
                        Tools.nowUTC(),
                        null)
        ));

        final PipelineService pipelineService = mock(MongoDbPipelineService.class);
        when(pipelineService.loadAll()).thenReturn(Collections.singleton(
                PipelineDao.create("p1", "title", "description",
                        "pipeline \"pipeline\"\n" +
                                "stage 0 match all\n" +
                                "    rule \"creates message\";\n" +
                                "end\n",
                        Tools.nowUTC(),
                        null)
        ));

        final Map<String, Function<?>> functions = ImmutableMap.of(
                CreateMessage.NAME, new CreateMessage(),
                StringConversion.NAME, new StringConversion());

        final PipelineInterpreter interpreter = createPipelineInterpreter(ruleService, pipelineService, functions);

        Message msg = messageInDefaultStream("original message", "test");
        final Messages processed = interpreter.process(msg);

        final Message[] messages = Iterables.toArray(processed, Message.class);
        assertEquals(2, messages.length);
    }

    @Test
    public void testMatchAllContinuesIfAllRulesMatched() {
        final RuleService ruleService = mock(MongoDbRuleService.class);
        when(ruleService.loadAll()).thenReturn(ImmutableList.of(RULE_TRUE, RULE_FALSE, RULE_ADD_FOOBAR));

        final PipelineService pipelineService = mock(MongoDbPipelineService.class);
        when(pipelineService.loadAll()).thenReturn(Collections.singleton(
                PipelineDao.create("p1", "title", "description",
                        "pipeline \"pipeline\"\n" +
                                "stage 0 match all\n" +
                                "    rule \"true\";\n" +
                                "stage 1 match either\n" +
                                "    rule \"add_foobar\";\n" +
                                "end\n",
                        Tools.nowUTC(),
                        null)
        ));

        final Map<String, Function<?>> functions = ImmutableMap.of(SetField.NAME, new SetField());
        final PipelineInterpreter interpreter = createPipelineInterpreter(ruleService, pipelineService, functions);

        final Messages processed = interpreter.process(messageInDefaultStream("message", "test"));

        final List<Message> messages = ImmutableList.copyOf(processed);
        assertThat(messages).hasSize(1);

        final Message actualMessage = messages.get(0);
        assertThat(actualMessage.getFieldAs(String.class, "foobar")).isEqualTo("covfefe");
    }

    @Test
    public void testMatchAllDoesNotContinueIfNotAllRulesMatched() {
        final RuleService ruleService = mock(MongoDbRuleService.class);
        when(ruleService.loadAll()).thenReturn(ImmutableList.of(RULE_TRUE, RULE_FALSE, RULE_ADD_FOOBAR));

        final PipelineService pipelineService = mock(MongoDbPipelineService.class);
        when(pipelineService.loadAll()).thenReturn(Collections.singleton(
                PipelineDao.create("p1", "title", "description",
                        "pipeline \"pipeline\"\n" +
                                "stage 0 match all\n" +
                                "    rule \"true\";\n" +
                                "    rule \"false\";\n" +
                                "stage 1 match either\n" +
                                "    rule \"add_foobar\";\n" +
                                "end\n",
                        Tools.nowUTC(),
                        null)
        ));

        final Map<String, Function<?>> functions = ImmutableMap.of(SetField.NAME, new SetField());
        final PipelineInterpreter interpreter = createPipelineInterpreter(ruleService, pipelineService, functions);

        final Messages processed = interpreter.process(messageInDefaultStream("message", "test"));

        final List<Message> messages = ImmutableList.copyOf(processed);
        assertThat(messages).hasSize(1);

        final Message actualMessage = messages.get(0);
        assertThat(actualMessage.hasField("foobar")).isFalse();
    }

    @Test
    public void testMatchEitherContinuesIfOneRuleMatched() {
        final RuleService ruleService = mock(MongoDbRuleService.class);
        when(ruleService.loadAll()).thenReturn(ImmutableList.of(RULE_TRUE, RULE_FALSE, RULE_ADD_FOOBAR));

        final PipelineService pipelineService = mock(MongoDbPipelineService.class);
        when(pipelineService.loadAll()).thenReturn(Collections.singleton(
                PipelineDao.create("p1", "title", "description",
                        "pipeline \"pipeline\"\n" +
                                "stage 0 match either\n" +
                                "    rule \"true\";\n" +
                                "    rule \"false\";\n" +
                                "stage 1 match either\n" +
                                "    rule \"add_foobar\";\n" +
                                "end\n",
                        Tools.nowUTC(),
                        null)
        ));

        final Map<String, Function<?>> functions = ImmutableMap.of(SetField.NAME, new SetField());
        final PipelineInterpreter interpreter = createPipelineInterpreter(ruleService, pipelineService, functions);

        final Messages processed = interpreter.process(messageInDefaultStream("message", "test"));

        final List<Message> messages = ImmutableList.copyOf(processed);
        assertThat(messages).hasSize(1);

        final Message actualMessage = messages.get(0);
        assertThat(actualMessage.getFieldAs(String.class, "foobar")).isEqualTo("covfefe");
    }

    @Test
    public void testMatchEitherStopsIfNoRuleMatched() {
        final RuleService ruleService = mock(MongoDbRuleService.class);
        when(ruleService.loadAll()).thenReturn(ImmutableList.of(RULE_TRUE, RULE_FALSE, RULE_ADD_FOOBAR));

        final PipelineService pipelineService = mock(MongoDbPipelineService.class);
        when(pipelineService.loadAll()).thenReturn(Collections.singleton(
                PipelineDao.create("p1", "title", "description",
                        "pipeline \"pipeline\"\n" +
                                "stage 0 match either\n" +
                                "    rule \"false\";\n" +
                                "stage 1 match either\n" +
                                "    rule \"add_foobar\";\n" +
                                "end\n",
                        Tools.nowUTC(),
                        null)
        ));

        final Map<String, Function<?>> functions = ImmutableMap.of(SetField.NAME, new SetField());
        final PipelineInterpreter interpreter = createPipelineInterpreter(ruleService, pipelineService, functions);

        final Messages processed = interpreter.process(messageInDefaultStream("message", "test"));

        final List<Message> messages = ImmutableList.copyOf(processed);
        assertThat(messages).hasSize(1);

        final Message actualMessage = messages.get(0);
        assertThat(actualMessage.hasField("foobar")).isFalse();
    }

    @SuppressForbidden("Allow using default thread factory")
    private PipelineInterpreter createPipelineInterpreter(RuleService ruleService, PipelineService pipelineService, Map<String, Function<?>> functions) {
        final RuleMetricsConfigService ruleMetricsConfigService = mock(RuleMetricsConfigService.class);
        when(ruleMetricsConfigService.get()).thenReturn(RuleMetricsConfigDto.createDefault());
        final PipelineStreamConnectionsService pipelineStreamConnectionsService = mock(MongoDbPipelineStreamConnectionsService.class);
        final PipelineConnections pipelineConnections = PipelineConnections.create("p1", DEFAULT_STREAM_ID, Collections.singleton("p1"));
        when(pipelineStreamConnectionsService.loadAll()).thenReturn(Collections.singleton(pipelineConnections));

        final FunctionRegistry functionRegistry = new FunctionRegistry(functions);
        final PipelineRuleParser parser = new PipelineRuleParser(functionRegistry);

        final ConfigurationStateUpdater stateUpdater = new ConfigurationStateUpdater(ruleService,
                pipelineService,
                pipelineStreamConnectionsService,
                parser,
                ruleMetricsConfigService,
                new MetricRegistry(),
                Executors.newScheduledThreadPool(1),
                mock(EventBus.class),
                (currentPipelines, streamPipelineConnections, ruleMetricsConfig) -> new PipelineInterpreter.State(currentPipelines, streamPipelineConnections, ruleMetricsConfig, new MetricRegistry(), 1, true)
        );
        return new PipelineInterpreter(
                mock(MessageQueueAcknowledger.class),
                new MetricRegistry(),
                stateUpdater,
<<<<<<< HEAD
                mock(FailureSubmitService.class),
                mock(FailureHandlerService.class),
                new ObjectMapperProvider(), null);
=======
                mock(FailureSubmissionService.class),
                mock(FailureHandlerService.class));
>>>>>>> 10664b15
    }

    @Test
    @SuppressForbidden("Allow using default thread factory")
    public void testMetrics() {
        final RuleMetricsConfigService ruleMetricsConfigService = mock(RuleMetricsConfigService.class);
        when(ruleMetricsConfigService.get()).thenReturn(RuleMetricsConfigDto.createDefault());
        final ClusterEventBus clusterEventBus = new ClusterEventBus("cluster-event-bus", Executors.newSingleThreadExecutor());
        final RuleService ruleService = new InMemoryRuleService(clusterEventBus);
        ruleService.save(RuleDao.create("abc",
                "title",
                "description",
                "rule \"match_all\"\n" +
                        "when true\n" +
                        "then\n" +
                        "end",
                Tools.nowUTC(),
                null)
        );

        final PipelineService pipelineService = new InMemoryPipelineService(new ClusterEventBus());
        pipelineService.save(PipelineDao.create("cde", "title", "description",
                "pipeline \"pipeline\"\n" +
                        "stage 0 match all\n" +
                        "    rule \"match_all\";\n" +
                        "stage 1 match all\n" +
                        "    rule \"match_all\";\n" +
                        "end\n",
                Tools.nowUTC(),
                null)
        );

        final PipelineStreamConnectionsService pipelineStreamConnectionsService = new InMemoryPipelineStreamConnectionsService(clusterEventBus);
        pipelineStreamConnectionsService.save(PipelineConnections.create(null,
                DEFAULT_STREAM_ID,
                Collections.singleton("cde")));

        final FunctionRegistry functionRegistry = new FunctionRegistry(Collections.emptyMap());
        final PipelineRuleParser parser = new PipelineRuleParser(functionRegistry);

        final MetricRegistry metricRegistry = new MetricRegistry();
        final ConfigurationStateUpdater stateUpdater = new ConfigurationStateUpdater(ruleService,
                pipelineService,
                pipelineStreamConnectionsService,
                parser,
                ruleMetricsConfigService,
                metricRegistry,
                Executors.newScheduledThreadPool(1),
                mock(EventBus.class),
                (currentPipelines, streamPipelineConnections, ruleMetricsConfig) -> new PipelineInterpreter.State(currentPipelines, streamPipelineConnections, ruleMetricsConfig, new MetricRegistry(), 1, true)
        );
        final PipelineInterpreter interpreter = new PipelineInterpreter(
                mock(MessageQueueAcknowledger.class),
                metricRegistry,
                stateUpdater,
<<<<<<< HEAD
                mock(FailureSubmitService.class),
                mock(FailureHandlerService.class),
                new ObjectMapperProvider(), null);
=======
                mock(FailureSubmissionService.class),
                mock(FailureHandlerService.class));
>>>>>>> 10664b15

        interpreter.process(messageInDefaultStream("", ""));

        final SortedMap<String, Meter> meters = metricRegistry.getMeters((name, metric) -> name.startsWith(name(Pipeline.class, "cde")) || name.startsWith(name(Rule.class, "abc")));

        assertThat(meters.keySet()).containsExactlyInAnyOrder(
                name(Pipeline.class, "cde", "executed"),
                name(Pipeline.class, "cde", "stage", "0", "executed"),
                name(Pipeline.class, "cde", "stage", "1", "executed"),
                name(Rule.class, "abc", "executed"),
                name(Rule.class, "abc", "cde", "0", "executed"),
                name(Rule.class, "abc", "cde", "1", "executed"),
                name(Rule.class, "abc", "matched"),
                name(Rule.class, "abc", "cde", "0", "matched"),
                name(Rule.class, "abc", "cde", "1", "matched"),
                name(Rule.class, "abc", "not-matched"),
                name(Rule.class, "abc", "cde", "0", "not-matched"),
                name(Rule.class, "abc", "cde", "1", "not-matched"),
                name(Rule.class, "abc", "failed"),
                name(Rule.class, "abc", "cde", "0", "failed"),
                name(Rule.class, "abc", "cde", "1", "failed")
        );

        assertThat(meters.get(name(Pipeline.class, "cde", "executed")).getCount()).isEqualTo(1L);
        assertThat(meters.get(name(Pipeline.class, "cde", "stage", "0", "executed")).getCount()).isEqualTo(1L);
        assertThat(meters.get(name(Pipeline.class, "cde", "stage", "1", "executed")).getCount()).isEqualTo(1L);

        assertThat(meters.get(name(Rule.class, "abc", "executed")).getCount()).isEqualTo(2L);
        assertThat(meters.get(name(Rule.class, "abc", "cde", "0", "executed")).getCount()).isEqualTo(1L);
        assertThat(meters.get(name(Rule.class, "abc", "cde", "1", "executed")).getCount()).isEqualTo(1L);

        assertThat(meters.get(name(Rule.class, "abc", "matched")).getCount()).isEqualTo(2L);
        assertThat(meters.get(name(Rule.class, "abc", "cde", "0", "matched")).getCount()).isEqualTo(1L);
        assertThat(meters.get(name(Rule.class, "abc", "cde", "1", "matched")).getCount()).isEqualTo(1L);

        assertThat(meters.get(name(Rule.class, "abc", "not-matched")).getCount()).isEqualTo(0L);
        assertThat(meters.get(name(Rule.class, "abc", "cde", "0", "not-matched")).getCount()).isEqualTo(0L);
        assertThat(meters.get(name(Rule.class, "abc", "cde", "1", "not-matched")).getCount()).isEqualTo(0L);

        assertThat(meters.get(name(Rule.class, "abc", "failed")).getCount()).isEqualTo(0L);
        assertThat(meters.get(name(Rule.class, "abc", "cde", "0", "failed")).getCount()).isEqualTo(0L);
        assertThat(meters.get(name(Rule.class, "abc", "cde", "1", "failed")).getCount()).isEqualTo(0L);

    }

    private Message messageInDefaultStream(String message, String source) {
        final Message msg = new Message(message, source, Tools.nowUTC());

        final Stream mockedStream = mock(Stream.class);
        when(mockedStream.getId()).thenReturn(DEFAULT_STREAM_ID);
        msg.addStream(mockedStream);

        return msg;
    }
}<|MERGE_RESOLUTION|>--- conflicted
+++ resolved
@@ -273,14 +273,9 @@
                 mock(MessageQueueAcknowledger.class),
                 new MetricRegistry(),
                 stateUpdater,
-<<<<<<< HEAD
-                mock(FailureSubmitService.class),
+                mock(FailureSubmissionService.class),
                 mock(FailureHandlerService.class),
-                new ObjectMapperProvider(), null);
-=======
-                mock(FailureSubmissionService.class),
-                mock(FailureHandlerService.class));
->>>>>>> 10664b15
+                null);
     }
 
     @Test
@@ -336,14 +331,9 @@
                 mock(MessageQueueAcknowledger.class),
                 metricRegistry,
                 stateUpdater,
-<<<<<<< HEAD
-                mock(FailureSubmitService.class),
+                mock(FailureSubmissionService.class),
                 mock(FailureHandlerService.class),
-                new ObjectMapperProvider(), null);
-=======
-                mock(FailureSubmissionService.class),
-                mock(FailureHandlerService.class));
->>>>>>> 10664b15
+                null);
 
         interpreter.process(messageInDefaultStream("", ""));
 
