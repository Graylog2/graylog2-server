--- conflicted
+++ resolved
@@ -1015,7 +1015,6 @@
     }
 
     @Test
-<<<<<<< HEAD
     public void accountingSize() {
         final Rule rule = parser.parseRule(ruleForTest(), true);
         final Message message = evaluateRule(rule);
@@ -1025,8 +1024,6 @@
     }
 
     @Test
-=======
->>>>>>> 7f3f2b78
     public void metricCounter() {
         final Rule rule = parser.parseRule(ruleForTest(), true);
         evaluateRule(rule);
