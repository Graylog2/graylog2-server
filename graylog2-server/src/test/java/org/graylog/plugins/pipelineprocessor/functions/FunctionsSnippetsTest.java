/*
 * Copyright (C) 2020 Graylog, Inc.
 *
 * This program is free software: you can redistribute it and/or modify
 * it under the terms of the Server Side Public License, version 1,
 * as published by MongoDB, Inc.
 *
 * This program is distributed in the hope that it will be useful,
 * but WITHOUT ANY WARRANTY; without even the implied warranty of
 * MERCHANTABILITY or FITNESS FOR A PARTICULAR PURPOSE. See the
 * Server Side Public License for more details.
 *
 * You should have received a copy of the Server Side Public License
 * along with this program. If not, see
 * <http://www.mongodb.com/licensing/server-side-public-license>.
 */
package org.graylog.plugins.pipelineprocessor.functions;

import com.codahale.metrics.MetricRegistry;
import com.fasterxml.jackson.databind.ObjectMapper;
import com.google.common.collect.ImmutableList;
import com.google.common.collect.Iterables;
import com.google.common.collect.Lists;
import com.google.common.collect.Sets;
import com.google.common.eventbus.EventBus;
import com.google.common.net.InetAddresses;
import org.graylog.plugins.pipelineprocessor.BaseParserTest;
import org.graylog.plugins.pipelineprocessor.EvaluationContext;
import org.graylog.plugins.pipelineprocessor.ast.Rule;
import org.graylog.plugins.pipelineprocessor.ast.functions.Function;
import org.graylog.plugins.pipelineprocessor.functions.conversion.BooleanConversion;
import org.graylog.plugins.pipelineprocessor.functions.conversion.DoubleConversion;
import org.graylog.plugins.pipelineprocessor.functions.conversion.IsBoolean;
import org.graylog.plugins.pipelineprocessor.functions.conversion.IsCollection;
import org.graylog.plugins.pipelineprocessor.functions.conversion.IsDouble;
import org.graylog.plugins.pipelineprocessor.functions.conversion.IsList;
import org.graylog.plugins.pipelineprocessor.functions.conversion.IsLong;
import org.graylog.plugins.pipelineprocessor.functions.conversion.IsMap;
import org.graylog.plugins.pipelineprocessor.functions.conversion.IsNumber;
import org.graylog.plugins.pipelineprocessor.functions.conversion.IsString;
import org.graylog.plugins.pipelineprocessor.functions.conversion.LongConversion;
import org.graylog.plugins.pipelineprocessor.functions.conversion.MapConversion;
import org.graylog.plugins.pipelineprocessor.functions.conversion.StringConversion;
import org.graylog.plugins.pipelineprocessor.functions.dates.DateConversion;
import org.graylog.plugins.pipelineprocessor.functions.dates.FlexParseDate;
import org.graylog.plugins.pipelineprocessor.functions.dates.FormatDate;
import org.graylog.plugins.pipelineprocessor.functions.dates.IsDate;
import org.graylog.plugins.pipelineprocessor.functions.dates.Now;
import org.graylog.plugins.pipelineprocessor.functions.dates.ParseDate;
import org.graylog.plugins.pipelineprocessor.functions.dates.ParseUnixMilliseconds;
import org.graylog.plugins.pipelineprocessor.functions.dates.periods.Days;
import org.graylog.plugins.pipelineprocessor.functions.dates.periods.Hours;
import org.graylog.plugins.pipelineprocessor.functions.dates.periods.IsPeriod;
import org.graylog.plugins.pipelineprocessor.functions.dates.periods.Millis;
import org.graylog.plugins.pipelineprocessor.functions.dates.periods.Minutes;
import org.graylog.plugins.pipelineprocessor.functions.dates.periods.Months;
import org.graylog.plugins.pipelineprocessor.functions.dates.periods.PeriodParseFunction;
import org.graylog.plugins.pipelineprocessor.functions.dates.periods.Seconds;
import org.graylog.plugins.pipelineprocessor.functions.dates.periods.Weeks;
import org.graylog.plugins.pipelineprocessor.functions.dates.periods.Years;
import org.graylog.plugins.pipelineprocessor.functions.debug.Debug;
import org.graylog.plugins.pipelineprocessor.functions.debug.MetricCounterIncrement;
import org.graylog.plugins.pipelineprocessor.functions.encoding.Base16Decode;
import org.graylog.plugins.pipelineprocessor.functions.encoding.Base16Encode;
import org.graylog.plugins.pipelineprocessor.functions.encoding.Base32Decode;
import org.graylog.plugins.pipelineprocessor.functions.encoding.Base32Encode;
import org.graylog.plugins.pipelineprocessor.functions.encoding.Base32HumanDecode;
import org.graylog.plugins.pipelineprocessor.functions.encoding.Base32HumanEncode;
import org.graylog.plugins.pipelineprocessor.functions.encoding.Base64Decode;
import org.graylog.plugins.pipelineprocessor.functions.encoding.Base64Encode;
import org.graylog.plugins.pipelineprocessor.functions.encoding.Base64UrlDecode;
import org.graylog.plugins.pipelineprocessor.functions.encoding.Base64UrlEncode;
import org.graylog.plugins.pipelineprocessor.functions.hashing.CRC32;
import org.graylog.plugins.pipelineprocessor.functions.hashing.CRC32C;
import org.graylog.plugins.pipelineprocessor.functions.hashing.MD5;
import org.graylog.plugins.pipelineprocessor.functions.hashing.Murmur3_128;
import org.graylog.plugins.pipelineprocessor.functions.hashing.Murmur3_32;
import org.graylog.plugins.pipelineprocessor.functions.hashing.SHA1;
import org.graylog.plugins.pipelineprocessor.functions.hashing.SHA256;
import org.graylog.plugins.pipelineprocessor.functions.hashing.SHA512;
import org.graylog.plugins.pipelineprocessor.functions.ips.CidrMatch;
import org.graylog.plugins.pipelineprocessor.functions.ips.IpAddress;
import org.graylog.plugins.pipelineprocessor.functions.ips.IpAddressConversion;
import org.graylog.plugins.pipelineprocessor.functions.ips.IsIp;
import org.graylog.plugins.pipelineprocessor.functions.json.IsJson;
import org.graylog.plugins.pipelineprocessor.functions.json.JsonFlatten;
import org.graylog.plugins.pipelineprocessor.functions.json.JsonParse;
import org.graylog.plugins.pipelineprocessor.functions.json.SelectJsonPath;
import org.graylog.plugins.pipelineprocessor.functions.lookup.LookupAddStringList;
import org.graylog.plugins.pipelineprocessor.functions.lookup.LookupAssignTtl;
import org.graylog.plugins.pipelineprocessor.functions.lookup.LookupClearKey;
import org.graylog.plugins.pipelineprocessor.functions.lookup.LookupHasValue;
import org.graylog.plugins.pipelineprocessor.functions.lookup.LookupRemoveStringList;
import org.graylog.plugins.pipelineprocessor.functions.lookup.LookupSetStringList;
import org.graylog.plugins.pipelineprocessor.functions.lookup.LookupSetValue;
import org.graylog.plugins.pipelineprocessor.functions.maps.MapRemove;
import org.graylog.plugins.pipelineprocessor.functions.maps.MapSet;
import org.graylog.plugins.pipelineprocessor.functions.messages.CloneMessage;
import org.graylog.plugins.pipelineprocessor.functions.messages.CreateMessage;
import org.graylog.plugins.pipelineprocessor.functions.messages.DropMessage;
import org.graylog.plugins.pipelineprocessor.functions.messages.HasField;
import org.graylog.plugins.pipelineprocessor.functions.messages.NormalizeFields;
import org.graylog.plugins.pipelineprocessor.functions.messages.RemoveField;
import org.graylog.plugins.pipelineprocessor.functions.messages.RemoveFromStream;
import org.graylog.plugins.pipelineprocessor.functions.messages.RenameField;
import org.graylog.plugins.pipelineprocessor.functions.messages.RouteToStream;
import org.graylog.plugins.pipelineprocessor.functions.messages.SetField;
import org.graylog.plugins.pipelineprocessor.functions.messages.SetFields;
import org.graylog.plugins.pipelineprocessor.functions.messages.StreamCacheService;
import org.graylog.plugins.pipelineprocessor.functions.messages.TrafficAccountingSize;
import org.graylog.plugins.pipelineprocessor.functions.strings.Abbreviate;
import org.graylog.plugins.pipelineprocessor.functions.strings.Capitalize;
import org.graylog.plugins.pipelineprocessor.functions.strings.Concat;
import org.graylog.plugins.pipelineprocessor.functions.strings.Contains;
import org.graylog.plugins.pipelineprocessor.functions.strings.EndsWith;
import org.graylog.plugins.pipelineprocessor.functions.strings.FirstNonNull;
import org.graylog.plugins.pipelineprocessor.functions.strings.GrokMatch;
import org.graylog.plugins.pipelineprocessor.functions.strings.Join;
import org.graylog.plugins.pipelineprocessor.functions.strings.KeyValue;
import org.graylog.plugins.pipelineprocessor.functions.strings.Length;
import org.graylog.plugins.pipelineprocessor.functions.strings.Lowercase;
import org.graylog.plugins.pipelineprocessor.functions.strings.RegexMatch;
import org.graylog.plugins.pipelineprocessor.functions.strings.RegexReplace;
import org.graylog.plugins.pipelineprocessor.functions.strings.Replace;
import org.graylog.plugins.pipelineprocessor.functions.strings.Split;
import org.graylog.plugins.pipelineprocessor.functions.strings.StartsWith;
import org.graylog.plugins.pipelineprocessor.functions.strings.StringEntropy;
import org.graylog.plugins.pipelineprocessor.functions.strings.Substring;
import org.graylog.plugins.pipelineprocessor.functions.strings.Swapcase;
import org.graylog.plugins.pipelineprocessor.functions.strings.Uncapitalize;
import org.graylog.plugins.pipelineprocessor.functions.strings.Uppercase;
import org.graylog.plugins.pipelineprocessor.functions.syslog.SyslogFacilityConversion;
import org.graylog.plugins.pipelineprocessor.functions.syslog.SyslogLevelConversion;
import org.graylog.plugins.pipelineprocessor.functions.syslog.SyslogPriorityConversion;
import org.graylog.plugins.pipelineprocessor.functions.syslog.SyslogPriorityToStringConversion;
import org.graylog.plugins.pipelineprocessor.functions.urls.IsUrl;
import org.graylog.plugins.pipelineprocessor.functions.urls.UrlConversion;
import org.graylog.plugins.pipelineprocessor.functions.urls.UrlDecode;
import org.graylog.plugins.pipelineprocessor.functions.urls.UrlEncode;
import org.graylog.plugins.pipelineprocessor.parser.FunctionRegistry;
import org.graylog.plugins.pipelineprocessor.parser.ParseException;
import org.graylog2.grok.GrokPattern;
import org.graylog2.grok.GrokPatternRegistry;
import org.graylog2.grok.GrokPatternService;
import org.graylog2.lookup.LookupTable;
import org.graylog2.lookup.LookupTableService;
import org.graylog2.plugin.InstantMillisProvider;
import org.graylog2.plugin.Message;
import org.graylog2.plugin.Tools;
import org.graylog2.plugin.lookup.LookupResult;
import org.graylog2.plugin.streams.Stream;
import org.graylog2.shared.SuppressForbidden;
import org.graylog2.shared.bindings.providers.ObjectMapperProvider;
import org.graylog2.streams.StreamService;
import org.joda.time.DateTime;
import org.joda.time.DateTimeUtils;
import org.joda.time.Duration;
import org.joda.time.Period;
import org.junit.BeforeClass;
import org.junit.Test;
import org.mockito.InOrder;
import org.mockito.Mockito;
import org.mockito.junit.MockitoJUnit;
import org.mockito.junit.MockitoRule;
import org.slf4j.Logger;

import javax.inject.Provider;
import java.util.Arrays;
import java.util.Collections;
import java.util.List;
import java.util.Map;
import java.util.Optional;
import java.util.Set;
import java.util.concurrent.Executors;

import static org.assertj.core.api.Assertions.assertThat;
import static org.assertj.core.api.Assertions.fail;
import static org.junit.Assert.assertNotNull;
import static org.junit.Assert.assertTrue;
import static org.mockito.ArgumentMatchers.any;
import static org.mockito.ArgumentMatchers.anyBoolean;
import static org.mockito.ArgumentMatchers.anyString;
import static org.mockito.Mockito.RETURNS_DEEP_STUBS;
import static org.mockito.Mockito.doNothing;
import static org.mockito.Mockito.doReturn;
import static org.mockito.Mockito.mock;
import static org.mockito.Mockito.spy;
import static org.mockito.Mockito.times;
import static org.mockito.Mockito.verify;
import static org.mockito.Mockito.verifyNoMoreInteractions;
import static org.mockito.Mockito.when;

public class FunctionsSnippetsTest extends BaseParserTest {
    @org.junit.Rule
    public final MockitoRule mockitoRule = MockitoJUnit.rule();

    public static final DateTime GRAYLOG_EPOCH = DateTime.parse("2010-07-30T16:03:25Z");
    private static final EventBus eventBus = new EventBus();
    private static StreamCacheService streamCacheService;
    private static Stream otherStream;
    private static MetricRegistry metricRegistry = new MetricRegistry();

    private static LookupTableService lookupTableService;
    private static LookupTableService.Function lookupServiceFunction;
    private static LookupTable lookupTable;
    private static Map aMap;

    private static Logger loggerMock;

    @BeforeClass
    @SuppressForbidden("Allow using default thread factory")
    public static void registerFunctions() {
        final Map<String, Function<?>> functions = commonFunctions();

        functions.put(BooleanConversion.NAME, new BooleanConversion());
        functions.put(DoubleConversion.NAME, new DoubleConversion());
        functions.put(LongConversion.NAME, new LongConversion());
        functions.put(StringConversion.NAME, new StringConversion());
        functions.put(MapConversion.NAME, new MapConversion());

        // message related functions
        functions.put(HasField.NAME, new HasField());
        functions.put(SetField.NAME, new SetField());
        functions.put(SetFields.NAME, new SetFields());
        functions.put(RenameField.NAME, new RenameField());
        functions.put(RemoveField.NAME, new RemoveField());
        functions.put(NormalizeFields.NAME, new NormalizeFields());

        functions.put(DropMessage.NAME, new DropMessage());
        functions.put(CreateMessage.NAME, new CreateMessage());
        functions.put(CloneMessage.NAME, new CloneMessage());
        functions.put(TrafficAccountingSize.NAME, new TrafficAccountingSize());

        // route to stream mocks
        final StreamService streamService = mock(StreamService.class);

        otherStream = mock(Stream.class, "some stream id2");
        when(otherStream.isPaused()).thenReturn(false);
        when(otherStream.getTitle()).thenReturn("some name");
        when(otherStream.getId()).thenReturn("id2");

        when(streamService.loadAll()).thenReturn(Lists.newArrayList(defaultStream, otherStream));
        when(streamService.loadAllEnabled()).thenReturn(Lists.newArrayList(defaultStream, otherStream));
        streamCacheService = new StreamCacheService(eventBus, streamService, null);
        streamCacheService.startAsync().awaitRunning();
        final Provider<Stream> defaultStreamProvider = () -> defaultStream;
        functions.put(RouteToStream.NAME, new RouteToStream(streamCacheService, defaultStreamProvider));
        functions.put(RemoveFromStream.NAME, new RemoveFromStream(streamCacheService, defaultStreamProvider));

        lookupTableService = mock(LookupTableService.class, RETURNS_DEEP_STUBS);
        lookupTable = spy(LookupTable.class);
        when(lookupTableService.getTable(anyString())).thenReturn(lookupTable);
        lookupServiceFunction = new LookupTableService.Function(lookupTableService, "table");
        when(lookupTableService.newBuilder().lookupTable(anyString()).build()).thenReturn(lookupServiceFunction);

        loggerMock = mock(Logger.class);
        // input related functions
        // TODO needs mock
        //functions.put(FromInput.NAME, new FromInput());

        // generic functions
        functions.put(RegexMatch.NAME, new RegexMatch());
        functions.put(RegexReplace.NAME, new RegexReplace());

        // string functions
        functions.put(Abbreviate.NAME, new Abbreviate());
        functions.put(Capitalize.NAME, new Capitalize());
        functions.put(Concat.NAME, new Concat());
        functions.put(Contains.NAME, new Contains());
        functions.put(EndsWith.NAME, new EndsWith());
        functions.put(Lowercase.NAME, new Lowercase());
        functions.put(Substring.NAME, new Substring());
        functions.put(Swapcase.NAME, new Swapcase());
        functions.put(Uncapitalize.NAME, new Uncapitalize());
        functions.put(Uppercase.NAME, new Uppercase());
        functions.put(KeyValue.NAME, new KeyValue());
        functions.put(Join.NAME, new Join());
        functions.put(Split.NAME, new Split());
        functions.put(StartsWith.NAME, new StartsWith());
        functions.put(Replace.NAME, new Replace());
        functions.put(Length.NAME, new Length());
        functions.put(FirstNonNull.NAME, new FirstNonNull());
        functions.put(StringEntropy.NAME, new StringEntropy());

        final ObjectMapper objectMapper = new ObjectMapperProvider().get();
        functions.put(JsonParse.NAME, new JsonParse(objectMapper));
        functions.put(JsonFlatten.NAME, new JsonFlatten(objectMapper));
        functions.put(SelectJsonPath.NAME, new SelectJsonPath(objectMapper));

        functions.put(DateConversion.NAME, new DateConversion());
        functions.put(Now.NAME, new Now());
        functions.put(FlexParseDate.NAME, new FlexParseDate());
        functions.put(ParseDate.NAME, new ParseDate());
        functions.put(ParseUnixMilliseconds.NAME, new ParseUnixMilliseconds());
        functions.put(FormatDate.NAME, new FormatDate());

        functions.put(Years.NAME, new Years());
        functions.put(Months.NAME, new Months());
        functions.put(Weeks.NAME, new Weeks());
        functions.put(Days.NAME, new Days());
        functions.put(Hours.NAME, new Hours());
        functions.put(Minutes.NAME, new Minutes());
        functions.put(Seconds.NAME, new Seconds());
        functions.put(Millis.NAME, new Millis());
        functions.put(PeriodParseFunction.NAME, new PeriodParseFunction());

        functions.put(CRC32.NAME, new CRC32());
        functions.put(CRC32C.NAME, new CRC32C());
        functions.put(MD5.NAME, new MD5());
        functions.put(Murmur3_32.NAME, new Murmur3_32());
        functions.put(Murmur3_128.NAME, new Murmur3_128());
        functions.put(SHA1.NAME, new SHA1());
        functions.put(SHA256.NAME, new SHA256());
        functions.put(SHA512.NAME, new SHA512());

        functions.put(Base16Encode.NAME, new Base16Encode());
        functions.put(Base16Decode.NAME, new Base16Decode());
        functions.put(Base32Encode.NAME, new Base32Encode());
        functions.put(Base32Decode.NAME, new Base32Decode());
        functions.put(Base32HumanEncode.NAME, new Base32HumanEncode());
        functions.put(Base32HumanDecode.NAME, new Base32HumanDecode());
        functions.put(Base64Encode.NAME, new Base64Encode());
        functions.put(Base64Decode.NAME, new Base64Decode());
        functions.put(Base64UrlEncode.NAME, new Base64UrlEncode());
        functions.put(Base64UrlDecode.NAME, new Base64UrlDecode());

        functions.put(IpAddressConversion.NAME, new IpAddressConversion());
        functions.put(CidrMatch.NAME, new CidrMatch());

        functions.put(IsNull.NAME, new IsNull());
        functions.put(IsNotNull.NAME, new IsNotNull());

        functions.put(SyslogPriorityConversion.NAME, new SyslogPriorityConversion());
        functions.put(SyslogPriorityToStringConversion.NAME, new SyslogPriorityToStringConversion());
        functions.put(SyslogFacilityConversion.NAME, new SyslogFacilityConversion());
        functions.put(SyslogLevelConversion.NAME, new SyslogLevelConversion());

        functions.put(UrlConversion.NAME, new UrlConversion());
        functions.put(UrlDecode.NAME, new UrlDecode());
        functions.put(UrlEncode.NAME, new UrlEncode());

        functions.put(IsBoolean.NAME, new IsBoolean());
        functions.put(IsNumber.NAME, new IsNumber());
        functions.put(IsDouble.NAME, new IsDouble());
        functions.put(IsLong.NAME, new IsLong());
        functions.put(IsString.NAME, new IsString());
        functions.put(IsCollection.NAME, new IsCollection());
        functions.put(IsList.NAME, new IsList());
        functions.put(IsMap.NAME, new IsMap());
        functions.put(IsDate.NAME, new IsDate());
        functions.put(IsPeriod.NAME, new IsPeriod());
        functions.put(IsIp.NAME, new IsIp());
        functions.put(IsJson.NAME, new IsJson());
        functions.put(IsUrl.NAME, new IsUrl());
        functions.put(Debug.NAME, new Debug(loggerMock));

        final GrokPatternService grokPatternService = mock(GrokPatternService.class);
        final GrokPattern greedyPattern = GrokPattern.create("GREEDY", ".*");
        Set<GrokPattern> patterns = Sets.newHashSet(
                greedyPattern,
                GrokPattern.create("GREEDY", ".*"),
                GrokPattern.create("BASE10NUM", "(?<![0-9.+-])(?>[+-]?(?:(?:[0-9]+(?:\\.[0-9]+)?)|(?:\\.[0-9]+)))"),
                GrokPattern.create("NUMBER", "(?:%{BASE10NUM:UNWANTED})"),
                GrokPattern.create("UNDERSCORE", "(?<test_field>test)"),
                GrokPattern.create("NUM", "%{BASE10NUM}")
        );
        when(grokPatternService.loadAll()).thenReturn(patterns);
        when(grokPatternService.loadByName("GREEDY")).thenReturn(Optional.of(greedyPattern));
        final EventBus clusterBus = new EventBus();
        final GrokPatternRegistry grokPatternRegistry = new GrokPatternRegistry(clusterBus,
                                                                                grokPatternService,
                                                                                Executors.newScheduledThreadPool(1));
        functions.put(GrokMatch.NAME, new GrokMatch(grokPatternRegistry));
        functions.put(GrokExists.NAME, new GrokExists(grokPatternRegistry));

        functions.put(MetricCounterIncrement.NAME, new MetricCounterIncrement(metricRegistry));

        functions.put(LookupSetValue.NAME, new LookupSetValue(lookupTableService));
        functions.put(LookupClearKey.NAME, new LookupClearKey(lookupTableService));
        functions.put(LookupSetStringList.NAME, new LookupSetStringList(lookupTableService));
        functions.put(LookupAddStringList.NAME, new LookupAddStringList(lookupTableService));
        functions.put(LookupRemoveStringList.NAME, new LookupRemoveStringList(lookupTableService));
        functions.put(LookupHasValue.NAME, new LookupHasValue(lookupTableService));
        functions.put(LookupAssignTtl.NAME, new LookupAssignTtl(lookupTableService));

        functions.put(MapRemove.NAME, new MapRemove());
        functions.put(MapSet.NAME, new MapSet());

        functionRegistry = new FunctionRegistry(functions);
    }

    @Test
    public void stringConcat(){
        final Rule rule = parser.parseRule(ruleForTest(), false);
        final Message message = evaluateRule(rule, new Message("Dummy Message", "test", Tools.nowUTC()));

        assertThat(message.hasField("result")).isTrue();
        assertThat(message.getField("result")).isEqualTo("aabbcc");
    }

    @Test
    public void jsonpath() {
        final String json = "{\n" +
                "    \"store\": {\n" +
                "        \"book\": [\n" +
                "            {\n" +
                "                \"category\": \"reference\",\n" +
                "                \"author\": \"Nigel Rees\",\n" +
                "                \"title\": \"Sayings of the Century\",\n" +
                "                \"price\": 8.95\n" +
                "            },\n" +
                "            {\n" +
                "                \"category\": \"fiction\",\n" +
                "                \"author\": \"Evelyn Waugh\",\n" +
                "                \"title\": \"Sword of Honour\",\n" +
                "                \"price\": 12.99\n" +
                "            },\n" +
                "            {\n" +
                "                \"category\": \"fiction\",\n" +
                "                \"author\": \"Herman Melville\",\n" +
                "                \"title\": \"Moby Dick\",\n" +
                "                \"isbn\": \"0-553-21311-3\",\n" +
                "                \"price\": 8.99\n" +
                "            },\n" +
                "            {\n" +
                "                \"category\": \"fiction\",\n" +
                "                \"author\": \"J. R. R. Tolkien\",\n" +
                "                \"title\": \"The Lord of the Rings\",\n" +
                "                \"isbn\": \"0-395-19395-8\",\n" +
                "                \"price\": 22.99\n" +
                "            }\n" +
                "        ],\n" +
                "        \"bicycle\": {\n" +
                "            \"color\": \"red\",\n" +
                "            \"price\": 19.95\n" +
                "        }\n" +
                "    },\n" +
                "    \"expensive\": 10\n" +
                "}";

        final Rule rule = parser.parseRule(ruleForTest(), false);
        final Message message = evaluateRule(rule, new Message(json, "test", Tools.nowUTC()));

        assertThat(message.hasField("author_first")).isTrue();
        assertThat(message.getField("author_first")).isEqualTo("Nigel Rees");
        assertThat(message.hasField("author_last")).isTrue();
        assertThat(message.hasField("this_should_exist")).isTrue();
    }

    @Test
    public void json() {
        final String flatJson = "{\"str\":\"foobar\",\"int\":42,\"float\":2.5,\"bool\":true,\"array\":[1,2,3]}";
        final String nestedJson = "{\n" +
                "    \"store\": {\n" +
                "        \"book\": {\n" +
                "            \"category\": \"reference\",\n" +
                "            \"author\": \"Nigel Rees\",\n" +
                "            \"title\": \"Sayings of the Century\",\n" +
                "            \"price\": 8.95\n" +
                "        },\n" +
                "        \"bicycle\": {\n" +
                "            \"color\": \"red\",\n" +
                "            \"price\": 19.95\n" +
                "        }\n" +
                "    },\n" +
                "    \"expensive\": 10\n" +
                "}";

        final Rule rule = parser.parseRule(ruleForTest(), false);
        final Message message = new Message("JSON", "test", Tools.nowUTC());
        message.addField("flat_json", flatJson);
        message.addField("nested_json", nestedJson);
        final Message evaluatedMessage = evaluateRule(rule, message);

        assertThat(evaluatedMessage.getField("message")).isEqualTo("JSON");
        assertThat(evaluatedMessage.getField("flat_json")).isEqualTo(flatJson);
        assertThat(evaluatedMessage.getField("nested_json")).isEqualTo(nestedJson);
        assertThat(evaluatedMessage.getField("str")).isEqualTo("foobar");
        assertThat(evaluatedMessage.getField("int")).isEqualTo(42);
        assertThat(evaluatedMessage.getField("float")).isEqualTo(2.5);
        assertThat(evaluatedMessage.getField("bool")).isEqualTo(true);
        assertThat(evaluatedMessage.getField("array")).isEqualTo(Arrays.asList(1, 2, 3));
        assertThat(evaluatedMessage.getField("store")).isInstanceOf(Map.class);
        assertThat(evaluatedMessage.getField("expensive")).isEqualTo(10);
    }

    @Test
    public void flattenJson() {
        final String nestedJson = "{\n" +
                "    \"store\": {\n" +
                "        \"book\": {\n" +
                "            \"category\": \"reference\",\n" +
                "            \"author\": \"Nigel Rees\",\n" +
                "            \"title\": \"Sayings of the Century\",\n" +
                "            \"price\": 8.95\n" +
                "        },\n" +
                "        \"bicycle\": {\n" +
                "            \"color\": \"red\",\n" +
                "            \"price\": 19.95\n" +
                "        }\n" +
                "    },\n" +
                "    \"some_array\": [ \"a\", \"b\", \"c\" ],\n" +
                "    \"app.kubernetes.io_name\": \"hal\"\n" +
                "}";

        final Rule rule = parser.parseRule(ruleForTest(), false);
        final Message message = new Message("JSON", "test", Tools.nowUTC());
        message.addField("nested_json", nestedJson);
        final Message evaluatedMessage = evaluateRule(rule, message);

        assertThat(evaluatedMessage.getField("message")).isEqualTo("JSON");
        assertThat(evaluatedMessage.getField("nested_json")).isEqualTo(nestedJson);
        assertThat(evaluatedMessage.getField("store_book_author")).isEqualTo("Nigel Rees");
        assertThat(evaluatedMessage.getField("store_bicycle_color")).isEqualTo("red");
        assertThat(evaluatedMessage.getField("some_array_0")).isEqualTo("a");
        assertThat(evaluatedMessage.getField("some_array_1")).isEqualTo("b");
        assertThat(evaluatedMessage.getField("app.kubernetes.io_name")).isEqualTo("hal");
        assertThat(evaluatedMessage.getField("json_some_array")).isEqualTo("[\"a\",\"b\",\"c\"]");
        assertThat(evaluatedMessage.getField("ignore_some_array")).isNull();
    }

    @Test
    public void substring() {
        final Rule rule = parser.parseRule(ruleForTest(), false);
        evaluateRule(rule);

        assertThat(actionsTriggered.get()).isTrue();
    }

    @Test
    public void dates() {
        final InstantMillisProvider clock = new InstantMillisProvider(GRAYLOG_EPOCH);
        DateTimeUtils.setCurrentMillisProvider(clock);

        try {
            final Rule rule;
            try {
                rule = parser.parseRule(ruleForTest(), false);
            } catch (ParseException e) {
                fail("Should not fail to parse", e);
                return;
            }
            final Message message = evaluateRule(rule);

            assertThat(actionsTriggered.get()).isTrue();
            assertThat(message).isNotNull();
            assertThat(message).isNotEmpty();
            assertThat(message.hasField("year")).isTrue();
            assertThat(message.getField("year")).isEqualTo(2010);
            assertThat(message.getField("timezone")).isEqualTo("UTC");

            // Date parsing locales
            assertThat(message.getField("german_year")).isEqualTo(1983);
            assertThat(message.getField("german_month")).isEqualTo(7);
            assertThat(message.getField("german_day")).isEqualTo(24);
            assertThat(message.getField("german_weekday")).isEqualTo(7);
            assertThat(message.getField("english_year")).isEqualTo(1983);
            assertThat(message.getField("english_month")).isEqualTo(7);
            assertThat(message.getField("english_day")).isEqualTo(24);
            assertThat(message.getField("french_year")).isEqualTo(1983);
            assertThat(message.getField("french_month")).isEqualTo(7);
            assertThat(message.getField("french_day")).isEqualTo(24);

            assertThat(message.getField("ts_hour")).isEqualTo(16);
            assertThat(message.getField("ts_minute")).isEqualTo(3);
            assertThat(message.getField("ts_second")).isEqualTo(25);
        } finally {
            DateTimeUtils.setCurrentMillisSystem();
        }
    }

    @Test
    public void datesUnixTimestamps() {
        final Rule rule = parser.parseRule(ruleForTest(), false);
        evaluateRule(rule);

        assertThat(actionsTriggered.get()).isTrue();
    }

    @Test
    public void digests() {
        final Rule rule = parser.parseRule(ruleForTest(), false);
        evaluateRule(rule);

        assertThat(actionsTriggered.get()).isTrue();
    }

    @Test
    public void grok_exists() {
        final Rule rule = parser.parseRule(ruleForTest(), false);
        evaluateRule(rule);

        assertThat(actionsTriggered.get()).isTrue();
    }

    @Test
    public void grok_exists_not() {
        final Rule rule = parser.parseRule(ruleForTest(), false);
        evaluateRule(rule);

        assertThat(actionsTriggered.get()).isFalse();
    }

    @Test
    public void encodings() {
        final Rule rule = parser.parseRule(ruleForTest(), false);
        evaluateRule(rule);

        assertThat(actionsTriggered.get()).isTrue();
    }

    @Test
    public void regexMatch() {
        final Rule rule = parser.parseRule(ruleForTest(), false);
        final Message message = evaluateRule(rule);
        assertNotNull(message);
        assertTrue(message.hasField("matched_regex"));
        assertTrue(message.hasField("group_1"));
        assertThat((String) message.getField("named_group")).isEqualTo("cd.e");
    }

    @Test
    public void regexReplace() {
        final Rule rule = parser.parseRule(ruleForTest(), false);
        evaluateRule(rule);
        assertThat(actionsTriggered.get()).isTrue();
    }

    @Test
    public void strings() {
        final Rule rule = parser.parseRule(ruleForTest(), false);
        final Message message = evaluateRule(rule);

        assertThat(actionsTriggered.get()).isTrue();
        assertThat(message).isNotNull();
        assertThat(message.getField("has_xyz")).isInstanceOf(Boolean.class);
        assertThat((boolean) message.getField("has_xyz")).isFalse();
        assertThat(message.getField("string_literal")).isInstanceOf(String.class);
        assertThat((String) message.getField("string_literal")).isEqualTo("abcd\\.e\tfg\u03a9\363");
    }

    @Test
    public void stringLength() {
        final Rule rule = parser.parseRule(ruleForTest(), false);
        final Message message = evaluateRule(rule);

        assertThat(message).isNotNull();
        assertThat(message.getField("chars_utf8")).isEqualTo(5L);
        assertThat(message.getField("bytes_utf8")).isEqualTo(6L);
        assertThat(message.getField("chars_ascii")).isEqualTo(5L);
        assertThat(message.getField("bytes_ascii")).isEqualTo(5L);
    }

    @Test
    public void split() {
        final Rule rule = parser.parseRule(ruleForTest(), false);
        final Message message = evaluateRule(rule);

        assertThat(actionsTriggered.get()).isTrue();
        assertThat(message).isNotNull();
        assertThat(message.getField("limit_0"))
                .asList()
                .isNotEmpty()
                .containsExactly("foo", "bar", "baz");
        assertThat(message.getField("limit_1"))
                .asList()
                .isNotEmpty()
                .containsExactly("foo:bar:baz");
        assertThat(message.getField("limit_2"))
                .asList()
                .isNotEmpty()
                .containsExactly("foo", "bar|baz");
    }

    @Test
    public void ipMatching() {
        final Rule rule = parser.parseRule(ruleForTest(), false);
        final Message in = new Message("test", "test", Tools.nowUTC());
        in.addField("ip", "192.168.1.20");
        final Message message = evaluateRule(rule, in);

        assertThat(actionsTriggered.get()).isTrue();
        assertThat(message).isNotNull();
        assertThat(message.getField("ip_anon")).isEqualTo("192.168.1.0");
        assertThat(message.getField("ipv6_anon")).isEqualTo("2001:db8::");
    }

    @Test
    public void evalErrorSuppressed() {
        final Rule rule = parser.parseRule(ruleForTest(), false);

        final Message message = new Message("test", "test", Tools.nowUTC());
        message.addField("this_field_was_set", true);
        final EvaluationContext context = contextForRuleEval(rule, message);

        assertThat(context).isNotNull();
        assertThat(context.hasEvaluationErrors()).isFalse();
        assertThat(actionsTriggered.get()).isTrue();
    }

    @Test
    public void newlyCreatedMessage() {
        final Message message = new Message("test", "test", Tools.nowUTC());
        message.addField("foo", "bar");
        message.addStream(mock(Stream.class));
        final Rule rule = parser.parseRule(ruleForTest(), false);
        final EvaluationContext context = contextForRuleEval(rule, message);

        final Message origMessage = context.currentMessage();
        final Message newMessage = Iterables.getOnlyElement(context.createdMessages());

        assertThat(origMessage).isNotSameAs(newMessage);
        assertThat(newMessage.getMessage()).isEqualTo("new");
        assertThat(newMessage.getSource()).isEqualTo("synthetic");
        assertThat(newMessage.getStreams()).isEmpty();
        assertThat(newMessage.hasField("removed_again")).isFalse();
        assertThat(newMessage.getFieldAs(Boolean.class, "has_source")).isTrue();
        assertThat(newMessage.getFieldAs(String.class, "only_in")).isEqualTo("new message");
        assertThat(newMessage.getFieldAs(String.class, "multi")).isEqualTo("new message");
        assertThat(newMessage.getFieldAs(String.class, "foo")).isNull();
    }

    @Test
    public void clonedMessage() {
        final Message message = new Message("test", "test", Tools.nowUTC());
        message.addField("foo", "bar");
        message.addStream(mock(Stream.class));
        final Rule rule = parser.parseRule(ruleForTest(), false);
        final EvaluationContext context = contextForRuleEval(rule, message);

        final Message origMessage = context.currentMessage();
        final Message clonedMessage = Iterables.get(context.createdMessages(), 0);
        final Message otherMessage = Iterables.get(context.createdMessages(), 1);

        assertThat(origMessage).isNotSameAs(clonedMessage);
        assertThat(clonedMessage).isNotNull();
        assertThat(clonedMessage.getMessage()).isEqualTo(origMessage.getMessage());
        assertThat(clonedMessage.getSource()).isEqualTo(origMessage.getSource());
        assertThat(clonedMessage.getTimestamp()).isEqualTo(origMessage.getTimestamp());
        assertThat(clonedMessage.getStreams()).isEqualTo(origMessage.getStreams());
        assertThat(clonedMessage.hasField("removed_again")).isFalse();
        assertThat(clonedMessage.getFieldAs(Boolean.class, "has_source")).isTrue();
        assertThat(clonedMessage.getFieldAs(String.class, "only_in")).isEqualTo("new message");
        assertThat(clonedMessage.getFieldAs(String.class, "multi")).isEqualTo("new message");
        assertThat(clonedMessage.getFieldAs(String.class, "foo")).isEqualTo("bar");
        assertThat(otherMessage).isNotNull();
        assertThat(otherMessage.getMessage()).isEqualTo("foo");
        assertThat(otherMessage.getSource()).isEqualTo("source");
    }

    @Test
    public void clonedMessageWithInvalidTimestamp() {
        final Message message = new Message("test", "test", Tools.nowUTC());
        message.addField("timestamp", "foobar");
        final Rule rule = parser.parseRule(ruleForTest(), false);
        final EvaluationContext context = contextForRuleEval(rule, message);

        final Message origMessage = context.currentMessage();
        final Message clonedMessage = Iterables.get(context.createdMessages(), 0);

        assertThat(origMessage).isNotEqualTo(clonedMessage);
        assertThat(origMessage.getField("timestamp")).isInstanceOf(DateTime.class);

        assertThat(clonedMessage).isNotNull();
        assertThat(clonedMessage.getMessage()).isEqualTo(origMessage.getMessage());
        assertThat(clonedMessage.getSource()).isEqualTo(origMessage.getSource());
        assertThat(clonedMessage.getStreams()).isEqualTo(origMessage.getStreams());
        assertThat(clonedMessage.getTimestamp()).isNotNull();
        assertThat(clonedMessage.getTimestamp()).isEqualTo(origMessage.getTimestamp());
    }

    @Test
    public void grok() {
        final Rule rule = parser.parseRule(ruleForTest(), false);
        final Message message = evaluateRule(rule);

        assertThat(message).isNotNull();
        assertThat(message.getFieldCount()).isEqualTo(6);
        assertThat(message.getTimestamp()).isEqualTo(DateTime.parse("2015-07-31T10:05:36.773Z"));
        // named captures only
        assertThat(message.hasField("num")).isTrue();
        assertThat(message.hasField("BASE10NUM")).isFalse();

        // Test for issue 5563 and 5794
        // ensure named groups with underscore work
        assertThat(message.hasField("test_field")).isTrue();
    }

    @Test
    public void urls() {
        final Rule rule = parser.parseRule(ruleForTest(), false);
        final Message message = evaluateRule(rule);

        assertThat(actionsTriggered.get()).isTrue();
        assertThat(message).isNotNull();
        assertThat(message.getField("protocol")).isEqualTo("https");
        assertThat(message.getField("user_info")).isEqualTo("admin:s3cr31");
        assertThat(message.getField("host")).isEqualTo("some.host.with.lots.of.subdomains.com");
        assertThat(message.getField("port")).isEqualTo(9999);
        assertThat(message.getField("file")).isEqualTo(
                "/path1/path2/three?q1=something&with_spaces=hello%20graylog&equal=can=containanotherone");
        assertThat(message.getField("fragment")).isEqualTo("anchorstuff");
        assertThat(message.getField("query")).isEqualTo(
                "q1=something&with_spaces=hello%20graylog&equal=can=containanotherone");
        assertThat(message.getField("q1")).isEqualTo("something");
        assertThat(message.getField("with_spaces")).isEqualTo("hello graylog");
        assertThat(message.getField("equal")).isEqualTo("can=containanotherone");
        assertThat(message.getField("authority")).isEqualTo("admin:s3cr31@some.host.with.lots.of.subdomains.com:9999");
    }

    @Test
    public void syslog() {
        final Rule rule = parser.parseRule(ruleForTest(), false);
        final Message message = evaluateRule(rule);

        assertThat(actionsTriggered.get()).isTrue();
        assertThat(message).isNotNull();

        assertThat(message.getField("level0")).isEqualTo("Emergency");
        assertThat(message.getField("level1")).isEqualTo("Alert");
        assertThat(message.getField("level2")).isEqualTo("Critical");
        assertThat(message.getField("level3")).isEqualTo("Error");
        assertThat(message.getField("level4")).isEqualTo("Warning");
        assertThat(message.getField("level5")).isEqualTo("Notice");
        assertThat(message.getField("level6")).isEqualTo("Informational");
        assertThat(message.getField("level7")).isEqualTo("Debug");

        assertThat(message.getField("facility0")).isEqualTo("kern");
        assertThat(message.getField("facility1")).isEqualTo("user");
        assertThat(message.getField("facility2")).isEqualTo("mail");
        assertThat(message.getField("facility3")).isEqualTo("daemon");
        assertThat(message.getField("facility4")).isEqualTo("auth");
        assertThat(message.getField("facility5")).isEqualTo("syslog");
        assertThat(message.getField("facility6")).isEqualTo("lpr");
        assertThat(message.getField("facility7")).isEqualTo("news");
        assertThat(message.getField("facility8")).isEqualTo("uucp");
        assertThat(message.getField("facility9")).isEqualTo("clock");
        assertThat(message.getField("facility10")).isEqualTo("authpriv");
        assertThat(message.getField("facility11")).isEqualTo("ftp");
        assertThat(message.getField("facility12")).isEqualTo("ntp");
        assertThat(message.getField("facility13")).isEqualTo("log audit");
        assertThat(message.getField("facility14")).isEqualTo("log alert");
        assertThat(message.getField("facility15")).isEqualTo("cron");
        assertThat(message.getField("facility16")).isEqualTo("local0");
        assertThat(message.getField("facility17")).isEqualTo("local1");
        assertThat(message.getField("facility18")).isEqualTo("local2");
        assertThat(message.getField("facility19")).isEqualTo("local3");
        assertThat(message.getField("facility20")).isEqualTo("local4");
        assertThat(message.getField("facility21")).isEqualTo("local5");
        assertThat(message.getField("facility22")).isEqualTo("local6");
        assertThat(message.getField("facility23")).isEqualTo("local7");

        assertThat(message.getField("prio1_facility")).isEqualTo(0);
        assertThat(message.getField("prio1_level")).isEqualTo(0);
        assertThat(message.getField("prio2_facility")).isEqualTo(20);
        assertThat(message.getField("prio2_level")).isEqualTo(5);
        assertThat(message.getField("prio3_facility")).isEqualTo("kern");
        assertThat(message.getField("prio3_level")).isEqualTo("Emergency");
        assertThat(message.getField("prio4_facility")).isEqualTo("local4");
        assertThat(message.getField("prio4_level")).isEqualTo("Notice");
    }

    @Test
    public void ipMatchingIssue28() {
        final Rule rule = parser.parseRule(ruleForTest(), false);
        final Message in = new Message("some message", "somehost.graylog.org", Tools.nowUTC());
        evaluateRule(rule, in);

        assertThat(actionsTriggered.get()).isFalse();
    }

    @Test
    public void fieldRenaming() {
        final Rule rule = parser.parseRule(ruleForTest(), false);

        final Message in = new Message("some message", "somehost.graylog.org", Tools.nowUTC());
        in.addField("field_a", "fieldAContent");
        in.addField("field_b", "not deleted");

        final Message message = evaluateRule(rule, in);

        assertThat(message.hasField("field_1")).isFalse();
        assertThat(message.hasField("field_2")).isTrue();
        assertThat(message.hasField("field_b")).isTrue();
    }

    @Test
    public void normalizeFields() {
        final Rule rule = parser.parseRule(ruleForTest(), false);

        final Message in = new Message("some message", "somehost.graylog.org", Tools.nowUTC());
        final String lcVal = "lcVal";
        final Integer mcVal = 2;
        final boolean ucVal = true;
        in.addField("lower_case", lcVal);
        in.addField("mIxEd_CaSe", mcVal);
        in.addField("UPPER_CASE", ucVal);

        final Message message = evaluateRule(rule, in);

        assertThat(message.getField("lower_case")).isEqualTo(lcVal);
        assertThat(message.getField("mixed_case")).isEqualTo(mcVal);
        assertThat(message.getField("upper_case")).isEqualTo(ucVal);
        assertThat(message.getField("mIxEd_CaSe")).isNull();
        assertThat(message.getField("UPPER_CASE")).isNull();

    }

    @Test
    public void debug() {
        final Rule rule = parser.parseRule(ruleForTest(), false);
        final Message in = new Message("some message", "somehost.graylog.org", Tools.nowUTC());
        in.addField("somefield", "somevalue");

        evaluateRule(rule, in);

        InOrder inOrder = Mockito.inOrder(loggerMock);
        inOrder.verify(loggerMock).info("PIPELINE DEBUG: {}", "moo");
        inOrder.verify(loggerMock).info("PIPELINE DEBUG: {}", "somevalue");
        inOrder.verify(loggerMock, times(2)).info("PIPELINE DEBUG Message: <{}>", in.toDumpString());
        inOrder.verify(loggerMock).info("PIPELINE DEBUG: {}", (Object) null);
        inOrder.verify(loggerMock).info("PIPELINE DEBUG: {}", "message converted with to_string: " + in.toString());
    }

    @Test
    public void comparisons() {
        final Rule rule = parser.parseRule(ruleForTest(), false);
        final EvaluationContext context = contextForRuleEval(rule, new Message("", "", Tools.nowUTC()));
        assertThat(context.hasEvaluationErrors()).isFalse();
        assertThat(evaluateRule(rule)).isNotNull();
        assertThat(actionsTriggered.get()).isTrue();
    }

    @Test
    public void conversions() {
        final Rule rule = parser.parseRule(ruleForTest(), false);

        final EvaluationContext context = contextForRuleEval(rule, new Message("test", "test", Tools.nowUTC()));

        assertThat(context.evaluationErrors()).isEmpty();
        final Message message = context.currentMessage();

        assertNotNull(message);
        assertThat(message.getField("string_1")).isEqualTo("1");
        assertThat(message.getField("string_2")).isEqualTo("2");
        // special case, Message doesn't allow adding fields with empty string values
        assertThat(message.hasField("string_3")).isFalse();
        assertThat(message.getField("string_4")).isEqualTo("default");
        assertThat(message.getField("string_5")).isEqualTo("false");
        assertThat(message.getField("string_6")).isEqualTo("42");
        assertThat(message.getField("string_7")).isEqualTo("23.42");

        assertThat(message.getField("long_1")).isEqualTo(1L);
        assertThat(message.getField("long_2")).isEqualTo(2L);
        assertThat(message.getField("long_3")).isEqualTo(0L);
        assertThat(message.getField("long_4")).isEqualTo(1L);
        assertThat(message.getField("long_5")).isEqualTo(23L);
        assertThat(message.getField("long_6")).isEqualTo(23L);
        assertThat(message.getField("long_7")).isEqualTo(1L);
        assertThat(message.getField("long_min1")).isEqualTo(Long.MIN_VALUE);
        assertThat(message.getField("long_min2")).isEqualTo(1L);
        assertThat(message.getField("long_max1")).isEqualTo(Long.MAX_VALUE);
        assertThat(message.getField("long_max2")).isEqualTo(1L);

        assertThat(message.getField("double_1")).isEqualTo(1d);
        assertThat(message.getField("double_2")).isEqualTo(2d);
        assertThat(message.getField("double_3")).isEqualTo(0d);
        assertThat(message.getField("double_4")).isEqualTo(1d);
        assertThat(message.getField("double_5")).isEqualTo(23d);
        assertThat(message.getField("double_6")).isEqualTo(23d);
        assertThat(message.getField("double_7")).isEqualTo(23.42d);
        assertThat(message.getField("double_min1")).isEqualTo(Double.MIN_VALUE);
        assertThat(message.getField("double_min2")).isEqualTo(0d);
        assertThat(message.getField("double_max1")).isEqualTo(Double.MAX_VALUE);
        assertThat(message.getField("double_inf1")).isEqualTo(Double.POSITIVE_INFINITY);
        assertThat(message.getField("double_inf2")).isEqualTo(Double.NEGATIVE_INFINITY);
        assertThat(message.getField("double_inf3")).isEqualTo(Double.POSITIVE_INFINITY);
        assertThat(message.getField("double_inf4")).isEqualTo(Double.NEGATIVE_INFINITY);

        assertThat(message.getField("bool_1")).isEqualTo(true);
        assertThat(message.getField("bool_2")).isEqualTo(false);
        assertThat(message.getField("bool_3")).isEqualTo(false);
        assertThat(message.getField("bool_4")).isEqualTo(true);

        // the is wrapped in our own class for safety in rules
        assertThat(message.getField("ip_1")).isEqualTo(new IpAddress(InetAddresses.forString("127.0.0.1")));
        assertThat(message.getField("ip_2")).isEqualTo(new IpAddress(InetAddresses.forString("127.0.0.1")));
        assertThat(message.getField("ip_3")).isEqualTo(new IpAddress(InetAddresses.forString("0.0.0.0")));
        assertThat(message.getField("ip_4")).isEqualTo(new IpAddress(InetAddresses.forString("::1")));

        assertThat(message.getField("map_1")).isEqualTo(Collections.singletonMap("foo", "bar"));
        assertThat(message.getField("map_2")).isEqualTo(Collections.emptyMap());
        assertThat(message.getField("map_3")).isEqualTo(Collections.emptyMap());
        assertThat(message.getField("map_4")).isEqualTo(Collections.emptyMap());
        assertThat(message.getField("map_5")).isEqualTo(Collections.emptyMap());
        assertThat(message.getField("map_6")).isEqualTo(Collections.emptyMap());
    }

    @Test
    public void fieldPrefixSuffix() {
        final Rule rule = parser.parseRule(ruleForTest(), false);

        final Message message = evaluateRule(rule);

        assertThat(message).isNotNull();

        assertThat(message.getField("field")).isEqualTo("1");
        assertThat(message.getField("prae_field_sueff")).isEqualTo("2");
        assertThat(message.getField("field_sueff")).isEqualTo("3");
        assertThat(message.getField("prae_field")).isEqualTo("4");
        assertThat(message.getField("pre_field1_suff")).isEqualTo("5");
        assertThat(message.getField("pre_field2_suff")).isEqualTo("6");
        assertThat(message.getField("pre_field1")).isEqualTo("7");
        assertThat(message.getField("pre_field2")).isEqualTo("8");
        assertThat(message.getField("field1_suff")).isEqualTo("9");
        assertThat(message.getField("field2_suff")).isEqualTo("10");
    }

    @Test
    public void keyValue() {
        final Rule rule = parser.parseRule(ruleForTest(), true);

        final EvaluationContext context = contextForRuleEval(rule, new Message("", "", Tools.nowUTC()));

        assertThat(context).isNotNull();
        assertThat(context.evaluationErrors()).isEmpty();
        final Message message = context.currentMessage();
        assertThat(message).isNotNull();


        assertThat(message.getField("a")).isEqualTo("1,4");
        assertThat(message.getField("b")).isEqualTo("2");
        assertThat(message.getField("c")).isEqualTo("3");
        assertThat(message.getField("d")).isEqualTo("44");
        assertThat(message.getField("e")).isEqualTo("4");
        assertThat(message.getField("f")).isEqualTo("1");
        assertThat(message.getField("g")).isEqualTo("3");
        assertThat(message.getField("h")).isEqualTo("3=:3");
        assertThat(message.hasField("i")).isFalse();

        assertThat(message.getField("dup_first")).isEqualTo("1");
        assertThat(message.getField("dup_last")).isEqualTo("2");

        assertThat(message.getField("spacequote1")).isEqualTo("\"a space quote\"");
        assertThat(message.getField("spacequote2")).isEqualTo("a space quote");
        assertThat(message.getField("spacequote3")).isEqualTo("'a space quote'");
        assertThat(message.getField("spacequote4")).isEqualTo("a space quote");
        assertThat(message.getField("spacequote5")).isEqualTo("a space 'quote'");
        assertThat(message.getField("spacequote6")).isEqualTo("a space \"quote\"");
        assertThat(message.getField("spacequote7")).isEqualTo("it's a space 'quote'");

        assertThat(message.getField("sq1")).isEqualTo("a");
        assertThat(message.getField("sq2")).isEqualTo("b");
        assertThat(message.getField("sq3")).isEqualTo("c");
        assertThat(message.getField("sq4")).isEqualTo("' d '");
        assertThat(message.getField("sq5")).isEqualTo("\" e\"");
        assertThat(message.getField("sq6")).isEqualTo("it\"s a space");

        assertThat(message.getField("sq7")).isEqualTo("a, b");
        assertThat(message.getField("sq8")).isEqualTo("c|d");
        assertThat(message.getField("sq9")).isEqualTo("e| \"f, g\" | h");
        assertThat(message.getField("sq10")).isEqualTo("' i,j '");
        assertThat(message.getField("sq11")).isEqualTo("\" k|\"");
        assertThat(message.getField("sq12")).isEqualTo("l\"m n, o");

        assertThat(message.getField("dup-spacequote")).isEqualTo("it's a space 'quote'|another");

        assertThat(message.getField("sq@1")).isEqualTo("space quote");
        assertThat(message.getField("sq@2")).isEqualTo("hello");
    }

    @Test
    public void keyValueFailure() {
        final Rule rule = parser.parseRule(ruleForTest(), true);
        final EvaluationContext context = contextForRuleEval(rule, new Message("", "", Tools.nowUTC()));

        assertThat(context.hasEvaluationErrors()).isTrue();
    }

    @Test
    public void timezones() {
        final InstantMillisProvider clock = new InstantMillisProvider(GRAYLOG_EPOCH);
        DateTimeUtils.setCurrentMillisProvider(clock);
        try {
            final Rule rule = parser.parseRule(ruleForTest(), true);
            evaluateRule(rule);

            assertThat(actionsTriggered.get()).isTrue();
        } finally {
            DateTimeUtils.setCurrentMillisSystem();
        }
    }

    @Test
    public void dateArithmetic() {
        final InstantMillisProvider clock = new InstantMillisProvider(GRAYLOG_EPOCH);
        DateTimeUtils.setCurrentMillisProvider(clock);
        try {
            final Rule rule = parser.parseRule(ruleForTest(), true);
            final Message message = evaluateRule(rule);

            assertThat(actionsTriggered.get()).isTrue();
            assertThat(message).isNotNull();
            assertThat(message.getField("interval"))
                    .isInstanceOf(Duration.class)
                    .matches(o -> ((Duration)o).isEqual(Duration.standardDays(1)), "Exactly one day difference");
            assertThat(message.getField("years")).isEqualTo(Period.years(2));
            assertThat(message.getField("months")).isEqualTo(Period.months(2));
            assertThat(message.getField("weeks")).isEqualTo(Period.weeks(2));
            assertThat(message.getField("days")).isEqualTo(Period.days(2));
            assertThat(message.getField("hours")).isEqualTo(Period.hours(2));
            assertThat(message.getField("minutes")).isEqualTo(Period.minutes(2));
            assertThat(message.getField("seconds")).isEqualTo(Period.seconds(2));
            assertThat(message.getField("millis")).isEqualTo(Period.millis(2));
            assertThat(message.getField("period")).isEqualTo(Period.parse("P1YT1M"));


            assertThat(message.getFieldAs(DateTime.class, "long_time_ago")).matches(date -> date.plus(Period.years(10000)).equals(GRAYLOG_EPOCH));

            assertThat(message.getTimestamp()).isEqualTo(GRAYLOG_EPOCH.plusHours(1));
        } finally {
            DateTimeUtils.setCurrentMillisSystem();
        }
    }

    @Test
    public void routeToStream() {
        final Rule rule = parser.parseRule(ruleForTest(), true);
        final Message message = evaluateRule(rule);

        assertThat(message).isNotNull();
        assertThat(message.getStreams()).isNotEmpty();
        assertThat(message.getStreams().size()).isEqualTo(2);

        final Message message2 = evaluateRule(rule);
        assertThat(message2).isNotNull();
        assertThat(message2.getStreams().size()).isEqualTo(2);
    }

    @Test
    public void routeToStreamRemoveDefault() {
        final Rule rule = parser.parseRule(ruleForTest(), true);
        final Message message = evaluateRule(rule);

        assertThat(message).isNotNull();
        assertThat(message.getStreams()).isNotEmpty();
        assertThat(message.getStreams().size()).isEqualTo(1);

        final Message message2 = evaluateRule(rule);
        assertThat(message2).isNotNull();
        assertThat(message2.getStreams().size()).isEqualTo(1);
    }

    @Test
    public void removeFromStream() {
        final Rule rule = parser.parseRule(ruleForTest(), true);
        final Message message = evaluateRule(rule, msg -> msg.addStream(otherStream));

        assertThat(message).isNotNull();
        assertThat(message.getStreams()).containsOnly(defaultStream);
    }

    @Test
    public void removeFromStreamRetainDefault() {
        final Rule rule = parser.parseRule(ruleForTest(), true);
        final Message message = evaluateRule(rule, msg -> msg.addStream(otherStream));

        assertThat(message).isNotNull();
        assertThat(message.getStreams()).containsOnly(defaultStream);
    }

    @Test
    public void int2ipv4() {
        final Rule rule = parser.parseRule(ruleForTest(), true);
        evaluateRule(rule);

        assertThat(actionsTriggered.get()).isTrue();
    }

    @Test
    public void accountingSize() {
        final Rule rule = parser.parseRule(ruleForTest(), true);
        final Message message = evaluateRule(rule);

        // this can change if either the test message content changes or traffic accounting calculation is changed!
        assertThat(message.getField("accounting_size")).isEqualTo(54L);
    }

    @Test
    public void metricCounter() {
        final Rule rule = parser.parseRule(ruleForTest(), true);
        evaluateRule(rule);

        assertThat(metricRegistry.getCounters().get("org.graylog.rulemetrics.foo").getCount()).isEqualTo(42);
    }

    @Test
    public void lookupSetValue() {
        doReturn(LookupResult.single(123)).when(lookupTable).setValue(any(), any());

        final Rule rule = parser.parseRule(ruleForTest(), true);
        final Message message = evaluateRule(rule);

        verify(lookupTable).setValue("key", 123L);
        verifyNoMoreInteractions(lookupTable);

        assertThat(message.getField("new_value")).isEqualTo(123);
    }

    @Test
    public void lookupSetValueWithTtl() {
        doReturn(LookupResult.single(123)).when(lookupTable).setValueWithTtl(any(), any(), any());

        final Rule rule = parser.parseRule(ruleForTest(), true);
        final Message message = evaluateRule(rule);

        verify(lookupTable).setValueWithTtl("key", 123L, 456L);
        verifyNoMoreInteractions(lookupTable);

        assertThat(message.getField("new_value")).isEqualTo(123);
    }

    @Test
    public void lookupClearKey() {
        // Stub method call to avoid having verifyNoMoreInteractions() fail
        doNothing().when(lookupTable).clearKey(any());

        final Rule rule = parser.parseRule(ruleForTest(), true);
        evaluateRule(rule);

        verify(lookupTable, times(1)).clearKey("key");
        verifyNoMoreInteractions(lookupTable);
    }

    @Test
    public void lookupSetStringList() {
        final ImmutableList<String> testList = ImmutableList.of("foo", "bar");

        doReturn(LookupResult.withoutTTL().stringListValue(testList).build()).when(lookupTable).setStringList(any(), any());

        final Rule rule = parser.parseRule(ruleForTest(), true);
        final Message message = evaluateRule(rule);

        verify(lookupTable).setStringList("key", testList);
        verifyNoMoreInteractions(lookupTable);

        assertThat(message.getField("new_value")).isEqualTo(testList);
    }

    @Test
    public void lookupSetStringListWithTtl() {
        final ImmutableList<String> testList = ImmutableList.of("foo", "bar");

        doReturn(LookupResult.withoutTTL().stringListValue(testList).build()).when(lookupTable).setStringListWithTtl(any(), any(), any());

        final Rule rule = parser.parseRule(ruleForTest(), true);
        final Message message = evaluateRule(rule);

        verify(lookupTable).setStringListWithTtl("key", testList, 123L);
        verifyNoMoreInteractions(lookupTable);

        assertThat(message.getField("new_value")).isEqualTo(testList);
    }

    @Test
    public void lookupAddStringList() {
        final ImmutableList<String> testList = ImmutableList.of("foo", "bar");
        doReturn(LookupResult.withoutTTL().stringListValue(testList).build()).when(lookupTable).addStringList(any(), any(), anyBoolean());

        final Rule rule = parser.parseRule(ruleForTest(), true);
        final Message message = evaluateRule(rule);

        verify(lookupTable).addStringList("key", testList, false);
        verifyNoMoreInteractions(lookupTable);

        assertThat(message.getField("new_value")).isEqualTo(testList);
    }

    @Test
    public void lookupRemoveStringList() {
        final ImmutableList<String> testList = ImmutableList.of("foo", "bar");
        final ImmutableList<String> result = ImmutableList.of("bonk");
        doReturn(LookupResult.withoutTTL().stringListValue(result).build()).when(lookupTable).removeStringList(any(), any());

        final Rule rule = parser.parseRule(ruleForTest(), true);
        final Message message = evaluateRule(rule);

        verify(lookupTable).removeStringList("key", testList);
        verifyNoMoreInteractions(lookupTable);

        assertThat(message.getField("new_value")).isEqualTo(result);
    }

    @Test
    public void lookupHasValue() {
        doReturn(null).when(lookupTable).lookup(any());
        doReturn(LookupResult.withoutTTL().single("present").build()).when(lookupTable).lookup("present");
        doReturn(LookupResult.withoutTTL().build()).when(lookupTable).lookup("empty");

        final Rule rule = parser.parseRule(ruleForTest(), true);
        final Message message = evaluateRule(rule);

        verify(lookupTable, times(3)).lookup(any());
        verifyNoMoreInteractions(lookupTable);

        assertThat(message.getField("check_present")).isEqualTo(true);
        assertThat(message.getField("check_absent")).isEqualTo(false);
        assertThat(message.getField("check_empty")).isEqualTo(false);
    }

    @Test
    public void lookupAssignTtl() {
        doReturn(LookupResult.single(123L)).when(lookupTable).assignTtl(any(), any());

        final Rule rule = parser.parseRule(ruleForTest(), true);
        final Message message = evaluateRule(rule);

        verify(lookupTable).assignTtl("key", 123L);
        verifyNoMoreInteractions(lookupTable);

        assertThat(message.getField("new_value")).isEqualTo(123L);
    }

    @Test
    public void firstNonNull() {
        final Rule rule = parser.parseRule(ruleForTest(), true);
        final Message message = evaluateRule(rule);

        assertThat(message.getField("not_found")).isNull();
        assertThat(message.getField("first_found")).isEqualTo("first");
        assertThat(message.getField("middle_found")).isEqualTo("middle");
        assertThat(message.getField("last_found")).isEqualTo("last");

        assertThat(message.getField("list_found")).isInstanceOf(List.class);
        assertThat(message.getField("int_found")).isInstanceOf(Long.class);
    }

    @Test
    public void stringEntropy() {
        final Rule rule = parser.parseRule(ruleForTest(), false);
        final Message message = evaluateRule(rule);
        assertThat(actionsTriggered.get()).isTrue();
        assertThat(message).isNotNull();
        assertThat(message.getField("zero_entropy")).isEqualTo(0.0D);
        assertThat(message.getField("one_entropy")).isEqualTo(1.0D);
    }

    @Test
    public void notExpressionTypeCheck() {
        try {
            Rule rule = parser.parseRule(ruleForTest(), true);
            Message in = new Message("test", "source", Tools.nowUTC());
            in.addField("facility", "mail");
            evaluateRule(rule, in);
            fail("missing type check for non-boolean type in unary NOT");
        } catch (Exception e) {
            assertThat(e).isInstanceOf(ParseException.class)
                    .hasMessageContaining("Expected type Boolean but found String");
        }
    }

    @Test
    public void dateConversion() {
        final Rule rule = parser.parseRule(ruleForTest(), true);
        Message message = new Message("test", "source", DateTime.parse("2010-01-01T10:00:00Z"));
        evaluateRule(rule, message);

        Long utcHour = (Long) message.getField("utcHour");
        Long manilaHour = (Long) message.getField("manilaHour");
        assertThat(utcHour).isEqualTo(10);
        assertThat(manilaHour).isEqualTo(18);
    }

    @Test
<<<<<<< HEAD
    public void mapSet() {
        final Rule rule = parser.parseRule(ruleForTest(), true);
        Message message = new Message("test", "source", DateTime.parse("2010-01-01T10:00:00Z"));
        evaluateRule(rule, message);

        assertThat(message.getField("k1")).isEqualTo("v11");
        assertThat(message.getField("k3")).isEqualTo(1L);
    }

    @Test
    public void mapRemove() {
        final Rule rule = parser.parseRule(ruleForTest(), true);
        Message message = new Message("test", "source", DateTime.parse("2010-01-01T10:00:00Z"));
        evaluateRule(rule, message);

        assertThat(message.getField("k1")).isNull();
=======
    public void removeField() {
        Rule rule = parser.parseRule(ruleForTest(), true);
        final Message message = new Message("test", "test", Tools.nowUTC());
        evaluateRule(rule, message);

        assertThat(message.getField("f1")).isNull();
        assertThat(message.getField("i1")).isNull();
        assertThat(message.getField("i2")).isNull();
        assertThat(message.getField("f2")).isEqualTo("f2");
        assertThat(message.getField("f3")).isEqualTo("f3");
>>>>>>> adc1046d
    }
}<|MERGE_RESOLUTION|>--- conflicted
+++ resolved
@@ -1372,7 +1372,6 @@
     }
 
     @Test
-<<<<<<< HEAD
     public void mapSet() {
         final Rule rule = parser.parseRule(ruleForTest(), true);
         Message message = new Message("test", "source", DateTime.parse("2010-01-01T10:00:00Z"));
@@ -1389,9 +1388,11 @@
         evaluateRule(rule, message);
 
         assertThat(message.getField("k1")).isNull();
-=======
+    }
+
+    @Test
     public void removeField() {
-        Rule rule = parser.parseRule(ruleForTest(), true);
+        final Rule rule = parser.parseRule(ruleForTest(), true);
         final Message message = new Message("test", "test", Tools.nowUTC());
         evaluateRule(rule, message);
 
@@ -1400,6 +1401,5 @@
         assertThat(message.getField("i2")).isNull();
         assertThat(message.getField("f2")).isEqualTo("f2");
         assertThat(message.getField("f3")).isEqualTo("f3");
->>>>>>> adc1046d
     }
 }