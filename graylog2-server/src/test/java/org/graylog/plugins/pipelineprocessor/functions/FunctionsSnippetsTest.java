/**
 * This file is part of Graylog.
 *
 * Graylog is free software: you can redistribute it and/or modify
 * it under the terms of the GNU General Public License as published by
 * the Free Software Foundation, either version 3 of the License, or
 * (at your option) any later version.
 *
 * Graylog is distributed in the hope that it will be useful,
 * but WITHOUT ANY WARRANTY; without even the implied warranty of
 * MERCHANTABILITY or FITNESS FOR A PARTICULAR PURPOSE.  See the
 * GNU General Public License for more details.
 *
 * You should have received a copy of the GNU General Public License
 * along with Graylog.  If not, see <http://www.gnu.org/licenses/>.
 */
package org.graylog.plugins.pipelineprocessor.functions;

<<<<<<< HEAD
=======
import com.codahale.metrics.MetricRegistry;
>>>>>>> b404d319
import com.fasterxml.jackson.databind.ObjectMapper;
import com.google.common.collect.ImmutableSet;
import com.google.common.collect.Iterables;
import com.google.common.collect.Lists;
import com.google.common.collect.Sets;
import com.google.common.eventbus.EventBus;
import com.google.common.net.InetAddresses;
import org.graylog.plugins.pipelineprocessor.BaseParserTest;
import org.graylog.plugins.pipelineprocessor.EvaluationContext;
import org.graylog.plugins.pipelineprocessor.ast.Rule;
import org.graylog.plugins.pipelineprocessor.ast.functions.Function;
import org.graylog.plugins.pipelineprocessor.functions.conversion.BooleanConversion;
import org.graylog.plugins.pipelineprocessor.functions.conversion.DoubleConversion;
import org.graylog.plugins.pipelineprocessor.functions.conversion.IsBoolean;
import org.graylog.plugins.pipelineprocessor.functions.conversion.IsCollection;
import org.graylog.plugins.pipelineprocessor.functions.conversion.IsDouble;
import org.graylog.plugins.pipelineprocessor.functions.conversion.IsList;
import org.graylog.plugins.pipelineprocessor.functions.conversion.IsLong;
import org.graylog.plugins.pipelineprocessor.functions.conversion.IsMap;
import org.graylog.plugins.pipelineprocessor.functions.conversion.IsNumber;
import org.graylog.plugins.pipelineprocessor.functions.conversion.IsString;
import org.graylog.plugins.pipelineprocessor.functions.conversion.LongConversion;
import org.graylog.plugins.pipelineprocessor.functions.conversion.MapConversion;
import org.graylog.plugins.pipelineprocessor.functions.conversion.StringConversion;
import org.graylog.plugins.pipelineprocessor.functions.dates.DateConversion;
import org.graylog.plugins.pipelineprocessor.functions.dates.FlexParseDate;
import org.graylog.plugins.pipelineprocessor.functions.dates.FormatDate;
import org.graylog.plugins.pipelineprocessor.functions.dates.IsDate;
import org.graylog.plugins.pipelineprocessor.functions.dates.Now;
import org.graylog.plugins.pipelineprocessor.functions.dates.ParseDate;
import org.graylog.plugins.pipelineprocessor.functions.dates.ParseUnixMilliseconds;
import org.graylog.plugins.pipelineprocessor.functions.dates.periods.Days;
import org.graylog.plugins.pipelineprocessor.functions.dates.periods.Hours;
import org.graylog.plugins.pipelineprocessor.functions.dates.periods.IsPeriod;
import org.graylog.plugins.pipelineprocessor.functions.dates.periods.Millis;
import org.graylog.plugins.pipelineprocessor.functions.dates.periods.Minutes;
import org.graylog.plugins.pipelineprocessor.functions.dates.periods.Months;
import org.graylog.plugins.pipelineprocessor.functions.dates.periods.PeriodParseFunction;
import org.graylog.plugins.pipelineprocessor.functions.dates.periods.Seconds;
import org.graylog.plugins.pipelineprocessor.functions.dates.periods.Weeks;
import org.graylog.plugins.pipelineprocessor.functions.dates.periods.Years;
import org.graylog.plugins.pipelineprocessor.functions.debug.MetricCounterIncrement;
import org.graylog.plugins.pipelineprocessor.functions.encoding.Base16Decode;
import org.graylog.plugins.pipelineprocessor.functions.encoding.Base16Encode;
import org.graylog.plugins.pipelineprocessor.functions.encoding.Base32Decode;
import org.graylog.plugins.pipelineprocessor.functions.encoding.Base32Encode;
import org.graylog.plugins.pipelineprocessor.functions.encoding.Base32HumanDecode;
import org.graylog.plugins.pipelineprocessor.functions.encoding.Base32HumanEncode;
import org.graylog.plugins.pipelineprocessor.functions.encoding.Base64Decode;
import org.graylog.plugins.pipelineprocessor.functions.encoding.Base64Encode;
import org.graylog.plugins.pipelineprocessor.functions.encoding.Base64UrlDecode;
import org.graylog.plugins.pipelineprocessor.functions.encoding.Base64UrlEncode;
import org.graylog.plugins.pipelineprocessor.functions.hashing.CRC32;
import org.graylog.plugins.pipelineprocessor.functions.hashing.CRC32C;
import org.graylog.plugins.pipelineprocessor.functions.hashing.MD5;
import org.graylog.plugins.pipelineprocessor.functions.hashing.Murmur3_128;
import org.graylog.plugins.pipelineprocessor.functions.hashing.Murmur3_32;
import org.graylog.plugins.pipelineprocessor.functions.hashing.SHA1;
import org.graylog.plugins.pipelineprocessor.functions.hashing.SHA256;
import org.graylog.plugins.pipelineprocessor.functions.hashing.SHA512;
import org.graylog.plugins.pipelineprocessor.functions.ips.CidrMatch;
import org.graylog.plugins.pipelineprocessor.functions.ips.IpAddress;
import org.graylog.plugins.pipelineprocessor.functions.ips.IpAddressConversion;
import org.graylog.plugins.pipelineprocessor.functions.ips.IsIp;
import org.graylog.plugins.pipelineprocessor.functions.json.IsJson;
import org.graylog.plugins.pipelineprocessor.functions.json.JsonParse;
import org.graylog.plugins.pipelineprocessor.functions.json.SelectJsonPath;
import org.graylog.plugins.pipelineprocessor.functions.messages.CloneMessage;
import org.graylog.plugins.pipelineprocessor.functions.messages.CreateMessage;
import org.graylog.plugins.pipelineprocessor.functions.messages.DropMessage;
import org.graylog.plugins.pipelineprocessor.functions.messages.HasField;
import org.graylog.plugins.pipelineprocessor.functions.messages.RemoveField;
import org.graylog.plugins.pipelineprocessor.functions.messages.RemoveFromStream;
import org.graylog.plugins.pipelineprocessor.functions.messages.RenameField;
import org.graylog.plugins.pipelineprocessor.functions.messages.RouteToStream;
import org.graylog.plugins.pipelineprocessor.functions.messages.SetField;
import org.graylog.plugins.pipelineprocessor.functions.messages.SetFields;
import org.graylog.plugins.pipelineprocessor.functions.messages.StreamCacheService;
import org.graylog.plugins.pipelineprocessor.functions.messages.TrafficAccountingSize;
import org.graylog.plugins.pipelineprocessor.functions.strings.Abbreviate;
import org.graylog.plugins.pipelineprocessor.functions.strings.Capitalize;
import org.graylog.plugins.pipelineprocessor.functions.strings.Concat;
import org.graylog.plugins.pipelineprocessor.functions.strings.Contains;
import org.graylog.plugins.pipelineprocessor.functions.strings.EndsWith;
import org.graylog.plugins.pipelineprocessor.functions.strings.GrokMatch;
import org.graylog.plugins.pipelineprocessor.functions.strings.Join;
import org.graylog.plugins.pipelineprocessor.functions.strings.KeyValue;
import org.graylog.plugins.pipelineprocessor.functions.strings.Lowercase;
import org.graylog.plugins.pipelineprocessor.functions.strings.RegexMatch;
import org.graylog.plugins.pipelineprocessor.functions.strings.RegexReplace;
import org.graylog.plugins.pipelineprocessor.functions.strings.Replace;
import org.graylog.plugins.pipelineprocessor.functions.strings.Split;
import org.graylog.plugins.pipelineprocessor.functions.strings.StartsWith;
import org.graylog.plugins.pipelineprocessor.functions.strings.Substring;
import org.graylog.plugins.pipelineprocessor.functions.strings.Swapcase;
import org.graylog.plugins.pipelineprocessor.functions.strings.Uncapitalize;
import org.graylog.plugins.pipelineprocessor.functions.strings.Uppercase;
import org.graylog.plugins.pipelineprocessor.functions.syslog.SyslogFacilityConversion;
import org.graylog.plugins.pipelineprocessor.functions.syslog.SyslogLevelConversion;
import org.graylog.plugins.pipelineprocessor.functions.syslog.SyslogPriorityConversion;
import org.graylog.plugins.pipelineprocessor.functions.syslog.SyslogPriorityToStringConversion;
import org.graylog.plugins.pipelineprocessor.functions.urls.IsUrl;
import org.graylog.plugins.pipelineprocessor.functions.urls.UrlConversion;
import org.graylog.plugins.pipelineprocessor.functions.urls.UrlDecode;
import org.graylog.plugins.pipelineprocessor.functions.urls.UrlEncode;
import org.graylog.plugins.pipelineprocessor.parser.FunctionRegistry;
import org.graylog.plugins.pipelineprocessor.parser.ParseException;
import org.graylog2.database.NotFoundException;
import org.graylog2.grok.GrokPattern;
import org.graylog2.grok.GrokPatternRegistry;
import org.graylog2.grok.GrokPatternService;
import org.graylog2.plugin.InstantMillisProvider;
import org.graylog2.plugin.Message;
import org.graylog2.plugin.Tools;
import org.graylog2.plugin.streams.Stream;
import org.graylog2.shared.SuppressForbidden;
import org.graylog2.shared.bindings.providers.ObjectMapperProvider;
import org.graylog2.streams.StreamService;
import org.joda.time.DateTime;
import org.joda.time.DateTimeUtils;
import org.joda.time.Duration;
import org.joda.time.Period;
import org.junit.BeforeClass;
import org.junit.Test;
import org.mockito.ArgumentMatchers;

import javax.inject.Provider;
import java.util.Arrays;
import java.util.Collections;
import java.util.Map;
import java.util.Optional;
import java.util.Set;
import java.util.concurrent.Executors;

import static org.assertj.core.api.Assertions.assertThat;
import static org.assertj.core.api.Assertions.fail;
import static org.junit.Assert.assertNotNull;
import static org.junit.Assert.assertTrue;
import static org.mockito.ArgumentMatchers.anyString;
import static org.mockito.Mockito.mock;
import static org.mockito.Mockito.when;

public class FunctionsSnippetsTest extends BaseParserTest {

    public static final DateTime GRAYLOG_EPOCH = DateTime.parse("2010-07-30T16:03:25Z");
    private static final EventBus eventBus = new EventBus();
    private static StreamCacheService streamCacheService;
    private static Stream otherStream;
    private static MetricRegistry metricRegistry = new MetricRegistry();

    @BeforeClass
    @SuppressForbidden("Allow using default thread factory")
    public static void registerFunctions() {
        final Map<String, Function<?>> functions = commonFunctions();

        functions.put(BooleanConversion.NAME, new BooleanConversion());
        functions.put(DoubleConversion.NAME, new DoubleConversion());
        functions.put(LongConversion.NAME, new LongConversion());
        functions.put(StringConversion.NAME, new StringConversion());
        functions.put(MapConversion.NAME, new MapConversion());

        // message related functions
        functions.put(HasField.NAME, new HasField());
        functions.put(SetField.NAME, new SetField());
        functions.put(SetFields.NAME, new SetFields());
        functions.put(RenameField.NAME, new RenameField());
        functions.put(RemoveField.NAME, new RemoveField());

        functions.put(DropMessage.NAME, new DropMessage());
        functions.put(CreateMessage.NAME, new CreateMessage());
        functions.put(CloneMessage.NAME, new CloneMessage());
        functions.put(TrafficAccountingSize.NAME, new TrafficAccountingSize());

        // route to stream mocks
        final StreamService streamService = mock(StreamService.class);

        otherStream = mock(Stream.class, "some stream id2");
        when(otherStream.isPaused()).thenReturn(false);
        when(otherStream.getTitle()).thenReturn("some name");
        when(otherStream.getId()).thenReturn("id2");

        when(streamService.loadAll()).thenReturn(Lists.newArrayList(defaultStream, otherStream));
        when(streamService.loadAllEnabled()).thenReturn(Lists.newArrayList(defaultStream, otherStream));
        try {
            when(streamService.load(anyString())).thenThrow(new NotFoundException());
            when(streamService.load(ArgumentMatchers.eq(Stream.DEFAULT_STREAM_ID))).thenReturn(defaultStream);
            when(streamService.load(ArgumentMatchers.eq("id2"))).thenReturn(otherStream);
        } catch (NotFoundException ignored) {
            // oh well, checked exceptions <3
        }
        streamCacheService = new StreamCacheService(eventBus, streamService, null);
        streamCacheService.startAsync().awaitRunning();
        final Provider<Stream> defaultStreamProvider = () -> defaultStream;
        functions.put(RouteToStream.NAME, new RouteToStream(streamCacheService, defaultStreamProvider));
        functions.put(RemoveFromStream.NAME, new RemoveFromStream(streamCacheService, defaultStreamProvider));
        // input related functions
        // TODO needs mock
        //functions.put(FromInput.NAME, new FromInput());

        // generic functions
        functions.put(RegexMatch.NAME, new RegexMatch());
        functions.put(RegexReplace.NAME, new RegexReplace());

        // string functions
        functions.put(Abbreviate.NAME, new Abbreviate());
        functions.put(Capitalize.NAME, new Capitalize());
        functions.put(Concat.NAME, new Concat());
        functions.put(Contains.NAME, new Contains());
        functions.put(EndsWith.NAME, new EndsWith());
        functions.put(Lowercase.NAME, new Lowercase());
        functions.put(Substring.NAME, new Substring());
        functions.put(Swapcase.NAME, new Swapcase());
        functions.put(Uncapitalize.NAME, new Uncapitalize());
        functions.put(Uppercase.NAME, new Uppercase());
        functions.put(KeyValue.NAME, new KeyValue());
        functions.put(Join.NAME, new Join());
        functions.put(Split.NAME, new Split());
        functions.put(StartsWith.NAME, new StartsWith());
        functions.put(Replace.NAME, new Replace());

        final ObjectMapper objectMapper = new ObjectMapperProvider().get();
        functions.put(JsonParse.NAME, new JsonParse(objectMapper));
        functions.put(SelectJsonPath.NAME, new SelectJsonPath(objectMapper));

        functions.put(DateConversion.NAME, new DateConversion());
        functions.put(Now.NAME, new Now());
        functions.put(FlexParseDate.NAME, new FlexParseDate());
        functions.put(ParseDate.NAME, new ParseDate());
        functions.put(ParseUnixMilliseconds.NAME, new ParseUnixMilliseconds());
        functions.put(FormatDate.NAME, new FormatDate());

        functions.put(Years.NAME, new Years());
        functions.put(Months.NAME, new Months());
        functions.put(Weeks.NAME, new Weeks());
        functions.put(Days.NAME, new Days());
        functions.put(Hours.NAME, new Hours());
        functions.put(Minutes.NAME, new Minutes());
        functions.put(Seconds.NAME, new Seconds());
        functions.put(Millis.NAME, new Millis());
        functions.put(PeriodParseFunction.NAME, new PeriodParseFunction());

        functions.put(CRC32.NAME, new CRC32());
        functions.put(CRC32C.NAME, new CRC32C());
        functions.put(MD5.NAME, new MD5());
        functions.put(Murmur3_32.NAME, new Murmur3_32());
        functions.put(Murmur3_128.NAME, new Murmur3_128());
        functions.put(SHA1.NAME, new SHA1());
        functions.put(SHA256.NAME, new SHA256());
        functions.put(SHA512.NAME, new SHA512());

        functions.put(Base16Encode.NAME, new Base16Encode());
        functions.put(Base16Decode.NAME, new Base16Decode());
        functions.put(Base32Encode.NAME, new Base32Encode());
        functions.put(Base32Decode.NAME, new Base32Decode());
        functions.put(Base32HumanEncode.NAME, new Base32HumanEncode());
        functions.put(Base32HumanDecode.NAME, new Base32HumanDecode());
        functions.put(Base64Encode.NAME, new Base64Encode());
        functions.put(Base64Decode.NAME, new Base64Decode());
        functions.put(Base64UrlEncode.NAME, new Base64UrlEncode());
        functions.put(Base64UrlDecode.NAME, new Base64UrlDecode());

        functions.put(IpAddressConversion.NAME, new IpAddressConversion());
        functions.put(CidrMatch.NAME, new CidrMatch());

        functions.put(IsNull.NAME, new IsNull());
        functions.put(IsNotNull.NAME, new IsNotNull());

        functions.put(SyslogPriorityConversion.NAME, new SyslogPriorityConversion());
        functions.put(SyslogPriorityToStringConversion.NAME, new SyslogPriorityToStringConversion());
        functions.put(SyslogFacilityConversion.NAME, new SyslogFacilityConversion());
        functions.put(SyslogLevelConversion.NAME, new SyslogLevelConversion());

        functions.put(UrlConversion.NAME, new UrlConversion());
        functions.put(UrlDecode.NAME, new UrlDecode());
        functions.put(UrlEncode.NAME, new UrlEncode());

        functions.put(IsBoolean.NAME, new IsBoolean());
        functions.put(IsNumber.NAME, new IsNumber());
        functions.put(IsDouble.NAME, new IsDouble());
        functions.put(IsLong.NAME, new IsLong());
        functions.put(IsString.NAME, new IsString());
        functions.put(IsCollection.NAME, new IsCollection());
        functions.put(IsList.NAME, new IsList());
        functions.put(IsMap.NAME, new IsMap());
        functions.put(IsDate.NAME, new IsDate());
        functions.put(IsPeriod.NAME, new IsPeriod());
        functions.put(IsIp.NAME, new IsIp());
        functions.put(IsJson.NAME, new IsJson());
        functions.put(IsUrl.NAME, new IsUrl());

        final GrokPatternService grokPatternService = mock(GrokPatternService.class);
        final GrokPattern greedyPattern = GrokPattern.create("GREEDY", ".*");
        Set<GrokPattern> patterns = Sets.newHashSet(
                greedyPattern,
                GrokPattern.create("GREEDY", ".*"),
                GrokPattern.create("BASE10NUM", "(?<![0-9.+-])(?>[+-]?(?:(?:[0-9]+(?:\\.[0-9]+)?)|(?:\\.[0-9]+)))"),
                GrokPattern.create("NUMBER", "(?:%{BASE10NUM:UNWANTED})"),
                GrokPattern.create("UNDERSCORE", "(?<test_field>test)"),
                GrokPattern.create("NUM", "%{BASE10NUM}")
        );
        when(grokPatternService.loadAll()).thenReturn(patterns);
        when(grokPatternService.loadByName("GREEDY")).thenReturn(Optional.of(greedyPattern));
        final EventBus clusterBus = new EventBus();
        final GrokPatternRegistry grokPatternRegistry = new GrokPatternRegistry(clusterBus,
                                                                                grokPatternService,
                                                                                Executors.newScheduledThreadPool(1));
        functions.put(GrokMatch.NAME, new GrokMatch(grokPatternRegistry));
        functions.put(GrokExists.NAME, new GrokExists(grokPatternRegistry));

        functions.put(MetricCounterIncrement.NAME, new MetricCounterIncrement(metricRegistry));
        functionRegistry = new FunctionRegistry(functions);
    }

    @Test
    public void jsonpath() {
        final String json = "{\n" +
                "    \"store\": {\n" +
                "        \"book\": [\n" +
                "            {\n" +
                "                \"category\": \"reference\",\n" +
                "                \"author\": \"Nigel Rees\",\n" +
                "                \"title\": \"Sayings of the Century\",\n" +
                "                \"price\": 8.95\n" +
                "            },\n" +
                "            {\n" +
                "                \"category\": \"fiction\",\n" +
                "                \"author\": \"Evelyn Waugh\",\n" +
                "                \"title\": \"Sword of Honour\",\n" +
                "                \"price\": 12.99\n" +
                "            },\n" +
                "            {\n" +
                "                \"category\": \"fiction\",\n" +
                "                \"author\": \"Herman Melville\",\n" +
                "                \"title\": \"Moby Dick\",\n" +
                "                \"isbn\": \"0-553-21311-3\",\n" +
                "                \"price\": 8.99\n" +
                "            },\n" +
                "            {\n" +
                "                \"category\": \"fiction\",\n" +
                "                \"author\": \"J. R. R. Tolkien\",\n" +
                "                \"title\": \"The Lord of the Rings\",\n" +
                "                \"isbn\": \"0-395-19395-8\",\n" +
                "                \"price\": 22.99\n" +
                "            }\n" +
                "        ],\n" +
                "        \"bicycle\": {\n" +
                "            \"color\": \"red\",\n" +
                "            \"price\": 19.95\n" +
                "        }\n" +
                "    },\n" +
                "    \"expensive\": 10\n" +
                "}";

        final Rule rule = parser.parseRule(ruleForTest(), false);
        final Message message = evaluateRule(rule, new Message(json, "test", Tools.nowUTC()));

        assertThat(message.hasField("author_first")).isTrue();
        assertThat(message.getField("author_first")).isEqualTo("Nigel Rees");
        assertThat(message.hasField("author_last")).isTrue();
        assertThat(message.hasField("this_should_exist")).isTrue();
    }

    @Test
    public void json() {
        final String flatJson = "{\"str\":\"foobar\",\"int\":42,\"float\":2.5,\"bool\":true,\"array\":[1,2,3]}";
        final String nestedJson = "{\n" +
                "    \"store\": {\n" +
                "        \"book\": {\n" +
                "            \"category\": \"reference\",\n" +
                "            \"author\": \"Nigel Rees\",\n" +
                "            \"title\": \"Sayings of the Century\",\n" +
                "            \"price\": 8.95\n" +
                "        },\n" +
                "        \"bicycle\": {\n" +
                "            \"color\": \"red\",\n" +
                "            \"price\": 19.95\n" +
                "        }\n" +
                "    },\n" +
                "    \"expensive\": 10\n" +
                "}";

        final Rule rule = parser.parseRule(ruleForTest(), false);
        final Message message = new Message("JSON", "test", Tools.nowUTC());
        message.addField("flat_json", flatJson);
        message.addField("nested_json", nestedJson);
        final Message evaluatedMessage = evaluateRule(rule, message);

        assertThat(evaluatedMessage.getField("message")).isEqualTo("JSON");
        assertThat(evaluatedMessage.getField("flat_json")).isEqualTo(flatJson);
        assertThat(evaluatedMessage.getField("nested_json")).isEqualTo(nestedJson);
        assertThat(evaluatedMessage.getField("str")).isEqualTo("foobar");
        assertThat(evaluatedMessage.getField("int")).isEqualTo(42);
        assertThat(evaluatedMessage.getField("float")).isEqualTo(2.5);
        assertThat(evaluatedMessage.getField("bool")).isEqualTo(true);
        assertThat(evaluatedMessage.getField("array")).isEqualTo(Arrays.asList(1, 2, 3));
        assertThat(evaluatedMessage.getField("store")).isInstanceOf(Map.class);
        assertThat(evaluatedMessage.getField("expensive")).isEqualTo(10);
    }

    @Test
    public void substring() {
        final Rule rule = parser.parseRule(ruleForTest(), false);
        evaluateRule(rule);

        assertThat(actionsTriggered.get()).isTrue();
    }

    @Test
    public void dates() {
        final InstantMillisProvider clock = new InstantMillisProvider(GRAYLOG_EPOCH);
        DateTimeUtils.setCurrentMillisProvider(clock);

        try {
            final Rule rule;
            try {
                rule = parser.parseRule(ruleForTest(), false);
            } catch (ParseException e) {
                fail("Should not fail to parse", e);
                return;
            }
            final Message message = evaluateRule(rule);

            assertThat(actionsTriggered.get()).isTrue();
            assertThat(message).isNotNull();
            assertThat(message).isNotEmpty();
            assertThat(message.hasField("year")).isTrue();
            assertThat(message.getField("year")).isEqualTo(2010);
            assertThat(message.getField("timezone")).isEqualTo("UTC");

            // Date parsing locales
            assertThat(message.getField("german_year")).isEqualTo(1983);
            assertThat(message.getField("german_month")).isEqualTo(7);
            assertThat(message.getField("german_day")).isEqualTo(24);
            assertThat(message.getField("german_weekday")).isEqualTo(7);
            assertThat(message.getField("english_year")).isEqualTo(1983);
            assertThat(message.getField("english_month")).isEqualTo(7);
            assertThat(message.getField("english_day")).isEqualTo(24);
            assertThat(message.getField("french_year")).isEqualTo(1983);
            assertThat(message.getField("french_month")).isEqualTo(7);
            assertThat(message.getField("french_day")).isEqualTo(24);

            assertThat(message.getField("ts_hour")).isEqualTo(16);
            assertThat(message.getField("ts_minute")).isEqualTo(3);
            assertThat(message.getField("ts_second")).isEqualTo(25);
        } finally {
            DateTimeUtils.setCurrentMillisSystem();
        }
    }

    @Test
    public void datesUnixTimestamps() {
        final Rule rule = parser.parseRule(ruleForTest(), false);
        evaluateRule(rule);

        assertThat(actionsTriggered.get()).isTrue();
    }

    @Test
    public void digests() {
        final Rule rule = parser.parseRule(ruleForTest(), false);
        evaluateRule(rule);

        assertThat(actionsTriggered.get()).isTrue();
    }

    @Test
    public void grok_exists() {
        final Rule rule = parser.parseRule(ruleForTest(), false);
        evaluateRule(rule);

        assertThat(actionsTriggered.get()).isTrue();
    }

    @Test
    public void grok_exists_not() {
        final Rule rule = parser.parseRule(ruleForTest(), false);
        evaluateRule(rule);

        assertThat(actionsTriggered.get()).isFalse();
    }

    @Test
    public void encodings() {
        final Rule rule = parser.parseRule(ruleForTest(), false);
        evaluateRule(rule);

        assertThat(actionsTriggered.get()).isTrue();
    }

    @Test
    public void regexMatch() {
        final Rule rule = parser.parseRule(ruleForTest(), false);
        final Message message = evaluateRule(rule);
        assertNotNull(message);
        assertTrue(message.hasField("matched_regex"));
        assertTrue(message.hasField("group_1"));
        assertThat((String) message.getField("named_group")).isEqualTo("cd.e");
    }

    @Test
    public void regexReplace() {
        final Rule rule = parser.parseRule(ruleForTest(), false);
        evaluateRule(rule);
        assertThat(actionsTriggered.get()).isTrue();
    }

    @Test
    public void strings() {
        final Rule rule = parser.parseRule(ruleForTest(), false);
        final Message message = evaluateRule(rule);

        assertThat(actionsTriggered.get()).isTrue();
        assertThat(message).isNotNull();
        assertThat(message.getField("has_xyz")).isInstanceOf(Boolean.class);
        assertThat((boolean) message.getField("has_xyz")).isFalse();
        assertThat(message.getField("string_literal")).isInstanceOf(String.class);
        assertThat((String) message.getField("string_literal")).isEqualTo("abcd\\.e\tfg\u03a9\363");
    }

    @Test
    public void split() {
        final Rule rule = parser.parseRule(ruleForTest(), false);
        final Message message = evaluateRule(rule);

        assertThat(actionsTriggered.get()).isTrue();
        assertThat(message).isNotNull();
        assertThat(message.getField("limit_0"))
                .asList()
                .isNotEmpty()
                .containsExactly("foo", "bar", "baz");
        assertThat(message.getField("limit_1"))
                .asList()
                .isNotEmpty()
                .containsExactly("foo:bar:baz");
        assertThat(message.getField("limit_2"))
                .asList()
                .isNotEmpty()
                .containsExactly("foo", "bar|baz");
    }

    @Test
    public void ipMatching() {
        final Rule rule = parser.parseRule(ruleForTest(), false);
        final Message in = new Message("test", "test", Tools.nowUTC());
        in.addField("ip", "192.168.1.20");
        final Message message = evaluateRule(rule, in);

        assertThat(actionsTriggered.get()).isTrue();
        assertThat(message).isNotNull();
        assertThat(message.getField("ip_anon")).isEqualTo("192.168.1.0");
        assertThat(message.getField("ipv6_anon")).isEqualTo("2001:db8::");
    }

    @Test
    public void evalErrorSuppressed() {
        final Rule rule = parser.parseRule(ruleForTest(), false);

        final Message message = new Message("test", "test", Tools.nowUTC());
        message.addField("this_field_was_set", true);
        final EvaluationContext context = contextForRuleEval(rule, message);

        assertThat(context).isNotNull();
        assertThat(context.hasEvaluationErrors()).isFalse();
        assertThat(actionsTriggered.get()).isTrue();
    }

    @Test
    public void newlyCreatedMessage() {
        final Message message = new Message("test", "test", Tools.nowUTC());
        message.addField("foo", "bar");
        message.addStream(mock(Stream.class));
        final Rule rule = parser.parseRule(ruleForTest(), false);
        final EvaluationContext context = contextForRuleEval(rule, message);

        final Message origMessage = context.currentMessage();
        final Message newMessage = Iterables.getOnlyElement(context.createdMessages());

        assertThat(origMessage).isNotSameAs(newMessage);
        assertThat(newMessage.getMessage()).isEqualTo("new");
        assertThat(newMessage.getSource()).isEqualTo("synthetic");
        assertThat(newMessage.getStreams()).isEmpty();
        assertThat(newMessage.hasField("removed_again")).isFalse();
        assertThat(newMessage.getFieldAs(Boolean.class, "has_source")).isTrue();
        assertThat(newMessage.getFieldAs(String.class, "only_in")).isEqualTo("new message");
        assertThat(newMessage.getFieldAs(String.class, "multi")).isEqualTo("new message");
        assertThat(newMessage.getFieldAs(String.class, "foo")).isNull();
    }

    @Test
    public void clonedMessage() {
        final Message message = new Message("test", "test", Tools.nowUTC());
        message.addField("foo", "bar");
        message.addStream(mock(Stream.class));
        final Rule rule = parser.parseRule(ruleForTest(), false);
        final EvaluationContext context = contextForRuleEval(rule, message);

        final Message origMessage = context.currentMessage();
        final Message clonedMessage = Iterables.get(context.createdMessages(), 0);
        final Message otherMessage = Iterables.get(context.createdMessages(), 1);

        assertThat(origMessage).isNotSameAs(clonedMessage);
        assertThat(clonedMessage).isNotNull();
        assertThat(clonedMessage.getMessage()).isEqualTo(origMessage.getMessage());
        assertThat(clonedMessage.getSource()).isEqualTo(origMessage.getSource());
        assertThat(clonedMessage.getTimestamp()).isEqualTo(origMessage.getTimestamp());
        assertThat(clonedMessage.getStreams()).isEqualTo(origMessage.getStreams());
        assertThat(clonedMessage.hasField("removed_again")).isFalse();
        assertThat(clonedMessage.getFieldAs(Boolean.class, "has_source")).isTrue();
        assertThat(clonedMessage.getFieldAs(String.class, "only_in")).isEqualTo("new message");
        assertThat(clonedMessage.getFieldAs(String.class, "multi")).isEqualTo("new message");
        assertThat(clonedMessage.getFieldAs(String.class, "foo")).isEqualTo("bar");
        assertThat(otherMessage).isNotNull();
        assertThat(otherMessage.getMessage()).isEqualTo("foo");
        assertThat(otherMessage.getSource()).isEqualTo("source");
    }

    @Test
    public void clonedMessageWithInvalidTimestamp() {
        final Message message = new Message("test", "test", Tools.nowUTC());
        message.addField("timestamp", "foobar");
        final Rule rule = parser.parseRule(ruleForTest(), false);
        final EvaluationContext context = contextForRuleEval(rule, message);

        final Message origMessage = context.currentMessage();
        final Message clonedMessage = Iterables.get(context.createdMessages(), 0);

        assertThat(origMessage).isNotEqualTo(clonedMessage);
        assertThat(origMessage.getField("timestamp")).isNotInstanceOf(DateTime.class);

        assertThat(clonedMessage).isNotNull();
        assertThat(clonedMessage.getMessage()).isEqualTo(origMessage.getMessage());
        assertThat(clonedMessage.getSource()).isEqualTo(origMessage.getSource());
        assertThat(clonedMessage.getStreams()).isEqualTo(origMessage.getStreams());
        assertThat(clonedMessage.getTimestamp()).isNotNull();
        assertThat(clonedMessage.getField("gl2_original_timestamp")).isEqualTo(origMessage.getField("timestamp"));
    }

    @Test
    public void grok() {
        final Rule rule = parser.parseRule(ruleForTest(), false);
        final Message message = evaluateRule(rule);

        assertThat(message).isNotNull();
        assertThat(message.getFieldCount()).isEqualTo(6);
        assertThat(message.getTimestamp()).isEqualTo(DateTime.parse("2015-07-31T10:05:36.773Z"));
        // named captures only
        assertThat(message.hasField("num")).isTrue();
        assertThat(message.hasField("BASE10NUM")).isFalse();

        // Test for issue 5563 and 5794
        // ensure named groups with underscore work
        assertThat(message.hasField("test_field")).isTrue();
    }

    @Test
    public void urls() {
        final Rule rule = parser.parseRule(ruleForTest(), false);
        final Message message = evaluateRule(rule);

        assertThat(actionsTriggered.get()).isTrue();
        assertThat(message).isNotNull();
        assertThat(message.getField("protocol")).isEqualTo("https");
        assertThat(message.getField("user_info")).isEqualTo("admin:s3cr31");
        assertThat(message.getField("host")).isEqualTo("some.host.with.lots.of.subdomains.com");
        assertThat(message.getField("port")).isEqualTo(9999);
        assertThat(message.getField("file")).isEqualTo(
                "/path1/path2/three?q1=something&with_spaces=hello%20graylog&equal=can=containanotherone");
        assertThat(message.getField("fragment")).isEqualTo("anchorstuff");
        assertThat(message.getField("query")).isEqualTo(
                "q1=something&with_spaces=hello%20graylog&equal=can=containanotherone");
        assertThat(message.getField("q1")).isEqualTo("something");
        assertThat(message.getField("with_spaces")).isEqualTo("hello graylog");
        assertThat(message.getField("equal")).isEqualTo("can=containanotherone");
        assertThat(message.getField("authority")).isEqualTo("admin:s3cr31@some.host.with.lots.of.subdomains.com:9999");
    }

    @Test
    public void syslog() {
        final Rule rule = parser.parseRule(ruleForTest(), false);
        final Message message = evaluateRule(rule);

        assertThat(actionsTriggered.get()).isTrue();
        assertThat(message).isNotNull();

        assertThat(message.getField("level0")).isEqualTo("Emergency");
        assertThat(message.getField("level1")).isEqualTo("Alert");
        assertThat(message.getField("level2")).isEqualTo("Critical");
        assertThat(message.getField("level3")).isEqualTo("Error");
        assertThat(message.getField("level4")).isEqualTo("Warning");
        assertThat(message.getField("level5")).isEqualTo("Notice");
        assertThat(message.getField("level6")).isEqualTo("Informational");
        assertThat(message.getField("level7")).isEqualTo("Debug");

        assertThat(message.getField("facility0")).isEqualTo("kern");
        assertThat(message.getField("facility1")).isEqualTo("user");
        assertThat(message.getField("facility2")).isEqualTo("mail");
        assertThat(message.getField("facility3")).isEqualTo("daemon");
        assertThat(message.getField("facility4")).isEqualTo("auth");
        assertThat(message.getField("facility5")).isEqualTo("syslog");
        assertThat(message.getField("facility6")).isEqualTo("lpr");
        assertThat(message.getField("facility7")).isEqualTo("news");
        assertThat(message.getField("facility8")).isEqualTo("uucp");
        assertThat(message.getField("facility9")).isEqualTo("clock");
        assertThat(message.getField("facility10")).isEqualTo("authpriv");
        assertThat(message.getField("facility11")).isEqualTo("ftp");
        assertThat(message.getField("facility12")).isEqualTo("ntp");
        assertThat(message.getField("facility13")).isEqualTo("log audit");
        assertThat(message.getField("facility14")).isEqualTo("log alert");
        assertThat(message.getField("facility15")).isEqualTo("cron");
        assertThat(message.getField("facility16")).isEqualTo("local0");
        assertThat(message.getField("facility17")).isEqualTo("local1");
        assertThat(message.getField("facility18")).isEqualTo("local2");
        assertThat(message.getField("facility19")).isEqualTo("local3");
        assertThat(message.getField("facility20")).isEqualTo("local4");
        assertThat(message.getField("facility21")).isEqualTo("local5");
        assertThat(message.getField("facility22")).isEqualTo("local6");
        assertThat(message.getField("facility23")).isEqualTo("local7");

        assertThat(message.getField("prio1_facility")).isEqualTo(0);
        assertThat(message.getField("prio1_level")).isEqualTo(0);
        assertThat(message.getField("prio2_facility")).isEqualTo(20);
        assertThat(message.getField("prio2_level")).isEqualTo(5);
        assertThat(message.getField("prio3_facility")).isEqualTo("kern");
        assertThat(message.getField("prio3_level")).isEqualTo("Emergency");
        assertThat(message.getField("prio4_facility")).isEqualTo("local4");
        assertThat(message.getField("prio4_level")).isEqualTo("Notice");
    }

    @Test
    public void ipMatchingIssue28() {
        final Rule rule = parser.parseRule(ruleForTest(), false);
        final Message in = new Message("some message", "somehost.graylog.org", Tools.nowUTC());
        evaluateRule(rule, in);

        assertThat(actionsTriggered.get()).isFalse();
    }

    @Test
    public void fieldRenaming() {
        final Rule rule = parser.parseRule(ruleForTest(), false);

        final Message in = new Message("some message", "somehost.graylog.org", Tools.nowUTC());
        in.addField("field_a", "fieldAContent");
        in.addField("field_b", "not deleted");

        final Message message = evaluateRule(rule, in);

        assertThat(message.hasField("field_1")).isFalse();
        assertThat(message.hasField("field_2")).isTrue();
        assertThat(message.hasField("field_b")).isTrue();
    }

    @Test
    public void comparisons() {
        final Rule rule = parser.parseRule(ruleForTest(), false);
        final EvaluationContext context = contextForRuleEval(rule, new Message("", "", Tools.nowUTC()));
        assertThat(context.hasEvaluationErrors()).isFalse();
        assertThat(evaluateRule(rule)).isNotNull();
        assertThat(actionsTriggered.get()).isTrue();
    }

    @Test
    public void conversions() {
        final Rule rule = parser.parseRule(ruleForTest(), false);

        final EvaluationContext context = contextForRuleEval(rule, new Message("test", "test", Tools.nowUTC()));

        assertThat(context.evaluationErrors()).isEmpty();
        final Message message = context.currentMessage();

        assertNotNull(message);
        assertThat(message.getField("string_1")).isEqualTo("1");
        assertThat(message.getField("string_2")).isEqualTo("2");
        // special case, Message doesn't allow adding fields with empty string values
        assertThat(message.hasField("string_3")).isFalse();
        assertThat(message.getField("string_4")).isEqualTo("default");
        assertThat(message.getField("string_5")).isEqualTo("false");
        assertThat(message.getField("string_6")).isEqualTo("42");
        assertThat(message.getField("string_7")).isEqualTo("23.42");

        assertThat(message.getField("long_1")).isEqualTo(1L);
        assertThat(message.getField("long_2")).isEqualTo(2L);
        assertThat(message.getField("long_3")).isEqualTo(0L);
        assertThat(message.getField("long_4")).isEqualTo(1L);
        assertThat(message.getField("long_5")).isEqualTo(23L);
        assertThat(message.getField("long_6")).isEqualTo(23L);
        assertThat(message.getField("long_7")).isEqualTo(1L);
        assertThat(message.getField("long_min1")).isEqualTo(Long.MIN_VALUE);
        assertThat(message.getField("long_min2")).isEqualTo(1L);
        assertThat(message.getField("long_max1")).isEqualTo(Long.MAX_VALUE);
        assertThat(message.getField("long_max2")).isEqualTo(1L);

        assertThat(message.getField("double_1")).isEqualTo(1d);
        assertThat(message.getField("double_2")).isEqualTo(2d);
        assertThat(message.getField("double_3")).isEqualTo(0d);
        assertThat(message.getField("double_4")).isEqualTo(1d);
        assertThat(message.getField("double_5")).isEqualTo(23d);
        assertThat(message.getField("double_6")).isEqualTo(23d);
        assertThat(message.getField("double_7")).isEqualTo(23.42d);
        assertThat(message.getField("double_min1")).isEqualTo(Double.MIN_VALUE);
        assertThat(message.getField("double_min2")).isEqualTo(0d);
        assertThat(message.getField("double_max1")).isEqualTo(Double.MAX_VALUE);
        assertThat(message.getField("double_inf1")).isEqualTo(Double.POSITIVE_INFINITY);
        assertThat(message.getField("double_inf2")).isEqualTo(Double.NEGATIVE_INFINITY);
        assertThat(message.getField("double_inf3")).isEqualTo(Double.POSITIVE_INFINITY);
        assertThat(message.getField("double_inf4")).isEqualTo(Double.NEGATIVE_INFINITY);

        assertThat(message.getField("bool_1")).isEqualTo(true);
        assertThat(message.getField("bool_2")).isEqualTo(false);
        assertThat(message.getField("bool_3")).isEqualTo(false);
        assertThat(message.getField("bool_4")).isEqualTo(true);

        // the is wrapped in our own class for safety in rules
        assertThat(message.getField("ip_1")).isEqualTo(new IpAddress(InetAddresses.forString("127.0.0.1")));
        assertThat(message.getField("ip_2")).isEqualTo(new IpAddress(InetAddresses.forString("127.0.0.1")));
        assertThat(message.getField("ip_3")).isEqualTo(new IpAddress(InetAddresses.forString("0.0.0.0")));
        assertThat(message.getField("ip_4")).isEqualTo(new IpAddress(InetAddresses.forString("::1")));

        assertThat(message.getField("map_1")).isEqualTo(Collections.singletonMap("foo", "bar"));
        assertThat(message.getField("map_2")).isEqualTo(Collections.emptyMap());
        assertThat(message.getField("map_3")).isEqualTo(Collections.emptyMap());
        assertThat(message.getField("map_4")).isEqualTo(Collections.emptyMap());
        assertThat(message.getField("map_5")).isEqualTo(Collections.emptyMap());
        assertThat(message.getField("map_6")).isEqualTo(Collections.emptyMap());
    }

    @Test
    public void fieldPrefixSuffix() {
        final Rule rule = parser.parseRule(ruleForTest(), false);

        final Message message = evaluateRule(rule);

        assertThat(message).isNotNull();

        assertThat(message.getField("field")).isEqualTo("1");
        assertThat(message.getField("prae_field_sueff")).isEqualTo("2");
        assertThat(message.getField("field_sueff")).isEqualTo("3");
        assertThat(message.getField("prae_field")).isEqualTo("4");
        assertThat(message.getField("pre_field1_suff")).isEqualTo("5");
        assertThat(message.getField("pre_field2_suff")).isEqualTo("6");
        assertThat(message.getField("pre_field1")).isEqualTo("7");
        assertThat(message.getField("pre_field2")).isEqualTo("8");
        assertThat(message.getField("field1_suff")).isEqualTo("9");
        assertThat(message.getField("field2_suff")).isEqualTo("10");
    }

    @Test
    public void keyValue() {
        final Rule rule = parser.parseRule(ruleForTest(), true);

        final EvaluationContext context = contextForRuleEval(rule, new Message("", "", Tools.nowUTC()));

        assertThat(context).isNotNull();
        assertThat(context.evaluationErrors()).isEmpty();
        final Message message = context.currentMessage();
        assertThat(message).isNotNull();


        assertThat(message.getField("a")).isEqualTo("1,4");
        assertThat(message.getField("b")).isEqualTo("2");
        assertThat(message.getField("c")).isEqualTo("3");
        assertThat(message.getField("d")).isEqualTo("44");
        assertThat(message.getField("e")).isEqualTo("4");
        assertThat(message.getField("f")).isEqualTo("1");
        assertThat(message.getField("g")).isEqualTo("3");
        assertThat(message.getField("h")).isEqualTo("3=:3");
        assertThat(message.hasField("i")).isFalse();

        assertThat(message.getField("dup_first")).isEqualTo("1");
        assertThat(message.getField("dup_last")).isEqualTo("2");
    }

    @Test
    public void keyValueFailure() {
        final Rule rule = parser.parseRule(ruleForTest(), true);
        final EvaluationContext context = contextForRuleEval(rule, new Message("", "", Tools.nowUTC()));

        assertThat(context.hasEvaluationErrors()).isTrue();
    }

    @Test
    public void timezones() {
        final InstantMillisProvider clock = new InstantMillisProvider(GRAYLOG_EPOCH);
        DateTimeUtils.setCurrentMillisProvider(clock);
        try {
            final Rule rule = parser.parseRule(ruleForTest(), true);
            evaluateRule(rule);

            assertThat(actionsTriggered.get()).isTrue();
        } finally {
            DateTimeUtils.setCurrentMillisSystem();
        }
    }

    @Test
    public void dateArithmetic() {
        final InstantMillisProvider clock = new InstantMillisProvider(GRAYLOG_EPOCH);
        DateTimeUtils.setCurrentMillisProvider(clock);
        try {
            final Rule rule = parser.parseRule(ruleForTest(), true);
            final Message message = evaluateRule(rule);

            assertThat(actionsTriggered.get()).isTrue();
            assertThat(message).isNotNull();
            assertThat(message.getField("interval"))
                    .isInstanceOf(Duration.class)
                    .matches(o -> ((Duration)o).isEqual(Duration.standardDays(1)), "Exactly one day difference");
            assertThat(message.getField("years")).isEqualTo(Period.years(2));
            assertThat(message.getField("months")).isEqualTo(Period.months(2));
            assertThat(message.getField("weeks")).isEqualTo(Period.weeks(2));
            assertThat(message.getField("days")).isEqualTo(Period.days(2));
            assertThat(message.getField("hours")).isEqualTo(Period.hours(2));
            assertThat(message.getField("minutes")).isEqualTo(Period.minutes(2));
            assertThat(message.getField("seconds")).isEqualTo(Period.seconds(2));
            assertThat(message.getField("millis")).isEqualTo(Period.millis(2));
            assertThat(message.getField("period")).isEqualTo(Period.parse("P1YT1M"));


            assertThat(message.getFieldAs(DateTime.class, "long_time_ago")).matches(date -> date.plus(Period.years(10000)).equals(GRAYLOG_EPOCH));

            assertThat(message.getTimestamp()).isEqualTo(GRAYLOG_EPOCH.plusHours(1));
        } finally {
            DateTimeUtils.setCurrentMillisSystem();
        }
    }

    @Test
    public void routeToStream() {
        final Rule rule = parser.parseRule(ruleForTest(), true);
        final Message message = evaluateRule(rule);

        assertThat(message).isNotNull();
        assertThat(message.getStreams()).isNotEmpty();
        assertThat(message.getStreams().size()).isEqualTo(2);

        streamCacheService.updateStreams(ImmutableSet.of("id"));

        final Message message2 = evaluateRule(rule);
        assertThat(message2).isNotNull();
        assertThat(message2.getStreams().size()).isEqualTo(2);
    }

    @Test
    public void routeToStreamRemoveDefault() {
        final Rule rule = parser.parseRule(ruleForTest(), true);
        final Message message = evaluateRule(rule);

        assertThat(message).isNotNull();
        assertThat(message.getStreams()).isNotEmpty();
        assertThat(message.getStreams().size()).isEqualTo(1);

        streamCacheService.updateStreams(ImmutableSet.of(Stream.DEFAULT_STREAM_ID));

        final Message message2 = evaluateRule(rule);
        assertThat(message2).isNotNull();
        assertThat(message2.getStreams().size()).isEqualTo(1);
    }

    @Test
    public void removeFromStream() {
        final Rule rule = parser.parseRule(ruleForTest(), true);
        final Message message = evaluateRule(rule, msg -> msg.addStream(otherStream));

        assertThat(message).isNotNull();
        assertThat(message.getStreams()).containsOnly(defaultStream);
    }

    @Test
    public void removeFromStreamRetainDefault() {
        final Rule rule = parser.parseRule(ruleForTest(), true);
        final Message message = evaluateRule(rule, msg -> msg.addStream(otherStream));

        assertThat(message).isNotNull();
        assertThat(message.getStreams()).containsOnly(defaultStream);
    }

    @Test
    public void int2ipv4() {
        final Rule rule = parser.parseRule(ruleForTest(), true);
        evaluateRule(rule);

        assertThat(actionsTriggered.get()).isTrue();
    }

    @Test
<<<<<<< HEAD
    public void accountingSize() {
        final Rule rule = parser.parseRule(ruleForTest(), true);
        final Message message = evaluateRule(rule);

        // this can change if either the test message content changes or traffic accounting calculation is changed!
        assertThat(message.getField("accounting_size")).isEqualTo(54L);
=======
    public void metricCounter() {
        final Rule rule = parser.parseRule(ruleForTest(), true);
        evaluateRule(rule);

        assertThat(metricRegistry.getCounters().get("org.graylog.rulemetrics.foo").getCount()).isEqualTo(42);
>>>>>>> b404d319
    }
}<|MERGE_RESOLUTION|>--- conflicted
+++ resolved
@@ -16,10 +16,7 @@
  */
 package org.graylog.plugins.pipelineprocessor.functions;
 
-<<<<<<< HEAD
-=======
 import com.codahale.metrics.MetricRegistry;
->>>>>>> b404d319
 import com.fasterxml.jackson.databind.ObjectMapper;
 import com.google.common.collect.ImmutableSet;
 import com.google.common.collect.Iterables;
@@ -1005,19 +1002,19 @@
     }
 
     @Test
-<<<<<<< HEAD
     public void accountingSize() {
         final Rule rule = parser.parseRule(ruleForTest(), true);
         final Message message = evaluateRule(rule);
 
         // this can change if either the test message content changes or traffic accounting calculation is changed!
         assertThat(message.getField("accounting_size")).isEqualTo(54L);
-=======
+    }
+  
+    @Test
     public void metricCounter() {
         final Rule rule = parser.parseRule(ruleForTest(), true);
         evaluateRule(rule);
 
         assertThat(metricRegistry.getCounters().get("org.graylog.rulemetrics.foo").getCount()).isEqualTo(42);
->>>>>>> b404d319
     }
 }