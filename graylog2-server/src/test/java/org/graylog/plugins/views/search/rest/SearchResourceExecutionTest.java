--- conflicted
+++ resolved
@@ -86,14 +86,12 @@
 
     @Mock(answer = Answers.RETURNS_DEEP_STUBS)
     private SearchUser searchUser;
-<<<<<<< HEAD
+
     @Mock
     private ClusterConfigService clusterConfigService;
-=======
 
     private final NodeId nodeId = new SimpleNodeId("5ca1ab1e-0000-4000-a000-000000000000");
 
->>>>>>> 5a09d3c4
     private SearchResource searchResource;
 
     private SearchJobService searchJobService;
