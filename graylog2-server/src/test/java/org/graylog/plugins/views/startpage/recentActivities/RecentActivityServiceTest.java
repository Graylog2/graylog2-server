--- conflicted
+++ resolved
@@ -94,13 +94,8 @@
 
         this.testUserService = testUserService;
         this.grnRegistry = grnRegistry;
-<<<<<<< HEAD
-        final var mongoCollections = new MongoCollections(mongoJackObjectMapperProvider, mongodb.mongoConnection());
         this.recentActivityService = new RecentActivityService(
                 mongoCollections,
-=======
-        this.recentActivityService = new RecentActivityService(mongoCollections,
->>>>>>> d492ec88
                 mongodb.mongoConnection(),
                null,
                 grnRegistry,
