/*
 * Copyright (C) 2020 Graylog, Inc.
 *
 * This program is free software: you can redistribute it and/or modify
 * it under the terms of the Server Side Public License, version 1,
 * as published by MongoDB, Inc.
 *
 * This program is distributed in the hope that it will be useful,
 * but WITHOUT ANY WARRANTY; without even the implied warranty of
 * MERCHANTABILITY or FITNESS FOR A PARTICULAR PURPOSE. See the
 * Server Side Public License for more details.
 *
 * You should have received a copy of the Server Side Public License
 * along with this program. If not, see
 * <http://www.mongodb.com/licensing/server-side-public-license>.
 */
package org.graylog.plugins.views.search.rest;

import com.google.common.collect.ImmutableSet;
import com.google.common.collect.Streams;
import org.junit.jupiter.api.Test;

import java.util.Collection;
import java.util.HashSet;
import java.util.List;
import java.util.Set;
import java.util.stream.Stream;

import static org.assertj.core.api.Assertions.assertThat;
import static org.graylog2.plugin.streams.Stream.NON_MESSAGE_STREAM_IDS;

public class PermittedStreamsTest {

    @Test
    public void findsStreams() {
        final PermittedStreams sut = new PermittedStreams(() -> java.util.stream.Stream.of("oans", "zwoa", "gsuffa"), (categories) -> Stream.of());
        ImmutableSet<String> result = sut.loadAllMessageStreams(id -> true);
        assertThat(result).containsExactlyInAnyOrder("oans", "zwoa", "gsuffa");
    }

    @Test
    public void filtersOutNonPermittedStreams() {
        final PermittedStreams sut = new PermittedStreams(() -> java.util.stream.Stream.of("oans", "zwoa", "gsuffa"), (categories) -> Stream.of());
        ImmutableSet<String> result = sut.loadAllMessageStreams(id -> id.equals("gsuffa"));
        assertThat(result).containsExactly("gsuffa");
    }

    @Test
    public void returnsEmptyListIfNoStreamsFound() {
        final PermittedStreams sut = new PermittedStreams(() -> java.util.stream.Stream.of("oans", "zwoa", "gsuffa"), (categories) -> Stream.of());
        ImmutableSet<String> result = sut.loadAllMessageStreams(id -> false);
        assertThat(result).isEmpty();
    }

    @Test
    public void filtersDefaultStreams() {
        final PermittedStreams sut = new PermittedStreams(() -> Streams.concat(NON_MESSAGE_STREAM_IDS.stream(), java.util.stream.Stream.of("i'm ok")), (categories) -> Stream.of());
        ImmutableSet<String> result = sut.loadAllMessageStreams(id -> true);
        assertThat(result).containsExactly("i'm ok");
    }

<<<<<<< HEAD

=======
>>>>>>> eb4b131f
    @Test
    public void findsStreamsFromCategories() {
        final PermittedStreams sut = new PermittedStreams(Stream::of, this::categoryMapping);
        ImmutableSet<String> result = sut.loadWithCategories(List.of("colors"), (streamId) -> true);
        assertThat(result).containsExactlyInAnyOrder("red", "yellow", "blue");
    }

    @Test
    public void findsStreamsFromMultipleCategories() {
        final PermittedStreams sut = new PermittedStreams(Stream::of, this::categoryMapping);
        ImmutableSet<String> result = sut.loadWithCategories(List.of("colors", "numbers"), (streamId) -> true);
        assertThat(result).containsExactlyInAnyOrder("red", "yellow", "blue", "one", "two", "three");
    }

    @Test
    public void findsStreamsFromCategoriesWithPermissions() {
        final PermittedStreams sut = new PermittedStreams(Stream::of, this::categoryMapping);
        ImmutableSet<String> result = sut.loadWithCategories(List.of("colors"), (streamId) -> streamId.equals("red") || streamId.equals("blue"));
        assertThat(result).containsExactlyInAnyOrder("red", "blue");
    }

    @Test
    public void returnsEmptyIfNoStreamCategoriesMatch() {
        final PermittedStreams sut = new PermittedStreams(Stream::of, this::categoryMapping);
        ImmutableSet<String> result = sut.loadWithCategories(List.of("invalid_category"), (streamId) -> true);
        assertThat(result).isEmpty();
    }

    @Test
    public void returnsEmptyIfPermissionsFilter() {
        final PermittedStreams sut = new PermittedStreams(Stream::of, this::categoryMapping);
        ImmutableSet<String> result = sut.loadWithCategories(List.of("colors", "numbers", "animals"), (streamId) -> false);
        assertThat(result).isEmpty();
    }

    private Stream<String> categoryMapping(Collection<String> categories) {
        Set<String> streams = new HashSet<>();
        if (categories.contains("colors")) {
            streams.addAll(List.of("red", "yellow", "blue"));
        }
        if (categories.contains("numbers")) {
            streams.addAll(List.of("one", "two", "three"));
        }
        if (categories.contains("animals")) {
            streams.addAll(List.of("cat", "dog", "fox"));
        }
        return streams.stream();
    }
}<|MERGE_RESOLUTION|>--- conflicted
+++ resolved
@@ -59,10 +59,6 @@
         assertThat(result).containsExactly("i'm ok");
     }
 
-<<<<<<< HEAD
-
-=======
->>>>>>> eb4b131f
     @Test
     public void findsStreamsFromCategories() {
         final PermittedStreams sut = new PermittedStreams(Stream::of, this::categoryMapping);
