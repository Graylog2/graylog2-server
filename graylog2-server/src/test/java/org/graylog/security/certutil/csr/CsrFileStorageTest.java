--- conflicted
+++ resolved
@@ -36,13 +36,8 @@
 class CsrFileStorageTest {
 
     @Test
-<<<<<<< HEAD
     void testCsrStorageSaveAndRetrieve(@TempDir Path tmpDir) throws Exception {
-        KeyPairGenerator keyGen = KeyPairGenerator.getInstance("RSA");
-=======
-    void testCsrStorageSaveAndRetrieve() throws Exception {
         KeyPairGenerator keyGen = KeyPairGenerator.getInstance(KEY_GENERATION_ALGORITHM);
->>>>>>> 62955f90
         java.security.KeyPair certKeyPair = keyGen.generateKeyPair();
         PKCS10CertificationRequestBuilder p10Builder = new JcaPKCS10CertificationRequestBuilder(
                 new X500Principal("CN=localhost"), certKeyPair.getPublic());
