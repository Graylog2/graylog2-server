--- conflicted
+++ resolved
@@ -80,11 +80,7 @@
                GRNRegistry grnRegistry) {
         this.grnRegistry = grnRegistry;
 
-<<<<<<< HEAD
-        final DBGrantService dbGrantService = new DBGrantService(mongodb.mongoConnection(), mongoJackObjectMapperProvider, this.grnRegistry);
-=======
-        dbGrantService = new DBGrantService(mongodb.mongoConnection(), mongoJackObjectMapperProvider, this.grnRegistry, mock(ClusterEventBus.class));
->>>>>>> a2f3528f
+        dbGrantService = new DBGrantService(mongodb.mongoConnection(), mongoJackObjectMapperProvider, this.grnRegistry);
 
         lenient().when(entityDependencyResolver.resolve(any())).thenReturn(ImmutableSet.of());
         lenient().when(entityDependencyPermissionChecker.check(any(), any(), any())).thenReturn(ImmutableMultimap.of());
@@ -221,7 +217,7 @@
         final Subject subject = mock(Subject.class);
         final EntityShareResponse entityShareResponse = entitySharesService.prepareShare(entity, shareRequest, user, subject);
         assertThat(entityShareResponse.activeShares()).satisfies(activeShares -> {
-            assertThat(activeShares).isEmpty();;
+            assertThat(activeShares).isEmpty();
         });
 
     }
