/*
 * Copyright (C) 2020 Graylog, Inc.
 *
 * This program is free software: you can redistribute it and/or modify
 * it under the terms of the Server Side Public License, version 1,
 * as published by MongoDB, Inc.
 *
 * This program is distributed in the hope that it will be useful,
 * but WITHOUT ANY WARRANTY; without even the implied warranty of
 * MERCHANTABILITY or FITNESS FOR A PARTICULAR PURPOSE. See the
 * Server Side Public License for more details.
 *
 * You should have received a copy of the Server Side Public License
 * along with this program. If not, see
 * <http://www.mongodb.com/licensing/server-side-public-license>.
 */
package org.graylog.security.shares;

import com.google.common.collect.ImmutableMap;
import com.google.common.collect.ImmutableMultimap;
import com.google.common.collect.ImmutableSet;
import com.google.common.eventbus.EventBus;
import org.graylog.grn.GRN;
import org.graylog.grn.GRNRegistry;
import org.graylog.grn.GRNType;
import org.graylog.grn.GRNTypes;
import org.graylog.security.BuiltinCapabilities;
import org.graylog.security.Capability;
import org.graylog.security.DBGrantService;
import org.graylog.security.GrantDTO;
import org.graylog.security.entities.EntityDependencyPermissionChecker;
import org.graylog.security.entities.EntityDependencyResolver;
import org.graylog.security.entities.EntityDescriptor;
import org.graylog.testing.GRNExtension;
import org.graylog.testing.mongodb.MongoDBExtension;
import org.graylog.testing.mongodb.MongoDBFixtures;
import org.graylog.testing.mongodb.MongoDBTestService;
import org.graylog.testing.mongodb.MongoJackExtension;
import org.graylog2.bindings.providers.MongoJackObjectMapperProvider;
import org.graylog2.database.MongoCollections;
import org.graylog2.plugin.database.users.User;
import org.junit.jupiter.api.BeforeEach;
import org.junit.jupiter.api.DisplayName;
import org.junit.jupiter.api.Test;
import org.junit.jupiter.api.extension.ExtendWith;
import org.mockito.Mock;
import org.mockito.junit.jupiter.MockitoExtension;

<<<<<<< HEAD
import java.util.Collection;
=======
>>>>>>> 90df1daf
import java.util.List;
import java.util.Set;
import java.util.stream.Collectors;

import static org.assertj.core.api.Assertions.assertThat;
import static org.mockito.ArgumentMatchers.any;
import static org.mockito.Mockito.lenient;
import static org.mockito.Mockito.mock;
import static org.mockito.Mockito.when;

@ExtendWith(MongoDBExtension.class)
@ExtendWith(MongoJackExtension.class)
@ExtendWith(GRNExtension.class)
@ExtendWith(MockitoExtension.class)
@MongoDBFixtures("EntitySharesServiceTest.json")
class EntitySharesServiceTest {

    private EntitySharesService entitySharesService;

    @Mock
    private EntityDependencyResolver entityDependencyResolver;

    @Mock
    private EntityDependencyPermissionChecker entityDependencyPermissionChecker;

    @Mock
    private GranteeService granteeService;

    private GRNRegistry grnRegistry;
    private DBGrantService dbGrantService;

    @BeforeEach
    void setUp(MongoDBTestService mongodb,
               MongoJackObjectMapperProvider mongoJackObjectMapperProvider,
               GRNRegistry grnRegistry) {
        this.grnRegistry = grnRegistry;

        this.dbGrantService = new DBGrantService(new MongoCollections(mongoJackObjectMapperProvider, mongodb.mongoConnection()));

        lenient().when(entityDependencyResolver.resolve(any())).thenReturn(ImmutableSet.of());
        lenient().when(entityDependencyPermissionChecker.check(any(), any(), any())).thenReturn(ImmutableMultimap.of());
        lenient().when(granteeService.getAvailableGrantees(any())).thenReturn(ImmutableSet.of());

        final EventBus serverEventBus = mock(EventBus.class);
        this.entitySharesService = new EntitySharesService(
                dbGrantService, entityDependencyResolver, entityDependencyPermissionChecker, grnRegistry, granteeService, serverEventBus);

        new BuiltinCapabilities();
    }

    @DisplayName("Validates we cannot remove the last owner")
    @Test
    void validateLastOwnerCannotBeRemoved() {
        final GRN entity = grnRegistry.newGRN(GRNTypes.STREAM, "54e3deadbeefdeadbeefaffe");
        final EntityShareRequest shareRequest = EntityShareRequest.create(ImmutableMap.of());

        // This test can also see the "invisible user"
        final Set<GRN> allGrantees = dbGrantService.getAll().stream().map(GrantDTO::grantee).collect(Collectors.toSet());
        final Set<Grantee> allGranteesSet = allGrantees.stream().map(g -> Grantee.createUser(g, g.entity())).collect(Collectors.toSet());
        lenient().when(granteeService.getAvailableGrantees(any())).thenReturn(
                allGranteesSet
        );
        lenient().when(granteeService.getModifiableGrantees(any(), any())).thenReturn(allGranteesSet);

        final User user = createMockUser("hans");
        final EntityShareResponse entityShareResponse = entitySharesService.prepareShare(entity, shareRequest, user);
        assertThat(entityShareResponse.validationResult()).satisfies(validationResult -> {
            assertThat(validationResult.failed()).isTrue();
            assertThat(validationResult.getErrors()).isNotEmpty();
            assertThat(validationResult.getErrors().get(EntityShareRequest.SELECTED_GRANTEE_CAPABILITIES).toString())
                    .contains("Removing the following owners")
                    .contains("grn::::user:jane")
                    .contains("grn::::user:invisible");
        });
    }

    @DisplayName("The validation should ignore invisble owners")
    @Test
    void ignoreInvisibleOwners() {
        final GRN entity = grnRegistry.newGRN(GRNTypes.STREAM, "54e3deadbeefdeadbeefaffe");
        final EntityShareRequest shareRequest = EntityShareRequest.create(ImmutableMap.of());

        final Set<GRN> allGrantees = dbGrantService.getAll().stream().map(GrantDTO::grantee).collect(Collectors.toSet());
        final Set<Grantee> allGranteesSet = allGrantees.stream()
                .filter(g -> g.toString().equals("grn::::user:invisible"))
                .map(g -> Grantee.createUser(g, g.entity())).collect(Collectors.toSet());
        lenient().when(granteeService.getAvailableGrantees(any())).thenReturn(
                allGranteesSet
        );
        lenient().when(granteeService.getModifiableGrantees(any(), any())).thenReturn(allGranteesSet);

        final User user = createMockUser("hans");
        final EntityShareResponse entityShareResponse = entitySharesService.prepareShare(entity, shareRequest, user);
        assertThat(entityShareResponse.validationResult()).satisfies(validationResult -> {
            assertThat(validationResult.failed()).isFalse();
        });
    }

    @DisplayName("Validates we cannot remove the last owner by changing the own capability")
    @Test
    void validateLastOwnerCannotBeRemovedByChangingCapability() {
        final GRN entity = grnRegistry.newGRN(GRNTypes.EVENT_DEFINITION, "54e3deadbeefdeadbeefaffe");
        final GRN bob = grnRegistry.newGRN(GRNTypes.USER, "bob");
        final EntityShareRequest shareRequest = EntityShareRequest.create(ImmutableMap.of(bob, Capability.VIEW));

        final User user = createMockUser("requestingUser");
        final ImmutableSet<Grantee> allGranteesSet = ImmutableSet.of(Grantee.createUser(bob, "bob"));
        when(granteeService.getAvailableGrantees(user)).thenReturn(allGranteesSet);
        lenient().when(granteeService.getModifiableGrantees(any(), any())).thenReturn(allGranteesSet);

        final EntityShareResponse entityShareResponse = entitySharesService.prepareShare(entity, shareRequest, user);
        assertThat(entityShareResponse.validationResult()).satisfies(validationResult -> {
            assertThat(validationResult.failed()).isTrue();
            assertThat(validationResult.getErrors()).isNotEmpty();
            assertThat(validationResult.getErrors().get(EntityShareRequest.SELECTED_GRANTEE_CAPABILITIES))
                    .contains("Removing the following owners <[grn::::user:bob]> will leave the entity ownerless.");
        });
    }

    @DisplayName("Validates we can switch owners")
    @Test
    void validateOwnerSwitch() {
        final GRN entity = grnRegistry.newGRN(GRNTypes.STREAM, "54e3deadbeefdeadbeefaffe");
        final GRN horst = grnRegistry.newGRN(GRNTypes.USER, "horst");
        final EntityShareRequest shareRequest = EntityShareRequest.create(ImmutableMap.of(horst, Capability.OWN));

        final User user = createMockUser("hans");
        final EntityShareResponse entityShareResponse = entitySharesService.prepareShare(entity, shareRequest, user);
        assertThat(entityShareResponse.validationResult()).satisfies(validationResult -> {
            assertThat(validationResult.failed()).isFalse();
            assertThat(validationResult.getErrors()).isEmpty();
        });
    }

    @DisplayName("Validates we can modify ownerless entitites")
    @Test
    void validateOwnerless() {
        final GRN entity = grnRegistry.newGRN(GRNTypes.DASHBOARD, "54e3deadbeefdeadbeefaffe");
        final GRN horst = grnRegistry.newGRN(GRNTypes.USER, "horst");
        final EntityShareRequest shareRequest = EntityShareRequest.create(ImmutableMap.of(horst, Capability.MANAGE));

        final User user = createMockUser("hans");
        final EntityShareResponse entityShareResponse = entitySharesService.prepareShare(entity, shareRequest, user);
        assertThat(entityShareResponse.validationResult()).satisfies(validationResult -> {
            assertThat(validationResult.failed()).isFalse();
            assertThat(validationResult.getErrors()).isEmpty();
        });
    }

    @DisplayName("Don't run validation on initial empty request")
    @Test
    void noValidationOnEmptyRequest() {
        final GRN entity = grnRegistry.newGRN(GRNTypes.DASHBOARD, "54e3deadbeefdeadbeefaffe");
        final EntityShareRequest shareRequest = EntityShareRequest.create(null);

        final User user = createMockUser("hans");
        final EntityShareResponse entityShareResponse = entitySharesService.prepareShare(entity, shareRequest, user);
        assertThat(entityShareResponse.validationResult()).satisfies(validationResult -> {
            assertThat(validationResult.failed()).isFalse();
            assertThat(validationResult.getErrors()).isEmpty();
        });
    }

    @DisplayName("Only show shares for visible grantees")
    @Test
    void noSharesforInvisibleGrantees() {
        final GRN entity = grnRegistry.newGRN(GRNTypes.STREAM, "54e3deadbeefdeadbeefaffe");
        final EntityShareRequest shareRequest = EntityShareRequest.create(null);

        final User user = createMockUser("hans");
        final EntityShareResponse entityShareResponse = entitySharesService.prepareShare(entity, shareRequest, user);
        assertThat(entityShareResponse.activeShares()).satisfies(activeShares -> {
            assertThat(activeShares).isEmpty();
        });

    }

    @DisplayName("Only show shares for visible grantees")
    @Test
    void showShareForVisibleGrantee() {
        final GRN entity = grnRegistry.newGRN(GRNTypes.STREAM, "54e3deadbeefdeadbeefaffe");
        final EntityShareRequest shareRequest = EntityShareRequest.create(null);

        final User user = createMockUser("hans");
        final GRN janeGRN = grnRegistry.newGRN(GRNTypes.USER, "jane");
        final ImmutableSet<Grantee> allGranteesSet = ImmutableSet.of(Grantee.createUser(janeGRN, "jane"));
        when(granteeService.getAvailableGrantees(user)).thenReturn(allGranteesSet);
        when(granteeService.getModifiableGrantees(any(), any())).thenReturn(allGranteesSet);

        final EntityShareResponse entityShareResponse = entitySharesService.prepareShare(entity, shareRequest, user);
        assertThat(entityShareResponse.activeShares()).satisfies(activeShares -> {
            assertThat(activeShares).hasSize(1);
            assertThat(activeShares.iterator().next().grantee()).isEqualTo(janeGRN);
        });
    }

    @DisplayName("Show shares without entity")
    @Test
    void showShareWithoutEntity() {
        final User user = createMockUser("hans");
        final GRN janeGRN = grnRegistry.newGRN(GRNTypes.USER, "jane");
        final ImmutableSet<Grantee> allGranteesSet = ImmutableSet.of(Grantee.createUser(janeGRN, "jane"));
        when(granteeService.getModifiableGrantees(any(), any())).thenReturn(allGranteesSet);

        final EntityShareResponse entityShareResponse = entitySharesService.prepareShare(user);

        assertThat(entityShareResponse.activeShares()).isEmpty();
        assertThat(entityShareResponse.availableGrantees()).hasSize(1);
        assertThat(entityShareResponse.availableCapabilities()).hasSize(3);
        assertThat(entityShareResponse.selectedGranteeCapabilities()).isEmpty();
    }

<<<<<<< HEAD
    @DisplayName("Show shares with permissions check")
    @Test
    void showShareWithCheck() {
        final String STREAM_ID = "54e3deadbeefdeadbeefaffe";
        final String STREAM_GRN_STRING = "grn::::stream:" + STREAM_ID;
        final GRN STREAM_GRN = grnRegistry.newGRN(GRNTypes.STREAM, STREAM_ID);
        final User user = createMockUser("hans");
        final GRN janeGRN = grnRegistry.newGRN(GRNTypes.USER, "jane");
        final ImmutableSet<Grantee> allGranteesSet = ImmutableSet.of(Grantee.createUser(janeGRN, "jane"));
        when(granteeService.getModifiableGrantees(any(), any())).thenReturn(allGranteesSet);
        when(entityDependencyPermissionChecker.check(any(), any(), any()))
                .thenReturn(ImmutableMultimap.of(janeGRN, EntityDescriptor.create(STREAM_GRN, "stream", Set.of())));

        final EntityShareResponse entityShareResponse =
                entitySharesService.prepareShare(List.of(STREAM_GRN_STRING), user);

        assertThat(entityShareResponse.availableGrantees()).containsExactly(Grantee.createUser(janeGRN, "jane"));

        assertThat(entityShareResponse.missingPermissionsOnDependencies()).hasSize(1);
        final Collection<EntityDescriptor> entityDescriptors = entityShareResponse.missingPermissionsOnDependencies().get(janeGRN);
        assertThat(entityDescriptors).hasSize(1);
        assertThat(entityDescriptors.iterator().next().id()).hasToString(STREAM_GRN_STRING);
=======
    @DisplayName("Clone grants along with entity")
    @Test
    void cloneGrants() {
        final GRNType grnType = GRNTypes.DASHBOARD;
        final String idOrigin = "54e3deadbeefdeadbeefaffe";
        final String idClone = "54e3deadbeefdeadbeefbeef";
        final User user = createMockUser("hans");

        final GRN originGRN = grnRegistry.newGRN(grnType, idOrigin);
        final GRN cloneGRN = grnRegistry.newGRN(grnType, idClone);
        final GRN janeGRN = grnRegistry.newGRN(GRNTypes.USER, "jane");
        final GRN bobGRN = grnRegistry.newGRN(GRNTypes.USER, "bob");

        final ImmutableSet<Grantee> allGranteesSet = ImmutableSet.of(
                Grantee.createUser(janeGRN, "jane"), Grantee.createUser(bobGRN, "bob"));
        final GrantDTO grantDTOjane = GrantDTO.builder()
                .grantee(janeGRN)
                .capability(Capability.MANAGE)
                .target(originGRN)
                .build();
        dbGrantService.create(grantDTOjane, user.getName());

        final GrantDTO grantDTObob = GrantDTO.builder()
                .grantee(bobGRN)
                .capability(Capability.VIEW)
                .target(originGRN)
                .build();
        dbGrantService.create(grantDTObob, user.getName());

        when(granteeService.getAvailableGrantees(any())).thenReturn(allGranteesSet);
        when(granteeService.getModifiableGrantees(any(), any())).thenReturn(allGranteesSet);

        entitySharesService.cloneEntityGrants(grnType, idOrigin, idClone, user);

        final List<GrantDTO> forTarget = dbGrantService.getForTarget(cloneGRN);
        assertThat(forTarget).extracting(GrantDTO::grantee)
                .containsExactlyInAnyOrder(janeGRN, bobGRN);
>>>>>>> 90df1daf
    }


    private User createMockUser(String name) {
        final User user = mock(User.class);
        lenient().when(user.getName()).thenReturn(name);
        lenient().when(user.getId()).thenReturn(name);
        return user;
    }
}<|MERGE_RESOLUTION|>--- conflicted
+++ resolved
@@ -46,10 +46,7 @@
 import org.mockito.Mock;
 import org.mockito.junit.jupiter.MockitoExtension;
 
-<<<<<<< HEAD
 import java.util.Collection;
-=======
->>>>>>> 90df1daf
 import java.util.List;
 import java.util.Set;
 import java.util.stream.Collectors;
@@ -92,6 +89,7 @@
         lenient().when(entityDependencyResolver.resolve(any())).thenReturn(ImmutableSet.of());
         lenient().when(entityDependencyPermissionChecker.check(any(), any(), any())).thenReturn(ImmutableMultimap.of());
         lenient().when(granteeService.getAvailableGrantees(any())).thenReturn(ImmutableSet.of());
+
 
         final EventBus serverEventBus = mock(EventBus.class);
         this.entitySharesService = new EntitySharesService(
@@ -262,30 +260,6 @@
         assertThat(entityShareResponse.selectedGranteeCapabilities()).isEmpty();
     }
 
-<<<<<<< HEAD
-    @DisplayName("Show shares with permissions check")
-    @Test
-    void showShareWithCheck() {
-        final String STREAM_ID = "54e3deadbeefdeadbeefaffe";
-        final String STREAM_GRN_STRING = "grn::::stream:" + STREAM_ID;
-        final GRN STREAM_GRN = grnRegistry.newGRN(GRNTypes.STREAM, STREAM_ID);
-        final User user = createMockUser("hans");
-        final GRN janeGRN = grnRegistry.newGRN(GRNTypes.USER, "jane");
-        final ImmutableSet<Grantee> allGranteesSet = ImmutableSet.of(Grantee.createUser(janeGRN, "jane"));
-        when(granteeService.getModifiableGrantees(any(), any())).thenReturn(allGranteesSet);
-        when(entityDependencyPermissionChecker.check(any(), any(), any()))
-                .thenReturn(ImmutableMultimap.of(janeGRN, EntityDescriptor.create(STREAM_GRN, "stream", Set.of())));
-
-        final EntityShareResponse entityShareResponse =
-                entitySharesService.prepareShare(List.of(STREAM_GRN_STRING), user);
-
-        assertThat(entityShareResponse.availableGrantees()).containsExactly(Grantee.createUser(janeGRN, "jane"));
-
-        assertThat(entityShareResponse.missingPermissionsOnDependencies()).hasSize(1);
-        final Collection<EntityDescriptor> entityDescriptors = entityShareResponse.missingPermissionsOnDependencies().get(janeGRN);
-        assertThat(entityDescriptors).hasSize(1);
-        assertThat(entityDescriptors.iterator().next().id()).hasToString(STREAM_GRN_STRING);
-=======
     @DisplayName("Clone grants along with entity")
     @Test
     void cloneGrants() {
@@ -323,9 +297,31 @@
         final List<GrantDTO> forTarget = dbGrantService.getForTarget(cloneGRN);
         assertThat(forTarget).extracting(GrantDTO::grantee)
                 .containsExactlyInAnyOrder(janeGRN, bobGRN);
->>>>>>> 90df1daf
-    }
-
+    }
+
+    @DisplayName("Show shares with permissions check")
+    @Test
+    void showShareWithCheck() {
+        final String STREAM_ID = "54e3deadbeefdeadbeefaffe";
+        final String STREAM_GRN_STRING = "grn::::stream:" + STREAM_ID;
+        final GRN STREAM_GRN = grnRegistry.newGRN(GRNTypes.STREAM, STREAM_ID);
+        final User user = createMockUser("hans");
+        final GRN janeGRN = grnRegistry.newGRN(GRNTypes.USER, "jane");
+        final ImmutableSet<Grantee> allGranteesSet = ImmutableSet.of(Grantee.createUser(janeGRN, "jane"));
+        when(granteeService.getModifiableGrantees(any(), any())).thenReturn(allGranteesSet);
+        when(entityDependencyPermissionChecker.check(any(), any(), any()))
+                .thenReturn(ImmutableMultimap.of(janeGRN, EntityDescriptor.create(STREAM_GRN, "stream", Set.of())));
+
+        final EntityShareResponse entityShareResponse =
+                entitySharesService.prepareShare(List.of(STREAM_GRN_STRING), user);
+
+        assertThat(entityShareResponse.availableGrantees()).containsExactly(Grantee.createUser(janeGRN, "jane"));
+
+        assertThat(entityShareResponse.missingPermissionsOnDependencies()).hasSize(1);
+        final Collection<EntityDescriptor> entityDescriptors = entityShareResponse.missingPermissionsOnDependencies().get(janeGRN);
+        assertThat(entityDescriptors).hasSize(1);
+        assertThat(entityDescriptors.iterator().next().id()).hasToString(STREAM_GRN_STRING);
+    }
 
     private User createMockUser(String name) {
         final User user = mock(User.class);
