/*
 * Copyright (C) 2020 Graylog, Inc.
 *
 * This program is free software: you can redistribute it and/or modify
 * it under the terms of the Server Side Public License, version 1,
 * as published by MongoDB, Inc.
 *
 * This program is distributed in the hope that it will be useful,
 * but WITHOUT ANY WARRANTY; without even the implied warranty of
 * MERCHANTABILITY or FITNESS FOR A PARTICULAR PURPOSE. See the
 * Server Side Public License for more details.
 *
 * You should have received a copy of the Server Side Public License
 * along with this program. If not, see
 * <http://www.mongodb.com/licensing/server-side-public-license>.
 */
package org.graylog.testing.completebackend.apis;

import io.restassured.response.ValidatableResponse;
import org.graylog2.indexer.retention.strategies.DeletionRetentionStrategyConfig;
import org.graylog2.indexer.rotation.strategies.TimeBasedRotationStrategyConfig;
import org.graylog2.rest.resources.system.indexer.responses.IndexSetSummary;
import org.joda.time.Duration;
import org.joda.time.Period;

import java.time.ZoneId;
import java.time.ZonedDateTime;

import static io.restassured.RestAssured.given;
import static org.hamcrest.Matchers.notNullValue;

public class Indices implements GraylogRestApi {
    private final GraylogApis api;

    public Indices(GraylogApis api) {
        this.api = api;
    }

    public String defaultIndexSetId() {
        return given()
                .spec(api.requestSpecification())
                .when()
                .get("/system/indices/index_sets")
                .then()
                .statusCode(200)
                .assertThat()
                .extract().body().jsonPath().getString("index_sets.find { it.default == true }.id");
    }

    public String createIndexSet(IndexSetSummary indexSetSummary) {
        return given()
                .spec(api.requestSpecification())
                .log().ifValidationFails()
                .when()
                .body(indexSetSummary)
                .post("/system/indices/index_sets")
                .then()
                .log().ifError()
                .log().ifValidationFails()
                .statusCode(200)
                .assertThat().body("id", notNullValue())
                .extract().body().jsonPath().getString("id");
    }

    public String createIndexSet(String title, String description, String prefix) {
        var indexSetSummary = IndexSetSummary.create(null,
                title,
                description,
                false,
                true,
                false,
                prefix,
                4,
                0,
                "org.graylog2.indexer.rotation.strategies.TimeBasedRotationStrategy",
                TimeBasedRotationStrategyConfig.builder()
                        .rotationPeriod(Period.days(1))
                        .rotateEmptyIndexSet(false)
                        .build(),
                "org.graylog2.indexer.retention.strategies.DeletionRetentionStrategy",
                DeletionRetentionStrategyConfig.create(20),
                ZonedDateTime.now(ZoneId.of("UTC")),
                "standard",
                1,
                false,
                Duration.standardSeconds(5L),
                null,
<<<<<<< HEAD
                null,
                true
=======
                null
>>>>>>> 44aad481
        );

        return createIndexSet(indexSetSummary);
    }

    public GraylogApiResponse listOpenIndices(String indexSetId) {
        final ValidatableResponse response = given()
                .spec(api.requestSpecification())
                .log().ifValidationFails()
                .when()
                .get("/system/indexer/indices/" + indexSetId + "/open")
                .then()
                .log().ifError()
                .log()
                .ifValidationFails()
                .statusCode(200);
        return new GraylogApiResponse(response);
    }
}<|MERGE_RESOLUTION|>--- conflicted
+++ resolved
@@ -85,12 +85,9 @@
                 false,
                 Duration.standardSeconds(5L),
                 null,
-<<<<<<< HEAD
+                null,
                 null,
                 true
-=======
-                null
->>>>>>> 44aad481
         );
 
         return createIndexSet(indexSetSummary);
