/*
 * Copyright (C) 2020 Graylog, Inc.
 *
 * This program is free software: you can redistribute it and/or modify
 * it under the terms of the Server Side Public License, version 1,
 * as published by MongoDB, Inc.
 *
 * This program is distributed in the hope that it will be useful,
 * but WITHOUT ANY WARRANTY; without even the implied warranty of
 * MERCHANTABILITY or FITNESS FOR A PARTICULAR PURPOSE. See the
 * Server Side Public License for more details.
 *
 * You should have received a copy of the Server Side Public License
 * along with this program. If not, see
 * <http://www.mongodb.com/licensing/server-side-public-license>.
 */
package org.graylog.testing.completebackend.apis;

import com.github.rholder.retry.RetryException;
import com.github.rholder.retry.RetryerBuilder;
import com.github.rholder.retry.StopStrategies;
import com.github.rholder.retry.WaitStrategies;
import io.restassured.response.ValidatableResponse;
import org.graylog2.indexer.retention.strategies.DeletionRetentionStrategyConfig;
import org.graylog2.indexer.rotation.strategies.TimeBasedRotationStrategyConfig;
import org.graylog2.rest.resources.system.indexer.requests.IndexSetCreationRequest;
import org.joda.time.Duration;
import org.joda.time.Period;

import java.time.ZoneId;
import java.time.ZonedDateTime;
import java.util.List;
import java.util.concurrent.ExecutionException;
import java.util.concurrent.TimeUnit;

import static io.restassured.RestAssured.given;
import static org.hamcrest.Matchers.notNullValue;

public class Indices implements GraylogRestApi {
    private final GraylogApis api;

    public Indices(GraylogApis api) {
        this.api = api;
    }

    public String defaultIndexSetId() {
        return given()
                .spec(api.requestSpecification())
                .when()
                .get("/system/indices/index_sets")
                .then()
                .statusCode(200)
                .assertThat()
                .extract().body().jsonPath().getString("index_sets.find { it.default == true }.id");
    }

<<<<<<< HEAD
    public String createIndexSet(IndexSetCreationRequest indexSetCreationRequest) {
        return given()
=======
    public String createIndexSet(IndexSetSummary indexSetSummary) throws ExecutionException, RetryException {
        final var id = given()
>>>>>>> 7523636e
                .spec(api.requestSpecification())
                .log().ifValidationFails()
                .when()
                .body(indexSetCreationRequest)
                .post("/system/indices/index_sets")
                .then()
                .log().ifError()
                .log().ifValidationFails()
                .statusCode(200)
                .assertThat().body("id", notNullValue())
                .extract().body().jsonPath().getString("id");
        waitForIndexNames(id);
        return id;
    }

<<<<<<< HEAD
    public String createIndexSet(String title, String description, String prefix) {
        var indexSetSummary = IndexSetCreationRequest.builder()
                .title(title)
                .description(description)
                .isWritable(true)
                .indexPrefix(prefix)
                .shards(4)
                .replicas(0)
                .rotationStrategyClass("org.graylog2.indexer.rotation.strategies.TimeBasedRotationStrategy")
                .rotationStrategyConfig(TimeBasedRotationStrategyConfig.builder()
=======
    public String createIndexSet(String title, String description, String prefix) throws ExecutionException, RetryException {
        var indexSetSummary = IndexSetSummary.create(null,
                title,
                description,
                false,
                true,
                false,
                prefix,
                4,
                0,
                "org.graylog2.indexer.rotation.strategies.TimeBasedRotationStrategy",
                TimeBasedRotationStrategyConfig.builder()
>>>>>>> 7523636e
                        .rotationPeriod(Period.days(1))
                        .rotateEmptyIndexSet(false)
                        .build())
                .retentionStrategyClass("org.graylog2.indexer.retention.strategies.DeletionRetentionStrategy")
                .retentionStrategyConfig(DeletionRetentionStrategyConfig.create(20))
                .creationDate(ZonedDateTime.now(ZoneId.of("UTC")))
                .indexAnalyzer("standard")
                .indexOptimizationMaxNumSegments(1)
                .indexOptimizationDisabled(false)
                .fieldTypeRefreshInterval(Duration.standardSeconds(5L))
                .indexTemplateType(null)
                .fieldTypeProfile(null)
                .dataTieringConfig(null)
                .useLegacyRotation(true)
                .build();

        return createIndexSet(indexSetSummary);
    }

    // fails with a 404 if the index set does not exist
    public GraylogApiResponse listOpenIndices(String indexSetId) {
        final ValidatableResponse response = given()
                .spec(api.requestSpecification())
                .log().ifValidationFails()
                .when()
                .get("/system/indexer/indices/" + indexSetId + "/open")
                .then()
                .log().ifError()
                .log()
                .ifValidationFails()
                .statusCode(200);
        return new GraylogApiResponse(response);
    }

    // can be used as in "waitForIndexNames", does not fail if the index set does not exist/is not yet available
    public List<String> listOpenIndicesWithEmptyResultOnError(String indexSetId) {
        final var response = given()
                .spec(api.requestSpecification())
                .log().ifValidationFails()
                .when()
                .get("/system/indexer/indices/" + indexSetId + "/open");

        if(response.statusCode() == 200) {
            return new GraylogApiResponse(response.then()).properJSONPath().read("indices.*.index_name");
        } else {
            return List.of();
        }
    }

    public List<String> waitForIndexNames(String indexSetId) throws ExecutionException, RetryException {
        return RetryerBuilder.<List<String>>newBuilder()
                .withWaitStrategy(WaitStrategies.fixedWait(1, TimeUnit.SECONDS))
                .withStopStrategy(StopStrategies.stopAfterAttempt(30))
                .retryIfResult(List::isEmpty)
                .build()
                .call(() -> listOpenIndicesWithEmptyResultOnError(indexSetId));
    }

    public void rotateIndexSet(String indexSetId) {
        given()
                .spec(api.requestSpecification())
                .log().ifValidationFails()
                .when()
                .post("/system/deflector/" + indexSetId + "/cycle")
                .then()
                .log().ifError()
                .log()
                .ifValidationFails()
                .statusCode(204);
    }

    public void deleteIndexSet(String indexSetId, boolean deleteIndices) {
        given()
                .spec(api.requestSpecification())
                .log().ifValidationFails()
                .when()
                .param("delete_indices", deleteIndices)
                .delete("/system/indices/index_sets/" + indexSetId)
                .then()
                .log().ifError()
                .log().ifValidationFails()
                .statusCode(204);
    }

    public void deleteIndex(String index) {
        given()
                .spec(api.requestSpecification())
                .log().ifValidationFails()
                .when()
                .delete("/system/indexer/indices/" + index)
                .then()
                .log().ifError()
                .log().ifValidationFails()
                .statusCode(204);
    }

    public GraylogApiResponse listIndexRanges() {
        final ValidatableResponse response = given()
                .spec(api.requestSpecification())
                .log().ifValidationFails()
                .when()
                .get("/system/indices/ranges")
                .then()
                .log().ifError()
                .log()
                .ifValidationFails()
                .statusCode(200);
        return new GraylogApiResponse(response);
    }

    public void rebuildIndexRanges() {
        given()
                .spec(api.requestSpecification())
                .log().ifValidationFails()
                .when()
                .post("/system/indices/ranges/rebuild")
                .then()
                .log().ifError()
                .log()
                .ifValidationFails()
                .statusCode(202);
    }
}<|MERGE_RESOLUTION|>--- conflicted
+++ resolved
@@ -54,13 +54,8 @@
                 .extract().body().jsonPath().getString("index_sets.find { it.default == true }.id");
     }
 
-<<<<<<< HEAD
-    public String createIndexSet(IndexSetCreationRequest indexSetCreationRequest) {
-        return given()
-=======
-    public String createIndexSet(IndexSetSummary indexSetSummary) throws ExecutionException, RetryException {
+    public String createIndexSet(IndexSetCreationRequest indexSetCreationRequest) throws ExecutionException, RetryException {
         final var id = given()
->>>>>>> 7523636e
                 .spec(api.requestSpecification())
                 .log().ifValidationFails()
                 .when()
@@ -76,8 +71,7 @@
         return id;
     }
 
-<<<<<<< HEAD
-    public String createIndexSet(String title, String description, String prefix) {
+    public String createIndexSet(String title, String description, String prefix) throws ExecutionException, RetryException {
         var indexSetSummary = IndexSetCreationRequest.builder()
                 .title(title)
                 .description(description)
@@ -87,20 +81,6 @@
                 .replicas(0)
                 .rotationStrategyClass("org.graylog2.indexer.rotation.strategies.TimeBasedRotationStrategy")
                 .rotationStrategyConfig(TimeBasedRotationStrategyConfig.builder()
-=======
-    public String createIndexSet(String title, String description, String prefix) throws ExecutionException, RetryException {
-        var indexSetSummary = IndexSetSummary.create(null,
-                title,
-                description,
-                false,
-                true,
-                false,
-                prefix,
-                4,
-                0,
-                "org.graylog2.indexer.rotation.strategies.TimeBasedRotationStrategy",
-                TimeBasedRotationStrategyConfig.builder()
->>>>>>> 7523636e
                         .rotationPeriod(Period.days(1))
                         .rotateEmptyIndexSet(false)
                         .build())
