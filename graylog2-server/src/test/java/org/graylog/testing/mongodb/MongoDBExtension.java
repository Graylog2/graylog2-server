/**
 * This file is part of Graylog.
 *
 * Graylog is free software: you can redistribute it and/or modify
 * it under the terms of the GNU General Public License as published by
 * the Free Software Foundation, either version 3 of the License, or
 * (at your option) any later version.
 *
 * Graylog is distributed in the hope that it will be useful,
 * but WITHOUT ANY WARRANTY; without even the implied warranty of
 * MERCHANTABILITY or FITNESS FOR A PARTICULAR PURPOSE.  See the
 * GNU General Public License for more details.
 *
 * You should have received a copy of the GNU General Public License
 * along with Graylog.  If not, see <http://www.gnu.org/licenses/>.
 */
package org.graylog.testing.mongodb;

import org.junit.jupiter.api.extension.AfterAllCallback;
import org.junit.jupiter.api.extension.AfterEachCallback;
import org.junit.jupiter.api.extension.BeforeAllCallback;
import org.junit.jupiter.api.extension.BeforeEachCallback;
import org.junit.jupiter.api.extension.ExtensionContext;
import org.junit.jupiter.api.extension.InvocationInterceptor;
import org.junit.jupiter.api.extension.ParameterContext;
import org.junit.jupiter.api.extension.ParameterResolutionException;
import org.junit.jupiter.api.extension.ParameterResolver;
import org.junit.jupiter.api.extension.ReflectiveInvocationContext;
import org.slf4j.Logger;
import org.slf4j.LoggerFactory;

import java.lang.reflect.Method;
import java.util.Optional;

import static java.util.Objects.requireNonNull;
import static org.junit.platform.commons.support.AnnotationSupport.findAnnotation;

/**
 * Extension to provide a MongoDB service instance for JUnit 5 tests.
 *
 * <p>When used with {@link org.junit.jupiter.api.extension.ExtendWith ExtendWith} on a class or
 * {@link org.junit.jupiter.api.extension.RegisterExtension RegisterExtension} on a {@code static} field,
 * the extension starts a single MongoDB service instance for all tests in the class.
 *
 * <p>When used with {@link org.junit.jupiter.api.extension.RegisterExtension RegisterExtension} on a non-static field,
 * the extension starts a MongoDB service instance for <i>each test</i>.
 *
 * Test and setup/teardown methods can inject a {@link MongoDBTestService} parameter.
 *
 * <p>See {@link MongoDBExtensionTest} and {@link MongoDBExtensionWithRegistrationAsStaticFieldTest} for usage examples.
 */
public class MongoDBExtension implements BeforeAllCallback, AfterAllCallback, BeforeEachCallback, AfterEachCallback, ParameterResolver, InvocationInterceptor {
    private final String version;

    private enum Lifecycle {
        ALL_TESTS, SINGLE_TEST
    }

    private static final Logger LOG = LoggerFactory.getLogger(MongoDBExtension.class);
    private static final ExtensionContext.Namespace NAMESPACE = ExtensionContext.Namespace.create(MongoDBExtension.class);

    /**
     * Create new extension instance using the {@link MongoDBTestService#DEFAULT_VERSION default version}.
     *
     * @return the new extension instance
     */
    public static MongoDBExtension createWithDefaultVersion() {
        return new MongoDBExtension(MongoDBTestService.DEFAULT_VERSION);
    }

    /**
     * Create new extension instance using the given MongoDB service version.
     *
     * @return the new extension instance
     */
    public static MongoDBExtension create(String version) {
        return new MongoDBExtension(requireNonNull(version, "version cannot be null"));
    }

    // This is used by the JUnit 5 extension system
    @SuppressWarnings("unused")
    public MongoDBExtension() {
        this(MongoDBTestService.DEFAULT_VERSION);
    }

    public MongoDBExtension(String version) {
        this.version = version;
    }

    private MongoDBTestService constructInstance(ExtensionContext context, Lifecycle lifecycle) {
        if (context.getStore(NAMESPACE).get(Lifecycle.class) == null) {
            context.getStore(NAMESPACE).put(Lifecycle.class, lifecycle);
        }
        return (MongoDBTestService) context.getStore(NAMESPACE).getOrComputeIfAbsent(MongoDBTestService.class, c -> {
            LOG.debug("Starting a new MongoDB service instance with lifecycle {}", lifecycle);
            return MongoDBTestService.create(version);
        });
    }

    private void closeInstance(ExtensionContext context) {
        context.getStore(NAMESPACE).remove(Lifecycle.class);
        getInstance(context).close();
    }

    private void clearInstance(ExtensionContext context) {
        getInstance(context).dropDatabase();
    }

    private MongoDBTestService getInstance(ExtensionContext context) {
        return requireNonNull((MongoDBTestService) context.getStore(NAMESPACE).get(MongoDBTestService.class),
                "MongoDBTestService hasn't been initialized yet");
    }

    @Override
    public void beforeAll(ExtensionContext context) {
        // When extension is used with @ExtendWith on a class or @RegisterExtension on a static field, we start a
        // single MongoDB instance for all tests in the test class
        constructInstance(context, Lifecycle.ALL_TESTS).start();
    }

    @Override
    public void beforeEach(ExtensionContext context) {
        // If there isn't an instance already, the extension has been used with @RegisterExtension on a non-static
        // field (beforeAll doesn't get called in that case), so we want to start a new MongoDB instance for each test
        // in the test class
        constructInstance(context, Lifecycle.SINGLE_TEST).start();
    }

    @Override
    public void afterAll(ExtensionContext context) throws Exception {
        closeInstance(context);
    }

    @Override
    public void afterEach(ExtensionContext context) throws Exception {
        if (context.getStore(NAMESPACE).get(Lifecycle.class) == Lifecycle.SINGLE_TEST) {
            closeInstance(context);
        } else {
            clearInstance(context);
        }
    }

    @Override
    public boolean supportsParameter(ParameterContext parameterContext, ExtensionContext context) throws ParameterResolutionException {
        return MongoDBTestService.class.equals(parameterContext.getParameter().getType());
    }

    @Override
    public Object resolveParameter(ParameterContext parameterContext, ExtensionContext context) throws ParameterResolutionException {
        if (MongoDBTestService.class.equals(parameterContext.getParameter().getType())) {
            return getInstance(context);
        }
        throw new ParameterResolutionException("Unsupported parameter type: " + parameterContext.getParameter().getName());
    }

    @Override
    public void interceptTestMethod(Invocation<Void> invocation,
                                    ReflectiveInvocationContext<Method> invocationContext,
                                    ExtensionContext context) throws Throwable {
        processFixtures(invocationContext, context);

        invocation.proceed();
    }

    // Process MongoDBFixtures annotation on methods and classes
    private void processFixtures(ReflectiveInvocationContext<Method> invocationContext, ExtensionContext context) {
        findFixtureAnnotation(context)
                .ifPresent(annotation -> loadFixtures(invocationContext, context, annotation));
    }

    private Optional<MongoDBFixtures> findFixtureAnnotation(ExtensionContext context) {
        ExtensionContext currentContext = context;
        Optional<MongoDBFixtures> fixtureAnnotation;

        // Find fixture annotation on current element or parent elements
        do {
            fixtureAnnotation = findAnnotation(currentContext.getElement(), MongoDBFixtures.class);

            if (!currentContext.getParent().isPresent()) {
                break;
            }

            currentContext = currentContext.getParent().get();
        } while (!fixtureAnnotation.isPresent() && currentContext != context.getRoot());
        return fixtureAnnotation;
    }

    private void loadFixtures(ReflectiveInvocationContext<Method> invocationContext, ExtensionContext context, MongoDBFixtures fixtureAnnotation) {
        LOG.debug("Loading fixtures {} for {}#{}()",
                fixtureAnnotation.value(),
                invocationContext.getTargetClass().getCanonicalName(),
                invocationContext.getExecutable().getName());
        final MongoDBFixtureImporter fixtureImporter = new MongoDBFixtureImporter(fixtureAnnotation.value(), invocationContext.getTargetClass());

<<<<<<< HEAD
            fixtureImporter.importResources(getInstance(context).mongoDatabase());
        }
=======
        fixtureImporter.importResources(getInstance(context).mongoConnection().getMongoDatabase());
>>>>>>> 32e6074d
    }
}<|MERGE_RESOLUTION|>--- conflicted
+++ resolved
@@ -191,12 +191,6 @@
                 invocationContext.getTargetClass().getCanonicalName(),
                 invocationContext.getExecutable().getName());
         final MongoDBFixtureImporter fixtureImporter = new MongoDBFixtureImporter(fixtureAnnotation.value(), invocationContext.getTargetClass());
-
-<<<<<<< HEAD
-            fixtureImporter.importResources(getInstance(context).mongoDatabase());
-        }
-=======
-        fixtureImporter.importResources(getInstance(context).mongoConnection().getMongoDatabase());
->>>>>>> 32e6074d
+        fixtureImporter.importResources(getInstance(context).mongoDatabase());
     }
 }