<?xml version="1.0" encoding="UTF-8"?>
<!--

    Copyright (C) 2020 Graylog, Inc.

    This program is free software: you can redistribute it and/or modify
    it under the terms of the Server Side Public License, version 1,
    as published by MongoDB, Inc.

    This program is distributed in the hope that it will be useful,
    but WITHOUT ANY WARRANTY; without even the implied warranty of
    MERCHANTABILITY or FITNESS FOR A PARTICULAR PURPOSE. See the
    Server Side Public License for more details.

    You should have received a copy of the Server Side Public License
    along with this program. If not, see
    <http://www.mongodb.com/licensing/server-side-public-license>.

-->
<project xmlns="http://maven.apache.org/POM/4.0.0" xmlns:xsi="http://www.w3.org/2001/XMLSchema-instance" xsi:schemaLocation="http://maven.apache.org/POM/4.0.0 http://maven.apache.org/xsd/maven-4.0.0.xsd">
    <modelVersion>4.0.0</modelVersion>
    <parent>
        <groupId>org.graylog</groupId>
        <artifactId>graylog-project-parent</artifactId>
<<<<<<< HEAD
        <version>4.0.3-SNAPSHOT</version>
=======
        <version>4.0.4-SNAPSHOT</version>
>>>>>>> 15ad0e34
        <relativePath>../graylog-project-parent</relativePath>
    </parent>

    <groupId>org.graylog2</groupId>
    <artifactId>graylog2-server</artifactId>
    <packaging>jar</packaging>
    <name>Graylog</name>
    <description>Graylog</description>

    <inceptionYear>2012</inceptionYear>

    <issueManagement>
        <system>GitHub Issues</system>
        <url>https://github.com/Graylog2/graylog2-server/issues</url>
    </issueManagement>

    <ciManagement>
        <system>Travis CI</system>
        <url>https://travis-ci.org/Graylog2/graylog2-server</url>
    </ciManagement>

    <mailingLists>
        <mailingList>
            <name>Graylog User List</name>
            <subscribe>graylog2+subscribe@googlegroups.com</subscribe>
            <unsubscribe>graylog2+unsubscribe@googlegroups.com</unsubscribe>
            <post>graylog2@googlegroups.com</post>
            <archive>https://groups.google.com/forum/#!forum/graylog2</archive>
        </mailingList>
    </mailingLists>

    <properties>
        <mainClass>org.graylog2.bootstrap.Main</mainClass>
        <webInterface.path>../graylog2-web-interface</webInterface.path>
        <skip.web.build>false</skip.web.build>

        <maven.build.timestamp.format>yyyyMMddHHmmss</maven.build.timestamp.format>
        <!-- to work around filtering bug, which makes maven.build.timestamp inaccessible -->
        <build.timestamp>${maven.build.timestamp}</build.timestamp>
    </properties>

    <dependencies>
        <dependency>
            <groupId>com.github.rvesse</groupId>
            <artifactId>airline</artifactId>
        </dependency>
        <dependency>
            <groupId>com.google.guava</groupId>
            <artifactId>guava</artifactId>
        </dependency>
        <dependency>
            <groupId>com.github.ben-manes.caffeine</groupId>
            <artifactId>caffeine</artifactId>
        </dependency>
        <dependency>
            <groupId>com.github.rholder</groupId>
            <artifactId>guava-retrying</artifactId>
        </dependency>

        <dependency>
            <groupId>org.apache.shiro</groupId>
            <artifactId>shiro-core</artifactId>
        </dependency>
        <dependency>
            <groupId>org.apache.directory.api</groupId>
            <artifactId>api-all</artifactId>
        </dependency>

        <dependency>
            <groupId>com.google.inject</groupId>
            <artifactId>guice</artifactId>
        </dependency>
        <dependency>
            <groupId>com.google.inject.extensions</groupId>
            <artifactId>guice-assistedinject</artifactId>
        </dependency>
        <dependency>
            <groupId>javax.inject</groupId>
            <artifactId>javax.inject</artifactId>
        </dependency>

        <dependency>
            <groupId>com.github.joschi</groupId>
            <artifactId>jadconfig</artifactId>
        </dependency>

        <dependency>
            <groupId>org.mongodb</groupId>
            <artifactId>mongodb-driver</artifactId>
        </dependency>

        <dependency>
            <groupId>org.mongodb</groupId>
            <artifactId>mongodb-driver-legacy</artifactId>
        </dependency>

        <dependency>
            <groupId>org.mongojack</groupId>
            <artifactId>mongojack</artifactId>
        </dependency>

        <dependency>
            <groupId>com.squareup.okhttp3</groupId>
            <artifactId>okhttp</artifactId>
        </dependency>

        <dependency>
            <groupId>com.fasterxml.jackson.core</groupId>
            <artifactId>jackson-core</artifactId>
        </dependency>
        <dependency>
            <groupId>com.fasterxml.jackson.core</groupId>
            <artifactId>jackson-databind</artifactId>
        </dependency>
        <dependency>
            <groupId>com.fasterxml.jackson.core</groupId>
            <artifactId>jackson-annotations</artifactId>
        </dependency>
        <dependency>
            <groupId>com.fasterxml.jackson.jaxrs</groupId>
            <artifactId>jackson-jaxrs-base</artifactId>
        </dependency>
        <dependency>
            <groupId>com.fasterxml.jackson.datatype</groupId>
            <artifactId>jackson-datatype-guava</artifactId>
        </dependency>
        <dependency>
            <groupId>com.fasterxml.jackson.datatype</groupId>
            <artifactId>jackson-datatype-jdk8</artifactId>
        </dependency>
        <dependency>
            <groupId>com.fasterxml.jackson.datatype</groupId>
            <artifactId>jackson-datatype-jsr310</artifactId>
        </dependency>
        <dependency>
            <groupId>com.fasterxml.jackson.datatype</groupId>
            <artifactId>jackson-datatype-joda</artifactId>
        </dependency>
        <dependency>
            <groupId>com.fasterxml.jackson.module</groupId>
            <artifactId>jackson-module-jsonSchema</artifactId>
        </dependency>
        <dependency>
            <groupId>com.fasterxml.jackson.jaxrs</groupId>
            <artifactId>jackson-jaxrs-json-provider</artifactId>
        </dependency>
        <dependency>
            <groupId>com.fasterxml.jackson.dataformat</groupId>
            <artifactId>jackson-dataformat-yaml</artifactId>
        </dependency>
        <dependency>
            <groupId>com.fasterxml.jackson.dataformat</groupId>
            <artifactId>jackson-dataformat-csv</artifactId>
        </dependency>

        <dependency>
            <groupId>io.dropwizard.metrics</groupId>
            <artifactId>metrics-annotation</artifactId>
        </dependency>
        <dependency>
            <groupId>io.dropwizard.metrics</groupId>
            <artifactId>metrics-core</artifactId>
        </dependency>
        <dependency>
            <groupId>io.dropwizard.metrics</groupId>
            <artifactId>metrics-log4j2</artifactId>
        </dependency>
        <dependency>
            <groupId>io.dropwizard.metrics</groupId>
            <artifactId>metrics-jvm</artifactId>
        </dependency>
        <dependency>
            <groupId>io.dropwizard.metrics</groupId>
            <artifactId>metrics-jmx</artifactId>
        </dependency>
        <dependency>
            <groupId>io.dropwizard.metrics</groupId>
            <artifactId>metrics-json</artifactId>
        </dependency>

        <dependency>
            <groupId>org.cryptomator</groupId>
            <artifactId>siv-mode</artifactId>
        </dependency>

        <dependency>
            <groupId>org.apache.commons</groupId>
            <artifactId>commons-email</artifactId>
        </dependency>

        <dependency>
            <groupId>commons-validator</groupId>
            <artifactId>commons-validator</artifactId>
        </dependency>

        <dependency>
            <groupId>org.glassfish.jersey.inject</groupId>
            <artifactId>jersey-hk2</artifactId>
        </dependency>
        <dependency>
            <groupId>org.glassfish.jersey.ext</groupId>
            <artifactId>jersey-bean-validation</artifactId>
            <exclusions>
                <!-- Exclude the old org.hibernate:hibernate-validator transitive dependency from
                     jersey-bean-validation to make sure jersey is using the newer
                     org.hibernate.validator:hibernate-validator (changed groupId) one.
                     This fixes validation of objects in our REST API.
                     See: https://github.com/Graylog2/graylog2-server/issues/5402
                     (This can probably be removed once we use a newer jersey version that depends
                     on a more recent hibernate-validator) -->
                <exclusion>
                    <groupId>org.hibernate</groupId>
                    <artifactId>hibernate-validator</artifactId>
                </exclusion>
            </exclusions>
        </dependency>
        <dependency>
            <groupId>org.glassfish.jersey.media</groupId>
            <artifactId>jersey-media-json-jackson</artifactId>
        </dependency>
        <dependency>
            <groupId>org.glassfish.jersey.media</groupId>
            <artifactId>jersey-media-multipart</artifactId>
        </dependency>
        <dependency>
            <groupId>org.glassfish.jersey.containers</groupId>
            <artifactId>jersey-container-grizzly2-http</artifactId>
        </dependency>
        <dependency>
            <groupId>org.glassfish.hk2</groupId>
            <artifactId>guice-bridge</artifactId>
        </dependency>
        <dependency>
            <groupId>org.glassfish.hk2</groupId>
            <artifactId>hk2-api</artifactId>
        </dependency>
        <dependency>
            <groupId>org.glassfish.hk2</groupId>
            <artifactId>hk2-locator</artifactId>
        </dependency>
        <dependency>
            <groupId>javax.ws.rs</groupId>
            <artifactId>javax.ws.rs-api</artifactId>
        </dependency>
        <dependency>
            <groupId>javax.xml.bind</groupId>
            <artifactId>jaxb-api</artifactId>
        </dependency>

        <dependency>
            <groupId>org.reflections</groupId>
            <artifactId>reflections</artifactId>
        </dependency>

        <dependency>
            <groupId>net.sf.opencsv</groupId>
            <artifactId>opencsv</artifactId>
        </dependency>

        <dependency>
            <groupId>commons-io</groupId>
            <artifactId>commons-io</artifactId>
        </dependency>
        <dependency>
            <groupId>com.joestelmach</groupId>
            <artifactId>natty</artifactId>
        </dependency>

        <dependency>
            <groupId>com.floreysoft</groupId>
            <artifactId>jmte</artifactId>
        </dependency>

        <dependency>
            <groupId>com.lmax</groupId>
            <artifactId>disruptor</artifactId>
        </dependency>

        <dependency>
            <groupId>joda-time</groupId>
            <artifactId>joda-time</artifactId>
        </dependency>

        <dependency>
            <groupId>org.graylog2.repackaged</groupId>
            <artifactId>uuid</artifactId>
        </dependency>
        <dependency>
            <groupId>de.huxhorn.sulky</groupId>
            <artifactId>de.huxhorn.sulky.ulid</artifactId>
        </dependency>

        <dependency>
            <groupId>commons-codec</groupId>
            <artifactId>commons-codec</artifactId>
        </dependency>

        <dependency>
            <groupId>org.graylog2.repackaged</groupId>
            <artifactId>grok</artifactId>
        </dependency>

        <dependency>
            <groupId>org.graylog2</groupId>
            <artifactId>gelfclient</artifactId>
        </dependency>
        <dependency>
            <groupId>io.swagger</groupId>
            <artifactId>swagger-annotations</artifactId>
        </dependency>
        <dependency>
            <groupId>org.hibernate.validator</groupId>
            <artifactId>hibernate-validator</artifactId>
        </dependency>
        <dependency>
            <groupId>org.bouncycastle</groupId>
            <artifactId>bcpkix-jdk15on</artifactId>
            <version>${bouncycastle.version}</version>
        </dependency>

        <!-- Logging dependencies -->
        <dependency>
            <groupId>org.apache.logging.log4j</groupId>
            <artifactId>log4j-api</artifactId>
        </dependency>
        <dependency>
            <groupId>org.apache.logging.log4j</groupId>
            <artifactId>log4j-core</artifactId>
        </dependency>
        <dependency>
            <groupId>org.apache.logging.log4j</groupId>
            <artifactId>log4j-slf4j-impl</artifactId>
        </dependency>
        <dependency>
            <groupId>org.slf4j</groupId>
            <artifactId>jcl-over-slf4j</artifactId>
        </dependency>
        <dependency>
            <groupId>org.slf4j</groupId>
            <artifactId>log4j-over-slf4j</artifactId>
        </dependency>
        <dependency>
            <groupId>org.apache.logging.log4j</groupId>
            <artifactId>log4j-jul</artifactId>
        </dependency>

        <dependency>
            <groupId>io.rest-assured</groupId>
            <artifactId>rest-assured</artifactId>
            <scope>test</scope>
        </dependency>
        <dependency>
            <groupId>io.rest-assured</groupId>
            <artifactId>json-path</artifactId>
            <scope>test</scope>
        </dependency>
        <dependency>
            <groupId>org.assertj</groupId>
            <artifactId>assertj-joda-time</artifactId>
        </dependency>
        <dependency>
            <groupId>com.revinate</groupId>
            <artifactId>assertj-json</artifactId>
        </dependency>
        <dependency>
            <groupId>org.testcontainers</groupId>
            <artifactId>testcontainers</artifactId>
            <scope>test</scope>
        </dependency>
        <dependency>
            <groupId>org.testcontainers</groupId>
            <artifactId>elasticsearch</artifactId>
            <scope>test</scope>
        </dependency>
        <dependency>
            <groupId>org.testcontainers</groupId>
            <artifactId>junit-jupiter</artifactId>
            <scope>test</scope>
        </dependency>
        <dependency>
            <groupId>org.jukito</groupId>
            <artifactId>jukito</artifactId>
        </dependency>
        <dependency>
            <groupId>org.mindrot</groupId>
            <artifactId>jbcrypt</artifactId>
        </dependency>
        <dependency>
            <groupId>org.apache.directory.server</groupId>
            <artifactId>apacheds-test-framework</artifactId>
        </dependency>
        <dependency>
            <groupId>org.apache.directory.server</groupId>
            <artifactId>ldap-client-test</artifactId>
        </dependency>
        <dependency>
            <groupId>com.unboundid</groupId>
            <artifactId>unboundid-ldapsdk</artifactId>
        </dependency>
        <dependency>
            <groupId>com.squareup.retrofit2</groupId>
            <artifactId>retrofit</artifactId>
        </dependency>
        <dependency>
            <groupId>com.squareup.retrofit2</groupId>
            <artifactId>converter-jackson</artifactId>
        </dependency>

        <dependency>
            <groupId>org.graylog.repackaged</groupId>
            <artifactId>os-platform-finder</artifactId>
        </dependency>

        <dependency>
            <groupId>javax.el</groupId>
            <artifactId>javax.el-api</artifactId>
        </dependency>

        <dependency>
            <groupId>io.netty</groupId>
            <artifactId>netty-common</artifactId>
        </dependency>
        <dependency>
            <groupId>io.netty</groupId>
            <artifactId>netty-buffer</artifactId>
        </dependency>
        <dependency>
            <groupId>io.netty</groupId>
            <artifactId>netty-handler</artifactId>
        </dependency>
        <dependency>
            <groupId>io.netty</groupId>
            <artifactId>netty-codec</artifactId>
        </dependency>
        <dependency>
            <groupId>io.netty</groupId>
            <artifactId>netty-codec-dns</artifactId>
        </dependency>
        <dependency>
            <groupId>io.netty</groupId>
            <artifactId>netty-codec-http</artifactId>
        </dependency>
        <dependency>
            <groupId>io.netty</groupId>
            <artifactId>netty-resolver-dns</artifactId>
        </dependency>
        <dependency>
            <groupId>io.netty</groupId>
            <artifactId>netty-transport-native-epoll</artifactId>
            <classifier>linux-x86_64</classifier>
        </dependency>
        <dependency>
            <groupId>io.netty</groupId>
            <artifactId>netty-transport-native-kqueue</artifactId>
            <classifier>osx-x86_64</classifier>
        </dependency>
        <dependency>
            <groupId>io.netty</groupId>
            <artifactId>netty-tcnative-boringssl-static</artifactId>
            <classifier>osx-x86_64</classifier>
        </dependency>
        <dependency>
            <groupId>io.netty</groupId>
            <artifactId>netty-tcnative-boringssl-static</artifactId>
            <classifier>linux-x86_64</classifier>
        </dependency>

        <dependency>
            <groupId>javax.annotation</groupId>
            <artifactId>javax.annotation-api</artifactId>
        </dependency>

        <dependency>
            <groupId>org.hdrhistogram</groupId>
            <artifactId>HdrHistogram</artifactId>
        </dependency>
        <dependency>
            <groupId>org.fusesource</groupId>
            <artifactId>sigar</artifactId>
        </dependency>
        <dependency>
            <groupId>com.rabbitmq</groupId>
            <artifactId>amqp-client</artifactId>
        </dependency>
        <dependency>
            <groupId>org.apache.kafka</groupId>
            <artifactId>kafka_2.11</artifactId>
        </dependency>
        <dependency>
            <groupId>org.graylog2</groupId>
            <artifactId>syslog4j</artifactId>
        </dependency>
        <dependency>
            <groupId>com.jayway.jsonpath</groupId>
            <artifactId>json-path</artifactId>
        </dependency>

        <dependency>
            <groupId>com.github.zafarkhaja</groupId>
            <artifactId>java-semver</artifactId>
        </dependency>
        <dependency>
            <groupId>org.graylog.repackaged</groupId>
            <artifactId>semver4j</artifactId>
        </dependency>
        <dependency>
            <groupId>com.google.protobuf</groupId>
            <artifactId>protobuf-java</artifactId>
        </dependency>
        <dependency>
            <groupId>javax.validation</groupId>
            <artifactId>validation-api</artifactId>
        </dependency>
        <dependency>
            <groupId>com.maxmind.geoip2</groupId>
            <artifactId>geoip2</artifactId>
        </dependency>
        <dependency>
            <groupId>org.graylog.cef</groupId>
            <artifactId>cef-parser</artifactId>
        </dependency>
        <dependency>
            <groupId>org.antlr</groupId>
            <artifactId>antlr4-runtime</artifactId>
        </dependency>
        <dependency>
            <groupId>org.jooq</groupId>
            <artifactId>jool-java-8</artifactId>
        </dependency>
        <dependency>
            <groupId>com.squareup</groupId>
            <artifactId>javapoet</artifactId>
        </dependency>
        <dependency>
            <groupId>org.freemarker</groupId>
            <artifactId>freemarker</artifactId>
            <version>${freemarker.version}</version>
        </dependency>

        <dependency>
            <groupId>nl.jqno.equalsverifier</groupId>
            <artifactId>equalsverifier</artifactId>
            <scope>test</scope>
        </dependency>
        <dependency>
            <groupId>com.github.stefanbirkner</groupId>
            <artifactId>system-rules</artifactId>
            <scope>test</scope>
        </dependency>
        <dependency>
            <groupId>com.squareup.okhttp3</groupId>
            <artifactId>mockwebserver</artifactId>
            <scope>test</scope>
        </dependency>

        <dependency>
            <groupId>org.slf4j</groupId>
            <artifactId>slf4j-api</artifactId>
        </dependency>
        <!-- used for sanity -->
        <dependency>
            <groupId>net.jcip</groupId>
            <artifactId>jcip-annotations</artifactId>
        </dependency>
        <dependency>
            <groupId>com.google.auto.value</groupId>
            <artifactId>auto-value-annotations</artifactId>
        </dependency>
        <dependency>
            <groupId>com.google.auto.value</groupId>
            <artifactId>auto-value</artifactId>
        </dependency>
        <dependency>
            <groupId>org.graylog.autovalue</groupId>
            <artifactId>auto-value-javabean</artifactId>
        </dependency>
        <dependency>
            <groupId>info.leadinglight</groupId>
            <artifactId>jdot</artifactId>
        </dependency>
        <dependency>
            <groupId>one.util</groupId>
            <artifactId>streamex</artifactId>
        </dependency>

        <!-- our basic test libraries, please only add infrastructure dependencies here -->
        <dependency>
            <groupId>junit</groupId>
            <artifactId>junit</artifactId>
        </dependency>
        <dependency>
            <groupId>org.junit.jupiter</groupId>
            <artifactId>junit-jupiter</artifactId>
        </dependency>
        <dependency>
            <groupId>org.junit.vintage</groupId>
            <artifactId>junit-vintage-engine</artifactId>
        </dependency>

        <dependency>
            <groupId>org.mockito</groupId>
            <artifactId>mockito-core</artifactId>
        </dependency>
        <dependency>
            <groupId>org.mockito</groupId>
            <artifactId>mockito-junit-jupiter</artifactId>
        </dependency>
        <dependency>
            <groupId>org.assertj</groupId>
            <artifactId>assertj-core</artifactId>
        </dependency>
        <dependency>
            <groupId>org.awaitility</groupId>
            <artifactId>awaitility</artifactId>
        </dependency>
        <dependency>
            <groupId>io.pkts</groupId>
            <artifactId>pkts-core</artifactId>
        </dependency>
        <dependency>
            <groupId>org.glassfish.jersey.test-framework</groupId>
            <artifactId>jersey-test-framework-core</artifactId>
            <scope>test</scope>
        </dependency>
        <dependency>
            <groupId>org.glassfish.jersey.test-framework.providers</groupId>
            <artifactId>jersey-test-framework-provider-grizzly2</artifactId>
            <scope>test</scope>
        </dependency>
        <dependency>
            <groupId>org.glassfish.jersey.test-framework.providers</groupId>
            <artifactId>jersey-test-framework-provider-inmemory</artifactId>
            <scope>test</scope>
        </dependency>
        <dependency>
            <groupId>org.skyscreamer</groupId>
            <artifactId>jsonassert</artifactId>
            <version>1.5.0</version>
            <scope>test</scope>
        </dependency>
    </dependencies>

    <build>
        <finalName>graylog</finalName>
        <resources>
            <resource>
                <directory>${webInterface.path}/target/web/build</directory>
                <targetPath>web-interface/assets</targetPath>
            </resource>
            <resource>
                <directory>src/main/resources</directory>
                <excludes>
                    <exclude>**/*.properties</exclude>
                </excludes>
            </resource>
            <resource>
                <directory>src/main/resources</directory>
                <filtering>true</filtering>
                <includes>
                    <include>**/*.properties</include>
                </includes>
            </resource>
        </resources>
        <testResources>
            <testResource>
                <directory>src/test/resources</directory>
                <filtering>true</filtering>
                <includes>
                    <include>**/*.properties</include>
                </includes>
            </testResource>
            <testResource>
                <directory>src/test/resources</directory>
                <filtering>false</filtering>
                <excludes>
                    <exclude>**/*.properties</exclude>
                </excludes>
            </testResource>
        </testResources>
        <pluginManagement>
            <plugins>
                <plugin>
                    <groupId>org.codehaus.mojo</groupId>
                    <artifactId>build-helper-maven-plugin</artifactId>
                    <version>3.0.0</version>
                </plugin>
                <plugin>
                    <groupId>org.codehaus.mojo</groupId>
                    <artifactId>buildnumber-maven-plugin</artifactId>
                    <version>1.4</version>
                </plugin>
            </plugins>
        </pluginManagement>
        <plugins>
            <plugin>
                <groupId>org.apache.maven.plugins</groupId>
                <artifactId>maven-shade-plugin</artifactId>
                <configuration>
                    <transformers>
                        <transformer implementation="org.apache.maven.plugins.shade.resource.ServicesResourceTransformer" />
                        <transformer implementation="org.apache.maven.plugins.shade.resource.ManifestResourceTransformer">
                            <mainClass>${mainClass}</mainClass>
                        </transformer>
                    </transformers>
                    <shadedArtifactAttached>true</shadedArtifactAttached>
                    <minimizeJar>false</minimizeJar>
                    <filters>
                        <!-- http://foxglovesecurity.com/2015/11/06/what-do-weblogic-websphere-jboss-jenkins-opennms-and-your-application-have-in-common-this-vulnerability/ -->
                        <filter>
                            <artifact>commons-collections:commons-collections</artifact>
                            <excludes>
                                <exclude>org/apache/commons/collections/functors/InvokerTransformer.class</exclude>
                            </excludes>
                        </filter>
                        <!-- Bouncycastle's JARs are signed. When building a shaded JAR, either remove the signatures, or
                             add dependency to the main JAR's manifest. Otherwise running the application will fail. -->
                        <filter>
                            <artifact>org.bouncycastle:*</artifact>
                            <excludes>
                                <exclude>META-INF/*.SF</exclude>
                                <exclude>META-INF/*.DSA</exclude>
                                <exclude>META-INF/*.RSA</exclude>
                            </excludes>
                        </filter>
                    </filters>
                </configuration>
                <executions>
                    <execution>
                        <phase>package</phase>
                        <goals>
                            <goal>shade</goal>
                        </goals>
                    </execution>
                </executions>
            </plugin>
            <plugin>
                <groupId>org.apache.maven.plugins</groupId>
                <artifactId>maven-jar-plugin</artifactId>
                <configuration>
                    <archive>
                        <manifest>
                            <mainClass>${mainClass}</mainClass>
                        </manifest>
                    </archive>
                </configuration>
                <executions>
                    <execution>
                        <goals>
                            <!-- Building a test-jar allows us to share common test infrastructure classes like
                              ~  elasticsearch test base classes in other maven modules. (e.g. plugins)
                              ~
                              ~  A module that wants to use the test-jar classes needs to define an additional
                              ~  graylog2-server dependency in it's pom.xml:
                              ~
                              ~     <dependency>
                              ~         <groupId>org.graylog2</groupId>
                              ~         <artifactId>graylog2-server</artifactId>
                              ~         <version>${graylog.version}</version>
                              ~         <type>test-jar</type>
                              ~         <scope>test</scope>
                              ~     </dependency>
                              ~
                              ~ One problem with this is, that transitive test-scoped dependencies will be lost so
                              ~ the module's pom.xml needs to explicitly add them.
                              ~
                              ~ More details:
                              ~   - https://maven.apache.org/plugins/maven-jar-plugin/examples/create-test-jar.html
                              ~     (don't use the "<classifier>" though)
                              ~   - https://stackoverflow.com/a/174670
                              -->
                            <goal>test-jar</goal>
                        </goals>
                    </execution>
                </executions>
            </plugin>
            <plugin>
                <groupId>org.codehaus.mojo</groupId>
                <artifactId>build-helper-maven-plugin</artifactId>
                <executions>
                    <execution>
                        <id>parse-version</id>
                        <phase>generate-resources</phase>
                        <goals>
                            <goal>parse-version</goal>
                        </goals>
                        <configuration>
                            <propertyPrefix>maven</propertyPrefix>
                        </configuration>
                    </execution>
                </executions>
            </plugin>
            <plugin>
                <groupId>org.codehaus.mojo</groupId>
                <artifactId>buildnumber-maven-plugin</artifactId>
                <executions>
                    <execution>
                        <phase>validate</phase>
                        <goals>
                            <goal>create</goal>
                        </goals>
                    </execution>
                </executions>
                <configuration>
                    <useLastCommittedRevision>true</useLastCommittedRevision>
                </configuration>
            </plugin>
            <plugin>
                <groupId>com.mycila</groupId>
                <artifactId>license-maven-plugin</artifactId>
            </plugin>
            <plugin>
                <groupId>org.antlr</groupId>
                <artifactId>antlr4-maven-plugin</artifactId>
                <executions>
                    <execution>
                        <id>antlr</id>
                        <goals>
                            <goal>antlr4</goal>
                        </goals>
                    </execution>
                </executions>
            </plugin>
            <plugin>
                <groupId>org.apache.maven.plugins</groupId>
                <artifactId>maven-failsafe-plugin</artifactId>
            </plugin>
        </plugins>
    </build>
    <profiles>
        <profile>
            <id>release</id>
            <build>
                <finalName>graylog-${project.version}</finalName>
                <plugins>
                    <plugin>
                        <groupId>org.apache.maven.plugins</groupId>
                        <artifactId>maven-source-plugin</artifactId>
                        <executions>
                            <execution>
                                <id>attach-sources</id>
                                <goals>
                                    <goal>jar-no-fork</goal>
                                </goals>
                            </execution>
                        </executions>
                    </plugin>
                    <plugin>
                        <groupId>org.apache.maven.plugins</groupId>
                        <artifactId>maven-javadoc-plugin</artifactId>
                        <configuration>
                            <quiet>true</quiet>
                        </configuration>
                        <executions>
                            <execution>
                                <id>attach-javadocs</id>
                                <goals>
                                    <goal>jar</goal>
                                </goals>
                            </execution>
                        </executions>
                    </plugin>
                </plugins>
            </build>
        </profile>
        <profile>
            <id>web-interface-build</id>
            <activation>
                <property>
                    <name>!skip.web.build</name>
                </property>
            </activation>
            <build>
                <plugins>
                    <plugin>
                        <groupId>org.apache.maven.plugins</groupId>
                        <artifactId>maven-clean-plugin</artifactId>
                        <configuration>
                            <filesets>
                                <fileset>
                                    <directory>${webInterface.path}</directory>
                                    <includes>
                                        <include>target/**/*</include>
                                        <include>node_modules/**/*</include>
                                    </includes>
                                    <followSymlinks>false</followSymlinks>
                                </fileset>
                            </filesets>
                        </configuration>
                    </plugin>
                    <plugin>
                        <groupId>com.github.eirslett</groupId>
                        <artifactId>frontend-maven-plugin</artifactId>

                        <configuration>
                            <workingDirectory>${webInterface.path}</workingDirectory>
                            <nodeVersion>${nodejs.version}</nodeVersion>
                            <yarnVersion>${yarn.version}</yarnVersion>
                        </configuration>

                        <executions>
                            <execution>
                                <id>install node and yarn</id>
                                <goals>
                                    <goal>install-node-and-yarn</goal>
                                </goals>
                            </execution>

                            <execution>
                                <id>yarn install</id>
                                <goals>
                                    <goal>yarn</goal>
                                </goals>
                                <!-- Optional configuration which provides for running any npm command -->
                                <configuration>
                                    <arguments>install</arguments>
                                </configuration>
                            </execution>

                            <execution>
                                <id>yarn run build</id>
                                <goals>
                                    <goal>yarn</goal>
                                </goals>
                                <configuration>
                                    <arguments>run build</arguments>
                                </configuration>
                            </execution>

                            <execution>
                                <id>yarn run check-production-build</id>
                                <goals>
                                    <goal>yarn</goal>
                                </goals>
                                <phase>test</phase>
                                <configuration>
                                    <arguments>run check-production-build</arguments>
                                </configuration>
                            </execution>

                            <execution>
                                <id>yarn test</id>
                                <goals>
                                    <goal>yarn</goal>
                                </goals>
                                <phase>test</phase>
                                <configuration>
                                    <arguments>test</arguments>
                                </configuration>
                            </execution>
                            <execution>
                                <id>yarn flow-check</id>
                                <goals>
                                    <goal>yarn</goal>
                                </goals>
                                <phase>test</phase>
                                <configuration>
                                    <arguments>flow-check</arguments>
                                </configuration>
                            </execution>
                        </executions>
                    </plugin>
                    <plugin>
                        <groupId>com.googlecode.maven-download-plugin</groupId>
                        <artifactId>download-maven-plugin</artifactId>
                        <version>${download-maven-plugin.version}</version>
                        <executions>
                            <execution>
                                <id>install-headless-shell</id>
                                <phase>process-test-resources</phase>
                                <goals>
                                    <goal>wget</goal>
                                </goals>
                                <configuration>
                                    <url>
                                        https://packages.graylog2.org/releases/graylog-plugin-artifacts/report/chrome/72.0.3583.1/headless_shell
                                    </url>
                                    <unpack>false</unpack>
                                    <outputDirectory>${project.basedir}/../graylog2-web-interface/test/bin</outputDirectory>
                                    <md5>22e07d7f108fcf6cb3e296d9802a9897</md5>
                                </configuration>
                            </execution>
                        </executions>
                    </plugin>
                </plugins>
            </build>
        </profile>
        <profile>
            <id>integration-tests-elasticsearch</id>
            <activation>
                <property>
                    <name>it.es</name>
                </property>
            </activation>
            <build>
                <plugins>
                    <plugin>
                        <groupId>org.apache.maven.plugins</groupId>
                        <artifactId>maven-failsafe-plugin</artifactId>
                        <configuration>
                            <forkCount>1</forkCount>
                            <skip>false</skip>
                            <!-- prevent ForkedBooter from stealing window focus on Mac OS -->
                            <argLine>-Djava.awt.headless=true</argLine>
                        </configuration>
                        <executions>
                            <execution>
                                <goals>
                                    <goal>integration-test</goal>
                                    <goal>verify</goal>
                                </goals>
                            </execution>
                        </executions>
                    </plugin>
                </plugins>
            </build>
        </profile>
    </profiles>
</project><|MERGE_RESOLUTION|>--- conflicted
+++ resolved
@@ -22,11 +22,7 @@
     <parent>
         <groupId>org.graylog</groupId>
         <artifactId>graylog-project-parent</artifactId>
-<<<<<<< HEAD
-        <version>4.0.3-SNAPSHOT</version>
-=======
         <version>4.0.4-SNAPSHOT</version>
->>>>>>> 15ad0e34
         <relativePath>../graylog-project-parent</relativePath>
     </parent>
 
