<?xml version="1.0" encoding="UTF-8"?>
<!--

    Copyright (C) 2020 Graylog, Inc.

    This program is free software: you can redistribute it and/or modify
    it under the terms of the Server Side Public License, version 1,
    as published by MongoDB, Inc.

    This program is distributed in the hope that it will be useful,
    but WITHOUT ANY WARRANTY; without even the implied warranty of
    MERCHANTABILITY or FITNESS FOR A PARTICULAR PURPOSE. See the
    Server Side Public License for more details.

    You should have received a copy of the Server Side Public License
    along with this program. If not, see
    <http://www.mongodb.com/licensing/server-side-public-license>.

-->
<project xmlns="http://maven.apache.org/POM/4.0.0" xmlns:xsi="http://www.w3.org/2001/XMLSchema-instance" xsi:schemaLocation="http://maven.apache.org/POM/4.0.0 http://maven.apache.org/xsd/maven-4.0.0.xsd">
    <modelVersion>4.0.0</modelVersion>
    <parent>
        <groupId>org.graylog</groupId>
        <artifactId>graylog-project-parent</artifactId>
<<<<<<< HEAD
        <version>4.0.7-SNAPSHOT</version>
=======
        <version>4.0.8-SNAPSHOT</version>
>>>>>>> 4c108c8f
        <relativePath>../graylog-project-parent</relativePath>
    </parent>

    <groupId>org.graylog2</groupId>
    <artifactId>graylog2-server</artifactId>
    <packaging>jar</packaging>
    <name>Graylog</name>
    <description>Graylog</description>

    <inceptionYear>2012</inceptionYear>

    <issueManagement>
        <system>GitHub Issues</system>
        <url>https://github.com/Graylog2/graylog2-server/issues</url>
    </issueManagement>

    <ciManagement>
        <system>Travis CI</system>
        <url>https://travis-ci.org/Graylog2/graylog2-server</url>
    </ciManagement>

    <mailingLists>
        <mailingList>
            <name>Graylog User List</name>
            <subscribe>graylog2+subscribe@googlegroups.com</subscribe>
            <unsubscribe>graylog2+unsubscribe@googlegroups.com</unsubscribe>
            <post>graylog2@googlegroups.com</post>
            <archive>https://groups.google.com/forum/#!forum/graylog2</archive>
        </mailingList>
    </mailingLists>

    <properties>
        <mainClass>org.graylog2.bootstrap.Main</mainClass>
        <webInterface.path>../graylog2-web-interface</webInterface.path>
        <skip.web.build>false</skip.web.build>

        <maven.build.timestamp.format>yyyyMMddHHmmss</maven.build.timestamp.format>
        <!-- to work around filtering bug, which makes maven.build.timestamp inaccessible -->
        <build.timestamp>${maven.build.timestamp}</build.timestamp>
    </properties>

    <dependencies>
        <dependency>
            <groupId>com.github.rvesse</groupId>
            <artifactId>airline</artifactId>
        </dependency>
        <dependency>
            <groupId>com.google.guava</groupId>
            <artifactId>guava</artifactId>
        </dependency>
        <dependency>
            <groupId>com.github.ben-manes.caffeine</groupId>
            <artifactId>caffeine</artifactId>
        </dependency>
        <dependency>
            <groupId>com.github.rholder</groupId>
            <artifactId>guava-retrying</artifactId>
        </dependency>

        <dependency>
            <groupId>org.apache.shiro</groupId>
            <artifactId>shiro-core</artifactId>
        </dependency>
        <dependency>
            <groupId>org.apache.directory.api</groupId>
            <artifactId>api-all</artifactId>
        </dependency>

        <dependency>
            <groupId>com.google.inject</groupId>
            <artifactId>guice</artifactId>
        </dependency>
        <dependency>
            <groupId>com.google.inject.extensions</groupId>
            <artifactId>guice-assistedinject</artifactId>
        </dependency>
        <dependency>
            <groupId>javax.inject</groupId>
            <artifactId>javax.inject</artifactId>
        </dependency>

        <dependency>
            <groupId>com.github.joschi</groupId>
            <artifactId>jadconfig</artifactId>
        </dependency>

        <dependency>
            <groupId>org.mongodb</groupId>
            <artifactId>mongodb-driver</artifactId>
        </dependency>

        <dependency>
            <groupId>org.mongodb</groupId>
            <artifactId>mongodb-driver-legacy</artifactId>
        </dependency>

        <dependency>
            <groupId>org.mongojack</groupId>
            <artifactId>mongojack</artifactId>
        </dependency>

        <dependency>
            <groupId>com.squareup.okhttp3</groupId>
            <artifactId>okhttp</artifactId>
        </dependency>

        <dependency>
            <groupId>com.fasterxml.jackson.core</groupId>
            <artifactId>jackson-core</artifactId>
        </dependency>
        <dependency>
            <groupId>com.fasterxml.jackson.core</groupId>
            <artifactId>jackson-databind</artifactId>
        </dependency>
        <dependency>
            <groupId>com.fasterxml.jackson.core</groupId>
            <artifactId>jackson-annotations</artifactId>
        </dependency>
        <dependency>
            <groupId>com.fasterxml.jackson.jaxrs</groupId>
            <artifactId>jackson-jaxrs-base</artifactId>
        </dependency>
        <dependency>
            <groupId>com.fasterxml.jackson.datatype</groupId>
            <artifactId>jackson-datatype-guava</artifactId>
        </dependency>
        <dependency>
            <groupId>com.fasterxml.jackson.datatype</groupId>
            <artifactId>jackson-datatype-jdk8</artifactId>
        </dependency>
        <dependency>
            <groupId>com.fasterxml.jackson.datatype</groupId>
            <artifactId>jackson-datatype-jsr310</artifactId>
        </dependency>
        <dependency>
            <groupId>com.fasterxml.jackson.datatype</groupId>
            <artifactId>jackson-datatype-joda</artifactId>
        </dependency>
        <dependency>
            <groupId>com.fasterxml.jackson.module</groupId>
            <artifactId>jackson-module-jsonSchema</artifactId>
        </dependency>
        <dependency>
	    <!-- Workaround for https://github.com/FasterXML/jackson-bom/pull/38 -->
            <groupId>com.fasterxml.jackson.module</groupId>
            <artifactId>jackson-module-scala_2.13</artifactId>
            <version>2.9.10</version>
        </dependency>
        <dependency>
            <groupId>com.fasterxml.jackson.jaxrs</groupId>
            <artifactId>jackson-jaxrs-json-provider</artifactId>
        </dependency>
        <dependency>
            <groupId>com.fasterxml.jackson.dataformat</groupId>
            <artifactId>jackson-dataformat-yaml</artifactId>
        </dependency>
        <dependency>
            <groupId>com.fasterxml.jackson.dataformat</groupId>
            <artifactId>jackson-dataformat-csv</artifactId>
        </dependency>

        <dependency>
            <groupId>io.dropwizard.metrics</groupId>
            <artifactId>metrics-annotation</artifactId>
        </dependency>
        <dependency>
            <groupId>io.dropwizard.metrics</groupId>
            <artifactId>metrics-core</artifactId>
        </dependency>
        <dependency>
            <groupId>io.dropwizard.metrics</groupId>
            <artifactId>metrics-log4j2</artifactId>
        </dependency>
        <dependency>
            <groupId>io.dropwizard.metrics</groupId>
            <artifactId>metrics-jvm</artifactId>
        </dependency>
        <dependency>
            <groupId>io.dropwizard.metrics</groupId>
            <artifactId>metrics-jmx</artifactId>
        </dependency>
        <dependency>
            <groupId>io.dropwizard.metrics</groupId>
            <artifactId>metrics-json</artifactId>
        </dependency>

        <dependency>
            <groupId>org.cryptomator</groupId>
            <artifactId>siv-mode</artifactId>
        </dependency>

        <dependency>
            <groupId>org.apache.commons</groupId>
            <artifactId>commons-email</artifactId>
        </dependency>

        <dependency>
            <groupId>commons-validator</groupId>
            <artifactId>commons-validator</artifactId>
        </dependency>

        <dependency>
            <groupId>org.glassfish.jersey.inject</groupId>
            <artifactId>jersey-hk2</artifactId>
        </dependency>
        <dependency>
            <groupId>org.glassfish.jersey.ext</groupId>
            <artifactId>jersey-bean-validation</artifactId>
            <exclusions>
                <!-- Exclude the old org.hibernate:hibernate-validator transitive dependency from
                     jersey-bean-validation to make sure jersey is using the newer
                     org.hibernate.validator:hibernate-validator (changed groupId) one.
                     This fixes validation of objects in our REST API.
                     See: https://github.com/Graylog2/graylog2-server/issues/5402
                     (This can probably be removed once we use a newer jersey version that depends
                     on a more recent hibernate-validator) -->
                <exclusion>
                    <groupId>org.hibernate</groupId>
                    <artifactId>hibernate-validator</artifactId>
                </exclusion>
            </exclusions>
        </dependency>
        <dependency>
            <groupId>org.glassfish.jersey.media</groupId>
            <artifactId>jersey-media-json-jackson</artifactId>
        </dependency>
        <dependency>
            <groupId>org.glassfish.jersey.media</groupId>
            <artifactId>jersey-media-multipart</artifactId>
        </dependency>
        <dependency>
            <groupId>org.glassfish.jersey.containers</groupId>
            <artifactId>jersey-container-grizzly2-http</artifactId>
        </dependency>
        <dependency>
            <groupId>org.glassfish.hk2</groupId>
            <artifactId>guice-bridge</artifactId>
        </dependency>
        <dependency>
            <groupId>org.glassfish.hk2</groupId>
            <artifactId>hk2-api</artifactId>
        </dependency>
        <dependency>
            <groupId>org.glassfish.hk2</groupId>
            <artifactId>hk2-locator</artifactId>
        </dependency>
        <dependency>
            <groupId>javax.ws.rs</groupId>
            <artifactId>javax.ws.rs-api</artifactId>
        </dependency>
        <dependency>
            <groupId>javax.xml.bind</groupId>
            <artifactId>jaxb-api</artifactId>
        </dependency>

        <dependency>
            <groupId>org.reflections</groupId>
            <artifactId>reflections</artifactId>
        </dependency>

        <dependency>
            <groupId>net.sf.opencsv</groupId>
            <artifactId>opencsv</artifactId>
        </dependency>

        <dependency>
            <groupId>commons-io</groupId>
            <artifactId>commons-io</artifactId>
        </dependency>
        <dependency>
            <groupId>com.joestelmach</groupId>
            <artifactId>natty</artifactId>
        </dependency>

        <dependency>
            <groupId>com.floreysoft</groupId>
            <artifactId>jmte</artifactId>
        </dependency>

        <dependency>
            <groupId>com.lmax</groupId>
            <artifactId>disruptor</artifactId>
        </dependency>

        <dependency>
            <groupId>joda-time</groupId>
            <artifactId>joda-time</artifactId>
        </dependency>

        <dependency>
            <groupId>org.graylog2.repackaged</groupId>
            <artifactId>uuid</artifactId>
        </dependency>
        <dependency>
            <groupId>de.huxhorn.sulky</groupId>
            <artifactId>de.huxhorn.sulky.ulid</artifactId>
        </dependency>

        <dependency>
            <groupId>commons-codec</groupId>
            <artifactId>commons-codec</artifactId>
        </dependency>

        <dependency>
            <groupId>org.graylog2.repackaged</groupId>
            <artifactId>grok</artifactId>
        </dependency>

        <dependency>
            <groupId>org.graylog2</groupId>
            <artifactId>gelfclient</artifactId>
        </dependency>
        <dependency>
            <groupId>io.swagger</groupId>
            <artifactId>swagger-annotations</artifactId>
        </dependency>
        <dependency>
            <groupId>org.hibernate.validator</groupId>
            <artifactId>hibernate-validator</artifactId>
        </dependency>
        <dependency>
            <groupId>org.bouncycastle</groupId>
            <artifactId>bcpkix-jdk15on</artifactId>
            <version>${bouncycastle.version}</version>
        </dependency>

        <!-- Logging dependencies -->
        <dependency>
            <groupId>org.apache.logging.log4j</groupId>
            <artifactId>log4j-api</artifactId>
        </dependency>
        <dependency>
            <groupId>org.apache.logging.log4j</groupId>
            <artifactId>log4j-core</artifactId>
        </dependency>
        <dependency>
            <groupId>org.apache.logging.log4j</groupId>
            <artifactId>log4j-slf4j-impl</artifactId>
        </dependency>
        <dependency>
            <groupId>org.slf4j</groupId>
            <artifactId>jcl-over-slf4j</artifactId>
        </dependency>
        <dependency>
            <groupId>org.slf4j</groupId>
            <artifactId>log4j-over-slf4j</artifactId>
        </dependency>
        <dependency>
            <groupId>org.apache.logging.log4j</groupId>
            <artifactId>log4j-jul</artifactId>
        </dependency>

        <dependency>
            <groupId>io.rest-assured</groupId>
            <artifactId>rest-assured</artifactId>
            <scope>test</scope>
        </dependency>
        <dependency>
            <groupId>io.rest-assured</groupId>
            <artifactId>json-path</artifactId>
            <scope>test</scope>
        </dependency>
        <dependency>
            <groupId>org.assertj</groupId>
            <artifactId>assertj-joda-time</artifactId>
        </dependency>
        <dependency>
            <groupId>com.revinate</groupId>
            <artifactId>assertj-json</artifactId>
        </dependency>
        <dependency>
            <groupId>org.testcontainers</groupId>
            <artifactId>testcontainers</artifactId>
            <scope>test</scope>
        </dependency>
        <dependency>
            <groupId>org.testcontainers</groupId>
            <artifactId>elasticsearch</artifactId>
            <scope>test</scope>
        </dependency>
        <dependency>
            <groupId>org.testcontainers</groupId>
            <artifactId>junit-jupiter</artifactId>
            <scope>test</scope>
        </dependency>
        <dependency>
            <groupId>org.jukito</groupId>
            <artifactId>jukito</artifactId>
        </dependency>
        <dependency>
            <groupId>org.mindrot</groupId>
            <artifactId>jbcrypt</artifactId>
        </dependency>
        <dependency>
            <groupId>org.apache.directory.server</groupId>
            <artifactId>apacheds-test-framework</artifactId>
        </dependency>
        <dependency>
            <groupId>org.apache.directory.server</groupId>
            <artifactId>ldap-client-test</artifactId>
        </dependency>
        <dependency>
            <groupId>com.unboundid</groupId>
            <artifactId>unboundid-ldapsdk</artifactId>
        </dependency>
        <dependency>
            <groupId>com.squareup.retrofit2</groupId>
            <artifactId>retrofit</artifactId>
        </dependency>
        <dependency>
            <groupId>com.squareup.retrofit2</groupId>
            <artifactId>converter-jackson</artifactId>
        </dependency>

        <dependency>
            <groupId>org.graylog.repackaged</groupId>
            <artifactId>os-platform-finder</artifactId>
        </dependency>

        <dependency>
            <groupId>javax.el</groupId>
            <artifactId>javax.el-api</artifactId>
        </dependency>

        <dependency>
            <groupId>io.netty</groupId>
            <artifactId>netty-common</artifactId>
        </dependency>
        <dependency>
            <groupId>io.netty</groupId>
            <artifactId>netty-buffer</artifactId>
        </dependency>
        <dependency>
            <groupId>io.netty</groupId>
            <artifactId>netty-handler</artifactId>
        </dependency>
        <dependency>
            <groupId>io.netty</groupId>
            <artifactId>netty-codec</artifactId>
        </dependency>
        <dependency>
            <groupId>io.netty</groupId>
            <artifactId>netty-codec-dns</artifactId>
        </dependency>
        <dependency>
            <groupId>io.netty</groupId>
            <artifactId>netty-codec-http</artifactId>
        </dependency>
        <dependency>
            <groupId>io.netty</groupId>
            <artifactId>netty-resolver-dns</artifactId>
        </dependency>
        <dependency>
            <groupId>io.netty</groupId>
            <artifactId>netty-transport-native-epoll</artifactId>
            <classifier>linux-x86_64</classifier>
        </dependency>
        <dependency>
            <groupId>io.netty</groupId>
            <artifactId>netty-transport-native-kqueue</artifactId>
            <classifier>osx-x86_64</classifier>
        </dependency>
        <dependency>
            <groupId>io.netty</groupId>
            <artifactId>netty-tcnative-boringssl-static</artifactId>
            <classifier>osx-x86_64</classifier>
        </dependency>
        <dependency>
            <groupId>io.netty</groupId>
            <artifactId>netty-tcnative-boringssl-static</artifactId>
            <classifier>linux-x86_64</classifier>
        </dependency>

        <dependency>
            <groupId>javax.annotation</groupId>
            <artifactId>javax.annotation-api</artifactId>
        </dependency>

        <dependency>
            <groupId>org.hdrhistogram</groupId>
            <artifactId>HdrHistogram</artifactId>
        </dependency>
        <dependency>
            <groupId>org.fusesource</groupId>
            <artifactId>sigar</artifactId>
        </dependency>
        <dependency>
            <groupId>com.rabbitmq</groupId>
            <artifactId>amqp-client</artifactId>
        </dependency>
        <dependency>
            <groupId>org.graylog.shaded</groupId>
            <artifactId>kafka09_2.11</artifactId>
        </dependency>
        <dependency>
            <groupId>org.apache.kafka</groupId>
            <artifactId>kafka_2.13</artifactId>
        </dependency>
        <dependency>
            <groupId>org.graylog2</groupId>
            <artifactId>syslog4j</artifactId>
        </dependency>
        <dependency>
            <groupId>com.jayway.jsonpath</groupId>
            <artifactId>json-path</artifactId>
        </dependency>

        <dependency>
            <groupId>com.github.zafarkhaja</groupId>
            <artifactId>java-semver</artifactId>
        </dependency>
        <dependency>
            <groupId>org.graylog.repackaged</groupId>
            <artifactId>semver4j</artifactId>
        </dependency>
        <dependency>
            <groupId>com.google.protobuf</groupId>
            <artifactId>protobuf-java</artifactId>
        </dependency>
        <dependency>
            <groupId>javax.validation</groupId>
            <artifactId>validation-api</artifactId>
        </dependency>
        <dependency>
            <groupId>com.maxmind.geoip2</groupId>
            <artifactId>geoip2</artifactId>
        </dependency>
        <dependency>
            <groupId>org.graylog.cef</groupId>
            <artifactId>cef-parser</artifactId>
        </dependency>
        <dependency>
            <groupId>org.antlr</groupId>
            <artifactId>antlr4-runtime</artifactId>
        </dependency>
        <dependency>
            <groupId>org.jooq</groupId>
            <artifactId>jool-java-8</artifactId>
        </dependency>
        <dependency>
            <groupId>com.squareup</groupId>
            <artifactId>javapoet</artifactId>
        </dependency>
        <dependency>
            <groupId>org.freemarker</groupId>
            <artifactId>freemarker</artifactId>
            <version>${freemarker.version}</version>
        </dependency>

        <dependency>
            <groupId>nl.jqno.equalsverifier</groupId>
            <artifactId>equalsverifier</artifactId>
            <scope>test</scope>
        </dependency>
        <dependency>
            <groupId>com.github.stefanbirkner</groupId>
            <artifactId>system-rules</artifactId>
            <scope>test</scope>
        </dependency>
        <dependency>
            <groupId>com.squareup.okhttp3</groupId>
            <artifactId>mockwebserver</artifactId>
            <scope>test</scope>
        </dependency>

        <dependency>
            <groupId>org.slf4j</groupId>
            <artifactId>slf4j-api</artifactId>
        </dependency>
        <!-- used for sanity -->
        <dependency>
            <groupId>net.jcip</groupId>
            <artifactId>jcip-annotations</artifactId>
        </dependency>
        <dependency>
            <groupId>com.google.auto.value</groupId>
            <artifactId>auto-value-annotations</artifactId>
        </dependency>
        <dependency>
            <groupId>com.google.auto.value</groupId>
            <artifactId>auto-value</artifactId>
        </dependency>
        <dependency>
            <groupId>org.graylog.autovalue</groupId>
            <artifactId>auto-value-javabean</artifactId>
        </dependency>
        <dependency>
            <groupId>info.leadinglight</groupId>
            <artifactId>jdot</artifactId>
        </dependency>
        <dependency>
            <groupId>one.util</groupId>
            <artifactId>streamex</artifactId>
        </dependency>

        <!-- our basic test libraries, please only add infrastructure dependencies here -->
        <dependency>
            <groupId>junit</groupId>
            <artifactId>junit</artifactId>
        </dependency>
        <dependency>
            <groupId>org.junit.jupiter</groupId>
            <artifactId>junit-jupiter</artifactId>
        </dependency>
        <dependency>
            <groupId>org.junit.vintage</groupId>
            <artifactId>junit-vintage-engine</artifactId>
        </dependency>

        <dependency>
            <groupId>org.mockito</groupId>
            <artifactId>mockito-core</artifactId>
        </dependency>
        <dependency>
            <groupId>org.mockito</groupId>
            <artifactId>mockito-junit-jupiter</artifactId>
        </dependency>
        <dependency>
            <groupId>org.assertj</groupId>
            <artifactId>assertj-core</artifactId>
        </dependency>
        <dependency>
            <groupId>org.awaitility</groupId>
            <artifactId>awaitility</artifactId>
        </dependency>
        <dependency>
            <groupId>io.pkts</groupId>
            <artifactId>pkts-core</artifactId>
        </dependency>
        <dependency>
            <groupId>org.glassfish.jersey.test-framework</groupId>
            <artifactId>jersey-test-framework-core</artifactId>
            <scope>test</scope>
        </dependency>
        <dependency>
            <groupId>org.glassfish.jersey.test-framework.providers</groupId>
            <artifactId>jersey-test-framework-provider-grizzly2</artifactId>
            <scope>test</scope>
        </dependency>
        <dependency>
            <groupId>org.glassfish.jersey.test-framework.providers</groupId>
            <artifactId>jersey-test-framework-provider-inmemory</artifactId>
            <scope>test</scope>
        </dependency>
        <dependency>
            <groupId>org.skyscreamer</groupId>
            <artifactId>jsonassert</artifactId>
            <version>1.5.0</version>
            <scope>test</scope>
        </dependency>
    </dependencies>

    <build>
        <finalName>graylog</finalName>
        <resources>
            <resource>
                <directory>${webInterface.path}/target/web/build</directory>
                <targetPath>web-interface/assets</targetPath>
            </resource>
            <resource>
                <directory>src/main/resources</directory>
                <excludes>
                    <exclude>**/*.properties</exclude>
                </excludes>
            </resource>
            <resource>
                <directory>src/main/resources</directory>
                <filtering>true</filtering>
                <includes>
                    <include>**/*.properties</include>
                </includes>
            </resource>
        </resources>
        <testResources>
            <testResource>
                <directory>src/test/resources</directory>
                <filtering>true</filtering>
                <includes>
                    <include>**/*.properties</include>
                </includes>
            </testResource>
            <testResource>
                <directory>src/test/resources</directory>
                <filtering>false</filtering>
                <excludes>
                    <exclude>**/*.properties</exclude>
                </excludes>
            </testResource>
        </testResources>
        <pluginManagement>
            <plugins>
                <plugin>
                    <groupId>org.codehaus.mojo</groupId>
                    <artifactId>build-helper-maven-plugin</artifactId>
                    <version>3.0.0</version>
                </plugin>
                <plugin>
                    <groupId>org.codehaus.mojo</groupId>
                    <artifactId>buildnumber-maven-plugin</artifactId>
                    <version>1.4</version>
                </plugin>
            </plugins>
        </pluginManagement>
        <plugins>
            <plugin>
                <groupId>org.apache.maven.plugins</groupId>
                <artifactId>maven-shade-plugin</artifactId>
                <configuration>
                    <transformers>
                        <transformer implementation="org.apache.maven.plugins.shade.resource.ServicesResourceTransformer" />
                        <transformer implementation="org.apache.maven.plugins.shade.resource.ManifestResourceTransformer">
                            <mainClass>${mainClass}</mainClass>
                        </transformer>
                    </transformers>
                    <shadedArtifactAttached>true</shadedArtifactAttached>
                    <minimizeJar>false</minimizeJar>
                    <filters>
                        <!-- http://foxglovesecurity.com/2015/11/06/what-do-weblogic-websphere-jboss-jenkins-opennms-and-your-application-have-in-common-this-vulnerability/ -->
                        <filter>
                            <artifact>commons-collections:commons-collections</artifact>
                            <excludes>
                                <exclude>org/apache/commons/collections/functors/InvokerTransformer.class</exclude>
                            </excludes>
                        </filter>
                        <!-- Bouncycastle's JARs are signed. When building a shaded JAR, either remove the signatures, or
                             add dependency to the main JAR's manifest. Otherwise running the application will fail. -->
                        <filter>
                            <artifact>org.bouncycastle:*</artifact>
                            <excludes>
                                <exclude>META-INF/*.SF</exclude>
                                <exclude>META-INF/*.DSA</exclude>
                                <exclude>META-INF/*.RSA</exclude>
                            </excludes>
                        </filter>
                    </filters>
                </configuration>
                <executions>
                    <execution>
                        <phase>package</phase>
                        <goals>
                            <goal>shade</goal>
                        </goals>
                    </execution>
                </executions>
            </plugin>
            <plugin>
                <groupId>org.apache.maven.plugins</groupId>
                <artifactId>maven-jar-plugin</artifactId>
                <configuration>
                    <archive>
                        <manifest>
                            <mainClass>${mainClass}</mainClass>
                        </manifest>
                    </archive>
                </configuration>
                <executions>
                    <execution>
                        <goals>
                            <!-- Building a test-jar allows us to share common test infrastructure classes like
                              ~  elasticsearch test base classes in other maven modules. (e.g. plugins)
                              ~
                              ~  A module that wants to use the test-jar classes needs to define an additional
                              ~  graylog2-server dependency in it's pom.xml:
                              ~
                              ~     <dependency>
                              ~         <groupId>org.graylog2</groupId>
                              ~         <artifactId>graylog2-server</artifactId>
                              ~         <version>${graylog.version}</version>
                              ~         <type>test-jar</type>
                              ~         <scope>test</scope>
                              ~     </dependency>
                              ~
                              ~ One problem with this is, that transitive test-scoped dependencies will be lost so
                              ~ the module's pom.xml needs to explicitly add them.
                              ~
                              ~ More details:
                              ~   - https://maven.apache.org/plugins/maven-jar-plugin/examples/create-test-jar.html
                              ~     (don't use the "<classifier>" though)
                              ~   - https://stackoverflow.com/a/174670
                              -->
                            <goal>test-jar</goal>
                        </goals>
                    </execution>
                </executions>
            </plugin>
            <plugin>
                <groupId>org.codehaus.mojo</groupId>
                <artifactId>build-helper-maven-plugin</artifactId>
                <executions>
                    <execution>
                        <id>parse-version</id>
                        <phase>generate-resources</phase>
                        <goals>
                            <goal>parse-version</goal>
                        </goals>
                        <configuration>
                            <propertyPrefix>maven</propertyPrefix>
                        </configuration>
                    </execution>
                </executions>
            </plugin>
            <plugin>
                <groupId>org.codehaus.mojo</groupId>
                <artifactId>buildnumber-maven-plugin</artifactId>
                <executions>
                    <execution>
                        <phase>validate</phase>
                        <goals>
                            <goal>create</goal>
                        </goals>
                    </execution>
                </executions>
                <configuration>
                    <useLastCommittedRevision>true</useLastCommittedRevision>
                </configuration>
            </plugin>
            <plugin>
                <groupId>com.mycila</groupId>
                <artifactId>license-maven-plugin</artifactId>
            </plugin>
            <plugin>
                <groupId>org.antlr</groupId>
                <artifactId>antlr4-maven-plugin</artifactId>
                <executions>
                    <execution>
                        <id>antlr</id>
                        <goals>
                            <goal>antlr4</goal>
                        </goals>
                    </execution>
                </executions>
            </plugin>
            <plugin>
                <groupId>org.apache.maven.plugins</groupId>
                <artifactId>maven-failsafe-plugin</artifactId>
            </plugin>
        </plugins>
    </build>
    <profiles>
        <profile>
            <id>release</id>
            <build>
                <finalName>graylog-${project.version}</finalName>
                <plugins>
                    <plugin>
                        <groupId>org.apache.maven.plugins</groupId>
                        <artifactId>maven-source-plugin</artifactId>
                        <executions>
                            <execution>
                                <id>attach-sources</id>
                                <goals>
                                    <goal>jar-no-fork</goal>
                                </goals>
                            </execution>
                        </executions>
                    </plugin>
                    <plugin>
                        <groupId>org.apache.maven.plugins</groupId>
                        <artifactId>maven-javadoc-plugin</artifactId>
                        <configuration>
                            <quiet>true</quiet>
                        </configuration>
                        <executions>
                            <execution>
                                <id>attach-javadocs</id>
                                <goals>
                                    <goal>jar</goal>
                                </goals>
                            </execution>
                        </executions>
                    </plugin>
                </plugins>
            </build>
        </profile>
        <profile>
            <id>web-interface-build</id>
            <activation>
                <property>
                    <name>!skip.web.build</name>
                </property>
            </activation>
            <build>
                <plugins>
                    <plugin>
                        <groupId>org.apache.maven.plugins</groupId>
                        <artifactId>maven-clean-plugin</artifactId>
                        <configuration>
                            <filesets>
                                <fileset>
                                    <directory>${webInterface.path}</directory>
                                    <includes>
                                        <include>target/**/*</include>
                                        <include>node_modules/**/*</include>
                                    </includes>
                                    <followSymlinks>false</followSymlinks>
                                </fileset>
                            </filesets>
                        </configuration>
                    </plugin>
                    <plugin>
                        <groupId>com.github.eirslett</groupId>
                        <artifactId>frontend-maven-plugin</artifactId>

                        <configuration>
                            <workingDirectory>${webInterface.path}</workingDirectory>
                            <nodeVersion>${nodejs.version}</nodeVersion>
                            <yarnVersion>${yarn.version}</yarnVersion>
                        </configuration>

                        <executions>
                            <execution>
                                <id>install node and yarn</id>
                                <goals>
                                    <goal>install-node-and-yarn</goal>
                                </goals>
                            </execution>

                            <execution>
                                <id>yarn install</id>
                                <goals>
                                    <goal>yarn</goal>
                                </goals>
                                <!-- Optional configuration which provides for running any npm command -->
                                <configuration>
                                    <arguments>install</arguments>
                                </configuration>
                            </execution>

                            <execution>
                                <id>yarn run build</id>
                                <goals>
                                    <goal>yarn</goal>
                                </goals>
                                <configuration>
                                    <arguments>run build</arguments>
                                </configuration>
                            </execution>

                            <execution>
                                <id>yarn run check-production-build</id>
                                <goals>
                                    <goal>yarn</goal>
                                </goals>
                                <phase>test</phase>
                                <configuration>
                                    <arguments>run check-production-build</arguments>
                                </configuration>
                            </execution>

                            <execution>
                                <id>yarn test</id>
                                <goals>
                                    <goal>yarn</goal>
                                </goals>
                                <phase>test</phase>
                                <configuration>
                                    <arguments>test</arguments>
                                </configuration>
                            </execution>
                            <execution>
                                <id>yarn flow-check</id>
                                <goals>
                                    <goal>yarn</goal>
                                </goals>
                                <phase>test</phase>
                                <configuration>
                                    <arguments>flow-check</arguments>
                                </configuration>
                            </execution>
                        </executions>
                    </plugin>
                    <plugin>
                        <groupId>com.googlecode.maven-download-plugin</groupId>
                        <artifactId>download-maven-plugin</artifactId>
                        <version>${download-maven-plugin.version}</version>
                        <executions>
                            <execution>
                                <id>install-headless-shell</id>
                                <phase>process-test-resources</phase>
                                <goals>
                                    <goal>wget</goal>
                                </goals>
                                <configuration>
                                    <url>
                                        https://packages.graylog2.org/releases/graylog-plugin-artifacts/report/chrome/72.0.3583.1/headless_shell
                                    </url>
                                    <unpack>false</unpack>
                                    <outputDirectory>${project.basedir}/../graylog2-web-interface/test/bin</outputDirectory>
                                    <md5>22e07d7f108fcf6cb3e296d9802a9897</md5>
                                </configuration>
                            </execution>
                        </executions>
                    </plugin>
                </plugins>
            </build>
        </profile>
        <profile>
            <id>integration-tests-elasticsearch</id>
            <activation>
                <property>
                    <name>it.es</name>
                </property>
            </activation>
            <build>
                <plugins>
                    <plugin>
                        <groupId>org.apache.maven.plugins</groupId>
                        <artifactId>maven-failsafe-plugin</artifactId>
                        <configuration>
                            <forkCount>1</forkCount>
                            <skip>false</skip>
                            <!-- prevent ForkedBooter from stealing window focus on Mac OS -->
                            <argLine>-Djava.awt.headless=true</argLine>
                        </configuration>
                        <executions>
                            <execution>
                                <goals>
                                    <goal>integration-test</goal>
                                    <goal>verify</goal>
                                </goals>
                            </execution>
                        </executions>
                    </plugin>
                </plugins>
            </build>
        </profile>
    </profiles>
</project><|MERGE_RESOLUTION|>--- conflicted
+++ resolved
@@ -22,11 +22,7 @@
     <parent>
         <groupId>org.graylog</groupId>
         <artifactId>graylog-project-parent</artifactId>
-<<<<<<< HEAD
-        <version>4.0.7-SNAPSHOT</version>
-=======
         <version>4.0.8-SNAPSHOT</version>
->>>>>>> 4c108c8f
         <relativePath>../graylog-project-parent</relativePath>
     </parent>
 
@@ -168,6 +164,12 @@
         <dependency>
             <groupId>com.fasterxml.jackson.module</groupId>
             <artifactId>jackson-module-jsonSchema</artifactId>
+        </dependency>
+        <dependency>
+	    <!-- Workaround for https://github.com/FasterXML/jackson-bom/pull/38 -->
+            <groupId>com.fasterxml.jackson.module</groupId>
+            <artifactId>jackson-module-scala_2.13</artifactId>
+            <version>2.9.10</version>
         </dependency>
         <dependency>
 	    <!-- Workaround for https://github.com/FasterXML/jackson-bom/pull/38 -->
@@ -516,6 +518,10 @@
         <dependency>
             <groupId>com.rabbitmq</groupId>
             <artifactId>amqp-client</artifactId>
+        </dependency>
+        <dependency>
+            <groupId>org.graylog.shaded</groupId>
+            <artifactId>kafka09_2.11</artifactId>
         </dependency>
         <dependency>
             <groupId>org.graylog.shaded</groupId>
