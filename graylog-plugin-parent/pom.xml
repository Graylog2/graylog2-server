<?xml version="1.0" encoding="UTF-8"?>
<!--
  ~ Copyright 2012-2015 TORCH GmbH, 2015-2016 Graylog, Inc.
  ~
  ~ This file is part of Graylog.
  ~
  ~ Graylog is free software: you can redistribute it and/or modify
  ~ it under the terms of the GNU General Public License as published by
  ~ the Free Software Foundation, either version 3 of the License, or
  ~ (at your option) any later version.
  ~
  ~ Graylog is distributed in the hope that it will be useful,
  ~ but WITHOUT ANY WARRANTY; without even the implied warranty of
  ~ MERCHANTABILITY or FITNESS FOR A PARTICULAR PURPOSE.  See the
  ~ GNU General Public License for more details.
  ~
  ~ You should have received a copy of the GNU General Public License
  ~ along with Graylog.  If not, see <http://www.gnu.org/licenses />.
  -->
<project xmlns="http://maven.apache.org/POM/4.0.0" xmlns:xsi="http://www.w3.org/2001/XMLSchema-instance" xsi:schemaLocation="http://maven.apache.org/POM/4.0.0 http://maven.apache.org/xsd/maven-4.0.0.xsd">
    <modelVersion>4.0.0</modelVersion>
    <modules>
        <module>graylog-plugin-web-parent</module>
    </modules>

    <parent>
        <groupId>org.graylog</groupId>
        <artifactId>graylog-parent</artifactId>
<<<<<<< HEAD
        <version>3.3.7-SNAPSHOT</version>
=======
        <version>3.3.8-SNAPSHOT</version>
>>>>>>> 209ef7c2
    </parent>

    <groupId>org.graylog.plugins</groupId>
    <artifactId>graylog-plugin-parent</artifactId>
    <packaging>pom</packaging>

    <name>Graylog Plugin Parent POM</name>

    <properties>
        <graylog.plugin-dir>/usr/share/graylog-server/plugin</graylog.plugin-dir>
        <web.build-dir>${project.build.directory}/web/build</web.build-dir>

        <!-- Dependencies -->
        <auto-service.version>1.0-rc4</auto-service.version>

        <!-- Plugin versions -->
        <jdeb.version>1.7</jdeb.version>
        <rpm-maven.version>2.2.0</rpm-maven.version>
    </properties>

    <dependencyManagement>
        <dependencies>
            <dependency>
                <groupId>org.graylog2</groupId>
                <artifactId>graylog2-server</artifactId>
                <!--
                This might break at some point, if the version of the Parent POM
                isn't identical to the version of Graylog.
                -->
                <version>${project.parent.version}</version>
            </dependency>
        </dependencies>
    </dependencyManagement>

    <dependencies>
        <dependency>
            <groupId>org.graylog2</groupId>
            <artifactId>graylog2-server</artifactId>
            <scope>provided</scope>
        </dependency>
        <dependency>
            <groupId>com.google.auto.value</groupId>
            <artifactId>auto-value</artifactId>
            <version>${auto-value.version}</version>
            <scope>provided</scope>
        </dependency>
    </dependencies>

    <build>
        <pluginManagement>
            <plugins>
                <plugin>
                    <artifactId>jdeb</artifactId>
                    <groupId>org.vafer</groupId>
                    <version>${jdeb.version}</version>
                </plugin>

                <plugin>
                    <groupId>org.codehaus.mojo</groupId>
                    <artifactId>rpm-maven-plugin</artifactId>
                    <version>${rpm-maven.version}</version>
                </plugin>
            </plugins>
        </pluginManagement>

        <plugins>
            <plugin>
                <groupId>org.apache.maven.plugins</groupId>
                <artifactId>maven-clean-plugin</artifactId>
                <configuration>
                    <filesets>
                        <fileset>
                            <directory>${basedir}</directory>
                            <includes>
                                <include>node_modules/**/*</include>
                            </includes>
                            <followSymlinks>false</followSymlinks>
                        </fileset>
                    </filesets>
                </configuration>
            </plugin>

            <plugin>
                <groupId>com.mycila</groupId>
                <artifactId>license-maven-plugin</artifactId>
                <configuration>
                    <skip>true</skip>
                </configuration>
                <executions>
                    <execution>
                        <goals>
                            <goal>check</goal>
                        </goals>
                    </execution>
                </executions>
            </plugin>

            <plugin>
                <artifactId>jdeb</artifactId>
                <groupId>org.vafer</groupId>
                <configuration>
                    <deb>${project.build.directory}/${project.artifactId}-${project.version}.deb</deb>
                    <dataSet>
                        <data>
                            <src>${project.build.directory}/${project.build.finalName}.jar</src>
                            <type>file</type>
                            <mapper>
                                <type>perm</type>
                                <prefix>${graylog.plugin-dir}</prefix>
                                <filemode>644</filemode>
                                <user>root</user>
                                <group>root</group>
                            </mapper>
                        </data>
                    </dataSet>
                </configuration>
            </plugin>

            <plugin>
                <groupId>org.codehaus.mojo</groupId>
                <artifactId>rpm-maven-plugin</artifactId>
                <configuration>
                    <group>Application/Internet</group>
                    <needarch>noarch</needarch>
                    <targetOS>linux</targetOS>
                    <prefixes>
                        <prefix>/usr</prefix>
                    </prefixes>
                    <defineStatements>
                        <defineStatement>_unpackaged_files_terminate_build 0</defineStatement>
                        <defineStatement>_binaries_in_noarch_packages_terminate_build 0</defineStatement>
                    </defineStatements>
                    <defaultFilemode>644</defaultFilemode>
                    <defaultDirmode>755</defaultDirmode>
                    <defaultUsername>root</defaultUsername>
                    <defaultGroupname>root</defaultGroupname>
                    <mappings>
                        <mapping>
                            <directory>${graylog.plugin-dir}</directory>
                            <sources>
                                <source>
                                    <location>${project.build.directory}/</location>
                                    <includes>
                                        <include>${project.build.finalName}.jar</include>
                                    </includes>
                                </source>
                            </sources>
                        </mapping>
                    </mappings>
                </configuration>
            </plugin>
        </plugins>
    </build>
</project><|MERGE_RESOLUTION|>--- conflicted
+++ resolved
@@ -26,11 +26,7 @@
     <parent>
         <groupId>org.graylog</groupId>
         <artifactId>graylog-parent</artifactId>
-<<<<<<< HEAD
-        <version>3.3.7-SNAPSHOT</version>
-=======
         <version>3.3.8-SNAPSHOT</version>
->>>>>>> 209ef7c2
     </parent>
 
     <groupId>org.graylog.plugins</groupId>
