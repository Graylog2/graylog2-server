--- conflicted
+++ resolved
@@ -26,11 +26,7 @@
     <parent>
         <groupId>org.graylog</groupId>
         <artifactId>graylog-parent</artifactId>
-<<<<<<< HEAD
-        <version>4.0.7-SNAPSHOT</version>
-=======
         <version>4.0.8-SNAPSHOT</version>
->>>>>>> 4c108c8f
     </parent>
 
     <groupId>org.graylog.plugins</groupId>
