--- conflicted
+++ resolved
@@ -22,11 +22,7 @@
     <parent>
         <groupId>org.graylog.plugins</groupId>
         <artifactId>graylog-plugin-parent</artifactId>
-<<<<<<< HEAD
-        <version>3.3.8-SNAPSHOT</version>
-=======
         <version>3.3.9-SNAPSHOT</version>
->>>>>>> 67ab51f5
     </parent>
 
     <artifactId>graylog-plugin-web-parent</artifactId>
