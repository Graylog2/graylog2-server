--- conflicted
+++ resolved
@@ -22,11 +22,7 @@
     <parent>
         <groupId>org.graylog.plugins</groupId>
         <artifactId>graylog-plugin-parent</artifactId>
-<<<<<<< HEAD
-        <version>4.0.7-SNAPSHOT</version>
-=======
         <version>4.0.8-SNAPSHOT</version>
->>>>>>> 4c108c8f
     </parent>
 
     <artifactId>graylog-plugin-web-parent</artifactId>
