--- conflicted
+++ resolved
@@ -50,8 +50,6 @@
 force_syslog_rdns = false
 # Set time to NOW if parsing date/time from syslog message failed instead of rejecting it?
 allow_override_syslog_date = true
-<<<<<<< HEAD
-=======
 
 # Batch size for all outputs. This is the maximum (!) number of messages an output module will get at once.
 # For example, if this is set to 5000 (default), the ElasticSearch Output will not index more than 5000 messages
@@ -82,7 +80,6 @@
 # Start server with --statistics flag to see buffer utilization.
 # Must be a power of 2. (512, 1024, 2048, ...)
 ring_size = 1024
->>>>>>> ee395ea7
 
 # MongoDB Configuration
 mongodb_useauth = true
