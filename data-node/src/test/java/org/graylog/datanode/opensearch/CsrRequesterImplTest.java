/*
 * Copyright (C) 2020 Graylog, Inc.
 *
 * This program is free software: you can redistribute it and/or modify
 * it under the terms of the Server Side Public License, version 1,
 * as published by MongoDB, Inc.
 *
 * This program is distributed in the hope that it will be useful,
 * but WITHOUT ANY WARRANTY; without even the implied warranty of
 * MERCHANTABILITY or FITNESS FOR A PARTICULAR PURPOSE. See the
 * Server Side Public License for more details.
 *
 * You should have received a copy of the Server Side Public License
 * along with this program. If not, see
 * <http://www.mongodb.com/licensing/server-side-public-license>.
 */
package org.graylog.datanode.opensearch;

import com.google.common.eventbus.EventBus;
import jakarta.annotation.Nonnull;
import org.assertj.core.api.Assertions;
import org.bouncycastle.asn1.pkcs.Attribute;
import org.bouncycastle.asn1.pkcs.PKCSObjectIdentifiers;
import org.bouncycastle.asn1.x509.Extension;
import org.bouncycastle.asn1.x509.Extensions;
import org.bouncycastle.asn1.x509.GeneralName;
import org.bouncycastle.asn1.x509.GeneralNames;
import org.bouncycastle.pkcs.PKCS10CertificationRequest;
import org.graylog.datanode.Configuration;
import org.graylog.datanode.DatanodeTestUtils;
import org.graylog.datanode.configuration.DatanodeKeystore;
import org.graylog.security.certutil.cert.CertificateChain;
import org.graylog2.cluster.certificates.CertificateExchange;
import org.graylog2.cluster.certificates.CertificateSigningRequest;
import org.graylog2.plugin.system.SimpleNodeId;
import org.junit.jupiter.api.Test;
import org.junit.jupiter.api.io.TempDir;

import java.io.IOException;
import java.nio.file.Path;
import java.time.Duration;
import java.util.ArrayList;
import java.util.LinkedList;
import java.util.List;
import java.util.Map;
import java.util.Queue;
import java.util.function.Consumer;
import java.util.function.Function;

class CsrRequesterImplTest {

    @Test
    void testSAN(@TempDir Path tempDir) throws Exception {
        final Configuration configuration = DatanodeTestUtils.datanodeConfiguration(Map.of(
                "node_name", "my-node-name",
<<<<<<< HEAD
                "hostname", "my-datanode-machine",
                "opensearch_logs_location", ".",
                "opensearch_config_location", ".",
                "node_id_file", "node-id"
        ));
=======
                "hostname", "my-datanode-machine"
        ), tempDir);
>>>>>>> 994cc852

        final DatanodeKeystore datanodeKeystore = new DatanodeKeystore(DatanodeTestUtils.tempDirectories(tempDir), "foobar", new EventBus());
        datanodeKeystore.create(DatanodeTestUtils.generateKeyPair(Duration.ofDays(30)));


        Queue<CertificateSigningRequest> signingRequests = new LinkedList<>();
        final CsrRequester requester = new CsrRequesterImpl(configuration, new SimpleNodeId("5ca1ab1e-0000-4000-a000-000000000000"), datanodeKeystore, mockCertificateExchange(signingRequests));

        requester.triggerCertificateSigningRequest();

        Assertions.assertThat(signingRequests.poll())
                .isNotNull()
                .satisfies(signingRequest -> {
                    final PKCS10CertificationRequest req = signingRequest.request();
                    final List<String> names = getSubjectAlternativeNames(req);
                    Assertions.assertThat(names)
                            .isNotNull()
                            .contains("my-node-name", "my-datanode-machine");
                });
    }

    public static List<String> getSubjectAlternativeNames(PKCS10CertificationRequest csr) throws IOException {
        List<String> sanList = new ArrayList<>();

        // Find the extension request attribute
        Attribute[] attributes = csr.getAttributes(PKCSObjectIdentifiers.pkcs_9_at_extensionRequest);
        if (attributes == null || attributes.length == 0) {
            return sanList; // No extensions present
        }

        Extensions extensions = Extensions.getInstance(attributes[0].getAttrValues().getObjectAt(0));
        GeneralNames sans = GeneralNames.fromExtensions(extensions, Extension.subjectAlternativeName);

        if (sans != null) {
            for (GeneralName name : sans.getNames()) {
                switch (name.getTagNo()) {
                    case GeneralName.dNSName:
                    case GeneralName.rfc822Name:
                    case GeneralName.iPAddress:
                        sanList.add(name.getName().toString());
                        break;
                    // You can handle other tag types as needed
                }
            }
        }

        return sanList;
    }

    @Nonnull
    private static CertificateExchange mockCertificateExchange(Queue<CertificateSigningRequest> queue) {
        return new CertificateExchange() {
            @Override
            public void requestCertificate(CertificateSigningRequest request) throws IOException {
                queue.add(request);
            }

            @Override
            public void signPendingCertificateRequests(Function<CertificateSigningRequest, CertificateChain> signingFunction) throws IOException {

            }

            @Override
            public void pollCertificate(String nodeId, Consumer<CertificateChain> chainConsumer) {

            }
        };
    }
}<|MERGE_RESOLUTION|>--- conflicted
+++ resolved
@@ -53,16 +53,8 @@
     void testSAN(@TempDir Path tempDir) throws Exception {
         final Configuration configuration = DatanodeTestUtils.datanodeConfiguration(Map.of(
                 "node_name", "my-node-name",
-<<<<<<< HEAD
-                "hostname", "my-datanode-machine",
-                "opensearch_logs_location", ".",
-                "opensearch_config_location", ".",
-                "node_id_file", "node-id"
-        ));
-=======
                 "hostname", "my-datanode-machine"
         ), tempDir);
->>>>>>> 994cc852
 
         final DatanodeKeystore datanodeKeystore = new DatanodeKeystore(DatanodeTestUtils.tempDirectories(tempDir), "foobar", new EventBus());
         datanodeKeystore.create(DatanodeTestUtils.generateKeyPair(Duration.ofDays(30)));
