/*
 * Copyright (C) 2020 Graylog, Inc.
 *
 * This program is free software: you can redistribute it and/or modify
 * it under the terms of the Server Side Public License, version 1,
 * as published by MongoDB, Inc.
 *
 * This program is distributed in the hope that it will be useful,
 * but WITHOUT ANY WARRANTY; without even the implied warranty of
 * MERCHANTABILITY or FITNESS FOR A PARTICULAR PURPOSE. See the
 * Server Side Public License for more details.
 *
 * You should have received a copy of the Server Side Public License
 * along with this program. If not, see
 * <http://www.mongodb.com/licensing/server-side-public-license>.
 */
package org.graylog.datanode.opensearch.configuration.beans.impl;

import com.github.joschi.jadconfig.RepositoryException;
import com.github.joschi.jadconfig.ValidationException;
import org.assertj.core.api.Assertions;
import org.graylog.datanode.DatanodeTestUtils;
import org.graylog.datanode.opensearch.configuration.OpensearchConfigurationParams;
import org.graylog.datanode.process.configuration.beans.DatanodeConfigurationPart;
import org.graylog2.cluster.nodes.DataNodeDto;
import org.graylog2.cluster.nodes.DataNodeStatus;
import org.graylog2.cluster.nodes.TestDataNodeNodeClusterService;
import org.graylog2.plugin.Tools;
import org.junit.jupiter.api.BeforeEach;
import org.junit.jupiter.api.Test;
import org.junit.jupiter.api.io.TempDir;

import java.nio.file.Path;
import java.util.Arrays;
import java.util.Collections;
import java.util.List;
import java.util.Map;

class OpensearchClusterConfigurationBeanTest {

    final TestDataNodeNodeClusterService testNodeService = new TestDataNodeNodeClusterService();

    @BeforeEach
    void setUp() {
        testNodeService.registerServer(DataNodeDto.builder()
                .setId(Tools.generateServerId())
                .setTransportAddress("https://my_manager_node:9200")
                .setHostname("my_manager_node")
                .setDataNodeStatus(DataNodeStatus.AVAILABLE)
                .setOpensearchRoles(List.of(OpensearchNodeRole.CLUSTER_MANAGER, OpensearchNodeRole.DATA))
                .build());

        testNodeService.registerServer(DataNodeDto.builder()
                .setId(Tools.generateServerId())
                .setTransportAddress("https://my_other_manager_node:9200")
                .setHostname("my_other_manager_node")
                .setDataNodeStatus(DataNodeStatus.AVAILABLE)
                .setOpensearchRoles(List.of(OpensearchNodeRole.CLUSTER_MANAGER, OpensearchNodeRole.INGEST))
                .build());

        testNodeService.registerServer(DataNodeDto.builder()
                .setId(Tools.generateServerId())
                .setTransportAddress("https://my_search_node:9200")
                .setHostname("my_search_node")
                .setDataNodeStatus(DataNodeStatus.AVAILABLE)
                .setOpensearchRoles(List.of(OpensearchNodeRole.SEARCH))
                .build());
    }

    @Test
    void testManagerNodes(@TempDir Path tempDir) throws ValidationException, RepositoryException {
        final OpensearchClusterConfigurationBean configurationBean = new OpensearchClusterConfigurationBean(DatanodeTestUtils.datanodeConfiguration(
<<<<<<< HEAD
                Map.of("hostname", "this_node_can_be_manager", "node_roles", OpensearchNodeRole.CLUSTER_MANAGER, "node_id_file", "node-id", "opensearch_logs_location", ".", "opensearch_config_location", ".")), testNodeService);
=======
                Map.of("hostname", "this_node_can_be_manager", "node_roles", OpensearchNodeRole.CLUSTER_MANAGER), tempDir), testNodeService);
>>>>>>> 994cc852

        final DatanodeConfigurationPart configurationPart = configurationBean.buildConfigurationPart(new OpensearchConfigurationParams(Collections.emptyList(), Map.of(), tempDir));

        // initial cluster manager nodes should only contain nodes that publish cluster_manager role, ignore all other nodes
        final String initialManagerNodes = configurationPart.properties().get("cluster.initial_cluster_manager_nodes");
        Assertions.assertThat(initialManagerNodes).isNotEmpty();
        final List<String> managerNodes = Arrays.asList(initialManagerNodes.split(","));

        Assertions.assertThat(managerNodes)
                .containsOnly("my_manager_node", "my_other_manager_node", "this_node_can_be_manager");
    }

    @Test
    void testManagerNodesWithSelfNoManager(@TempDir Path tempDir) throws ValidationException, RepositoryException {
        final OpensearchClusterConfigurationBean configurationBean = new OpensearchClusterConfigurationBean(DatanodeTestUtils.datanodeConfiguration(
<<<<<<< HEAD
                Map.of("hostname", "this_node_cannot_be_manager", "node_roles", OpensearchNodeRole.SEARCH, "node_id_file", "node-id", "opensearch_logs_location", ".", "opensearch_config_location", ".")), testNodeService);
=======
                Map.of("hostname", "this_node_cannot_be_manager", "node_roles", OpensearchNodeRole.SEARCH), tempDir), testNodeService);
>>>>>>> 994cc852

        final DatanodeConfigurationPart configurationPart = configurationBean.buildConfigurationPart(new OpensearchConfigurationParams(Collections.emptyList(), Map.of(), tempDir));

        // initial cluster manager nodes should only contain nodes that publish cluster_manager role, ignore all other nodes
        final String initialManagerNodes = configurationPart.properties().get("cluster.initial_cluster_manager_nodes");
        Assertions.assertThat(initialManagerNodes).isNotEmpty();
        final List<String> managerNodes = Arrays.asList(initialManagerNodes.split(","));

        Assertions.assertThat(managerNodes)
                .containsOnly("my_manager_node", "my_other_manager_node");
    }

    @Test
    void testManagerNodesWithNoRolesSet(@TempDir Path tempDir) throws ValidationException, RepositoryException {
        final OpensearchClusterConfigurationBean configurationBean = new OpensearchClusterConfigurationBean(DatanodeTestUtils.datanodeConfiguration(
<<<<<<< HEAD
                Map.of("hostname", "this_node_can_be_manager", "node_id_file", "node-id", "opensearch_logs_location", ".", "opensearch_config_location", ".")), testNodeService);
=======
                Map.of("hostname", "this_node_can_be_manager"), tempDir), testNodeService);
>>>>>>> 994cc852

        final DatanodeConfigurationPart configurationPart = configurationBean.buildConfigurationPart(new OpensearchConfigurationParams(Collections.emptyList(), Map.of(), tempDir));

        // initial cluster manager nodes should only contain nodes that publish cluster_manager role, ignore all other nodes
        final String initialManagerNodes = configurationPart.properties().get("cluster.initial_cluster_manager_nodes");
        Assertions.assertThat(initialManagerNodes).isNotEmpty();
        final List<String> managerNodes = Arrays.asList(initialManagerNodes.split(","));

        Assertions.assertThat(managerNodes)
                .containsOnly("my_manager_node", "my_other_manager_node", "this_node_can_be_manager");
    }

}<|MERGE_RESOLUTION|>--- conflicted
+++ resolved
@@ -70,11 +70,7 @@
     @Test
     void testManagerNodes(@TempDir Path tempDir) throws ValidationException, RepositoryException {
         final OpensearchClusterConfigurationBean configurationBean = new OpensearchClusterConfigurationBean(DatanodeTestUtils.datanodeConfiguration(
-<<<<<<< HEAD
-                Map.of("hostname", "this_node_can_be_manager", "node_roles", OpensearchNodeRole.CLUSTER_MANAGER, "node_id_file", "node-id", "opensearch_logs_location", ".", "opensearch_config_location", ".")), testNodeService);
-=======
                 Map.of("hostname", "this_node_can_be_manager", "node_roles", OpensearchNodeRole.CLUSTER_MANAGER), tempDir), testNodeService);
->>>>>>> 994cc852
 
         final DatanodeConfigurationPart configurationPart = configurationBean.buildConfigurationPart(new OpensearchConfigurationParams(Collections.emptyList(), Map.of(), tempDir));
 
@@ -90,11 +86,7 @@
     @Test
     void testManagerNodesWithSelfNoManager(@TempDir Path tempDir) throws ValidationException, RepositoryException {
         final OpensearchClusterConfigurationBean configurationBean = new OpensearchClusterConfigurationBean(DatanodeTestUtils.datanodeConfiguration(
-<<<<<<< HEAD
-                Map.of("hostname", "this_node_cannot_be_manager", "node_roles", OpensearchNodeRole.SEARCH, "node_id_file", "node-id", "opensearch_logs_location", ".", "opensearch_config_location", ".")), testNodeService);
-=======
                 Map.of("hostname", "this_node_cannot_be_manager", "node_roles", OpensearchNodeRole.SEARCH), tempDir), testNodeService);
->>>>>>> 994cc852
 
         final DatanodeConfigurationPart configurationPart = configurationBean.buildConfigurationPart(new OpensearchConfigurationParams(Collections.emptyList(), Map.of(), tempDir));
 
@@ -110,11 +102,7 @@
     @Test
     void testManagerNodesWithNoRolesSet(@TempDir Path tempDir) throws ValidationException, RepositoryException {
         final OpensearchClusterConfigurationBean configurationBean = new OpensearchClusterConfigurationBean(DatanodeTestUtils.datanodeConfiguration(
-<<<<<<< HEAD
-                Map.of("hostname", "this_node_can_be_manager", "node_id_file", "node-id", "opensearch_logs_location", ".", "opensearch_config_location", ".")), testNodeService);
-=======
                 Map.of("hostname", "this_node_can_be_manager"), tempDir), testNodeService);
->>>>>>> 994cc852
 
         final DatanodeConfigurationPart configurationPart = configurationBean.buildConfigurationPart(new OpensearchConfigurationParams(Collections.emptyList(), Map.of(), tempDir));
 
