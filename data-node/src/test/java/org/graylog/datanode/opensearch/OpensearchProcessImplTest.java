--- conflicted
+++ resolved
@@ -29,13 +29,10 @@
 import org.graylog.shaded.opensearch2.org.opensearch.client.RequestOptions;
 import org.graylog.shaded.opensearch2.org.opensearch.client.RestHighLevelClient;
 import org.graylog.shaded.opensearch2.org.opensearch.common.settings.Settings;
-<<<<<<< HEAD
 import org.graylog2.cluster.nodes.DataNodeDto;
 import org.graylog2.cluster.nodes.NodeService;
 import org.graylog2.datanode.DataNodeNotficationEvent;
 import org.graylog2.events.ClusterEventBus;
-=======
->>>>>>> 72369564
 import org.graylog2.plugin.system.NodeId;
 import org.graylog2.plugin.system.SimpleNodeId;
 import org.graylog2.security.CustomCAX509TrustManager;
@@ -93,11 +90,7 @@
         when(datanodeConfiguration.processLogsBufferSize()).thenReturn(100);
         when(configuration.getDatanodeNodeName()).thenReturn(nodeName);
         this.opensearchProcess = spy(new OpensearchProcessImpl(datanodeConfiguration, trustmManager, configuration,
-<<<<<<< HEAD
-                nodeService, objectMapper, processState, nodeName, nodeId, eventBus, clusterEventBus));
-=======
-                 objectMapper, processState, nodeId, eventBus));
->>>>>>> 72369564
+                 objectMapper, processState, nodeId, eventBus, clusterEventBus));
         when(opensearchProcess.restClient()).thenReturn(Optional.of(restClient));
         when(restClient.cluster()).thenReturn(clusterClient);
     }
