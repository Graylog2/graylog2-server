--- conflicted
+++ resolved
@@ -43,12 +43,7 @@
 import java.util.Map;
 
 class SearchableSnapshotsConfigurationBeanTest {
-    Configuration defaultConfiguration = datanodeConfiguration(Map.of(
-            "node_search_cache_size", "10gb",
-            "opensearch_logs_location", ".",
-            "opensearch_config_location", ".",
-            "node_id_file", "node-id"
-    ));
+
     @Test
     void testS3Repo(@TempDir Path tempDir) throws ValidationException, RepositoryException {
         final S3RepositoryConfiguration config = s3Configuration(Map.of(
@@ -59,13 +54,9 @@
         ));
 
         final SearchableSnapshotsConfigurationBean bean = new SearchableSnapshotsConfigurationBean(
-<<<<<<< HEAD
-                defaultConfiguration,
-=======
-                DatanodeTestUtils.datanodeConfiguration(Map.of(
-                        "node_search_cache_size", "10gb"
-                ), tempDir),
->>>>>>> 994cc852
+                DatanodeTestUtils.datanodeConfiguration(Map.of(
+                        "node_search_cache_size", "10gb"
+                ), tempDir),
                 datanodeDirectories(tempDir),
                 config,
                 new GCSRepositoryConfiguration(),
@@ -102,13 +93,9 @@
         ));
 
         final SearchableSnapshotsConfigurationBean bean = new SearchableSnapshotsConfigurationBean(
-<<<<<<< HEAD
-                defaultConfiguration,
-=======
-                DatanodeTestUtils.datanodeConfiguration(Map.of(
-                        "node_search_cache_size", "10gb"
-                ), tempDir),
->>>>>>> 994cc852
+                DatanodeTestUtils.datanodeConfiguration(Map.of(
+                        "node_search_cache_size", "10gb"
+                ), tempDir),
                 datanodeDirectories(tempDir),
                 config,
                 gcsRepositoryConfiguration,
@@ -136,13 +123,9 @@
         ));
 
         final SearchableSnapshotsConfigurationBean bean = new SearchableSnapshotsConfigurationBean(
-<<<<<<< HEAD
-                defaultConfiguration,
-=======
-                DatanodeTestUtils.datanodeConfiguration(Map.of(
-                        "node_search_cache_size", "10gb"
-                ), tempDir),
->>>>>>> 994cc852
+                DatanodeTestUtils.datanodeConfiguration(Map.of(
+                        "node_search_cache_size", "10gb"
+                ), tempDir),
                 datanodeDirectories(tempDir),
                 new S3RepositoryConfiguration(),
                 new GCSRepositoryConfiguration(),
@@ -173,16 +156,8 @@
         final SearchableSnapshotsConfigurationBean bean = new SearchableSnapshotsConfigurationBean(
                 DatanodeTestUtils.datanodeConfiguration(Map.of(
                         "path_repo", snapshotsPath,
-<<<<<<< HEAD
-                        "node_search_cache_size", "10gb",
-                        "opensearch_logs_location", ".",
-                        "opensearch_config_location", ".",
-                        "node_id_file", "node-id"
-                )),
-=======
-                        "node_search_cache_size", "10gb"
-                ), tempDir),
->>>>>>> 994cc852
+                        "node_search_cache_size", "10gb"
+                ), tempDir),
                 datanodeDirectories(tempDir),
                 config,
                 new GCSRepositoryConfiguration(),
@@ -209,13 +184,9 @@
 
         // only path_repo in general datanode configuration
         final SearchableSnapshotsConfigurationBean bean = new SearchableSnapshotsConfigurationBean(
-<<<<<<< HEAD
-                defaultConfiguration,
-=======
-                DatanodeTestUtils.datanodeConfiguration(Map.of(
-                        "node_search_cache_size", "10gb"
-                ), tempDir),
->>>>>>> 994cc852
+                DatanodeTestUtils.datanodeConfiguration(Map.of(
+                        "node_search_cache_size", "10gb"
+                ), tempDir),
                 datanodeDirectories(tempDir),
                 config,
                 new GCSRepositoryConfiguration(),
@@ -244,13 +215,9 @@
         ));
 
         final SearchableSnapshotsConfigurationBean bean = new SearchableSnapshotsConfigurationBean(
-<<<<<<< HEAD
-                defaultConfiguration,
-=======
-                DatanodeTestUtils.datanodeConfiguration(Map.of(
-                        "node_search_cache_size", "10gb"
-                ), tempDir),
->>>>>>> 994cc852
+                DatanodeTestUtils.datanodeConfiguration(Map.of(
+                        "node_search_cache_size", "10gb"
+                ), tempDir),
                 datanodeDirectories(tempDir),
                 config,
                 new GCSRepositoryConfiguration(),
@@ -274,15 +241,8 @@
                 DatanodeTestUtils.datanodeConfiguration(Map.of(
                         "node_roles", "cluster_manager,data,ingest,remote_cluster_client",
                         "path_repo", snapshotsPath,
-<<<<<<< HEAD
-                        "node_search_cache_size", "10gb",
-                        "opensearch_logs_location", ".",
-                        "node_id_file", "node-id"
-                )),
-=======
-                        "node_search_cache_size", "10gb"
-                ), tempDir),
->>>>>>> 994cc852
+                        "node_search_cache_size", "10gb"
+                ), tempDir),
                 datanodeDirectories(tempDir),
                 config,
                 new GCSRepositoryConfiguration(),
@@ -316,21 +276,4 @@
         new JadConfig(new InMemoryRepository(properties), configuration).process();
         return configuration;
     }
-<<<<<<< HEAD
-
-    private static Configuration datanodeConfiguration(Map<String, String> properties) {
-        try {
-            final Configuration configuration = new Configuration();
-            final InMemoryRepository mandatoryProps = new InMemoryRepository(Map.of(
-                    "opensearch_config_location", ".",
-                    "password_secret", "thisisverysecretpassword"
-            ));
-            new JadConfig(List.of(mandatoryProps, new InMemoryRepository(properties)), configuration).process();
-            return configuration;
-        } catch (Exception e) {
-            throw new RuntimeException(e);
-        }
-    }
-=======
->>>>>>> 994cc852
 }