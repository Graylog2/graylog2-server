<?xml version="1.0" encoding="UTF-8"?>
<Configuration packages="org.graylog2.log4j" shutdownHook="disable">
    <Appenders>
        <Console name="STDOUT" target="SYSTEM_OUT">
            <PatternLayout pattern="%d %-5p: %c - %m%n"/>
        </Console>
        <!-- Internal Graylog log appender. Please do not disable. This makes internal log messages available via REST calls. -->
        <Memory name="datanode-internal-logs" bufferSizeBytes="10MB">
            <PatternLayout pattern="%d{yyyy-MM-dd'T'HH:mm:ss.SSSXXX} %-5p [%c{1}] %m%n"/>
        </Memory>
    </Appenders>
    <Loggers>
        <!-- Application Loggers -->
        <Logger name="org.graylog.datanode" level="info"/>
<<<<<<< HEAD
        <Logger name="org.graylog.datanode.process.statemachine.tracer.StateMachineTransitionLogger" level="debug"/>
=======
        <!-- Hide warnings for enterprise cluster events -->
        <Logger name="org.graylog2.events.ClusterEventPeriodical" level="error"/>
>>>>>>> 1efbab8b
        <Root level="info">
            <AppenderRef ref="STDOUT"/>
            <AppenderRef ref="datanode-internal-logs"/>
        </Root>
    </Loggers>
</Configuration><|MERGE_RESOLUTION|>--- conflicted
+++ resolved
@@ -12,12 +12,8 @@
     <Loggers>
         <!-- Application Loggers -->
         <Logger name="org.graylog.datanode" level="info"/>
-<<<<<<< HEAD
-        <Logger name="org.graylog.datanode.process.statemachine.tracer.StateMachineTransitionLogger" level="debug"/>
-=======
         <!-- Hide warnings for enterprise cluster events -->
         <Logger name="org.graylog2.events.ClusterEventPeriodical" level="error"/>
->>>>>>> 1efbab8b
         <Root level="info">
             <AppenderRef ref="STDOUT"/>
             <AppenderRef ref="datanode-internal-logs"/>
