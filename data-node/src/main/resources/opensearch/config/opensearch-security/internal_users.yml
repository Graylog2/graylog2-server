--- conflicted
+++ resolved
@@ -6,55 +6,4 @@
   type: "internalusers"
   config_version: 2
 
-# Define your internal users here
-
-<<<<<<< HEAD
-# all demo users have been removed, so that they don't end up in our data node by accident
-=======
-## Demo users
-
-anomalyadmin:
-  hash: "$2y$12$TRwAAJgnNo67w3rVUz4FIeLx9Dy/llB79zf9I15CKJ9vkM4ZzAd3."
-  reserved: false
-  opendistro_security_roles:
-  - "anomaly_full_access"
-  description: "Demo anomaly admin user, using internal role"
-
-kibanaserver:
-  hash: "$2a$12$4AcgAt3xwOWadA5s5blL6ev39OXDNhmOesEoo33eZtrq2N0YrU3H."
-  reserved: true
-  description: "Demo OpenSearch Dashboards user"
-
-kibanaro:
-  hash: "$2a$12$JJSXNfTowz7Uu5ttXfeYpeYE0arACvcwlPBStB1F.MI7f0U9Z4DGC"
-  reserved: false
-  backend_roles:
-  - "kibanauser"
-  - "readall"
-  attributes:
-    attribute1: "value1"
-    attribute2: "value2"
-    attribute3: "value3"
-  description: "Demo OpenSearch Dashboards read only user, using external role mapping"
-
-logstash:
-  hash: "$2a$12$u1ShR4l4uBS3Uv59Pa2y5.1uQuZBrZtmNfqB3iM/.jL0XoV9sghS2"
-  reserved: false
-  backend_roles:
-  - "logstash"
-  description: "Demo logstash user, using external role mapping"
-
-readall:
-  hash: "$2a$12$ae4ycwzwvLtZxwZ82RmiEunBbIPiAmGZduBAjKN0TXdwQFtCwARz2"
-  reserved: false
-  backend_roles:
-  - "readall"
-  description: "Demo readall user, using external role mapping"
-
-snapshotrestore:
-  hash: "$2y$12$DpwmetHKwgYnorbgdvORCenv4NAK8cPUg8AI6pxLCuWf/ALc0.v7W"
-  reserved: false
-  backend_roles:
-  - "snapshotrestore"
-  description: "Demo snapshotrestore user, using external role mapping"
->>>>>>> f2e9d8f9
+# all demo users have been removed, so that they don't end up in our data node by accident