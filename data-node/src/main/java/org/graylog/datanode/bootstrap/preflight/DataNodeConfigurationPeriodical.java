/*
 * Copyright (C) 2020 Graylog, Inc.
 *
 * This program is free software: you can redistribute it and/or modify
 * it under the terms of the Server Side Public License, version 1,
 * as published by MongoDB, Inc.
 *
 * This program is distributed in the hope that it will be useful,
 * but WITHOUT ANY WARRANTY; without even the implied warranty of
 * MERCHANTABILITY or FITNESS FOR A PARTICULAR PURPOSE. See the
 * Server Side Public License for more details.
 *
 * You should have received a copy of the Server Side Public License
 * along with this program. If not, see
 * <http://www.mongodb.com/licensing/server-side-public-license>.
 */
package org.graylog.datanode.bootstrap.preflight;

import jakarta.inject.Inject;
import jakarta.inject.Singleton;
<<<<<<< HEAD
import org.graylog.datanode.configuration.DatanodeKeystore;
import org.graylog.datanode.configuration.DatanodeKeystoreException;
import org.graylog.security.certutil.cert.CertificateChain;
import org.graylog2.cluster.certificates.CertificateExchange;
=======
import org.bouncycastle.pkcs.PKCS10CertificationRequest;
import org.graylog.datanode.configuration.DatanodeKeystore;
import org.graylog.datanode.configuration.DatanodeKeystoreException;
import org.graylog.security.certutil.cert.CertificateChain;
import org.graylog.security.certutil.csr.exceptions.CSRGenerationException;
import org.graylog2.cluster.NodeNotFoundException;
import org.graylog2.cluster.certificates.CertificateExchange;
import org.graylog2.cluster.certificates.CertificateSigningRequest;
import org.graylog2.cluster.nodes.DataNodeDto;
import org.graylog2.cluster.nodes.NodeService;
import org.graylog2.cluster.preflight.DataNodeProvisioningConfig;
import org.graylog2.cluster.preflight.DataNodeProvisioningService;
>>>>>>> 347e5653
import org.graylog2.plugin.periodical.Periodical;
import org.graylog2.plugin.system.NodeId;
import org.slf4j.Logger;
import org.slf4j.LoggerFactory;

<<<<<<< HEAD
=======
import java.io.IOException;
import java.net.InetAddress;
import java.util.Collections;
import java.util.Objects;
import java.util.Optional;
import java.util.stream.Collectors;
import java.util.stream.Stream;

>>>>>>> 347e5653
@Singleton
public class DataNodeConfigurationPeriodical extends Periodical {
    private static final Logger LOG = LoggerFactory.getLogger(DataNodeConfigurationPeriodical.class);

    private final NodeId nodeId;

    private final CertificateExchange certificateExchange;
    private final DatanodeKeystore datanodeKeystore;

    @Inject
<<<<<<< HEAD
    public DataNodeConfigurationPeriodical(final NodeId nodeId,
                                           CertificateExchange certificateExchange,
                                           DatanodeKeystore datanodeKeystore) {
=======
    public DataNodeConfigurationPeriodical(final DataNodeProvisioningService dataNodeProvisioningService,
                                           final NodeService<DataNodeDto> nodeService,
                                           final NodeId nodeId,
                                           CertificateExchange certificateExchange,
                                           DatanodeKeystore datanodeKeystore) {
        this.dataNodeProvisioningService = dataNodeProvisioningService;
        this.nodeService = nodeService;
>>>>>>> 347e5653
        this.nodeId = nodeId;
        this.certificateExchange = certificateExchange;
        this.datanodeKeystore = datanodeKeystore;
    }

    @Override
    public void doRun() {
<<<<<<< HEAD

        // always check if there are any certificates that we can accept
        certificateExchange.pollCertificate(nodeId.getNodeId(), this::processCertificateChain);
=======
        LOG.debug("checking if this DataNode is supposed to take configuration steps.");
        var cfg = dataNodeProvisioningService.getPreflightConfigFor(nodeId.getNodeId());
        if (cfg.isEmpty()) {
            // write default config if none exists for this node
            writeInitialProvisioningConfig();
            return;
        }
        cfg.ifPresent(c -> {
            final var state = c.state();
            if (state == null) {
                return;
            }

            // always check if there are any certificates that we can accept
            certificateExchange.pollCertificate(nodeId.getNodeId(), this::processCertificateChain);

            switch (state) {
                case CONFIGURED -> writeCsr(c);
                case STARTUP_TRIGGER ->
                        dataNodeProvisioningService.changeState(nodeId.getNodeId(), DataNodeProvisioningConfig.State.STARTUP_REQUESTED);
            }
        });
    }

    private void processCertificateChain(CertificateChain certificateChain) {
        try {
            datanodeKeystore.replaceCertificatesInKeystore(certificateChain);
            dataNodeProvisioningService.changeState(nodeId.getNodeId(), DataNodeProvisioningConfig.State.STORED);
        } catch (DatanodeKeystoreException e) {
            throw new RuntimeException(e);
        }
    }

    private void writeCsr(DataNodeProvisioningConfig cfg) {
        try {
            final var node = nodeService.byNodeId(nodeId);
            final var altNames = ImmutableList.<String>builder()
                    .addAll(Optional.ofNullable(cfg.altNames()).orElse(Collections.emptyList()))
                    .addAll(determineAltNames())
                    .build();
            final PKCS10CertificationRequest csr = datanodeKeystore.createCertificateSigningRequest(node.getHostname(), altNames);
            certificateExchange.requestCertificate(new CertificateSigningRequest(nodeId.getNodeId(), csr));
            LOG.info("created CSR for this node");
        } catch (CSRGenerationException | IOException | NodeNotFoundException | DatanodeKeystoreException ex) {
            LOG.error("error generating a CSR: " + ex.getMessage(), ex);
            dataNodeProvisioningService.save(cfg.asError(ex.getMessage()));
        }
    }

    private void writeInitialProvisioningConfig() {
        dataNodeProvisioningService.save(DataNodeProvisioningConfig.builder()
                .nodeId(nodeId.getNodeId())
                .state(DataNodeProvisioningConfig.State.UNCONFIGURED)
                .build());
    }
>>>>>>> 347e5653

    }

    private void processCertificateChain(CertificateChain certificateChain) {
        try {
            datanodeKeystore.replaceCertificatesInKeystore(certificateChain);
        } catch (DatanodeKeystoreException e) {
            throw new RuntimeException(e);
        }
    }

    @Override
    protected Logger getLogger() {
        return LOG;
    }

    @Override
    public boolean runsForever() {
        return false;
    }

    @Override
    public boolean stopOnGracefulShutdown() {
        return true;
    }

    @Override
    public boolean leaderOnly() {
        return false;
    }

    @Override
    public boolean startOnThisNode() {
        return true;
    }

    @Override
    public boolean isDaemon() {
        return true;
    }

    @Override
    public int getInitialDelaySeconds() {
        return 0;
    }

    @Override
    public int getPeriodSeconds() {
        return 2;
    }
}<|MERGE_RESOLUTION|>--- conflicted
+++ resolved
@@ -18,41 +18,15 @@
 
 import jakarta.inject.Inject;
 import jakarta.inject.Singleton;
-<<<<<<< HEAD
 import org.graylog.datanode.configuration.DatanodeKeystore;
 import org.graylog.datanode.configuration.DatanodeKeystoreException;
 import org.graylog.security.certutil.cert.CertificateChain;
 import org.graylog2.cluster.certificates.CertificateExchange;
-=======
-import org.bouncycastle.pkcs.PKCS10CertificationRequest;
-import org.graylog.datanode.configuration.DatanodeKeystore;
-import org.graylog.datanode.configuration.DatanodeKeystoreException;
-import org.graylog.security.certutil.cert.CertificateChain;
-import org.graylog.security.certutil.csr.exceptions.CSRGenerationException;
-import org.graylog2.cluster.NodeNotFoundException;
-import org.graylog2.cluster.certificates.CertificateExchange;
-import org.graylog2.cluster.certificates.CertificateSigningRequest;
-import org.graylog2.cluster.nodes.DataNodeDto;
-import org.graylog2.cluster.nodes.NodeService;
-import org.graylog2.cluster.preflight.DataNodeProvisioningConfig;
-import org.graylog2.cluster.preflight.DataNodeProvisioningService;
->>>>>>> 347e5653
 import org.graylog2.plugin.periodical.Periodical;
 import org.graylog2.plugin.system.NodeId;
 import org.slf4j.Logger;
 import org.slf4j.LoggerFactory;
 
-<<<<<<< HEAD
-=======
-import java.io.IOException;
-import java.net.InetAddress;
-import java.util.Collections;
-import java.util.Objects;
-import java.util.Optional;
-import java.util.stream.Collectors;
-import java.util.stream.Stream;
-
->>>>>>> 347e5653
 @Singleton
 public class DataNodeConfigurationPeriodical extends Periodical {
     private static final Logger LOG = LoggerFactory.getLogger(DataNodeConfigurationPeriodical.class);
@@ -63,19 +37,9 @@
     private final DatanodeKeystore datanodeKeystore;
 
     @Inject
-<<<<<<< HEAD
     public DataNodeConfigurationPeriodical(final NodeId nodeId,
                                            CertificateExchange certificateExchange,
                                            DatanodeKeystore datanodeKeystore) {
-=======
-    public DataNodeConfigurationPeriodical(final DataNodeProvisioningService dataNodeProvisioningService,
-                                           final NodeService<DataNodeDto> nodeService,
-                                           final NodeId nodeId,
-                                           CertificateExchange certificateExchange,
-                                           DatanodeKeystore datanodeKeystore) {
-        this.dataNodeProvisioningService = dataNodeProvisioningService;
-        this.nodeService = nodeService;
->>>>>>> 347e5653
         this.nodeId = nodeId;
         this.certificateExchange = certificateExchange;
         this.datanodeKeystore = datanodeKeystore;
@@ -83,68 +47,8 @@
 
     @Override
     public void doRun() {
-<<<<<<< HEAD
-
         // always check if there are any certificates that we can accept
         certificateExchange.pollCertificate(nodeId.getNodeId(), this::processCertificateChain);
-=======
-        LOG.debug("checking if this DataNode is supposed to take configuration steps.");
-        var cfg = dataNodeProvisioningService.getPreflightConfigFor(nodeId.getNodeId());
-        if (cfg.isEmpty()) {
-            // write default config if none exists for this node
-            writeInitialProvisioningConfig();
-            return;
-        }
-        cfg.ifPresent(c -> {
-            final var state = c.state();
-            if (state == null) {
-                return;
-            }
-
-            // always check if there are any certificates that we can accept
-            certificateExchange.pollCertificate(nodeId.getNodeId(), this::processCertificateChain);
-
-            switch (state) {
-                case CONFIGURED -> writeCsr(c);
-                case STARTUP_TRIGGER ->
-                        dataNodeProvisioningService.changeState(nodeId.getNodeId(), DataNodeProvisioningConfig.State.STARTUP_REQUESTED);
-            }
-        });
-    }
-
-    private void processCertificateChain(CertificateChain certificateChain) {
-        try {
-            datanodeKeystore.replaceCertificatesInKeystore(certificateChain);
-            dataNodeProvisioningService.changeState(nodeId.getNodeId(), DataNodeProvisioningConfig.State.STORED);
-        } catch (DatanodeKeystoreException e) {
-            throw new RuntimeException(e);
-        }
-    }
-
-    private void writeCsr(DataNodeProvisioningConfig cfg) {
-        try {
-            final var node = nodeService.byNodeId(nodeId);
-            final var altNames = ImmutableList.<String>builder()
-                    .addAll(Optional.ofNullable(cfg.altNames()).orElse(Collections.emptyList()))
-                    .addAll(determineAltNames())
-                    .build();
-            final PKCS10CertificationRequest csr = datanodeKeystore.createCertificateSigningRequest(node.getHostname(), altNames);
-            certificateExchange.requestCertificate(new CertificateSigningRequest(nodeId.getNodeId(), csr));
-            LOG.info("created CSR for this node");
-        } catch (CSRGenerationException | IOException | NodeNotFoundException | DatanodeKeystoreException ex) {
-            LOG.error("error generating a CSR: " + ex.getMessage(), ex);
-            dataNodeProvisioningService.save(cfg.asError(ex.getMessage()));
-        }
-    }
-
-    private void writeInitialProvisioningConfig() {
-        dataNodeProvisioningService.save(DataNodeProvisioningConfig.builder()
-                .nodeId(nodeId.getNodeId())
-                .state(DataNodeProvisioningConfig.State.UNCONFIGURED)
-                .build());
-    }
->>>>>>> 347e5653
-
     }
 
     private void processCertificateChain(CertificateChain certificateChain) {
