/*
 * Copyright (C) 2020 Graylog, Inc.
 *
 * This program is free software: you can redistribute it and/or modify
 * it under the terms of the Server Side Public License, version 1,
 * as published by MongoDB, Inc.
 *
 * This program is distributed in the hope that it will be useful,
 * but WITHOUT ANY WARRANTY; without even the implied warranty of
 * MERCHANTABILITY or FITNESS FOR A PARTICULAR PURPOSE. See the
 * Server Side Public License for more details.
 *
 * You should have received a copy of the Server Side Public License
 * along with this program. If not, see
 * <http://www.mongodb.com/licensing/server-side-public-license>.
 */
package org.graylog.datanode.periodicals;

<<<<<<< HEAD
=======
import com.codahale.metrics.Gauge;
>>>>>>> 194aac15
import com.codahale.metrics.MetricRegistry;
import com.fasterxml.jackson.databind.ObjectMapper;
import com.google.common.collect.ImmutableMap;
import jakarta.annotation.Nonnull;
import jakarta.inject.Inject;
import org.graylog.datanode.Configuration;
import org.graylog.datanode.metrics.ClusterStatMetricsCollector;
import org.graylog.datanode.metrics.NodeMetricsCollector;
import org.graylog.datanode.metrics.NodeStatMetrics;
import org.graylog.datanode.opensearch.OpensearchProcess;
import org.graylog.datanode.opensearch.statemachine.OpensearchState;
import org.graylog.shaded.opensearch2.org.joda.time.DateTime;
import org.graylog.shaded.opensearch2.org.joda.time.DateTimeZone;
import org.graylog.shaded.opensearch2.org.opensearch.action.index.IndexRequest;
import org.graylog.shaded.opensearch2.org.opensearch.action.index.IndexResponse;
import org.graylog.shaded.opensearch2.org.opensearch.action.search.SearchRequest;
import org.graylog.shaded.opensearch2.org.opensearch.action.search.SearchResponse;
import org.graylog.shaded.opensearch2.org.opensearch.client.RequestOptions;
import org.graylog.shaded.opensearch2.org.opensearch.client.RestHighLevelClient;
import org.graylog.shaded.opensearch2.org.opensearch.core.action.ActionListener;
import org.graylog.shaded.opensearch2.org.opensearch.index.query.QueryBuilders;
import org.graylog.shaded.opensearch2.org.opensearch.search.builder.SearchSourceBuilder;
import org.graylog.shaded.opensearch2.org.opensearch.search.sort.SortBuilders;
import org.graylog.shaded.opensearch2.org.opensearch.search.sort.SortOrder;
import org.graylog2.plugin.periodical.Periodical;
import org.slf4j.Logger;
import org.slf4j.LoggerFactory;

import java.io.IOException;
import java.lang.management.GarbageCollectorMXBean;
import java.lang.management.ManagementFactory;
import java.lang.management.MemoryMXBean;
import java.lang.management.MemoryUsage;
import java.util.Arrays;
import java.util.HashMap;
import java.util.Map;
import java.util.Objects;
import java.util.concurrent.ConcurrentHashMap;

public class MetricsCollector extends Periodical {

    private static final Logger LOG = LoggerFactory.getLogger(MetricsCollector.class);
    private final OpensearchProcess process;
    private final Configuration configuration;
    private NodeMetricsCollector nodeStatMetricsCollector;
    private ClusterStatMetricsCollector clusterStatMetricsCollector;
    private final ObjectMapper objectMapper;
    private final MetricRegistry metricRegistry;
<<<<<<< HEAD
=======

    private final static Map<String, Object> opensearchMetrics = new ConcurrentHashMap<>();
>>>>>>> 194aac15

    @Inject
    public MetricsCollector(OpensearchProcess process, Configuration configuration, ObjectMapper objectMapper, MetricRegistry metricRegistry) {
        this.process = process;
        this.configuration = configuration;
        this.objectMapper = objectMapper;
        this.metricRegistry = metricRegistry;
<<<<<<< HEAD
=======
        registerNodeStatMetrics();
    }

    private void registerNodeStatMetrics() {
        Arrays.stream(NodeStatMetrics.values())
                .map(NodeStatMetrics::getMetricRegistryName)
                .forEach(metric -> {
                    metricRegistry.registerGauge(metric, new Gauge<Object>() {
                        @Override
                        public Object getValue() {
                            return getNodeMetric(metric);
                        }
                    });
                });
    }

    private Object getNodeMetric(String metricName) {
        return opensearchMetrics.getOrDefault(metricName, 0L);
>>>>>>> 194aac15
    }

    @Override
    public boolean runsForever() {
        return false;
    }

    @Override
    public boolean stopOnGracefulShutdown() {
        return false;
    }

    @Override
    public boolean startOnThisNode() {
        return true;
    }

    @Override
    public boolean isDaemon() {
        return true;
    }

    @Override
    public int getInitialDelaySeconds() {
        return 0;
    }

    @Override
    public int getPeriodSeconds() {
        return 60;
    }

    @Nonnull
    @Override
    protected Logger getLogger() {
        return LOG;
    }

    @Override
    public void doRun() {
        if (process.isInState(OpensearchState.AVAILABLE)) {
            process.restClient().ifPresent(client -> {
                this.nodeStatMetricsCollector = new NodeMetricsCollector(client, objectMapper, metricRegistry);
                this.clusterStatMetricsCollector = new ClusterStatMetricsCollector(client, objectMapper);
                final IndexRequest indexRequest = new IndexRequest(configuration.getMetricsStream());
                Map<String, Object> metrics = new HashMap<String, Object>();
                metrics.put(configuration.getMetricsTimestamp(), new DateTime(DateTimeZone.UTC));
                String node = configuration.getDatanodeNodeName();
                metrics.put("node", node);
                addJvmMetrics(metrics);
                Map<String, Object> nodeMetrics = nodeStatMetricsCollector.getNodeMetrics(node);
                metrics.putAll(nodeMetrics);
                indexRequest.source(metrics);
                indexDocument(client, indexRequest);

                if (process.isManagerNode()) {
                    metrics = new HashMap<>(clusterStatMetricsCollector.getClusterMetrics(getPreviousMetricsForCluster(client)));
                    metrics.put(configuration.getMetricsTimestamp(), new DateTime(DateTimeZone.UTC));
                    indexRequest.source(metrics);
                    indexDocument(client, indexRequest);
                }

                nodeMetrics.forEach((key, value) -> {
                    opensearchMetrics.put(NodeStatMetrics.getMetricRegistryName(key), value);
                });
            });
        }
    }

    private void addJvmMetrics(Map<String, Object> metrics) {
        MemoryMXBean memoryMXBean = ManagementFactory.getMemoryMXBean();
        metrics.put("dn_heap_usage", calcUsage(memoryMXBean.getHeapMemoryUsage()));
        metrics.put("dn_non_heap_usage", calcUsage(memoryMXBean.getNonHeapMemoryUsage()));

        Runtime runtime = Runtime.getRuntime();
        metrics.put("dn_processors", runtime.availableProcessors());

        metrics.put("dn_thread_count", Thread.activeCount());

        long gcTime = ManagementFactory.getGarbageCollectorMXBeans().stream()
                .mapToLong(GarbageCollectorMXBean::getCollectionTime)
                .sum();
        metrics.put("dn_gc_time", gcTime);
    }


    public static Map<String, Map<String, String>> getDatanodeMetrics() {
        return Map.of(
                "dn_heap_usage", ImmutableMap.of("type", "float"),
                "dn_non_heap_usage", ImmutableMap.of("type", "float"),
                "dn_processors", ImmutableMap.of("type", "integer"),
                "dn_thread_count", ImmutableMap.of("type", "integer"),
                "dn_gc_time", ImmutableMap.of("type", "long")
        );
    }

    private float calcUsage(MemoryUsage memoryUsage) {
        return 100 * (float) memoryUsage.getUsed() / memoryUsage.getCommitted();
    }

    private Map<String, Object> getPreviousMetricsForCluster(RestHighLevelClient client) {
        SearchRequest searchRequest = new SearchRequest(configuration.getMetricsStream());
        SearchSourceBuilder searchSourceBuilder = new SearchSourceBuilder();
        searchSourceBuilder.query(QueryBuilders.boolQuery().mustNot(QueryBuilders.existsQuery("node")));  // You can adjust the query based on your requirements
        searchSourceBuilder.size(1);  // Retrieve only one document
        searchSourceBuilder.sort(SortBuilders.fieldSort(configuration.getMetricsTimestamp()).order(SortOrder.DESC));  // Sort by timestamp in descending order
        searchRequest.source(searchSourceBuilder);
        SearchResponse searchResponse = null;
        try {
            searchResponse = client.search(searchRequest, RequestOptions.DEFAULT);
        } catch (IOException e) {
            LOG.error("Could not retrieve previous metrics", e);
        }

        if (Objects.nonNull(searchResponse) && searchResponse.getHits().getTotalHits().value > 0) {
            // Retrieve the first hit (latest document) from the search response
            return searchResponse.getHits().getAt(0).getSourceAsMap();
        } else {
            LOG.info("No previous metrics for cluster");
        }
        return Map.of();
    }

    private static void indexDocument(RestHighLevelClient client, IndexRequest indexRequest) {
        client.indexAsync(indexRequest, RequestOptions.DEFAULT, new ActionListener<IndexResponse>() {
            @Override
            public void onResponse(IndexResponse indexResponse) {
            }

            @Override
            public void onFailure(Exception e) {
                LOG.error("Error indexing metrics", e);
            }
        });
    }
}<|MERGE_RESOLUTION|>--- conflicted
+++ resolved
@@ -16,10 +16,7 @@
  */
 package org.graylog.datanode.periodicals;
 
-<<<<<<< HEAD
-=======
 import com.codahale.metrics.Gauge;
->>>>>>> 194aac15
 import com.codahale.metrics.MetricRegistry;
 import com.fasterxml.jackson.databind.ObjectMapper;
 import com.google.common.collect.ImmutableMap;
@@ -68,11 +65,8 @@
     private ClusterStatMetricsCollector clusterStatMetricsCollector;
     private final ObjectMapper objectMapper;
     private final MetricRegistry metricRegistry;
-<<<<<<< HEAD
-=======
 
     private final static Map<String, Object> opensearchMetrics = new ConcurrentHashMap<>();
->>>>>>> 194aac15
 
     @Inject
     public MetricsCollector(OpensearchProcess process, Configuration configuration, ObjectMapper objectMapper, MetricRegistry metricRegistry) {
@@ -80,8 +74,6 @@
         this.configuration = configuration;
         this.objectMapper = objectMapper;
         this.metricRegistry = metricRegistry;
-<<<<<<< HEAD
-=======
         registerNodeStatMetrics();
     }
 
@@ -100,7 +92,6 @@
 
     private Object getNodeMetric(String metricName) {
         return opensearchMetrics.getOrDefault(metricName, 0L);
->>>>>>> 194aac15
     }
 
     @Override
@@ -143,7 +134,7 @@
     public void doRun() {
         if (process.isInState(OpensearchState.AVAILABLE)) {
             process.restClient().ifPresent(client -> {
-                this.nodeStatMetricsCollector = new NodeMetricsCollector(client, objectMapper, metricRegistry);
+                this.nodeStatMetricsCollector = new NodeMetricsCollector(client, objectMapper);
                 this.clusterStatMetricsCollector = new ClusterStatMetricsCollector(client, objectMapper);
                 final IndexRequest indexRequest = new IndexRequest(configuration.getMetricsStream());
                 Map<String, Object> metrics = new HashMap<String, Object>();
