/*
 * Copyright (C) 2020 Graylog, Inc.
 *
 * This program is free software: you can redistribute it and/or modify
 * it under the terms of the Server Side Public License, version 1,
 * as published by MongoDB, Inc.
 *
 * This program is distributed in the hope that it will be useful,
 * but WITHOUT ANY WARRANTY; without even the implied warranty of
 * MERCHANTABILITY or FITNESS FOR A PARTICULAR PURPOSE. See the
 * Server Side Public License for more details.
 *
 * You should have received a copy of the Server Side Public License
 * along with this program. If not, see
 * <http://www.mongodb.com/licensing/server-side-public-license>.
 */
package org.graylog.datanode.process;

import org.graylog2.cluster.DataNodeStatus;

public enum ProcessState {
    /**
     * Fresh created process, not started yet
     */
    WAITING_FOR_CONFIGURATION(DataNodeStatus.UNCONFIGURED),
    /**
     * The process is running on the underlying OS and has a process ID. It's not responding to the REST API yet
     */
    STARTING(DataNodeStatus.STARTING),
    /**
     * Opensearch is now available on the default port with GREEN cluster status, all good
     */
    AVAILABLE(DataNodeStatus.AVAILABLE),
    /**
     * There are problems in the REST communication with the opensearch. We'll retry several times before
     * we go to the FAILED state, giving up.
     */
    NOT_RESPONDING(DataNodeStatus.UNAVAILABLE),

    /**
     * Failed to reach the opensearch REST API, but the underlying process is still alive
     */
<<<<<<< HEAD
    FAILED(DataNodeStatus.UNAVAILABLE),
=======
    FAILED,
>>>>>>> c6101f39

    /**
     * Removal of node from Opensearch cluster requested
     */
<<<<<<< HEAD
    REMOVING(DataNodeStatus.REMOVING),
    /**
     * Removal of node from Opensearch cluster completed
     */
    REMOVED(DataNodeStatus.REMOVED),

=======
    REMOVING,
    /**
     * Removal of node from Opensearch cluster completed
     */
    REMOVED,
    
>>>>>>> c6101f39
    /**
     * The OS process is not running anymore on the underlying system, it has been terminated
     */
    TERMINATED(DataNodeStatus.UNAVAILABLE);


    private final DataNodeStatus dataNodeStatus;

    ProcessState(DataNodeStatus dataNodeStatus) {
        this.dataNodeStatus = dataNodeStatus;
    }

    public DataNodeStatus getDataNodeStatus() {
        return dataNodeStatus;
    }
}<|MERGE_RESOLUTION|>--- conflicted
+++ resolved
@@ -40,30 +40,17 @@
     /**
      * Failed to reach the opensearch REST API, but the underlying process is still alive
      */
-<<<<<<< HEAD
     FAILED(DataNodeStatus.UNAVAILABLE),
-=======
-    FAILED,
->>>>>>> c6101f39
 
     /**
      * Removal of node from Opensearch cluster requested
      */
-<<<<<<< HEAD
     REMOVING(DataNodeStatus.REMOVING),
     /**
      * Removal of node from Opensearch cluster completed
      */
     REMOVED(DataNodeStatus.REMOVED),
-
-=======
-    REMOVING,
-    /**
-     * Removal of node from Opensearch cluster completed
-     */
-    REMOVED,
     
->>>>>>> c6101f39
     /**
      * The OS process is not running anymore on the underlying system, it has been terminated
      */
