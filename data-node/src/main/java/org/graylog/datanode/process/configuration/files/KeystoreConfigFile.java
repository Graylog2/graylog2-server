--- conflicted
+++ resolved
@@ -35,7 +35,10 @@
     @Override
     public void write(OutputStream stream) throws IOException {
         try {
-<<<<<<< HEAD
+            if (keystoreInformation.password().length == 0) {
+                throw new IllegalArgumentException("Keystore password is empty!");
+            }
+            keystoreInformation().loadKeystore().store(stream, keystoreInformation.password());
             KeyStore keyStore = keystoreInformation().loadKeystore();
 
             Enumeration<String> aliases = keyStore.aliases();
@@ -63,14 +66,8 @@
                     keyStore.deleteEntry(alias);
                 }
             }
-            
+
             keyStore.store(stream, keystoreInformation.password());
-=======
-            if (keystoreInformation.password().length == 0) {
-                throw new IllegalArgumentException("Keystore password is empty!");
-            }
-            keystoreInformation().loadKeystore().store(stream, keystoreInformation.password());
->>>>>>> 89833df1
         } catch (Exception e) {
             throw new OpensearchConfigurationException("Failed to persist opensearch keystore file " + relativePath, e);
         }
