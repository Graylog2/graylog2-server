--- conflicted
+++ resolved
@@ -32,7 +32,7 @@
 import org.graylog.datanode.opensearch.statemachine.OpensearchEvent;
 import org.graylog.datanode.opensearch.statemachine.OpensearchState;
 import org.graylog.datanode.opensearch.statemachine.OpensearchStateMachine;
-<<<<<<< HEAD
+import org.graylog.datanode.periodicals.ClusterStateResponse;
 import org.graylog.datanode.process.ProcessInformation;
 import org.graylog.datanode.process.ProcessListener;
 import org.graylog.shaded.opensearch2.org.opensearch.OpenSearchStatusException;
@@ -43,15 +43,9 @@
 import org.graylog.shaded.opensearch2.org.opensearch.action.admin.cluster.settings.ClusterUpdateSettingsRequest;
 import org.graylog.shaded.opensearch2.org.opensearch.action.admin.cluster.settings.ClusterUpdateSettingsResponse;
 import org.graylog.shaded.opensearch2.org.opensearch.client.ClusterClient;
+import org.graylog.shaded.opensearch2.org.opensearch.client.Request;
 import org.graylog.shaded.opensearch2.org.opensearch.client.RequestOptions;
-=======
-import org.graylog.datanode.opensearch.statemachine.tracer.StateMachineTracer;
-import org.graylog.datanode.periodicals.ClusterStateResponse;
-import org.graylog.datanode.process.ProcessInformation;
-import org.graylog.datanode.process.ProcessListener;
-import org.graylog.shaded.opensearch2.org.opensearch.client.Request;
 import org.graylog.shaded.opensearch2.org.opensearch.client.Response;
->>>>>>> e098d672
 import org.graylog.shaded.opensearch2.org.opensearch.client.RestHighLevelClient;
 import org.graylog.shaded.opensearch2.org.opensearch.common.settings.Settings;
 import org.graylog.storage.opensearch2.OpenSearchClient;
@@ -367,12 +361,15 @@
         onEvent(OpensearchEvent.PROCESS_TERMINATED);
     }
 
-    @Override
-<<<<<<< HEAD
+
+    @Override
     public void available() {
         if (!allocationExcludeChecked) {
             this.checkAllocationEnabledStatus();
-=======
+        }
+    }
+
+    @Override
     public boolean isManagerNode() {
         return restClient()
                 .flatMap(this::requestClusterState)
@@ -380,7 +377,7 @@
                 .map(managerNode -> configuration.getDatanodeNodeName().equals(managerNode.name()))
                 .orElse(false);
     }
-    
+
     private Optional<ClusterStateResponse> requestClusterState(RestHighLevelClient client) {
         try {
             final Response response = client.getLowLevelClient().performRequest(new Request("GET", "_cluster/state/"));
@@ -389,7 +386,6 @@
         } catch (IOException e) {
             LOG.warn("Failed to obtain cluster state response", e);
             return Optional.empty();
->>>>>>> e098d672
         }
     }
 
