/*
 * Copyright (C) 2020 Graylog, Inc.
 *
 * This program is free software: you can redistribute it and/or modify
 * it under the terms of the Server Side Public License, version 1,
 * as published by MongoDB, Inc.
 *
 * This program is distributed in the hope that it will be useful,
 * but WITHOUT ANY WARRANTY; without even the implied warranty of
 * MERCHANTABILITY or FITNESS FOR A PARTICULAR PURPOSE. See the
 * Server Side Public License for more details.
 *
 * You should have received a copy of the Server Side Public License
 * along with this program. If not, see
 * <http://www.mongodb.com/licensing/server-side-public-license>.
 */
package org.graylog.datanode.opensearch;

import com.fasterxml.jackson.databind.ObjectMapper;
import com.google.common.eventbus.EventBus;
import com.google.common.util.concurrent.ThreadFactoryBuilder;
import jakarta.inject.Inject;
import org.apache.commons.collections4.queue.CircularFifoQueue;
import org.apache.commons.exec.ExecuteException;
import org.apache.http.client.utils.URIBuilder;
import org.graylog.datanode.Configuration;
import org.graylog.datanode.configuration.DatanodeConfiguration;
import org.graylog.datanode.opensearch.cli.OpensearchCommandLineProcess;
import org.graylog.datanode.opensearch.configuration.OpensearchConfiguration;
import org.graylog.datanode.opensearch.rest.OpensearchRestClient;
import org.graylog.datanode.opensearch.statemachine.OpensearchEvent;
import org.graylog.datanode.opensearch.statemachine.OpensearchState;
import org.graylog.datanode.opensearch.statemachine.OpensearchStateMachine;
import org.graylog.datanode.periodicals.ClusterStateResponse;
import org.graylog.datanode.process.ProcessInformation;
import org.graylog.datanode.process.ProcessListener;
import org.graylog.shaded.opensearch2.org.opensearch.OpenSearchStatusException;
import org.graylog.shaded.opensearch2.org.opensearch.action.admin.cluster.health.ClusterHealthRequest;
import org.graylog.shaded.opensearch2.org.opensearch.action.admin.cluster.health.ClusterHealthResponse;
import org.graylog.shaded.opensearch2.org.opensearch.action.admin.cluster.settings.ClusterGetSettingsRequest;
import org.graylog.shaded.opensearch2.org.opensearch.action.admin.cluster.settings.ClusterGetSettingsResponse;
import org.graylog.shaded.opensearch2.org.opensearch.action.admin.cluster.settings.ClusterUpdateSettingsRequest;
import org.graylog.shaded.opensearch2.org.opensearch.action.admin.cluster.settings.ClusterUpdateSettingsResponse;
import org.graylog.shaded.opensearch2.org.opensearch.client.ClusterClient;
import org.graylog.shaded.opensearch2.org.opensearch.client.Request;
import org.graylog.shaded.opensearch2.org.opensearch.client.RequestOptions;
import org.graylog.shaded.opensearch2.org.opensearch.client.Response;
import org.graylog.shaded.opensearch2.org.opensearch.client.RestHighLevelClient;
import org.graylog.shaded.opensearch2.org.opensearch.common.settings.Settings;
import org.graylog.storage.opensearch2.OpenSearchClient;
import org.graylog2.datanode.DataNodeLifecycleEvent;
import org.graylog2.datanode.DataNodeLifecycleTrigger;
import org.graylog2.plugin.system.NodeId;
import org.graylog2.security.CustomCAX509TrustManager;
import org.graylog2.security.TrustManagerAggregator;
import org.slf4j.Logger;
import org.slf4j.LoggerFactory;

import javax.annotation.Nonnull;
import javax.net.ssl.TrustManager;
import javax.net.ssl.X509TrustManager;
import java.io.IOException;
import java.net.URI;
<<<<<<< HEAD
import java.nio.charset.Charset;
import java.nio.file.Files;
import java.nio.file.Path;
import java.nio.file.StandardOpenOption;
import java.security.GeneralSecurityException;
=======
import java.security.KeyStore;
>>>>>>> b5d905c6
import java.util.List;
import java.util.Locale;
import java.util.Objects;
import java.util.Optional;
import java.util.Queue;
import java.util.concurrent.Executors;
import java.util.concurrent.ScheduledExecutorService;
import java.util.concurrent.TimeUnit;

public class OpensearchProcessImpl implements OpensearchProcess, ProcessListener {

    private static final Logger LOG = LoggerFactory.getLogger(OpensearchProcessImpl.class);


    @SuppressWarnings("OptionalUsedAsFieldOrParameterType")
    private Optional<OpensearchConfiguration> opensearchConfiguration = Optional.empty();
    @SuppressWarnings("OptionalUsedAsFieldOrParameterType")
    private Optional<RestHighLevelClient> restClient = Optional.empty();
    private Optional<OpenSearchClient> openSearchClient = Optional.empty();

    private final OpensearchStateMachine processState;

    private final DatanodeConfiguration datanodeConfiguration;

    private OpensearchCommandLineProcess commandLineProcess;

    private final Queue<String> stdout;
    private final Queue<String> stderr;
    private final CustomCAX509TrustManager trustManager;
    private final Configuration configuration;
    private final ObjectMapper objectMapper;
    private final String nodeName;
    private final NodeId nodeId;
    private final EventBus eventBus;


    static final String CLUSTER_ROUTING_ALLOCATION_EXCLUDE_SETTING = "cluster.routing.allocation.exclude._name";
    boolean allocationExcludeChecked = false;
    ScheduledExecutorService executorService;

    @Inject
    OpensearchProcessImpl(DatanodeConfiguration datanodeConfiguration, final CustomCAX509TrustManager trustManager,
                          final Configuration configuration,
                          ObjectMapper objectMapper, OpensearchStateMachine processState, NodeId nodeId, EventBus eventBus) {
        this.datanodeConfiguration = datanodeConfiguration;
        this.processState = processState;
        this.stdout = new CircularFifoQueue<>(datanodeConfiguration.processLogsBufferSize());
        this.stderr = new CircularFifoQueue<>(datanodeConfiguration.processLogsBufferSize());
        this.trustManager = trustManager;
        this.configuration = configuration;
        this.objectMapper = objectMapper;
        this.nodeName = configuration.getDatanodeNodeName();
        this.nodeId = nodeId;
        this.eventBus = eventBus;
    }

    private RestHighLevelClient createRestClient(OpensearchConfiguration configuration) {

        final TrustManager trustManager = createAggregatedTrustManager(configuration.trustStore());

        return OpensearchRestClient.build(configuration, datanodeConfiguration, trustManager);
    }

    /**
     * We have to combine the system-wide trust manager with a manager that trusts certificates used to secure
     * the datanode's opensearch process.
     *
     * @param truststore truststore containing certificates used to secure datanode's opensearch
     * @return combined trust manager
     */
    @Nonnull
<<<<<<< HEAD
    private X509TrustManager createAggregatedTrustManager(FilesystemKeystoreInformation truststore) {
        try {
            return new TrustManagerAggregator(List.of(this.trustManager, TrustManagerAggregator.trustManagerFromKeystore(truststore.loadKeystore())));
        } catch (IOException | GeneralSecurityException e) {
            throw new RuntimeException(e);
        }
=======
    private X509TrustManager createAggregatedTrustManager(KeyStore truststore) {
        return new TrustManagerAggregator(List.of(this.trustManager, TrustManagerAggregator.trustManagerFromKeystore(truststore)));
>>>>>>> b5d905c6
    }

    @Override
    public List<String> stdOutLogs() {
        return stdout.stream().toList();
    }

    @Override
    public List<String> stdErrLogs() {
        return stderr.stream().toList();
    }

    public Optional<RestHighLevelClient> restClient() {
        return restClient;
    }

    public Optional<OpenSearchClient> openSearchClient() {
        return openSearchClient;
    }

    public OpensearchInfo processInfo() {
        return new OpensearchInfo(configuration.getDatanodeNodeName(), processState.getState(), getOpensearchBaseUrl().toString(), commandLineProcess != null ? commandLineProcess.processInfo() : ProcessInformation.empty());
    }

    @Override
    public URI getOpensearchBaseUrl() {
        final String baseUrl = opensearchConfiguration.map(OpensearchConfiguration::getRestBaseUrl)
                .map(httpHost -> new URIBuilder()
                        .setHost(httpHost.getHostName())
                        .setPort(httpHost.getPort())
                        .setScheme(httpHost.getSchemeName()).toString())
                .orElse(""); // Empty address will cause problems for opensearch clients. Has to be filtered out in IndexerDiscoveryProvider
        return URI.create(baseUrl);
    }

    @Override
    public String getOpensearchClusterUrl() {
        return configuration.getDatanodeNodeName() + ":" + configuration.getOpensearchTransportPort();
    }

    @Override
    public String getDatanodeRestApiUrl() {
        final boolean secured = opensearchConfiguration.flatMap(OpensearchConfiguration::httpCertificate).isPresent();
        String protocol = secured ? "https" : "http";
        String host = configuration.getHostname();
        final int port = configuration.getDatanodeHttpPort();
        return String.format(Locale.ROOT, "%s://%s:%d", protocol, host, port);
    }

    public void onEvent(OpensearchEvent event) {
        LOG.debug("Process event: " + event);
        this.processState.fire(event);
    }

    public boolean isInState(OpensearchState expectedState) {
        return this.processState.getState().equals(expectedState);
    }

    @Override
    public void configure(OpensearchConfiguration configuration) {
        this.opensearchConfiguration = Optional.of(configuration);
        configure();
    }

    private void configure() {
        opensearchConfiguration.ifPresentOrElse(
                (config -> {
                    // refresh TM if the SSL certs changed
                    trustManager.refresh();
                }),
                () -> {throw new IllegalArgumentException("Opensearch configuration required but not supplied!");}
        );
    }

    @Override
    public synchronized void start() {
        opensearchConfiguration.ifPresentOrElse(
                (config -> {
                    boolean startedPreviously = Objects.nonNull(commandLineProcess) && commandLineProcess.processInfo().alive();
                    if (startedPreviously) {
                        stop();
                    }

                    commandLineProcess = new OpensearchCommandLineProcess(config, this);
                    commandLineProcess.start();

                    restClient = Optional.of(createRestClient(config));
                    openSearchClient = restClient.map(c -> new OpenSearchClient(c, objectMapper));
                }),
                () -> {throw new IllegalArgumentException("Opensearch configuration required but not supplied!");}
        );
    }

    /**
     * reset allocation exclude status on restart to allow removed nodes to rejoin the cluster
     */
    private void checkAllocationEnabledStatus() {
        if (restClient().isPresent()) {
            ClusterClient clusterClient = restClient().get().cluster();
            try {
                final ClusterGetSettingsResponse settings =
                        clusterClient.getSettings(new ClusterGetSettingsRequest(), RequestOptions.DEFAULT);
                final String setting = settings.getSetting(CLUSTER_ROUTING_ALLOCATION_EXCLUDE_SETTING);
                if (nodeName.equals(setting)) {
                    ClusterUpdateSettingsRequest updateSettings = new ClusterUpdateSettingsRequest();
                    updateSettings.transientSettings(Settings.builder()
                            .putNull(CLUSTER_ROUTING_ALLOCATION_EXCLUDE_SETTING)
                            .build());
                    clusterClient.putSettings(updateSettings, RequestOptions.DEFAULT);
                }
                allocationExcludeChecked = true;
            } catch (IOException e) {
                throw new RuntimeException("Error getting cluster settings from OpenSearch", e);
            }
        }
    }


    @Override
    public synchronized void stop() {
        stopProcess();
        stopRestClient();
    }

    private void stopRestClient() {
        restClient().ifPresent(client -> {
            try {
                client.close();
            } catch (IOException e) {
                LOG.warn("Failed to close rest client", e);
            }
        });
    }

    private void stopProcess() {
        if (this.commandLineProcess != null) {
            commandLineProcess.close();
        }
    }

    @Override
    public void remove() {
        LOG.info("Starting removal of OpenSearch node");
        restClient().ifPresent(client -> {
            final ClusterClient clusterClient = client.cluster();
            ClusterUpdateSettingsRequest settings = new ClusterUpdateSettingsRequest();
            settings.transientSettings(Settings.builder()
                    .put(CLUSTER_ROUTING_ALLOCATION_EXCLUDE_SETTING, nodeName)
                    .build());
            try {
                final ClusterUpdateSettingsResponse response =
                        clusterClient.putSettings(settings, RequestOptions.DEFAULT);
                if (response.isAcknowledged()) {
                    allocationExcludeChecked = false; // reset to rejoin cluster in case of failure
                    executorService = Executors.newSingleThreadScheduledExecutor(new ThreadFactoryBuilder().setNameFormat("datanode-removal").build());
                    executorService.scheduleAtFixedRate(this::checkRemovalStatus, 10, 10, TimeUnit.SECONDS);
                } else {
                    throw new RuntimeException("Failed to exclude node from cluster allocation");
                }
            } catch (IOException e) {
                throw new RuntimeException("Failed to exclude node from cluster allocation", e);
            }
        });
    }

    /**
     * started by onRemove() to check if all shards have been relocated
     */
    void checkRemovalStatus() {
        final Optional<RestHighLevelClient> restClient = restClient();
        if (restClient.isPresent()) {
            try {
                final ClusterClient clusterClient = restClient.get().cluster();
                final ClusterHealthResponse health = clusterClient
                        .health(new ClusterHealthRequest(), RequestOptions.DEFAULT);
                if (health.getRelocatingShards() == 0) {
                    onEvent(OpensearchEvent.PROCESS_STOPPED);
                    executorService.shutdown();
                    eventBus.post(DataNodeLifecycleEvent.create(nodeId.getNodeId(), DataNodeLifecycleTrigger.REMOVED));
                }
            } catch (IOException | OpenSearchStatusException e) {
                throw new RuntimeException("Error checking removal status", e);
            }
        }
    }

    @Override
    public void reset() {
        stop();
        configure();
        start();
    }

    @Override
    public void onStart() {
    }

    @Override
    public void onStdOut(String line) {
        LOG.info(line);
        stdout.offer(line);
    }

    @Override
    public void onStdErr(String line) {
        LOG.warn(line);
        stderr.offer(line);
    }

    @Override
    public void onProcessComplete(int exitValue) {
        LOG.info("Opensearch process completed with exit code {}", exitValue);
        onEvent(OpensearchEvent.PROCESS_TERMINATED);
    }

    @Override
    public void onProcessFailed(ExecuteException e) {
        LOG.warn("Opensearch process failed", e);
        onEvent(OpensearchEvent.PROCESS_TERMINATED);
    }


    @Override
    public void available() {
        if (!allocationExcludeChecked) {
            this.checkAllocationEnabledStatus();
        }
    }

    @Override
    public boolean isManagerNode() {
        return restClient()
                .flatMap(this::requestClusterState)
                .map(r -> r.nodes().get(r.clusterManagerNode()))
                .map(managerNode -> configuration.getDatanodeNodeName().equals(managerNode.name()))
                .orElse(false);
    }

    private Optional<ClusterStateResponse> requestClusterState(RestHighLevelClient client) {
        try {
            final Response response = client.getLowLevelClient().performRequest(new Request("GET", "_cluster/state/"));
            final ClusterStateResponse state = objectMapper.readValue(response.getEntity().getContent(), ClusterStateResponse.class);
            return Optional.of(state);
        } catch (IOException e) {
            LOG.warn("Failed to obtain cluster state response", e);
            return Optional.empty();
        }
    }

}<|MERGE_RESOLUTION|>--- conflicted
+++ resolved
@@ -61,15 +61,7 @@
 import javax.net.ssl.X509TrustManager;
 import java.io.IOException;
 import java.net.URI;
-<<<<<<< HEAD
-import java.nio.charset.Charset;
-import java.nio.file.Files;
-import java.nio.file.Path;
-import java.nio.file.StandardOpenOption;
-import java.security.GeneralSecurityException;
-=======
 import java.security.KeyStore;
->>>>>>> b5d905c6
 import java.util.List;
 import java.util.Locale;
 import java.util.Objects;
@@ -141,17 +133,8 @@
      * @return combined trust manager
      */
     @Nonnull
-<<<<<<< HEAD
-    private X509TrustManager createAggregatedTrustManager(FilesystemKeystoreInformation truststore) {
-        try {
-            return new TrustManagerAggregator(List.of(this.trustManager, TrustManagerAggregator.trustManagerFromKeystore(truststore.loadKeystore())));
-        } catch (IOException | GeneralSecurityException e) {
-            throw new RuntimeException(e);
-        }
-=======
     private X509TrustManager createAggregatedTrustManager(KeyStore truststore) {
         return new TrustManagerAggregator(List.of(this.trustManager, TrustManagerAggregator.trustManagerFromKeystore(truststore)));
->>>>>>> b5d905c6
     }
 
     @Override
