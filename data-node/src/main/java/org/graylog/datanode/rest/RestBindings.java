/*
 * Copyright (C) 2020 Graylog, Inc.
 *
 * This program is free software: you can redistribute it and/or modify
 * it under the terms of the Server Side Public License, version 1,
 * as published by MongoDB, Inc.
 *
 * This program is distributed in the hope that it will be useful,
 * but WITHOUT ANY WARRANTY; without even the implied warranty of
 * MERCHANTABILITY or FITNESS FOR A PARTICULAR PURPOSE. See the
 * Server Side Public License for more details.
 *
 * You should have received a copy of the Server Side Public License
 * along with this program. If not, see
 * <http://www.mongodb.com/licensing/server-side-public-license>.
 */
package org.graylog.datanode.rest;

import org.graylog2.plugin.inject.Graylog2Module;

public class RestBindings extends Graylog2Module {
    @Override
    protected void configure() {
        addSystemRestResource(StatusController.class);
        addSystemRestResource(LogsController.class);
        addSystemRestResource(ManagementController.class);
        addSystemRestResource(IndicesDirectoryController.class);
        addSystemRestResource(OpensearchConnectionCheckController.class);
<<<<<<< HEAD
        addSystemRestResource(IndexStateController.class);
=======
        addSystemRestResource(CertificatesController.class);
>>>>>>> 0881b434
    }
}<|MERGE_RESOLUTION|>--- conflicted
+++ resolved
@@ -26,10 +26,7 @@
         addSystemRestResource(ManagementController.class);
         addSystemRestResource(IndicesDirectoryController.class);
         addSystemRestResource(OpensearchConnectionCheckController.class);
-<<<<<<< HEAD
         addSystemRestResource(IndexStateController.class);
-=======
         addSystemRestResource(CertificatesController.class);
->>>>>>> 0881b434
     }
 }