/*
 * Copyright (C) 2020 Graylog, Inc.
 *
 * This program is free software: you can redistribute it and/or modify
 * it under the terms of the Server Side Public License, version 1,
 * as published by MongoDB, Inc.
 *
 * This program is distributed in the hope that it will be useful,
 * but WITHOUT ANY WARRANTY; without even the implied warranty of
 * MERCHANTABILITY or FITNESS FOR A PARTICULAR PURPOSE. See the
 * Server Side Public License for more details.
 *
 * You should have received a copy of the Server Side Public License
 * along with this program. If not, see
 * <http://www.mongodb.com/licensing/server-side-public-license>.
 */
package org.graylog.datanode.configuration;

import jakarta.annotation.Nonnull;
import org.graylog.security.certutil.CertConstants;
import org.graylog.security.certutil.csr.FilesystemKeystoreInformation;
<<<<<<< HEAD
=======
import org.graylog.security.certutil.csr.InMemoryKeystoreInformation;
>>>>>>> b5d905c6
import org.graylog.security.certutil.csr.KeystoreInformation;

import java.io.FileOutputStream;
import java.io.IOException;
import java.nio.file.Path;
import java.security.GeneralSecurityException;
import java.security.KeyStore;
import java.security.KeyStoreException;
import java.security.NoSuchAlgorithmException;
import java.security.cert.Certificate;
import java.security.cert.CertificateException;
import java.security.cert.X509Certificate;
import java.util.Arrays;
import java.util.List;
import java.util.concurrent.atomic.AtomicInteger;

public class TruststoreCreator {

    private final KeyStore truststore;

    public TruststoreCreator(KeyStore truststore) {
        this.truststore = truststore;
    }

    public static TruststoreCreator newDefaultJvm() {
        return TruststoreUtils.loadJvmTruststore()
                .map(TruststoreCreator::new)
                .orElseGet(TruststoreCreator::newEmpty);
    }

    public static TruststoreCreator newEmpty() {
        try {
            KeyStore trustStore = KeyStore.getInstance(CertConstants.PKCS12);
            trustStore.load(null, null);
            return new TruststoreCreator(trustStore);
        } catch (KeyStoreException | CertificateException | IOException | NoSuchAlgorithmException e) {
            throw new RuntimeException(e);
        }
    }

<<<<<<< HEAD
    /**
     * Originally we added only the root(=selfsigned) certificate to the truststore. But this causes problems with
     * usage of intermediate CAs. There is nothing wrong adding the whole cert chain to the truststore.
     *
     * @param keystoreInformation access to the keystore, to obtain certificate chains by the given alias
     * @param alias               which certificate chain should we extract from the provided keystore
     */
    public TruststoreCreator addFromKeystore(KeystoreInformation keystoreInformation,
                                             final String alias) throws IOException, GeneralSecurityException {
        final KeyStore keystore = keystoreInformation.loadKeystore();
        final Certificate[] chain = keystore.getCertificateChain(alias);
        final List<X509Certificate> x509Certs = toX509Certs(chain);
        return addCertificates(x509Certs);
    }

    @Nonnull
    private static List<X509Certificate> toX509Certs(Certificate[] certs) {
        return Arrays.stream(certs)
                .filter(c -> c instanceof X509Certificate)
                .map(c -> (X509Certificate) c)
                .toList();
=======
    public TruststoreCreator addRootCert(final String name, KeystoreInformation keystoreInformation,
                                         final String alias) throws GeneralSecurityException {
        final X509Certificate rootCert;
        try {
            rootCert = findRootCert(keystoreInformation, alias);
        } catch (Exception e) {
            throw new RuntimeException(e);
        }
        this.truststore.setCertificateEntry(name, rootCert);
        return this;
>>>>>>> b5d905c6
    }

    public TruststoreCreator addCertificates(List<X509Certificate> trustedCertificates) {
        trustedCertificates.forEach(cert -> {
            try {
                this.truststore.setCertificateEntry(generateAlias(this.truststore, cert), cert);
            } catch (KeyStoreException e) {
                throw new RuntimeException(e);
            }
        });
        return this;
    }

    /**
     * Alias has no meaning for the trust and validation purposes in the truststore. It's there only for managing
     * the truststore content. We just need to make sure that we are using unique aliases, otherwise the
     * truststore would override already present certificates.
     *
     * If there is no collision, we use the cname as given in the cert. In case of collisions, we'll append _i,
     * where is index an incremented till it's unique in the truststore.
     */
    private static String generateAlias(KeyStore truststore, X509Certificate cert) throws KeyStoreException {
        AtomicInteger counter = new AtomicInteger(1);
        final String cname = cert.getSubjectX500Principal().getName();
        String alias = cname;
        while (truststore.containsAlias(alias)) {
            alias = cname + "_" + counter.getAndIncrement();
        }
        return alias;
    }

    public FilesystemKeystoreInformation persist(final Path truststorePath, final char[] truststorePassword) throws IOException, GeneralSecurityException {
        try (final FileOutputStream fileOutputStream = new FileOutputStream(truststorePath.toFile())) {
            this.truststore.store(fileOutputStream, truststorePassword);
        }
        return new FilesystemKeystoreInformation(truststorePath, truststorePassword);
    }

    @Nonnull
    public KeyStore getTruststore() {
        return this.truststore;
    }
<<<<<<< HEAD
=======

    public KeystoreInformation toKeystoreInformation(final char[] truststorePassword) {
        return new InMemoryKeystoreInformation(this.truststore, truststorePassword);
    }


    private static X509Certificate findRootCert(KeystoreInformation keystoreInformation,
                                                final String alias) throws Exception {
        final KeyStore keystore = keystoreInformation.loadKeystore();
        final Certificate[] certs = keystore.getCertificateChain(alias);

        return Arrays.stream(certs)
                .filter(cert -> cert instanceof X509Certificate)
                .map(cert -> (X509Certificate) cert)
                .filter(cert -> isRootCaCertificate(cert) || certs.length == 1)
                .findFirst()
                .orElseThrow(() -> new KeyStoreException("Keystore does not contain root X509Certificate in the certificate chain!"));
    }

    private static boolean isRootCaCertificate(X509Certificate cert) {
        return cert.getSubjectX500Principal().equals(cert.getIssuerX500Principal());
    }
>>>>>>> b5d905c6
}<|MERGE_RESOLUTION|>--- conflicted
+++ resolved
@@ -19,12 +19,10 @@
 import jakarta.annotation.Nonnull;
 import org.graylog.security.certutil.CertConstants;
 import org.graylog.security.certutil.csr.FilesystemKeystoreInformation;
-<<<<<<< HEAD
-=======
 import org.graylog.security.certutil.csr.InMemoryKeystoreInformation;
->>>>>>> b5d905c6
 import org.graylog.security.certutil.csr.KeystoreInformation;
 
+import java.io.FileInputStream;
 import java.io.FileOutputStream;
 import java.io.IOException;
 import java.nio.file.Path;
@@ -63,7 +61,6 @@
         }
     }
 
-<<<<<<< HEAD
     /**
      * Originally we added only the root(=selfsigned) certificate to the truststore. But this causes problems with
      * usage of intermediate CAs. There is nothing wrong adding the whole cert chain to the truststore.
@@ -85,18 +82,6 @@
                 .filter(c -> c instanceof X509Certificate)
                 .map(c -> (X509Certificate) c)
                 .toList();
-=======
-    public TruststoreCreator addRootCert(final String name, KeystoreInformation keystoreInformation,
-                                         final String alias) throws GeneralSecurityException {
-        final X509Certificate rootCert;
-        try {
-            rootCert = findRootCert(keystoreInformation, alias);
-        } catch (Exception e) {
-            throw new RuntimeException(e);
-        }
-        this.truststore.setCertificateEntry(name, rootCert);
-        return this;
->>>>>>> b5d905c6
     }
 
     public TruststoreCreator addCertificates(List<X509Certificate> trustedCertificates) {
@@ -129,6 +114,7 @@
     }
 
     public FilesystemKeystoreInformation persist(final Path truststorePath, final char[] truststorePassword) throws IOException, GeneralSecurityException {
+
         try (final FileOutputStream fileOutputStream = new FileOutputStream(truststorePath.toFile())) {
             this.truststore.store(fileOutputStream, truststorePassword);
         }
@@ -139,8 +125,6 @@
     public KeyStore getTruststore() {
         return this.truststore;
     }
-<<<<<<< HEAD
-=======
 
     public KeystoreInformation toKeystoreInformation(final char[] truststorePassword) {
         return new InMemoryKeystoreInformation(this.truststore, truststorePassword);
@@ -163,5 +147,4 @@
     private static boolean isRootCaCertificate(X509Certificate cert) {
         return cert.getSubjectX500Principal().equals(cert.getIssuerX500Principal());
     }
->>>>>>> b5d905c6
 }