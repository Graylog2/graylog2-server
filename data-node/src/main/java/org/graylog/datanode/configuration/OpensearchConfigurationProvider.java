/*
 * Copyright (C) 2020 Graylog, Inc.
 *
 * This program is free software: you can redistribute it and/or modify
 * it under the terms of the Server Side Public License, version 1,
 * as published by MongoDB, Inc.
 *
 * This program is distributed in the hope that it will be useful,
 * but WITHOUT ANY WARRANTY; without even the implied warranty of
 * MERCHANTABILITY or FITNESS FOR A PARTICULAR PURPOSE. See the
 * Server Side Public License for more details.
 *
 * You should have received a copy of the Server Side Public License
 * along with this program. If not, see
 * <http://www.mongodb.com/licensing/server-side-public-license>.
 */
package org.graylog.datanode.configuration;

import com.google.common.collect.ImmutableMap;
import org.graylog.datanode.Configuration;
import org.graylog.datanode.configuration.variants.InSecureConfiguration;
import org.graylog.datanode.configuration.variants.MongoCertSecureConfiguration;
import org.graylog.datanode.configuration.variants.OpensearchSecurityConfiguration;
import org.graylog.datanode.configuration.variants.SecurityConfigurationVariant;
import org.graylog.datanode.configuration.variants.UploadedCertFilesSecureConfiguration;
import org.graylog.datanode.process.OpensearchConfiguration;
import org.graylog.security.certutil.ca.exceptions.KeyStoreStorageException;
import org.graylog2.bootstrap.preflight.PreflightConfigResult;
import org.graylog2.bootstrap.preflight.PreflightConfigService;
import org.graylog2.cluster.Node;
import org.graylog2.cluster.nodes.DataNodeDto;
import org.graylog2.cluster.nodes.NodeService;

import jakarta.inject.Inject;
import jakarta.inject.Named;
import jakarta.inject.Provider;
import jakarta.inject.Singleton;

import java.io.IOException;
import java.nio.charset.StandardCharsets;
import java.security.GeneralSecurityException;
import java.util.List;
import java.util.Optional;
import java.util.stream.Collectors;

@Singleton
public class OpensearchConfigurationProvider implements Provider<OpensearchConfiguration> {
    private final Configuration localConfiguration;
    private final UploadedCertFilesSecureConfiguration uploadedCertFilesSecureConfiguration;
    private final MongoCertSecureConfiguration mongoCertSecureConfiguration;
    private final InSecureConfiguration inSecureConfiguration;
    private final DatanodeConfiguration datanodeConfiguration;
    private final byte[] signingKey;
    private final NodeService<DataNodeDto> nodeService;
    private final PreflightConfigService preflightConfigService;
    private final S3RepositoryConfiguration s3RepositoryConfiguration;

    @Inject
    public OpensearchConfigurationProvider(final Configuration localConfiguration,
                                           final DatanodeConfiguration datanodeConfiguration,
                                           final UploadedCertFilesSecureConfiguration uploadedCertFilesSecureConfiguration,
                                           final MongoCertSecureConfiguration mongoCertSecureConfiguration,
                                           final InSecureConfiguration inSecureConfiguration,
                                           final NodeService<DataNodeDto> nodeService,
                                           final PreflightConfigService preflightConfigService,
                                           final @Named("password_secret") String passwordSecret,
                                           final S3RepositoryConfiguration s3RepositoryConfiguration) {
        this.localConfiguration = localConfiguration;
        this.datanodeConfiguration = datanodeConfiguration;
        this.uploadedCertFilesSecureConfiguration = uploadedCertFilesSecureConfiguration;
        this.mongoCertSecureConfiguration = mongoCertSecureConfiguration;
        this.inSecureConfiguration = inSecureConfiguration;
        this.signingKey = passwordSecret.getBytes(StandardCharsets.UTF_8);
        this.nodeService = nodeService;
        this.preflightConfigService = preflightConfigService;
        this.s3RepositoryConfiguration = s3RepositoryConfiguration;
    }

    private boolean isPreflight() {
        final PreflightConfigResult preflightResult = preflightConfigService.getPreflightConfigResult();

        // if preflight is finished, we assume that there will be some datanode registered via node-service.
        return preflightResult != PreflightConfigResult.FINISHED;
    }

    @Override
    public OpensearchConfiguration get() {
        //TODO: at some point bind the whole list, for now there is too much experiments with order and prerequisites
        List<SecurityConfigurationVariant> securityConfigurationTypes = List.of(
                inSecureConfiguration,
                uploadedCertFilesSecureConfiguration,
                mongoCertSecureConfiguration
        );

        Optional<SecurityConfigurationVariant> chosenSecurityConfigurationVariant = securityConfigurationTypes.stream()
                .filter(s -> s.isConfigured(localConfiguration))
                .findFirst();

        try {
            ImmutableMap.Builder<String, Object> opensearchProperties = ImmutableMap.builder();

            if (localConfiguration.getInitialClusterManagerNodes() != null && !localConfiguration.getInitialClusterManagerNodes().isBlank()) {
                opensearchProperties.put("cluster.initial_cluster_manager_nodes", localConfiguration.getInitialClusterManagerNodes());
            } else {
                final var nodeList = String.join(",", nodeService.allActive().values().stream().map(Node::getHostname).collect(Collectors.toSet()));
                opensearchProperties.put("cluster.initial_cluster_manager_nodes", nodeList);
            }
            opensearchProperties.putAll(commonOpensearchConfig(localConfiguration));

            OpensearchSecurityConfiguration securityConfiguration = null;
            if (chosenSecurityConfigurationVariant.isPresent()) {
                securityConfiguration = chosenSecurityConfigurationVariant.get()
                        .build()
                        .configure(datanodeConfiguration, signingKey);
                opensearchProperties.putAll(securityConfiguration.getProperties());
            }

            return new OpensearchConfiguration(
                    datanodeConfiguration.opensearchDistributionProvider().get(),
                    datanodeConfiguration.datanodeDirectories(),
                    localConfiguration.getBindAddress(),
                    localConfiguration.getHostname(),
                    localConfiguration.getOpensearchHttpPort(),
                    localConfiguration.getOpensearchTransportPort(),
                    localConfiguration.getClustername(),
                    localConfiguration.getDatanodeNodeName(),
                    localConfiguration.getNodeRoles(),
                    localConfiguration.getOpensearchDiscoverySeedHosts(),
                    securityConfiguration,
                    s3RepositoryConfiguration,
                    localConfiguration.getNodeSearchCacheSize(),
                    opensearchProperties.build()
            );
        } catch (GeneralSecurityException | KeyStoreStorageException | IOException e) {
            throw new OpensearchConfigurationException(e);
        }
    }

    private ImmutableMap<String, Object> commonOpensearchConfig(final Configuration localConfiguration) {
        final ImmutableMap.Builder<String, Object> config = ImmutableMap.builder();
        localConfiguration.getOpensearchNetworkHost().ifPresent(
                networkHost -> config.put("network.host", networkHost));
        config.put("path.data", datanodeConfiguration.datanodeDirectories().getDataTargetDir().toString());
        config.put("path.logs", datanodeConfiguration.datanodeDirectories().getLogsTargetDir().toString());

        config.put("network.bind_host", localConfiguration.getBindAddress());

        // https://opensearch.org/docs/latest/tuning-your-cluster/availability-and-recovery/snapshots/snapshot-restore/#shared-file-system
<<<<<<< HEAD
        if(localConfiguration.getPathRepo() != null && !localConfiguration.getPathRepo().isEmpty()) {
            config.put("path.repo", localConfiguration.getPathRepo());
=======
        if (localConfiguration.getPathRepo() != null && !localConfiguration.getPathRepo().isEmpty()) {
            config.put("path.repo", String.join(",", localConfiguration.getPathRepo()));
>>>>>>> d59b5f20
        }

        //config.put("network.publish_host", Tools.getLocalCanonicalHostname());

        if (localConfiguration.getOpensearchDebug() != null && !localConfiguration.getOpensearchDebug().isBlank()) {
            config.put("logger.org.opensearch", localConfiguration.getOpensearchDebug());
        }

        if (localConfiguration.getOpensearchAuditLog() != null && !localConfiguration.getOpensearchAuditLog().isBlank()) {
            config.put("plugins.security.audit.type", localConfiguration.getOpensearchAuditLog());
        }

        // common OpenSearch config parameters from our docs
        config.put("indices.query.bool.max_clause_count", localConfiguration.getIndicesQueryBoolMaxClauseCount().toString());

        // enable admin access via the REST API
        config.put("plugins.security.restapi.admin.enabled", "true");

        return config.build();
    }

}<|MERGE_RESOLUTION|>--- conflicted
+++ resolved
@@ -146,13 +146,8 @@
         config.put("network.bind_host", localConfiguration.getBindAddress());
 
         // https://opensearch.org/docs/latest/tuning-your-cluster/availability-and-recovery/snapshots/snapshot-restore/#shared-file-system
-<<<<<<< HEAD
         if(localConfiguration.getPathRepo() != null && !localConfiguration.getPathRepo().isEmpty()) {
             config.put("path.repo", localConfiguration.getPathRepo());
-=======
-        if (localConfiguration.getPathRepo() != null && !localConfiguration.getPathRepo().isEmpty()) {
-            config.put("path.repo", String.join(",", localConfiguration.getPathRepo()));
->>>>>>> d59b5f20
         }
 
         //config.put("network.publish_host", Tools.getLocalCanonicalHostname());
