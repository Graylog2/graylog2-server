--- conflicted
+++ resolved
@@ -26,11 +26,6 @@
 import org.graylog2.security.TrustManagerAggregator;
 
 import javax.net.ssl.X509TrustManager;
-<<<<<<< HEAD
-import java.io.IOException;
-import java.security.GeneralSecurityException;
-=======
->>>>>>> b5d905c6
 import java.security.KeyStore;
 import java.util.List;
 
@@ -48,20 +43,7 @@
 
     @Subscribe
     public void onOpensearchConfigurationChange(OpensearchConfigurationChangeEvent e) {
-<<<<<<< HEAD
-        Optional.ofNullable(e.config().opensearchSecurityConfiguration())
-                .flatMap(OpensearchSecurityConfiguration::getTruststore)
-                .map(t -> {
-                    try {
-                        return t.loadKeystore();
-                    } catch (IOException | GeneralSecurityException ex) {
-                        throw new RuntimeException(ex);
-                    }
-                })
-                .ifPresent(this::setTruststore);
-=======
         setTruststore(e.config().trustStore());
->>>>>>> b5d905c6
     }
 
     private void setTruststore(KeyStore keyStore) {
