/*
 * Copyright (C) 2020 Graylog, Inc.
 *
 * This program is free software: you can redistribute it and/or modify
 * it under the terms of the Server Side Public License, version 1,
 * as published by MongoDB, Inc.
 *
 * This program is distributed in the hope that it will be useful,
 * but WITHOUT ANY WARRANTY; without even the implied warranty of
 * MERCHANTABILITY or FITNESS FOR A PARTICULAR PURPOSE. See the
 * Server Side Public License for more details.
 *
 * You should have received a copy of the Server Side Public License
 * along with this program. If not, see
 * <http://www.mongodb.com/licensing/server-side-public-license>.
 */
package org.graylog.datanode;

import com.github.joschi.jadconfig.Parameter;
import com.github.joschi.jadconfig.ParameterException;
import com.github.joschi.jadconfig.ValidationException;
import com.github.joschi.jadconfig.Validator;
import com.github.joschi.jadconfig.ValidatorMethod;
import com.github.joschi.jadconfig.converters.IntegerConverter;
import com.github.joschi.jadconfig.converters.StringListConverter;
import com.github.joschi.jadconfig.converters.StringSetConverter;
import com.github.joschi.jadconfig.util.Duration;
import com.github.joschi.jadconfig.validators.PositiveDurationValidator;
import com.github.joschi.jadconfig.validators.PositiveIntegerValidator;
import com.github.joschi.jadconfig.validators.StringNotBlankValidator;
import com.github.joschi.jadconfig.validators.URIAbsoluteValidator;
import com.google.common.annotations.VisibleForTesting;
import com.google.common.net.InetAddresses;
import org.graylog.datanode.configuration.DatanodeDirectories;
import org.graylog2.CommonNodeConfiguration;
import org.graylog2.Configuration.SafeClassesValidator;
import org.graylog2.configuration.Documentation;
import org.graylog2.plugin.Tools;
import org.graylog2.shared.SuppressForbidden;
import org.slf4j.Logger;
import org.slf4j.LoggerFactory;

import javax.annotation.Nullable;
import java.io.File;
import java.net.Inet4Address;
import java.net.InetAddress;
import java.net.URI;
import java.net.URISyntaxException;
import java.net.UnknownHostException;
import java.nio.file.Path;
import java.nio.file.Paths;
import java.util.Collections;
import java.util.List;
import java.util.Optional;
import java.util.Set;

/**
 * Helper class to hold configuration of DataNode
 */
@SuppressWarnings("FieldMayBeFinal")
public class Configuration implements CommonNodeConfiguration {
    private static final Logger LOG = LoggerFactory.getLogger(Configuration.class);
    public static final String TRANSPORT_CERTIFICATE_PASSWORD_PROPERTY = "transport_certificate_password";
    public static final String HTTP_CERTIFICATE_PASSWORD_PROPERTY = "http_certificate_password";

    public static final int DATANODE_DEFAULT_PORT = 8999;
    public static final String DEFAULT_BIND_ADDRESS = "0.0.0.0";

    @Documentation(visible = false)
    @Parameter(value = "installation_source", validators = StringNotBlankValidator.class)
    private String installationSource = "unknown";

    @Deprecated
    @Documentation(visible = false)
    @Parameter(value = "insecure_startup")
    private boolean insecureStartup = false;

    @Documentation("Do not perform any preflight checks when starting Datanode.")
    @Parameter(value = "skip_preflight_checks")
    private boolean skipPreflightChecks = false;

    @Documentation("How many milliseconds should datanode wait for termination of all tasks during the shutdown.")
    @Parameter(value = "shutdown_timeout", validators = PositiveIntegerValidator.class)
    protected int shutdownTimeout = 30000;

    @Documentation("Directory where Datanode will search for an opensearch distribution.")
    @Parameter(value = "opensearch_location")
    private String opensearchDistributionRoot = "dist";

    @Documentation("Data directory of the embedded opensearch. Contains indices of the opensearch. May be pointed to an existing" +
            "opensearch directory during in-place migration to Datanode")
    @Parameter(value = "opensearch_data_location", required = true)
    private Path opensearchDataLocation = Path.of("datanode/data");

    @Documentation("Logs directory of the embedded opensearch")
    @Parameter(value = "opensearch_logs_location", required = true, validators = DirectoryWritableValidator.class)
    private Path opensearchLogsLocation = Path.of("datanode/logs");

    @Documentation("Configuration directory of the embedded opensearch. This is the directory where the opensearch" +
            "process will store its configuration files. Caution, each start of the Datanode will regenerate the complete content of the directory!")
    @Parameter(value = "opensearch_config_location", required = true, validators = DirectoryWritableValidator.class)
    private Path opensearchConfigLocation = Path.of("datanode/config");

    @Documentation("""
            Path to the file with configuration properties overriding default opensearch parameters.
            Required format is java properties file.

            If the path is relative, datanode will try to resolve the file relative to the configured "config_location"
            path.

            Caution! Overriding opensearch configuration parameters is not supported and may break in any future release.
            Use at your own risk.
            """)
    @Parameter(value = "opensearch_configuration_overrides_file")
    private Path opensearchConfigurationOverridesFile = Path.of("opensearch.overrides");

    @Documentation("Source directory of the additional configuration files for the Datanode. Additional certificates can be provided here.")
    @Parameter(value = "config_location", validators = DirectoryReadableValidator.class)
    private Path configLocation = null;

    @Documentation(visible = false)
    @Parameter(value = "native_lib_dir", required = true)
    private Path nativeLibDir = Path.of("native_libs");

    @Documentation("How many log entries of the opensearch process should Datanode hold in memory and make accessible via API calls.")
    @Parameter(value = "process_logs_buffer_size")
    private Integer opensearchProcessLogsBufferSize = 500;


    @Documentation("Unique name of this Datanode instance. use this, if your node name should be different from the hostname that's found by programmatically looking it up")
    @Parameter(value = "node_name")
    private String datanodeNodeName;


    @Documentation("Comma separated list of opensearch nodes that are eligible as manager nodes.")
    @Parameter(value = "initial_cluster_manager_nodes")
    private String initialClusterManagerNodes;

    @Documentation("Opensearch heap memory. Initial and maxmium heap must be identical for OpenSearch, otherwise the boot fails. So it's only one config option")
    @Parameter(value = "opensearch_heap")
    private String opensearchHeap = "1g";

    @Documentation("HTTP port on which the embedded opensearch listens")
    @Parameter(value = "opensearch_http_port", converter = IntegerConverter.class)
    private int opensearchHttpPort = 9200;

    @Documentation("Transport port on which the embedded opensearch listens")
    @Parameter(value = "opensearch_transport_port", converter = IntegerConverter.class)
    private int opensearchTransportPort = 9300;

    @Documentation("Provides a list of the addresses of the master-eligible nodes in the cluster.")
    @Parameter(value = "opensearch_discovery_seed_hosts", converter = StringListConverter.class)
    private List<String> opensearchDiscoverySeedHosts = Collections.emptyList();

    @Documentation("Binds an OpenSearch node to an address. Use 0.0.0.0 to include all available network interfaces, or specify an IP address assigned to a specific interface. ")
    @Parameter(value = "opensearch_network_host")
    private String opensearchNetworkHost = null;

    @Documentation("Relative path (to config_location) to a keystore used for opensearch transport layer TLS")
    @Parameter(value = "transport_certificate")
    private String datanodeTransportCertificate = null;

    @Documentation("Password for a keystore defined in transport_certificate")
    @Parameter(value = TRANSPORT_CERTIFICATE_PASSWORD_PROPERTY)
    private String datanodeTransportCertificatePassword;

    @Documentation("Transport keystore alias name. Optional. Default is the first alias.")
    @Parameter(value = "transport_certificate_alias")
    private String datanodeTransportCertificateAlias;


    @Documentation("Relative path (to config_location) to a keystore used for opensearch REST layer TLS")
    @Parameter(value = "http_certificate")
    private String datanodeHttpCertificate = null;

    @Documentation("Password for a keystore defined in http_certificate")
    @Parameter(value = HTTP_CERTIFICATE_PASSWORD_PROPERTY)
    private String datanodeHttpCertificatePassword;

    @Documentation("Http keystore alias name. Optional. Default is the first alias.")
    @Parameter(value = "http_certificate_alias")
    private String datanodeHttpCertificateAlias;


    @Documentation("You MUST set a secret to secure/pepper the stored user passwords here. Use at least 16 characters." +
            "Generate one by using for example: pwgen -N 1 -s 96 \n" +
            "ATTENTION: This value must be the same on all Graylog and Datanode nodes in the cluster. " +
            "Changing this value after installation will render all user sessions and encrypted values in the database invalid. (e.g. encrypted access tokens)")
    @Parameter(value = "password_secret", required = true, validators = StringNotBlankValidator.class)
    private String passwordSecret;

    @Documentation("communication between Graylog and OpenSearch is secured by JWT. This configuration defines interval between token regenerations.")
    @Parameter(value = "indexer_jwt_auth_token_caching_duration")
    Duration indexerJwtAuthTokenCachingDuration = Duration.seconds(60);

    @Documentation("communication between Graylog and OpenSearch is secured by JWT. This configuration defines validity interval of JWT tokens.")
    @Parameter(value = "indexer_jwt_auth_token_expiration_duration")
    Duration indexerJwtAuthTokenExpirationDuration = Duration.seconds(180);

    @Documentation("The auto-generated node ID will be stored in this file and read after restarts. It is a good idea " +
            "to use an absolute file path here if you are starting Graylog DataNode from init scripts or similar.")
    @Parameter(value = "node_id_file", validators = NodeIdFileValidator.class)
    private String nodeIdFile = "data/node-id";

    @Documentation("HTTP bind address. The network interface used by the Graylog DataNode to bind all services.")
    @Parameter(value = "bind_address", required = true)
    private String bindAddress = DEFAULT_BIND_ADDRESS;


    @Documentation("HTTP port. The port where the DataNode REST api is listening")
    @Parameter(value = "datanode_http_port", required = true)
    private int datanodeHttpPort = DATANODE_DEFAULT_PORT;

    @Documentation(visible = false)
    @Parameter(value = "hostname")
    private String hostname = null;

    @Documentation("Name of the cluster that the embedded opensearch will form. Should be the same for all Datanodes in one cluster.")
    @Parameter(value = "clustername")
    private String clustername = "datanode-cluster";

    @Documentation("This configuration should be used if you want to connect to this Graylog DataNode's REST API and it is available on " +
            "another network interface than $http_bind_address, " +
            "for example if the machine has multiple network interfaces or is behind a NAT gateway.")
    @Parameter(value = "http_publish_uri", validators  = URIAbsoluteValidator.class)
    private URI httpPublishUri;


    @Documentation("Enable GZIP support for HTTP interface. This compresses API responses and therefore helps to reduce " +
            " overall round trip times.")
    @Parameter(value = "http_enable_gzip")
    private boolean httpEnableGzip = true;

    @Documentation("The maximum size of the HTTP request headers in bytes")
    @Parameter(value = "http_max_header_size", required = true, validator = PositiveIntegerValidator.class)
    private int httpMaxHeaderSize = 8192;

    @Documentation("The size of the thread pool used exclusively for serving the HTTP interface.")
    @Parameter(value = "http_thread_pool_size", required = true, validator = PositiveIntegerValidator.class)
    private int httpThreadPoolSize = 64;

    @Documentation(visible = false, value = "The Grizzly default value is equal to `Runtime.getRuntime().availableProcessors()` which doesn't make " +
            "sense for Graylog because we are not mainly a web server. " +
            "See \"Selector runners count\" at https://grizzly.java.net/bestpractices.html for details.")
    @Parameter(value = "http_selector_runners_count", required = true, validator = PositiveIntegerValidator.class)
    private int httpSelectorRunnersCount = 1;

    @Documentation(visible = false, value = "TODO: do we need this configuration? We control the decision based on preflight and CA configurations")
    @Parameter(value = "http_enable_tls")
    private boolean httpEnableTls = false;


    @Documentation(visible = false, value = "Classes considered safe to load by name. A set of prefixes matched against the fully qualified class name.")
    @Parameter(value = org.graylog2.Configuration.SAFE_CLASSES, converter = StringSetConverter.class, validators = SafeClassesValidator.class)
    private Set<String> safeClasses = Set.of("org.graylog.", "org.graylog2.");

    @Documentation(visible = false)
    @Parameter(value = "metrics_timestamp")
    private String metricsTimestamp = "timestamp";

    @Documentation(visible = false)
    @Parameter(value = "metrics_stream")
    private String metricsStream = "gl-datanode-metrics";

    @Documentation(visible = false)
    @Parameter(value = "metrics_retention", validators = PositiveDurationValidator.class)
    private Duration metricsRetention = Duration.days(14);

    @Documentation(visible = false)
    @Parameter(value = "metrics_daily_retention", validators = PositiveDurationValidator.class)
    private Duration metricsDailyRetention = Duration.days(365);

    @Documentation(visible = false)
    @Parameter(value = "metrics_daily_index")
    private String metricsDailyIndex = "gl-datanode-metrics-daily";

    @Documentation(visible = false)
    @Parameter(value = "metrics_policy")
    private String metricsPolicy = "gl-datanode-metrics-ism";

    /**
     * @see <a href="https://opensearch.org/docs/latest/tuning-your-cluster/availability-and-recovery/snapshots/searchable_snapshot/#configuring-a-node-to-use-searchable-snapshots}">Searchable snapshots</a>
     */
    @Documentation(value = """
            Cache size for searchable snapshots. This space will be automatically reserved
            if you have either S3 or shared filesystem repositories enabled and configured.
            See s3_client_* configuration options and path_repo.
            """)
    @Parameter(value = "node_search_cache_size")
    private String searchCacheSize = "10gb";

    /**
     * <a href="https://opensearch.org/docs/latest/tuning-your-cluster/availability-and-recovery/snapshots/snapshot-restore/#shared-file-system">See snapshot documentation</a>
     */
    @Documentation("Filesystem path where searchable snapshots should be stored")
    @Parameter(value = "path_repo", converter = StringListConverter.class)
    private List<String> pathRepo;

    @Documentation("This setting limits the number of clauses a Lucene BooleanQuery can have.")
    @Parameter(value = "opensearch_indices_query_bool_max_clause_count")
    private Integer indicesQueryBoolMaxClauseCount = 32768;

    @Documentation("""
    List of the opensearch node’s roles. If nothing defined, datanode will use cluster_manager,data,ingest,remote_cluster_client.
    If roles are not defined but configuration contains snapshots configuration (path_repo or s3 credentials), the search
    role will be automatically added.
    """)
    @Parameter(value = "node_roles", converter = StringListConverter.class)
    private List<String> nodeRoles;

    @Documentation(visible = false)
    @Parameter(value = "async_eventbus_processors")
    private int asyncEventbusProcessors = 2;

    public int getAsyncEventbusProcessors() {
        return asyncEventbusProcessors;
    }


    public Integer getIndicesQueryBoolMaxClauseCount() {
        return indicesQueryBoolMaxClauseCount;
    }

    @Documentation("Configures verbosity of embedded opensearch logs. Possible values OFF, FATAL, ERROR, WARN, INFO, DEBUG, and TRACE, default is INFO")
    @Parameter(value = "opensearch_logger_org_opensearch")
    private String opensearchDebug;

    public String getOpensearchDebug() {
        return opensearchDebug;
    }

    @Documentation("Configures opensearch audit log storage type. See https://opensearch.org/docs/2.13/security/audit-logs/storage-types/")
    @Parameter(value = "opensearch_plugins_security_audit_type")
    private String opensearchAuditLog;

    public String getOpensearchAuditLog() {
        return opensearchAuditLog;
    }

     /**
     * The insecure flag causes problems on many places. We should replace it with autosecurity option, that would
     * configure all the CA and certs automatically.
     */
    @Deprecated
    public boolean isInsecureStartup() {
        return insecureStartup;
    }

    public String getInstallationSource() {
        return installationSource;
    }

    public boolean getSkipPreflightChecks() {
        return skipPreflightChecks;
    }

    public int getShutdownTimeout() {
        return shutdownTimeout;
    }

    public String getOpensearchDistributionRoot() {
        return opensearchDistributionRoot;
    }

    /**
     * Use {@link DatanodeDirectories} to obtain a reference to this directory.
     */
    public Path getOpensearchConfigLocation() {
        return opensearchConfigLocation;
    }


    /**
     * This is a pointer to a directory holding configuration files (and certificates) for the datanode itself.
     * We treat it as read only for the datanode and should never persist anything in it.
     * Use {@link DatanodeDirectories} to obtain a reference to this directory.
     */
    @Nullable
    public Path getDatanodeConfigurationLocation() {
        return configLocation;
    }

    /**
     * Use {@link DatanodeDirectories} to obtain a reference to this directory.
     */
    public Path getOpensearchDataLocation() {
        return opensearchDataLocation;
    }

    /**
     * Use {@link DatanodeDirectories} to obtain a reference to this directory.
     */
    public Path getOpensearchLogsLocation() {
        return opensearchLogsLocation;
    }

    public Integer getProcessLogsBufferSize() {
        return opensearchProcessLogsBufferSize;
    }

    public String getPasswordSecret() {
        return passwordSecret;
    }

    @ValidatorMethod
    @SuppressWarnings("unused")
    public void validatePasswordSecret() throws ValidationException {
        if (passwordSecret == null || passwordSecret.length() < 16) {
            throw new ValidationException("The minimum length for \"password_secret\" is 16 characters.");
        }
    }

    public String getDatanodeNodeName() {
        return datanodeNodeName != null && !datanodeNodeName.isBlank() ? datanodeNodeName : getHostname();
    }

    public String getInitialClusterManagerNodes() {
        return initialClusterManagerNodes;
    }

    public int getOpensearchHttpPort() {
        return opensearchHttpPort;
    }

    public int getOpensearchTransportPort() {
        return opensearchTransportPort;
    }

    public List<String> getOpensearchDiscoverySeedHosts() {
        return opensearchDiscoverySeedHosts;
    }

    public String getDatanodeTransportCertificate() {
        return datanodeTransportCertificate;
    }

    public String getDatanodeTransportCertificatePassword() {
        return datanodeTransportCertificatePassword;
    }

    public String getDatanodeHttpCertificate() {
        return datanodeHttpCertificate;
    }

    public String getDatanodeHttpCertificatePassword() {
        return datanodeHttpCertificatePassword;
    }

    public Optional<String> getOpensearchNetworkHost() {
        return Optional.ofNullable(opensearchNetworkHost);
    }

    public String getBindAddress() {
        return bindAddress;
    }

    public int getDatanodeHttpPort() {
        return datanodeHttpPort;
    }

    public String getClustername() {
        return clustername;
    }


    public String getMetricsTimestamp() {
        return metricsTimestamp;
    }

    public String getMetricsStream() {
        return metricsStream;
    }

    public Duration getMetricsRetention() {
        return metricsRetention;
    }

    public String getMetricsDailyIndex() {
        return metricsDailyIndex;
    }

    public String getMetricsPolicy() {
        return metricsPolicy;
    }

    public Path getNativeLibDir() {
        return nativeLibDir;
    }

    public static class NodeIdFileValidator implements Validator<String> {
        @Override
        public void validate(String name, String path) throws ValidationException {
            if (path == null) {
                return;
            }
            final File file = Paths.get(path).toFile();
            final StringBuilder b = new StringBuilder();

            if (!file.exists()) {
                final File parent = file.getParentFile();
                if (!parent.isDirectory()) {
                    throw new ValidationException("Parent path " + parent + " for Node ID file at " + path + " is not a directory");
                } else {
                    if (!parent.canRead()) {
                        throw new ValidationException("Parent directory " + parent + " for Node ID file at " + path + " is not readable");
                    }
                    if (!parent.canWrite()) {
                        throw new ValidationException("Parent directory " + parent + " for Node ID file at " + path + " is not writable");
                    }

                    // parent directory exists and is readable and writable
                    return;
                }
            }

            if (!file.isFile()) {
                b.append("a file");
            }
            final boolean readable = file.canRead();
            final boolean writable = file.canWrite();
            if (!readable) {
                if (b.length() > 0) {
                    b.append(", ");
                }
                b.append("readable");
            }
            final boolean empty = file.length() == 0;
            if (!writable && readable && empty) {
                if (!b.isEmpty()) {
                    b.append(", ");
                }
                b.append("writable, but it is empty");
            }
            if (b.isEmpty()) {
                // all good
                return;
            }
            throw new ValidationException("Node ID file at path " + path + " isn't " + b + ". Please specify the correct path or change the permissions");
        }
    }

    public String getUriScheme() {
        return isHttpEnableTls() ? "https" : "http";
    }

    @Nullable
    private InetAddress toInetAddress(String host) {
        try {
            return InetAddress.getByName(host);
        } catch (UnknownHostException e) {
            LOG.debug("Couldn't resolve \"{}\"", host, e);
            return null;
        }
    }

    public URI getHttpPublishUri() {
        if (httpPublishUri == null) {
            final URI defaultHttpUri = getDefaultHttpUri();
            LOG.debug("No \"http_publish_uri\" set. Using default <{}>.", defaultHttpUri);
            return defaultHttpUri;
        } else {
            final InetAddress inetAddress = toInetAddress(httpPublishUri.getHost());
            if (Tools.isWildcardInetAddress(inetAddress)) {
                final URI defaultHttpUri = getDefaultHttpUri(httpPublishUri.getPath());
                LOG.warn("\"{}\" is not a valid setting for \"http_publish_uri\". Using default <{}>.", httpPublishUri, defaultHttpUri);
                return defaultHttpUri;
            } else {
                return Tools.normalizeURI(httpPublishUri, httpPublishUri.getScheme(), DATANODE_DEFAULT_PORT, httpPublishUri.getPath());
            }
        }
    }

    @VisibleForTesting
    URI getDefaultHttpUri() {
        return getDefaultHttpUri("/");
    }

    private URI getDefaultHttpUri(String path) {
        final URI publishUri;
        final InetAddress inetAddress = toInetAddress(bindAddress);
        if (Tools.isWildcardInetAddress(inetAddress)) {
            final InetAddress guessedAddress;
            try {
                guessedAddress = Tools.guessPrimaryNetworkAddress(inetAddress instanceof Inet4Address);

                if (guessedAddress.isLoopbackAddress()) {
                    LOG.debug("Using loopback address {}", guessedAddress);
                }
            } catch (Exception e) {
                LOG.error("Could not guess primary network address for \"http_publish_uri\". Please configure it in your Graylog configuration.", e);
                throw new ParameterException("No http_publish_uri.", e);
            }

            try {
                publishUri = new URI(
                        getUriScheme(),
                        null,
                        guessedAddress.getHostAddress(),
                        datanodeHttpPort,
                        path,
                        null,
                        null
                );
            } catch (URISyntaxException e) {
                throw new RuntimeException("Invalid http_publish_uri.", e);
            }
        } else {
            try {
                publishUri = new URI(
                        getUriScheme(),
                        null,
                        bindAddress,
                        datanodeHttpPort,
                        path,
                        null,
                        null
                );
            } catch (URISyntaxException e) {
                throw new RuntimeException("Invalid http_publish_uri.", e);
            }
        }

        return publishUri;
    }


    public boolean isHttpEnableGzip() {
        return httpEnableGzip;
    }

    public int getHttpMaxHeaderSize() {
        return httpMaxHeaderSize;
    }

    public int getHttpThreadPoolSize() {
        return httpThreadPoolSize;
    }

    public int getHttpSelectorRunnersCount() {
        return httpSelectorRunnersCount;
    }

    public boolean isHttpEnableTls() {
        return httpEnableTls;
    }

    @SuppressForbidden("Deliberate invocation of DNS lookup")
    public String getHostname() {
        if (hostname != null && !hostname.isBlank()) {
            // config setting always takes precedence
            return hostname;
        }

        if (DEFAULT_BIND_ADDRESS.equals(bindAddress)) {
            // no hostname is set, bind address is to 0.0.0.0 -> return host name, the OS finds
            return Tools.getLocalCanonicalHostname();
        }

        if (InetAddresses.isInetAddress(bindAddress)) {
            // bindaddress is a real IP, resolving the hostname
            try {
                InetAddress addr = InetAddress.getByName(bindAddress);
                return addr.getHostName();
            } catch (UnknownHostException e) {
                final var hostname = Tools.getLocalCanonicalHostname();
                LOG.error("Could not resolve {} to hostname, check your DNS. Using {} instead.", bindAddress, hostname);
                return hostname;
            }
        }

        // bindaddress is configured as the hostname
        return bindAddress;
    }

    public String getNodeSearchCacheSize() {
        return searchCacheSize;
    }

    public List<String> getPathRepo() {
        return pathRepo;
    }

    public List<String> getNodeRoles() {
        return nodeRoles;
    }

    public String getOpensearchHeap() {
        return opensearchHeap;
    }

    @Override
    public String getEnvironmentVariablePrefix() {
        return "GRAYLOG_DATANODE_";
    }

    @Override
    public String getSystemPropertyPrefix() {
        return "graylog.datanode.";
    }

    @Override
    public boolean withPlugins() {
        return true;
    }

<<<<<<< HEAD
    public Path getOpensearchConfigurationOverridesFile() {
        return opensearchConfigurationOverridesFile;
=======
    public String getDatanodeTransportCertificateAlias() {
        return datanodeTransportCertificateAlias;
    }

    public String getDatanodeHttpCertificateAlias() {
        return datanodeHttpCertificateAlias;
>>>>>>> 15f4f370
    }
}<|MERGE_RESOLUTION|>--- conflicted
+++ resolved
@@ -703,16 +703,14 @@
         return true;
     }
 
-<<<<<<< HEAD
     public Path getOpensearchConfigurationOverridesFile() {
         return opensearchConfigurationOverridesFile;
-=======
+    }
     public String getDatanodeTransportCertificateAlias() {
         return datanodeTransportCertificateAlias;
     }
 
     public String getDatanodeHttpCertificateAlias() {
         return datanodeHttpCertificateAlias;
->>>>>>> 15f4f370
     }
 }