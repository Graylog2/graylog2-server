--- conflicted
+++ resolved
@@ -172,17 +172,6 @@
     @Parameter(value = HTTP_CERTIFICATE_PASSWORD_PROPERTY)
     private String datanodeHttpCertificatePassword;
 
-<<<<<<< HEAD
-    @Documentation("""
-            You MUST specify a hash password for the root user (which you only need to initially set up the
-            system and in case you lose connectivity to your authentication backend).
-            This password cannot be changed using the API or via the web interface. If you need to change it,
-            modify it in this file.
-            Create one by using for example: echo -n yourpassword | shasum -a 256
-            """)
-    @Parameter(value = "root_password_sha2", required = true)
-    private String rootPasswordSha2;
-
     @Documentation("""
             You MUST set a secret to secure/pepper the stored user passwords here. Use at least 64 characters.
             Generate one by using for example: pwgen -N 1 -s 96
@@ -190,12 +179,6 @@
             Changing this value after installation will render all user sessions and encrypted values
             in the database invalid. (e.g. encrypted access tokens)
             """)
-=======
-    @Documentation("You MUST set a secret to secure/pepper the stored user passwords here. Use at least 64 characters." +
-            "Generate one by using for example: pwgen -N 1 -s 96 \n" +
-            "ATTENTION: This value must be the same on all Graylog and Datanode nodes in the cluster. " +
-            "Changing this value after installation will render all user sessions and encrypted values in the database invalid. (e.g. encrypted access tokens)")
->>>>>>> 5ac17ed6
     @Parameter(value = "password_secret", required = true, validators = StringNotBlankValidator.class)
     private String passwordSecret;
 
