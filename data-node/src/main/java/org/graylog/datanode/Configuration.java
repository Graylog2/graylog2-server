--- conflicted
+++ resolved
@@ -195,7 +195,10 @@
     @Parameter(value = HTTP_CERTIFICATE_PASSWORD_PROPERTY)
     private String datanodeHttpCertificatePassword;
 
-<<<<<<< HEAD
+    @Documentation("Http keystore alias name. Optional. Default is the first alias.")
+    @Parameter(value = "http_certificate_alias")
+    private String datanodeHttpCertificateAlias;
+
     @Documentation("""
             You MUST set a secret to secure/pepper the stored user passwords here. Use at least 16 characters.
             Generate one by using for example: pwgen -N 1 -s 96
@@ -203,17 +206,6 @@
             Changing this value after installation will render all user sessions and encrypted values
             in the database invalid. (e.g. encrypted access tokens)
             """)
-=======
-    @Documentation("Http keystore alias name. Optional. Default is the first alias.")
-    @Parameter(value = "http_certificate_alias")
-    private String datanodeHttpCertificateAlias;
-
-
-    @Documentation("You MUST set a secret to secure/pepper the stored user passwords here. Use at least 16 characters." +
-            "Generate one by using for example: pwgen -N 1 -s 96 \n" +
-            "ATTENTION: This value must be the same on all Graylog and Datanode nodes in the cluster. " +
-            "Changing this value after installation will render all user sessions and encrypted values in the database invalid. (e.g. encrypted access tokens)")
->>>>>>> db357cf7
     @Parameter(value = "password_secret", required = true, validators = StringNotBlankValidator.class)
     private String passwordSecret;
 
@@ -732,8 +724,6 @@
     public String getOpensearchHeap() {
         return opensearchHeap;
     }
-<<<<<<< HEAD
-=======
 
     @Override
     public String getEnvironmentVariablePrefix() {
@@ -760,5 +750,4 @@
     public String getDatanodeHttpCertificateAlias() {
         return datanodeHttpCertificateAlias;
     }
->>>>>>> db357cf7
 }