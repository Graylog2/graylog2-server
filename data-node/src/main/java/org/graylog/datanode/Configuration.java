--- conflicted
+++ resolved
@@ -243,18 +243,15 @@
     @Parameter(value = "metrics_policy")
     private String metricsPolicy = "gl-datanode-metrics-ism";
 
-<<<<<<< HEAD
-
     @Parameter(value = "node_search_cache_size")
     private String searchCacheSize = "10gb";
-=======
+  
     @Parameter(value = "opensearch_indices_query_bool_max_clause_count")
     private Integer indicesQueryBoolMaxClauseCount = 32768;
 
     public Integer getIndicesQueryBoolMaxClauseCount() {
         return indicesQueryBoolMaxClauseCount;
     }
->>>>>>> 667d09e9
 
     public boolean isInsecureStartup() {
         return insecureStartup;
