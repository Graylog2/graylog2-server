/*
 * Copyright (C) 2020 Graylog, Inc.
 *
 * This program is free software: you can redistribute it and/or modify
 * it under the terms of the Server Side Public License, version 1,
 * as published by MongoDB, Inc.
 *
 * This program is distributed in the hope that it will be useful,
 * but WITHOUT ANY WARRANTY; without even the implied warranty of
 * MERCHANTABILITY or FITNESS FOR A PARTICULAR PURPOSE. See the
 * Server Side Public License for more details.
 *
 * You should have received a copy of the Server Side Public License
 * along with this program. If not, see
 * <http://www.mongodb.com/licensing/server-side-public-license>.
 */
package org.graylog.datanode;

import com.github.joschi.jadconfig.Parameter;
import com.github.joschi.jadconfig.ParameterException;
import com.github.joschi.jadconfig.ValidationException;
import com.github.joschi.jadconfig.Validator;
import com.github.joschi.jadconfig.ValidatorMethod;
import com.github.joschi.jadconfig.converters.IntegerConverter;
import com.github.joschi.jadconfig.converters.StringListConverter;
import com.github.joschi.jadconfig.converters.StringSetConverter;
import com.github.joschi.jadconfig.util.Duration;
import com.github.joschi.jadconfig.validators.PositiveIntegerValidator;
import com.github.joschi.jadconfig.validators.StringNotBlankValidator;
import com.github.joschi.jadconfig.validators.URIAbsoluteValidator;
import com.google.common.annotations.VisibleForTesting;
import com.google.common.net.InetAddresses;
import org.graylog.datanode.configuration.BaseConfiguration;
import org.graylog.datanode.configuration.DatanodeDirectories;
import org.graylog2.Configuration.SafeClassesValidator;
import org.graylog2.plugin.Tools;
import org.graylog2.shared.SuppressForbidden;
import org.joda.time.DateTimeZone;
import org.slf4j.Logger;
import org.slf4j.LoggerFactory;

import javax.annotation.Nullable;
import java.io.File;
import java.net.Inet4Address;
import java.net.InetAddress;
import java.net.URI;
import java.net.URISyntaxException;
import java.net.UnknownHostException;
import java.nio.file.Files;
import java.nio.file.Path;
import java.nio.file.Paths;
import java.util.Collections;
import java.util.List;
import java.util.Optional;
import java.util.Set;

/**
 * Helper class to hold configuration of Graylog
 */
@SuppressWarnings("FieldMayBeFinal")
public class Configuration extends BaseConfiguration {
    private static final Logger LOG = LoggerFactory.getLogger(Configuration.class);
    public static final String TRANSPORT_CERTIFICATE_PASSWORD_PROPERTY = "transport_certificate_password";
    public static final String HTTP_CERTIFICATE_PASSWORD_PROPERTY = "http_certificate_password";

    public static final int DATANODE_DEFAULT_PORT = 8999;
    public static final String DEFAULT_BIND_ADDRESS = "0.0.0.0";

    public static final String OVERRIDE_HEADER = "X-Graylog-Server-URL";
    public static final String PATH_WEB = "";
    public static final String PATH_API = "api/";

    @Parameter(value = "installation_source", validator = StringNotBlankValidator.class)
    private String installationSource = "unknown";

    @Parameter(value = "insecure_startup")
    private boolean insecureStartup = false;

    @Parameter(value = "skip_preflight_checks")
    private boolean skipPreflightChecks = false;

    @Parameter(value = "shutdown_timeout", validator = PositiveIntegerValidator.class)
    protected int shutdownTimeout = 30000;

    @Parameter(value = "opensearch_location")
    private String opensearchDistributionRoot = "dist";

    @Parameter(value = "opensearch_data_location", required = true, validators = DirectoryWritableValidator.class)
    private Path opensearchDataLocation = Path.of("datanode/data");

    @Parameter(value = "opensearch_logs_location", required = true, validators = DirectoryWritableValidator.class)
    private Path opensearchLogsLocation = Path.of("datanode/logs");

    @Parameter(value = "opensearch_config_location", required = true, validators = DirectoryWritableValidator.class)
    private Path opensearchConfigLocation = Path.of("datanode/config");

    @Parameter(value = "config_location", validators = DirectoryReadableValidator.class)
    private Path configLocation = null;

    @Parameter(value = "process_logs_buffer_size")
    private Integer opensearchProcessLogsBufferSize = 500;


    @Parameter(value = "node_name")
    private String datanodeNodeName;

    /**
     * Comma separated list of opensearch nodes that are eligible as manager nodes.
     */
    @Parameter(value = "initial_cluster_manager_nodes")
    private String initialClusterManagerNodes;

    @Parameter(value = "opensearch_http_port", converter = IntegerConverter.class)
    private int opensearchHttpPort = 9200;


    @Parameter(value = "opensearch_transport_port", converter = IntegerConverter.class)
    private int opensearchTransportPort = 9300;

    @Parameter(value = "opensearch_discovery_seed_hosts", converter = StringListConverter.class)
    private List<String> opensearchDiscoverySeedHosts = Collections.emptyList();

    @Parameter(value = "opensearch_network_host")
    private String opensearchNetworkHost = null;

    @Parameter(value = "transport_certificate")
    private String datanodeTransportCertificate = null;

    @Parameter(value = TRANSPORT_CERTIFICATE_PASSWORD_PROPERTY)
    private String datanodeTransportCertificatePassword;

    @Parameter(value = "http_certificate")
    private String datanodeHttpCertificate = null;

    @Parameter(value = HTTP_CERTIFICATE_PASSWORD_PROPERTY)
    private String datanodeHttpCertificatePassword;

    @Parameter(value = "stale_leader_timeout", validators = PositiveIntegerValidator.class)
    private Integer staleLeaderTimeout = 2000;

    @Parameter(value = "root_password_sha2")
    private String rootPasswordSha2;

    @Parameter(value = "user_password_default_algorithm")
    private String userPasswordDefaultAlgorithm = "bcrypt";

    @Parameter(value = "user_password_bcrypt_salt_size", validators = PositiveIntegerValidator.class)
    private int userPasswordBCryptSaltSize = 10;

    @Parameter(value = "password_secret", required = true, validators = StringNotBlankValidator.class)
    private String passwordSecret;

    @Parameter(value = "indexer_jwt_auth_token_caching_duration")
    Duration indexerJwtAuthTokenCachingDuration = Duration.seconds(60);

    @Parameter(value = "indexer_jwt_auth_token_expiration_duration")
    Duration indexerJwtAuthTokenExpirationDuration = Duration.seconds(180);

    @Parameter(value = "node_id_file", validators = NodeIdFileValidator.class)
    private String nodeIdFile = "data/node-id";

    @Parameter(value = "root_username")
    private String rootUsername = "admin";

    @Parameter(value = "root_timezone")
    private DateTimeZone rootTimeZone = DateTimeZone.UTC;

    @Parameter(value = "root_email")
    private String rootEmail = "";

    @Parameter(value = "bind_address", required = true)
    private String bindAddress = DEFAULT_BIND_ADDRESS;

    @Parameter(value = "datanode_http_port", required = true)
    private int datanodeHttpPort = DATANODE_DEFAULT_PORT;

    @Parameter(value = "hostname")
    private String hostname = null;

    @Parameter(value = "clustername")
    private String clustername = "datanode-cluster";

    @Parameter(value = "http_publish_uri", validator = URIAbsoluteValidator.class)
    private URI httpPublishUri;

    @Parameter(value = "http_enable_cors")
    private boolean httpEnableCors = false;

    @Parameter(value = "http_enable_gzip")
    private boolean httpEnableGzip = true;

    @Parameter(value = "http_max_header_size", required = true, validator = PositiveIntegerValidator.class)
    private int httpMaxHeaderSize = 8192;

    @Parameter(value = "http_thread_pool_size", required = true, validator = PositiveIntegerValidator.class)
    private int httpThreadPoolSize = 64;

    @Parameter(value = "http_selector_runners_count", required = true, validator = PositiveIntegerValidator.class)
    private int httpSelectorRunnersCount = 1;

    @Parameter(value = "http_enable_tls")
    private boolean httpEnableTls = false;

    @Parameter(value = "http_tls_cert_file")
    private Path httpTlsCertFile;

    @Parameter(value = "http_tls_key_file")
    private Path httpTlsKeyFile;

    @Parameter(value = "http_tls_key_password")
    private String httpTlsKeyPassword;

    @Parameter(value = "http_external_uri")
    private URI httpExternalUri;

    @Parameter(value = "http_allow_embedding")
    private boolean httpAllowEmbedding = false;

    /**
     * Classes considered safe to load by name. A set of prefixes matched against the fully qualified class name.
     */
    @Parameter(value = org.graylog2.Configuration.SAFE_CLASSES, converter = StringSetConverter.class, validators = SafeClassesValidator.class)
    private Set<String> safeClasses = Set.of("org.graylog.", "org.graylog2.");

    @Parameter(value = "metrics_timestamp")
    private String metricsTimestamp = "timestamp";

    @Parameter(value = "metrics_stream")
    private String metricsStream = "gl-datanode-metrics";

    @Parameter(value = "metrics_retention")
    private String metricsRetention = "14d";

    @Parameter(value = "metrics_daily_retention")
    private String metricsDailyRetention = "365d";

    @Parameter(value = "metrics_daily_index")
    private String metricsDailyIndex = "gl-datanode-metrics-daily";

    @Parameter(value = "metrics_policy")
    private String metricsPolicy = "gl-datanode-metrics-ism";

<<<<<<< HEAD
    /**
     * https://opensearch.org/docs/latest/tuning-your-cluster/availability-and-recovery/snapshots/snapshot-restore/#shared-file-system
     */
    @Parameter(value = "path_repo", converter = StringListConverter.class)
    private List<String> pathRepo;
=======
    @Parameter(value = "opensearch_indices_query_bool_max_clause_count")
    private Integer indicesQueryBoolMaxClauseCount = 32768;

    public Integer getIndicesQueryBoolMaxClauseCount() {
        return indicesQueryBoolMaxClauseCount;
    }
>>>>>>> 4a46e2b0

    public boolean isInsecureStartup() {
        return insecureStartup;
    }

    public Integer getStaleLeaderTimeout() {
        return staleLeaderTimeout;
    }

    public String getInstallationSource() {
        return installationSource;
    }

    public boolean getSkipPreflightChecks() {
        return skipPreflightChecks;
    }

    public int getShutdownTimeout() {
        return shutdownTimeout;
    }

    public String getOpensearchDistributionRoot() {
        return opensearchDistributionRoot;
    }

    /**
     * Use {@link DatanodeDirectories} to obtain a reference to this directory.
     */
    public Path getOpensearchConfigLocation() {
        return opensearchConfigLocation;
    }


    /**
     * This is a pointer to a directory holding configuration files (and certificates) for the datanode itself.
     * We treat it as read only for the datanode and should never persist anything in it.
     * Use {@link DatanodeDirectories} to obtain a reference to this directory.
     */
    @Nullable
    public Path getDatanodeConfigurationLocation() {
        return configLocation;
    }

    /**
     * Use {@link DatanodeDirectories} to obtain a reference to this directory.
     */
    public Path getOpensearchDataLocation() {
        return opensearchDataLocation;
    }

    /**
     * Use {@link DatanodeDirectories} to obtain a reference to this directory.
     */
    public Path getOpensearchLogsLocation() {
        return opensearchLogsLocation;
    }

    public Integer getProcessLogsBufferSize() {
        return opensearchProcessLogsBufferSize;
    }

    public String getPasswordSecret() {
        return passwordSecret;
    }

    public Duration getIndexerJwtAuthTokenCachingDuration() {
        return indexerJwtAuthTokenCachingDuration;
    }

    public Duration getIndexerJwtAuthTokenExpirationDuration() {
        return indexerJwtAuthTokenExpirationDuration;
    }

    @ValidatorMethod
    @SuppressWarnings("unused")
    public void validatePasswordSecret() throws ValidationException {
        if (passwordSecret == null || passwordSecret.length() < 64) {
            throw new ValidationException("The minimum length for \"password_secret\" is 64 characters.");
        }
    }

    public String getNodeIdFile() {
        return nodeIdFile;
    }

    public String getRootUsername() {
        return rootUsername;
    }

    public DateTimeZone getRootTimeZone() {
        return rootTimeZone;
    }

    public String getRootEmail() {
        return rootEmail;
    }

    public String getDatanodeNodeName() {
        return datanodeNodeName != null && !datanodeNodeName.isBlank() ? datanodeNodeName : getHostname();
    }

    public String getInitialClusterManagerNodes() {
        return initialClusterManagerNodes;
    }

    public int getOpensearchHttpPort() {
        return opensearchHttpPort;
    }

    public int getOpensearchTransportPort() {
        return opensearchTransportPort;
    }

    public List<String> getOpensearchDiscoverySeedHosts() {
        return opensearchDiscoverySeedHosts;
    }

    public String getDatanodeTransportCertificate() {
        return datanodeTransportCertificate;
    }

    public String getDatanodeTransportCertificatePassword() {
        return datanodeTransportCertificatePassword;
    }

    public String getDatanodeHttpCertificate() {
        return datanodeHttpCertificate;
    }

    public String getDatanodeHttpCertificatePassword() {
        return datanodeHttpCertificatePassword;
    }

    public Optional<String> getOpensearchNetworkHost() {
        return Optional.ofNullable(opensearchNetworkHost);
    }

    public String getBindAddress() {
        return bindAddress;
    }

    public int getDatanodeHttpPort() {
        return datanodeHttpPort;
    }

    public String getClustername() {
        return clustername;
    }


    public String getMetricsTimestamp() {
        return metricsTimestamp;
    }

    public String getMetricsStream() {
        return metricsStream;
    }

    public String getMetricsRetention() {
        return metricsRetention;
    }

    public String getMetricsDailyRetention() {
        return metricsDailyRetention;
    }

    public String getMetricsDailyIndex() {
        return metricsDailyIndex;
    }

    public String getMetricsPolicy() {
        return metricsPolicy;
    }

    public static class NodeIdFileValidator implements Validator<String> {
        @Override
        public void validate(String name, String path) throws ValidationException {
            if (path == null) {
                return;
            }
            final File file = Paths.get(path).toFile();
            final StringBuilder b = new StringBuilder();

            if (!file.exists()) {
                final File parent = file.getParentFile();
                if (!parent.isDirectory()) {
                    throw new ValidationException("Parent path " + parent + " for Node ID file at " + path + " is not a directory");
                } else {
                    if (!parent.canRead()) {
                        throw new ValidationException("Parent directory " + parent + " for Node ID file at " + path + " is not readable");
                    }
                    if (!parent.canWrite()) {
                        throw new ValidationException("Parent directory " + parent + " for Node ID file at " + path + " is not writable");
                    }

                    // parent directory exists and is readable and writable
                    return;
                }
            }

            if (!file.isFile()) {
                b.append("a file");
            }
            final boolean readable = file.canRead();
            final boolean writable = file.canWrite();
            if (!readable) {
                if (b.length() > 0) {
                    b.append(", ");
                }
                b.append("readable");
            }
            final boolean empty = file.length() == 0;
            if (!writable && readable && empty) {
                if (b.length() > 0) {
                    b.append(", ");
                }
                b.append("writable, but it is empty");
            }
            if (b.length() == 0) {
                // all good
                return;
            }
            throw new ValidationException("Node ID file at path " + path + " isn't " + b + ". Please specify the correct path or change the permissions");
        }
    }

    public String getUriScheme() {
        return isHttpEnableTls() ? "https" : "http";
    }

    @Nullable
    private InetAddress toInetAddress(String host) {
        try {
            return InetAddress.getByName(host);
        } catch (UnknownHostException e) {
            LOG.debug("Couldn't resolve \"{}\"", host, e);
            return null;
        }
    }

    public URI getHttpPublishUri() {
        if (httpPublishUri == null) {
            final URI defaultHttpUri = getDefaultHttpUri();
            LOG.debug("No \"http_publish_uri\" set. Using default <{}>.", defaultHttpUri);
            return defaultHttpUri;
        } else {
            final InetAddress inetAddress = toInetAddress(httpPublishUri.getHost());
            if (Tools.isWildcardInetAddress(inetAddress)) {
                final URI defaultHttpUri = getDefaultHttpUri(httpPublishUri.getPath());
                LOG.warn("\"{}\" is not a valid setting for \"http_publish_uri\". Using default <{}>.", httpPublishUri, defaultHttpUri);
                return defaultHttpUri;
            } else {
                return Tools.normalizeURI(httpPublishUri, httpPublishUri.getScheme(), DATANODE_DEFAULT_PORT, httpPublishUri.getPath());
            }
        }
    }

    @VisibleForTesting
    URI getDefaultHttpUri() {
        return getDefaultHttpUri("/");
    }

    private URI getDefaultHttpUri(String path) {
        final URI publishUri;
        final InetAddress inetAddress = toInetAddress(bindAddress);
        if (inetAddress != null && Tools.isWildcardInetAddress(inetAddress)) {
            final InetAddress guessedAddress;
            try {
                guessedAddress = Tools.guessPrimaryNetworkAddress(inetAddress instanceof Inet4Address);

                if (guessedAddress.isLoopbackAddress()) {
                    LOG.debug("Using loopback address {}", guessedAddress);
                }
            } catch (Exception e) {
                LOG.error("Could not guess primary network address for \"http_publish_uri\". Please configure it in your Graylog configuration.", e);
                throw new ParameterException("No http_publish_uri.", e);
            }

            try {
                publishUri = new URI(
                        getUriScheme(),
                        null,
                        guessedAddress.getHostAddress(),
                        datanodeHttpPort,
                        path,
                        null,
                        null
                );
            } catch (URISyntaxException e) {
                throw new RuntimeException("Invalid http_publish_uri.", e);
            }
        } else {
            try {
                publishUri = new URI(
                        getUriScheme(),
                        null,
                        bindAddress,
                        datanodeHttpPort,
                        path,
                        null,
                        null
                );
            } catch (URISyntaxException e) {
                throw new RuntimeException("Invalid http_publish_uri.", e);
            }
        }

        return publishUri;
    }

    public boolean isHttpEnableCors() {
        return httpEnableCors;
    }

    public boolean isHttpEnableGzip() {
        return httpEnableGzip;
    }

    public int getHttpMaxHeaderSize() {
        return httpMaxHeaderSize;
    }

    public int getHttpThreadPoolSize() {
        return httpThreadPoolSize;
    }

    public int getHttpSelectorRunnersCount() {
        return httpSelectorRunnersCount;
    }

    public boolean isHttpEnableTls() {
        return httpEnableTls;
    }

    public Path getHttpTlsCertFile() {
        return httpTlsCertFile;
    }

    public Path getHttpTlsKeyFile() {
        return httpTlsKeyFile;
    }

    public String getHttpTlsKeyPassword() {
        return httpTlsKeyPassword;
    }

    @ValidatorMethod
    @SuppressWarnings("unused")
    public void validateTlsConfig() throws ValidationException {
        if (isHttpEnableTls()) {
            if (!isRegularFileAndReadable(getHttpTlsKeyFile())) {
                throw new ValidationException("Unreadable or missing HTTP private key: " + getHttpTlsKeyFile());
            }

            if (!isRegularFileAndReadable(getHttpTlsCertFile())) {
                throw new ValidationException("Unreadable or missing HTTP X.509 certificate: " + getHttpTlsCertFile());
            }
        }
    }

    private boolean isRegularFileAndReadable(Path path) {
        return path != null && Files.isRegularFile(path) && Files.isReadable(path);
    }

    @SuppressForbidden("Deliberate invocation of DNS lookup")
    public String getHostname() {
        if (hostname != null && !hostname.isBlank()) {
            // config setting always takes precedence
            return hostname;
        }

        if (DEFAULT_BIND_ADDRESS.equals(bindAddress)) {
            // no hostname is set, bind address is to 0.0.0.0 -> return host name, the OS finds
            return Tools.getLocalCanonicalHostname();
        }

        if (InetAddresses.isInetAddress(bindAddress)) {
            // bindaddress is a real IP, resolving the hostname
            try {
                InetAddress addr = InetAddress.getByName(bindAddress);
                return addr.getHostName();
            } catch (UnknownHostException e) {
                final var hostname = Tools.getLocalCanonicalHostname();
                LOG.error("Could not resolve {} to hostname, check your DNS. Using {} instead.", bindAddress, hostname);
                return hostname;
            }
        }

        // bindaddress is configured as the hostname
        return bindAddress;
    }

    public String getRootPasswordSha2() {
        return rootPasswordSha2;
    }

    public List<String> getPathRepo() {
        return pathRepo;
    }
}<|MERGE_RESOLUTION|>--- conflicted
+++ resolved
@@ -240,20 +240,18 @@
     @Parameter(value = "metrics_policy")
     private String metricsPolicy = "gl-datanode-metrics-ism";
 
-<<<<<<< HEAD
     /**
      * https://opensearch.org/docs/latest/tuning-your-cluster/availability-and-recovery/snapshots/snapshot-restore/#shared-file-system
      */
     @Parameter(value = "path_repo", converter = StringListConverter.class)
     private List<String> pathRepo;
-=======
+
     @Parameter(value = "opensearch_indices_query_bool_max_clause_count")
     private Integer indicesQueryBoolMaxClauseCount = 32768;
 
     public Integer getIndicesQueryBoolMaxClauseCount() {
         return indicesQueryBoolMaxClauseCount;
     }
->>>>>>> 4a46e2b0
 
     public boolean isInsecureStartup() {
         return insecureStartup;
