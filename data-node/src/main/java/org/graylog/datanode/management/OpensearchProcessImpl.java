/*
 * Copyright (C) 2020 Graylog, Inc.
 *
 * This program is free software: you can redistribute it and/or modify
 * it under the terms of the Server Side Public License, version 1,
 * as published by MongoDB, Inc.
 *
 * This program is distributed in the hope that it will be useful,
 * but WITHOUT ANY WARRANTY; without even the implied warranty of
 * MERCHANTABILITY or FITNESS FOR A PARTICULAR PURPOSE. See the
 * Server Side Public License for more details.
 *
 * You should have received a copy of the Server Side Public License
 * along with this program. If not, see
 * <http://www.mongodb.com/licensing/server-side-public-license>.
 */
package org.graylog.datanode.management;

import com.fasterxml.jackson.databind.ObjectMapper;
import com.github.oxo42.stateless4j.StateMachine;
import org.apache.commons.collections4.queue.CircularFifoQueue;
import org.apache.commons.exec.ExecuteException;
import org.apache.http.client.utils.URIBuilder;
import org.graylog.datanode.Configuration;
import org.graylog.datanode.configuration.DatanodeConfiguration;
import org.graylog.datanode.process.OpensearchConfiguration;
import org.graylog.datanode.process.OpensearchInfo;
import org.graylog.datanode.process.ProcessEvent;
import org.graylog.datanode.process.ProcessInformation;
import org.graylog.datanode.process.ProcessState;
import org.graylog.datanode.process.ProcessStateMachine;
import org.graylog.datanode.process.StateMachineTracer;
import org.graylog.shaded.opensearch2.org.opensearch.client.RestHighLevelClient;
import org.graylog.storage.opensearch2.OpenSearchClient;
import org.graylog2.cluster.nodes.DataNodeDto;
import org.graylog2.cluster.nodes.NodeService;
import org.graylog2.security.CustomCAX509TrustManager;
import org.slf4j.Logger;
import org.slf4j.LoggerFactory;

import java.io.IOException;
import java.net.URI;
import java.nio.charset.Charset;
import java.nio.file.Files;
import java.nio.file.Path;
import java.nio.file.StandardOpenOption;
import java.util.List;
import java.util.Locale;
import java.util.Objects;
import java.util.Optional;
import java.util.Queue;
import java.util.Set;
import java.util.stream.Collectors;

class OpensearchProcessImpl implements OpensearchProcess, ProcessListener {

    private static final Logger LOG = LoggerFactory.getLogger(OpensearchProcessImpl.class);
    public static final Path UNICAST_HOSTS_FILE = Path.of("unicast_hosts.txt");
    private final StateMachineTracerAggregator tracerAggregator;

    @SuppressWarnings("OptionalUsedAsFieldOrParameterType")
    private Optional<OpensearchConfiguration> opensearchConfiguration = Optional.empty();
    @SuppressWarnings("OptionalUsedAsFieldOrParameterType")
    private Optional<RestHighLevelClient> restClient = Optional.empty();
    private Optional<OpenSearchClient> openSearchClient = Optional.empty();

    private final StateMachine<ProcessState, ProcessEvent> processState;

    private final DatanodeConfiguration datanodeConfiguration;

    private boolean isLeaderNode;
    private OpensearchCommandLineProcess commandLineProcess;

    private final Queue<String> stdout;
    private final Queue<String> stderr;
    private final CustomCAX509TrustManager trustManager;
    private final NodeService<DataNodeDto> nodeService;
    private final Configuration configuration;
    private final ObjectMapper objectMapper;


    OpensearchProcessImpl(DatanodeConfiguration datanodeConfiguration, int logsCacheSize, final CustomCAX509TrustManager trustManager,
                          final Configuration configuration, final NodeService<DataNodeDto> nodeService, ObjectMapper objectMapper) {
        this.datanodeConfiguration = datanodeConfiguration;
        this.processState = ProcessStateMachine.createNew();
        tracerAggregator = new StateMachineTracerAggregator();
        this.processState.setTrace(tracerAggregator);
        this.stdout = new CircularFifoQueue<>(logsCacheSize);
        this.stderr = new CircularFifoQueue<>(logsCacheSize);
        this.trustManager = trustManager;
        this.nodeService = nodeService;
        this.configuration = configuration;
        this.objectMapper = objectMapper;
    }

    private RestHighLevelClient createRestClient(OpensearchConfiguration configuration) {
        return OpensearchRestClient.build(configuration, datanodeConfiguration, trustManager);
    }

    @Override
    public List<String> stdOutLogs() {
        return stdout.stream().toList();
    }

    @Override
    public List<String> stdErrLogs() {
        return stderr.stream().toList();
    }

    public Optional<RestHighLevelClient> restClient() {
        return restClient;
    }

    public Optional<OpenSearchClient> openSearchClient() {
        return openSearchClient;
    }

    public OpensearchInfo processInfo() {
        return new OpensearchInfo(configuration.getDatanodeNodeName(), processState.getState(), isLeaderNode, getOpensearchBaseUrl().toString(), commandLineProcess != null ? commandLineProcess.processInfo() : ProcessInformation.empty());
    }

    @Override
    public URI getOpensearchBaseUrl() {
        final String baseUrl = opensearchConfiguration.map(OpensearchConfiguration::getRestBaseUrl)
                .map(httpHost -> new URIBuilder()
                        .setHost(httpHost.getHostName())
                        .setPort(httpHost.getPort())
                        .setScheme(httpHost.getSchemeName()).toString())
                .orElse(""); // TODO: will this cause problems in the nodeservice?
        return URI.create(baseUrl);
    }

    @Override
    public String getOpensearchClusterUrl() {
        return configuration.getDatanodeNodeName() + ":" + configuration.getOpensearchTransportPort();
    }

    @Override
    public String getDatanodeRestApiUrl() {
        final boolean secured = opensearchConfiguration.map(OpensearchConfiguration::securityConfigured).orElse(false);
        String protocol = secured ? "https" : "http";
        String host = configuration.getHostname();
        final int port = configuration.getDatanodeHttpPort();
        return String.format(Locale.ROOT, "%s://%s:%d", protocol, host, port);
    }

    public void onEvent(ProcessEvent event) {
        LOG.debug("Process event: " + event);
        this.processState.fire(event);
    }

    @Override
    public void addStateMachineTracer(StateMachineTracer stateMachineTracer) {
        this.tracerAggregator.addTracer(stateMachineTracer);
    }

    public void setLeaderNode(boolean isLeaderNode) {
        this.isLeaderNode = isLeaderNode;
    }

    @Override
    public boolean isLeaderNode() {
        return isLeaderNode;
    }

    public boolean isInState(ProcessState expectedState) {
        return this.processState.getState().equals(expectedState);
    }

    @Override
    public void configure(OpensearchConfiguration configuration) {
        this.opensearchConfiguration = Optional.of(configuration);
        configure();
    }

    private void configure() {
        opensearchConfiguration.ifPresentOrElse(
                (config -> {
                    // refresh TM if the SSL certs changed
                    trustManager.refresh();
                    // refresh the seed hosts
                    writeSeedHostsList();
                    commandLineProcess = new OpensearchCommandLineProcess(config, this);
                    restClient = Optional.of(createRestClient(config));
                }),
                () -> {throw new IllegalArgumentException("Opensearch configuration required but not supplied!");}
        );
    }

    private void writeSeedHostsList() {
        try {
            final Path hostsfile = datanodeConfiguration.datanodeDirectories().createOpensearchProcessConfigurationFile(UNICAST_HOSTS_FILE);
            final Set<String> current = nodeService.allActive().values().stream().map(DataNodeDto::getClusterAddress).filter(Objects::nonNull).collect(Collectors.toSet());
            Files.write(hostsfile, current, Charset.defaultCharset(), StandardOpenOption.WRITE, StandardOpenOption.TRUNCATE_EXISTING, StandardOpenOption.CREATE);
        } catch (IOException iox) {
            LOG.error("Could not write to file: {} - {}", UNICAST_HOSTS_FILE, iox.getMessage());
        }

    }
    @Override
    public synchronized void start() {
        opensearchConfiguration.ifPresentOrElse(
                (config -> {
                    commandLineProcess.start();
<<<<<<< HEAD
=======
                    restClient = Optional.of(createRestClient(config));
                    openSearchClient = restClient.map(c -> new OpenSearchClient(c, objectMapper));
>>>>>>> 20086a9c
                }),
                () -> {throw new IllegalArgumentException("Opensearch configuration required but not supplied!");}
        );
    }

    @Override
    public synchronized void stop() {
        stopProcess();
        stopRestClient();
    }

    private void stopRestClient() {
        restClient().ifPresent(client -> {
            try {
                client.close();
            } catch (IOException e) {
                LOG.warn("Failed to close rest client", e);
            }
        });
    }

    private void stopProcess() {
        if (this.commandLineProcess != null) {
            onEvent(ProcessEvent.PROCESS_STOPPED);
            commandLineProcess.close();
        }
    }

    @Override
    public void onRemove() {
        LOG.info("Starting removal of OpenSearch node");
        if (this.commandLineProcess != null) {
            onEvent(ProcessEvent.PROCESS_REMOVE);
        }
    }

    @Override
    public void onReset() {
        onEvent(ProcessEvent.RESET);
        stop();
        configure();
        start();
    }

    @Override
    public void onStart() {
        onEvent(ProcessEvent.PROCESS_STARTED);
    }

    @Override
    public void onStdOut(String line) {
        LOG.info(line);
        stdout.offer(line);
    }

    @Override
    public void onStdErr(String line) {
        LOG.warn(line);
        stderr.offer(line);
    }

    @Override
    public void onProcessComplete(int exitValue) {
        LOG.info("Opensearch process completed with exit code {}", exitValue);
        onEvent(ProcessEvent.PROCESS_TERMINATED);
    }

    @Override
    public void onProcessFailed(ExecuteException e) {
        LOG.warn("Opensearch process failed", e);
        onEvent(ProcessEvent.PROCESS_TERMINATED);
    }
}<|MERGE_RESOLUTION|>--- conflicted
+++ resolved
@@ -202,11 +202,8 @@
         opensearchConfiguration.ifPresentOrElse(
                 (config -> {
                     commandLineProcess.start();
-<<<<<<< HEAD
-=======
                     restClient = Optional.of(createRestClient(config));
                     openSearchClient = restClient.map(c -> new OpenSearchClient(c, objectMapper));
->>>>>>> 20086a9c
                 }),
                 () -> {throw new IllegalArgumentException("Opensearch configuration required but not supplied!");}
         );
