/*
 * Copyright (C) 2020 Graylog, Inc.
 *
 * This program is free software: you can redistribute it and/or modify
 * it under the terms of the Server Side Public License, version 1,
 * as published by MongoDB, Inc.
 *
 * This program is distributed in the hope that it will be useful,
 * but WITHOUT ANY WARRANTY; without even the implied warranty of
 * MERCHANTABILITY or FITNESS FOR A PARTICULAR PURPOSE. See the
 * Server Side Public License for more details.
 *
 * You should have received a copy of the Server Side Public License
 * along with this program. If not, see
 * <http://www.mongodb.com/licensing/server-side-public-license>.
 */
package org.graylog.datanode.management;

import com.fasterxml.jackson.databind.ObjectMapper;
import com.google.common.eventbus.EventBus;
import com.google.common.eventbus.Subscribe;
import com.google.common.util.concurrent.AbstractIdleService;
import jakarta.inject.Inject;
import jakarta.inject.Provider;
import jakarta.inject.Singleton;
import org.graylog.datanode.Configuration;
import org.graylog.datanode.configuration.DatanodeConfiguration;
import org.graylog.datanode.metrics.ConfigureMetricsIndexSettings;
import org.graylog.datanode.process.OpensearchConfiguration;
import org.graylog2.cluster.nodes.DataNodeDto;
import org.graylog2.cluster.nodes.NodeService;
import org.graylog2.cluster.preflight.DataNodeProvisioningConfig;
import org.graylog2.cluster.preflight.DataNodeProvisioningService;
import org.graylog2.cluster.preflight.DataNodeProvisioningStateChangeEvent;
import org.graylog2.datanode.DataNodeLifecycleEvent;
import org.graylog2.datanode.RemoteReindexAllowlistEvent;
import org.graylog2.plugin.system.NodeId;
import org.graylog2.security.CustomCAX509TrustManager;
import org.slf4j.Logger;
import org.slf4j.LoggerFactory;

import java.util.HashMap;
import java.util.Map;

@Singleton
public class OpensearchProcessService extends AbstractIdleService implements Provider<OpensearchProcess> {

    private static final Logger LOG = LoggerFactory.getLogger(OpensearchProcessService.class);

    private static final int WATCHDOG_RESTART_ATTEMPTS = 3;
    private final OpensearchProcess process;
    private final Provider<OpensearchConfiguration> configurationProvider;
    private final EventBus eventBus;
    private final NodeId nodeId;
<<<<<<< HEAD
    private final DataNodeProvisioningService dataNodeProvisioningService;
=======
    private final ObjectMapper objectMapper;
>>>>>>> 20086a9c

    @Inject
    public OpensearchProcessService(final DatanodeConfiguration datanodeConfiguration,
                                    final Provider<OpensearchConfiguration> configurationProvider,
                                    final EventBus eventBus,
                                    final CustomCAX509TrustManager trustManager,
                                    final NodeService<DataNodeDto> nodeService,
                                    final Configuration configuration,
<<<<<<< HEAD
                                    final DataNodeProvisioningService dataNodeProvisioningService,
                                    final NodeId nodeId) {
        this.configurationProvider = configurationProvider;
        this.eventBus = eventBus;
        this.nodeId = nodeId;
        this.dataNodeProvisioningService = dataNodeProvisioningService;
        this.process = createOpensearchProcess(datanodeConfiguration, trustManager, configuration, nodeService);
=======
                                    final NodeId nodeId, ObjectMapper objectMapper) {
        this.configurationProvider = configurationProvider;
        this.eventBus = eventBus;
        this.nodeId = nodeId;
        this.objectMapper = objectMapper;
        this.process = createOpensearchProcess(datanodeConfiguration, trustManager, configuration, nodeService, objectMapper);
>>>>>>> 20086a9c
        eventBus.register(this);
    }

    private OpensearchProcess createOpensearchProcess(final DatanodeConfiguration datanodeConfiguration, final CustomCAX509TrustManager trustManager, final Configuration configuration,
                                                      final NodeService<DataNodeDto> nodeService, final ObjectMapper objectMapper) {
        final OpensearchProcessImpl process = new OpensearchProcessImpl(datanodeConfiguration, datanodeConfiguration.processLogsBufferSize(), trustManager, configuration, nodeService, objectMapper);
        final ProcessWatchdog watchdog = new ProcessWatchdog(process, WATCHDOG_RESTART_ATTEMPTS);
        process.addStateMachineTracer(watchdog);
        process.addStateMachineTracer(new StateMachineTransitionLogger());
        process.addStateMachineTracer(new OpensearchRemovalTracer(process, configuration.getDatanodeNodeName()));
        process.addStateMachineTracer(new ConfigureMetricsIndexSettings(process, configuration, objectMapper));
        return process;
    }

    @Subscribe
    @SuppressWarnings("unused")
    public void handleRemoteReindexAllowlistEvent(RemoteReindexAllowlistEvent event) {
        switch (event.action()) {
            case ADD -> {
                shutDown();
                configure(Map.of("reindex.remote.whitelist", event.host())); // , "action.auto_create_index", "false"));
                startUp();
            }
            case REMOVE -> {
                shutDown();
                configure();
                startUp();
            }
        }
    }

    @Subscribe
    @SuppressWarnings("unused")
    public void handlePreflightConfigEvent(DataNodeProvisioningStateChangeEvent event) {
        switch (event.state()) {
            case STARTUP_REQUESTED -> startUp();
            case STORED -> {
                configure();
                dataNodeProvisioningService.changeState(event.nodeId(), DataNodeProvisioningConfig.State.STARTUP_REQUESTED);
            }
        }
    }

    @Subscribe
    @SuppressWarnings("unused")
    public void handleNodeLifecycleEvent(DataNodeLifecycleEvent event) {
        if (nodeId.getNodeId().equals(event.nodeId())) {
            switch (event.trigger()) {
                case REMOVE -> process.onRemove();
                case RESET -> process.onReset();
                case STOP -> this.shutDown();
                case START -> this.startUp();
            }
        }
    }

    @Override
    protected void startUp() {
        final OpensearchConfiguration config = configurationProvider.get();
        if (config.securityConfigured()) {
            this.process.start();
        } else {
            String noConfigMessage = """
                    \n
                    ========================================================================================================
                    It seems you are starting Data node for the first time. The current configuration is not sufficient to
                    start the indexer process because a security configuration is missing. You have to either provide http
                    and transport SSL certificates or use the Graylog preflight interface to configure this Data node remotely.
                    ========================================================================================================
                    """;
            LOG.info(noConfigMessage);
        }
    }

    protected void configure() {
        this.configure(Map.of());
    }

    private void configure(Map<String, String> additionalConfig) {
        final OpensearchConfiguration original = configurationProvider.get();

        final var finalAdditionalConfig = new HashMap<String, String>();
        finalAdditionalConfig.putAll(original.additionalConfiguration());
        finalAdditionalConfig.putAll(additionalConfig);

        final var config = new OpensearchConfiguration(
                original.opensearchDistribution(),
                original.datanodeDirectories(),
                original.bindAddress(),
                original.hostname(),
                original.httpPort(),
                original.transportPort(),
                original.clusterName(),
                original.nodeName(),
                original.nodeRoles(),
                original.discoverySeedHosts(),
                original.opensearchSecurityConfiguration(),
                finalAdditionalConfig);

        if (config.securityConfigured()) {
            this.process.configure(config);
        } else {
            String noConfigMessage = """
                    \n
                    ========================================================================================================
                    It seems you are starting Data node for the first time. The current configuration is not sufficient to
                    start the indexer process because a security configuration is missing. You have to either provide http
                    and transport SSL certificates or use the Graylog preflight interface to configure this Data node remotely.
                    ========================================================================================================
                    """;
            LOG.info(noConfigMessage);
        }
        eventBus.post(new OpensearchConfigurationChangeEvent(config));
    }


    @Override
    protected void shutDown() {
        this.process.stop();
    }

    @Override
    public OpensearchProcess get() {
        return process;
    }
}<|MERGE_RESOLUTION|>--- conflicted
+++ resolved
@@ -52,11 +52,8 @@
     private final Provider<OpensearchConfiguration> configurationProvider;
     private final EventBus eventBus;
     private final NodeId nodeId;
-<<<<<<< HEAD
     private final DataNodeProvisioningService dataNodeProvisioningService;
-=======
     private final ObjectMapper objectMapper;
->>>>>>> 20086a9c
 
     @Inject
     public OpensearchProcessService(final DatanodeConfiguration datanodeConfiguration,
@@ -65,22 +62,15 @@
                                     final CustomCAX509TrustManager trustManager,
                                     final NodeService<DataNodeDto> nodeService,
                                     final Configuration configuration,
-<<<<<<< HEAD
                                     final DataNodeProvisioningService dataNodeProvisioningService,
-                                    final NodeId nodeId) {
+                                    final NodeId nodeId, ObjectMapper objectMapper) {
         this.configurationProvider = configurationProvider;
         this.eventBus = eventBus;
         this.nodeId = nodeId;
         this.dataNodeProvisioningService = dataNodeProvisioningService;
         this.process = createOpensearchProcess(datanodeConfiguration, trustManager, configuration, nodeService);
-=======
-                                    final NodeId nodeId, ObjectMapper objectMapper) {
-        this.configurationProvider = configurationProvider;
-        this.eventBus = eventBus;
-        this.nodeId = nodeId;
         this.objectMapper = objectMapper;
         this.process = createOpensearchProcess(datanodeConfiguration, trustManager, configuration, nodeService, objectMapper);
->>>>>>> 20086a9c
         eventBus.register(this);
     }
 
