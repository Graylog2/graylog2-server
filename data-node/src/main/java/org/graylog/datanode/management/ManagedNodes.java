--- conflicted
+++ resolved
@@ -18,7 +18,6 @@
 
 import org.graylog.datanode.DataNodeRunner;
 import org.graylog.datanode.process.OpensearchProcess;
-<<<<<<< HEAD
 import org.graylog.datanode.process.ProcessConfiguration;
 
 import javax.inject.Inject;
@@ -26,14 +25,6 @@
 import javax.inject.Singleton;
 import java.nio.file.Path;
 import java.util.LinkedHashMap;
-=======
-import org.springframework.beans.factory.annotation.Autowired;
-import org.springframework.boot.context.event.ApplicationReadyEvent;
-import org.springframework.context.annotation.Scope;
-import org.springframework.context.event.EventListener;
-import org.springframework.stereotype.Service;
-
->>>>>>> 7536d40c
 import java.util.LinkedHashSet;
 import java.util.Set;
 
@@ -41,46 +32,20 @@
 public class ManagedNodes {
     private final Set<OpensearchProcess> processes = new LinkedHashSet<>();
 
-<<<<<<< HEAD
-    final private String opensearchVersion;
-
-    final private String opensearchLocation;
-
-    final private DataNodeRunner dataNodeRunner;
+    private DataNodeRunner dataNodeRunner;
 
     @Inject
-    public ManagedNodes(@Named("opensearch_version") String opensearchVersion, @Named("opensearch_location") String opensearchLocation, DataNodeRunner dataNodeRunner) {
-        this.opensearchVersion = opensearchVersion;
-        this.opensearchLocation = opensearchLocation;
+    public ManagedNodes(DataNodeRunner dataNodeRunner) {
         this.dataNodeRunner = dataNodeRunner;
     }
 
-    public void startOpensearchProcesses() {
-
-        // TODO: obtain configuration from outside, one for each node
-
-        final LinkedHashMap<String, String> config = new LinkedHashMap<>();
-        config.put("discovery.type", "single-node");
-        config.put("plugins.security.ssl.http.enabled", "false");
-        config.put("plugins.security.disabled", "true");
-        final ProcessConfiguration processConfiguration = new ProcessConfiguration(9300, 9400, config);
-
-        final OpensearchProcess process = dataNodeRunner.start(Path.of(opensearchLocation), opensearchVersion, processConfiguration);
-        this.processes.add(process);
-=======
-    @Autowired
-    private DataNodeRunner dataNodeRunner;
-
-    @Autowired
     private ConfigurationProvider configurationProvider;
 
-    @EventListener(ApplicationReadyEvent.class)
     public void startOpensearchProcesses() {
         configurationProvider.get()
                 .stream()
                 .map(dataNodeRunner::start)
                 .forEach(processes::add);
->>>>>>> 7536d40c
     }
 
     public Set<OpensearchProcess> getProcesses() {
