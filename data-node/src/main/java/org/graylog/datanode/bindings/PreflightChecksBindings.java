/*
 * Copyright (C) 2020 Graylog, Inc.
 *
 * This program is free software: you can redistribute it and/or modify
 * it under the terms of the Server Side Public License, version 1,
 * as published by MongoDB, Inc.
 *
 * This program is distributed in the hope that it will be useful,
 * but WITHOUT ANY WARRANTY; without even the implied warranty of
 * MERCHANTABILITY or FITNESS FOR A PARTICULAR PURPOSE. See the
 * Server Side Public License for more details.
 *
 * You should have received a copy of the Server Side Public License
 * along with this program. If not, see
 * <http://www.mongodb.com/licensing/server-side-public-license>.
 */
package org.graylog.datanode.bindings;

import com.google.inject.AbstractModule;
import com.google.inject.multibindings.MapBinder;
import org.graylog.datanode.bootstrap.preflight.DatanodeDirectoriesLockfileCheck;
import org.graylog.datanode.bootstrap.preflight.DatanodeDnsPreflightCheck;
import org.graylog.datanode.bootstrap.preflight.DatanodeKeystoreCheck;
import org.graylog.datanode.bootstrap.preflight.OpenSearchPreconditionsCheck;
import org.graylog.datanode.bootstrap.preflight.OpensearchBinPreflightCheck;
import org.graylog.datanode.bootstrap.preflight.OpensearchDataDirCompatibilityCheck;
import org.graylog.datanode.opensearch.CsrRequester;
import org.graylog.datanode.opensearch.CsrRequesterImpl;
import org.graylog2.bindings.providers.MongoConnectionProvider;
import org.graylog2.bootstrap.preflight.MongoDBPreflightCheck;
import org.graylog2.bootstrap.preflight.PreflightCheck;
import org.graylog2.cluster.certificates.CertificateExchange;
import org.graylog2.cluster.certificates.CertificateExchangeImpl;
import org.graylog2.database.MongoConnection;

public class PreflightChecksBindings extends AbstractModule {


    @Override
    protected void configure() {
        bind(CsrRequester.class).to(CsrRequesterImpl.class).asEagerSingleton();
        bind(CertificateExchange.class).to(CertificateExchangeImpl.class);

<<<<<<< HEAD
        addPreflightCheck(MongoDBPreflightCheck.class);
        addPreflightCheck(OpensearchConfigSync.class);
=======
>>>>>>> a4c16342
        addPreflightCheck(DatanodeDnsPreflightCheck.class);
        addPreflightCheck(OpensearchBinPreflightCheck.class);
        addPreflightCheck(DatanodeDirectoriesLockfileCheck.class);
        addPreflightCheck(OpenSearchPreconditionsCheck.class);
        addPreflightCheck(OpensearchDataDirCompatibilityCheck.class);

        // Mongodb is needed for legacy datanode storage, where we want to extract the certificate chain from
        // mongodb and store it in local keystore
        bind(MongoConnection.class).toProvider(MongoConnectionProvider.class);
        addPreflightCheck(DatanodeKeystoreCheck.class);
    }


    protected void addPreflightCheck(Class<? extends PreflightCheck> preflightCheck) {
        preflightChecksBinder().addBinding(preflightCheck.getCanonicalName()).to(preflightCheck);
    }

    protected MapBinder<String, PreflightCheck> preflightChecksBinder() {
        return MapBinder.newMapBinder(binder(), String.class, PreflightCheck.class);
    }
}<|MERGE_RESOLUTION|>--- conflicted
+++ resolved
@@ -41,11 +41,7 @@
         bind(CsrRequester.class).to(CsrRequesterImpl.class).asEagerSingleton();
         bind(CertificateExchange.class).to(CertificateExchangeImpl.class);
 
-<<<<<<< HEAD
         addPreflightCheck(MongoDBPreflightCheck.class);
-        addPreflightCheck(OpensearchConfigSync.class);
-=======
->>>>>>> a4c16342
         addPreflightCheck(DatanodeDnsPreflightCheck.class);
         addPreflightCheck(OpensearchBinPreflightCheck.class);
         addPreflightCheck(DatanodeDirectoriesLockfileCheck.class);
