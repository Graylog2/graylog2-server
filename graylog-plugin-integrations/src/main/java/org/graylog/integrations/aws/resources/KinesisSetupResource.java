package org.graylog.integrations.aws.resources;

import com.codahale.metrics.annotation.Timed;
import io.swagger.annotations.Api;
import io.swagger.annotations.ApiOperation;
import io.swagger.annotations.ApiParam;
import org.apache.shiro.authz.annotation.RequiresAuthentication;
import org.apache.shiro.authz.annotation.RequiresPermissions;
import org.graylog.integrations.audit.IntegrationsAuditEventTypes;
import org.graylog.integrations.aws.AWSPermissions;
import org.graylog.integrations.aws.resources.requests.CreateLogSubscriptionRequest;
import org.graylog.integrations.aws.resources.requests.CreateRolePermissionRequest;
import org.graylog.integrations.aws.resources.requests.KinesisNewStreamRequest;
import org.graylog.integrations.aws.resources.responses.CreateLogSubscriptionResponse;
import org.graylog.integrations.aws.resources.responses.CreateRolePermissionResponse;
import org.graylog.integrations.aws.resources.responses.KinesisNewStreamResponse;
import org.graylog.integrations.aws.service.CloudWatchService;
import org.graylog.integrations.aws.service.KinesisService;
import org.graylog2.audit.jersey.AuditEvent;
import org.graylog2.plugin.database.users.User;
import org.graylog2.plugin.rest.PluginRestResource;
import org.graylog2.shared.rest.resources.RestResource;
import org.slf4j.Logger;
import org.slf4j.LoggerFactory;

import javax.inject.Inject;
import javax.validation.Valid;
import javax.validation.constraints.NotNull;
import javax.ws.rs.Consumes;
import javax.ws.rs.POST;
import javax.ws.rs.Path;
import javax.ws.rs.Produces;
import javax.ws.rs.core.MediaType;

/**
 * Web endpoints for the Kinesis auto-setup.
 */
@Api(value = "AWSKinesisAuto", description = "AWS Kinesis auto-setup")
@Path("/aws/kinesis/auto_setup")
@RequiresAuthentication
@Produces(MediaType.APPLICATION_JSON)
@Consumes(MediaType.APPLICATION_JSON)
public class KinesisSetupResource extends RestResource implements PluginRestResource {

    private static final Logger LOG = LoggerFactory.getLogger(KinesisSetupResource.class);

    private KinesisService kinesisService;
    private CloudWatchService cloudWatchService;

    @Inject
    public KinesisSetupResource(CloudWatchService cloudWatchService, KinesisService kinesisService) {
        this.cloudWatchService = cloudWatchService;
        this.kinesisService = kinesisService;
    }

    @POST
    @Timed
    @Path("/create_stream")
    @ApiOperation(value = "Step 1: Attempt to create a new kinesis stream and wait for it to be ready.")
    @RequiresPermissions(AWSPermissions.AWS_READ)
<<<<<<< HEAD
    @AuditEvent(type = IntegrationsAuditEventTypes.KINESIS_SETUP_CREATE_STREAM)
    public KinesisNewStreamResponse createNewKinesisStream(@ApiParam(name = "JSON body", required = true) @Valid @NotNull
                                                                   KinesisNewStreamRequest request) throws InterruptedException {
=======
    public KinesisNewStreamResponse createNewKinesisStream(@ApiParam(name = "JSON body", required = true)
                                                           @Valid @NotNull KinesisNewStreamRequest request) {
>>>>>>> 82e4b608

        // Record the fact that a particular user agreed to create AWS resources.
        // Print the user id (instead of name) in the log. This is harder to trace back, but it avoids recording actual
        // user names in the server log file.
        final User user = getCurrentUser();
        LOG.info("User [{}] agreed to the Kinesis auto-setup, which will create a Kinesis stream [{}], " +
                 "role/policy, and a CloudWatch log group subscription. " +
                 "This has been recorded, as the listed user has accepted the responsibility in associated potentially " +
                 "incurring cost(s).", user.getId(), request.streamName());

        return kinesisService.createNewKinesisStream(request);
    }

    @POST
    @Timed
    @Path("/create_subscription_policy")
    @ApiOperation(value = "Step 2: Create AWS IAM policy needed for CloudWatch to write logs to Kinesis")
    @RequiresPermissions(AWSPermissions.AWS_READ)
<<<<<<< HEAD
    @AuditEvent(type = IntegrationsAuditEventTypes.KINESIS_SETUP_CREATE_POLICY)
    public CreateRolePermissionResponse autoKinesisPermissions(@ApiParam(name = "JSON body", required = true) @Valid @NotNull
                                                                       CreateRolePermissionRequest request) throws InterruptedException {
        if (mockResponses) {
            Thread.sleep(REQUEST_DELAY);
            return CreateRolePermissionResponse.create(String.format("Created policy [%s] successfully.", "policy-arn"), "policy-arn", "role-name");
        }
=======
    public CreateRolePermissionResponse autoKinesisPermissions(@ApiParam(name = "JSON body", required = true)
                                                               @Valid @NotNull CreateRolePermissionRequest request) {
>>>>>>> 82e4b608

        return kinesisService.autoKinesisPermissions(request);
    }

    @POST
    @Timed
    @Path("/create_subscription")
    @ApiOperation(value = "Step 3: Subscribe a Kinesis stream to a CloudWatch log group")
    @RequiresPermissions(AWSPermissions.AWS_READ)
<<<<<<< HEAD
    @AuditEvent(type = IntegrationsAuditEventTypes.KINESIS_SETUP_CREATE_SUBSCRIPTION)
    public CreateLogSubscriptionResponse createSubscription(@ApiParam(name = "JSON body", required = true) @Valid @NotNull
                                                                    CreateLogSubscriptionRequest request) throws InterruptedException {
        if (mockResponses) {
            Thread.sleep(REQUEST_DELAY);
            return CreateLogSubscriptionResponse.create(String.format("Created subscription for log group [%s] successfully.", "log-group"));
        }
=======
    public CreateLogSubscriptionResponse createSubscription(@ApiParam(name = "JSON body", required = true)
                                                            @Valid @NotNull CreateLogSubscriptionRequest request) {
>>>>>>> 82e4b608

        return cloudWatchService.addSubscriptionFilter(request);
    }
}<|MERGE_RESOLUTION|>--- conflicted
+++ resolved
@@ -58,14 +58,9 @@
     @Path("/create_stream")
     @ApiOperation(value = "Step 1: Attempt to create a new kinesis stream and wait for it to be ready.")
     @RequiresPermissions(AWSPermissions.AWS_READ)
-<<<<<<< HEAD
     @AuditEvent(type = IntegrationsAuditEventTypes.KINESIS_SETUP_CREATE_STREAM)
-    public KinesisNewStreamResponse createNewKinesisStream(@ApiParam(name = "JSON body", required = true) @Valid @NotNull
-                                                                   KinesisNewStreamRequest request) throws InterruptedException {
-=======
     public KinesisNewStreamResponse createNewKinesisStream(@ApiParam(name = "JSON body", required = true)
                                                            @Valid @NotNull KinesisNewStreamRequest request) {
->>>>>>> 82e4b608
 
         // Record the fact that a particular user agreed to create AWS resources.
         // Print the user id (instead of name) in the log. This is harder to trace back, but it avoids recording actual
@@ -84,18 +79,9 @@
     @Path("/create_subscription_policy")
     @ApiOperation(value = "Step 2: Create AWS IAM policy needed for CloudWatch to write logs to Kinesis")
     @RequiresPermissions(AWSPermissions.AWS_READ)
-<<<<<<< HEAD
     @AuditEvent(type = IntegrationsAuditEventTypes.KINESIS_SETUP_CREATE_POLICY)
-    public CreateRolePermissionResponse autoKinesisPermissions(@ApiParam(name = "JSON body", required = true) @Valid @NotNull
-                                                                       CreateRolePermissionRequest request) throws InterruptedException {
-        if (mockResponses) {
-            Thread.sleep(REQUEST_DELAY);
-            return CreateRolePermissionResponse.create(String.format("Created policy [%s] successfully.", "policy-arn"), "policy-arn", "role-name");
-        }
-=======
     public CreateRolePermissionResponse autoKinesisPermissions(@ApiParam(name = "JSON body", required = true)
                                                                @Valid @NotNull CreateRolePermissionRequest request) {
->>>>>>> 82e4b608
 
         return kinesisService.autoKinesisPermissions(request);
     }
@@ -105,18 +91,9 @@
     @Path("/create_subscription")
     @ApiOperation(value = "Step 3: Subscribe a Kinesis stream to a CloudWatch log group")
     @RequiresPermissions(AWSPermissions.AWS_READ)
-<<<<<<< HEAD
     @AuditEvent(type = IntegrationsAuditEventTypes.KINESIS_SETUP_CREATE_SUBSCRIPTION)
-    public CreateLogSubscriptionResponse createSubscription(@ApiParam(name = "JSON body", required = true) @Valid @NotNull
-                                                                    CreateLogSubscriptionRequest request) throws InterruptedException {
-        if (mockResponses) {
-            Thread.sleep(REQUEST_DELAY);
-            return CreateLogSubscriptionResponse.create(String.format("Created subscription for log group [%s] successfully.", "log-group"));
-        }
-=======
     public CreateLogSubscriptionResponse createSubscription(@ApiParam(name = "JSON body", required = true)
                                                             @Valid @NotNull CreateLogSubscriptionRequest request) {
->>>>>>> 82e4b608
 
         return cloudWatchService.addSubscriptionFilter(request);
     }
